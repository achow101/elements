// Copyright (c) 2017-2019 The Bitcoin Core developers
// Distributed under the MIT software license, see the accompanying
// file COPYING or http://www.opensource.org/licenses/mit-license.php.

#include <key_io.h>
#include <outputtype.h>
#include <rpc/util.h>
#include <script/descriptor.h>
#include <script/signingprovider.h>
#include <tinyformat.h>
#include <util/strencodings.h>
#include <util/string.h>
#include <policy/policy.h>
#include <assetsdir.h>
#include <core_io.h>

#include <tuple>

const std::string UNIX_EPOCH_TIME = "UNIX epoch time";
const std::string EXAMPLE_ADDRESS[2] = {"bc1q09vm5lfy0j5reeulh4x5752q25uqqvz34hufdl", "bc1q02ad21edsxd23d32dfgqqsz4vv4nmtfzuklhy3"};

void RPCTypeCheck(const UniValue& params,
                  const std::list<UniValueType>& typesExpected,
                  bool fAllowNull)
{
    unsigned int i = 0;
    for (const UniValueType& t : typesExpected) {
        if (params.size() <= i)
            break;

        const UniValue& v = params[i];
        if (!(fAllowNull && v.isNull())) {
            RPCTypeCheckArgument(v, t);
        }
        i++;
    }
}

void RPCTypeCheckArgument(const UniValue& value, const UniValueType& typeExpected)
{
    if (!typeExpected.typeAny && value.type() != typeExpected.type) {
        throw JSONRPCError(RPC_TYPE_ERROR, strprintf("Expected type %s, got %s", uvTypeName(typeExpected.type), uvTypeName(value.type())));
    }
}

void RPCTypeCheckObj(const UniValue& o,
    const std::map<std::string, UniValueType>& typesExpected,
    bool fAllowNull,
    bool fStrict)
{
    for (const auto& t : typesExpected) {
        const UniValue& v = find_value(o, t.first);
        if (!fAllowNull && v.isNull())
            throw JSONRPCError(RPC_TYPE_ERROR, strprintf("Missing %s", t.first));

        if (!(t.second.typeAny || v.type() == t.second.type || (fAllowNull && v.isNull()))) {
            std::string err = strprintf("Expected type %s for %s, got %s",
                uvTypeName(t.second.type), t.first, uvTypeName(v.type()));
            throw JSONRPCError(RPC_TYPE_ERROR, err);
        }
    }

    if (fStrict)
    {
        for (const std::string& k : o.getKeys())
        {
            if (typesExpected.count(k) == 0)
            {
                std::string err = strprintf("Unexpected key %s", k);
                throw JSONRPCError(RPC_TYPE_ERROR, err);
            }
        }
    }
}

CAmount AmountFromValue(const UniValue& value)
{
    if (!value.isNum() && !value.isStr())
        throw JSONRPCError(RPC_TYPE_ERROR, "Amount is not a number or string");
    CAmount amount;
    if (!ParseFixedPoint(value.getValStr(), 8, &amount))
        throw JSONRPCError(RPC_TYPE_ERROR, "Invalid amount");
    if (!MoneyRange(amount))
        throw JSONRPCError(RPC_TYPE_ERROR, "Amount out of range");
    return amount;
}

uint256 ParseHashV(const UniValue& v, std::string strName)
{
    std::string strHex(v.get_str());
    if (64 != strHex.length())
        throw JSONRPCError(RPC_INVALID_PARAMETER, strprintf("%s must be of length %d (not %d, for '%s')", strName, 64, strHex.length(), strHex));
    if (!IsHex(strHex)) // Note: IsHex("") is false
        throw JSONRPCError(RPC_INVALID_PARAMETER, strName+" must be hexadecimal string (not '"+strHex+"')");
    return uint256S(strHex);
}
uint256 ParseHashO(const UniValue& o, std::string strKey)
{
    return ParseHashV(find_value(o, strKey), strKey);
}
std::vector<unsigned char> ParseHexV(const UniValue& v, std::string strName)
{
    std::string strHex;
    if (v.isStr())
        strHex = v.get_str();
    if (!IsHex(strHex))
        throw JSONRPCError(RPC_INVALID_PARAMETER, strName+" must be hexadecimal string (not '"+strHex+"')");
    return ParseHex(strHex);
}
std::vector<unsigned char> ParseHexO(const UniValue& o, std::string strKey)
{
    return ParseHexV(find_value(o, strKey), strKey);
}

std::string HelpExampleCli(const std::string& methodname, const std::string& args)
{
    return "> elements-cli " + methodname + " " + args + "\n";
}

std::string HelpExampleRpc(const std::string& methodname, const std::string& args)
{
<<<<<<< HEAD
    return "> curl --user myusername --data-binary '{\"jsonrpc\": \"1.0\", \"id\":\"curltest\", "
        "\"method\": \"" + methodname + "\", \"params\": [" + args + "] }' -H 'content-type: text/plain;' http://127.0.0.1:7041/\n";
=======
    return "> curl --user myusername --data-binary '{\"jsonrpc\": \"1.0\", \"id\": \"curltest\", "
        "\"method\": \"" + methodname + "\", \"params\": [" + args + "]}' -H 'content-type: text/plain;' http://127.0.0.1:8332/\n";
>>>>>>> 3f9e6a3c
}

// Converts a hex string to a public key if possible
CPubKey HexToPubKey(const std::string& hex_in)
{
    if (!IsHex(hex_in)) {
        throw JSONRPCError(RPC_INVALID_ADDRESS_OR_KEY, "Invalid public key: " + hex_in);
    }
    CPubKey vchPubKey(ParseHex(hex_in));
    if (!vchPubKey.IsFullyValid()) {
        throw JSONRPCError(RPC_INVALID_ADDRESS_OR_KEY, "Invalid public key: " + hex_in);
    }
    return vchPubKey;
}

// Retrieves a public key for an address from the given FillableSigningProvider
CPubKey AddrToPubKey(const FillableSigningProvider& keystore, const std::string& addr_in)
{
    CTxDestination dest = DecodeDestination(addr_in);
    if (!IsValidDestination(dest)) {
        throw JSONRPCError(RPC_INVALID_ADDRESS_OR_KEY, "Invalid address: " + addr_in);
    }
    CKeyID key = GetKeyForDestination(keystore, dest);
    if (key.IsNull()) {
        throw JSONRPCError(RPC_INVALID_ADDRESS_OR_KEY, strprintf("%s does not refer to a key", addr_in));
    }
    CPubKey vchPubKey;
    if (!keystore.GetPubKey(key, vchPubKey)) {
        throw JSONRPCError(RPC_INVALID_ADDRESS_OR_KEY, strprintf("no full public key for address %s", addr_in));
    }
    if (!vchPubKey.IsFullyValid()) {
       throw JSONRPCError(RPC_INTERNAL_ERROR, "Wallet contains an invalid public key");
    }
    return vchPubKey;
}

// Creates a multisig address from a given list of public keys, number of signatures required, and the address type
CTxDestination AddAndGetMultisigDestination(const int required, const std::vector<CPubKey>& pubkeys, OutputType type, FillableSigningProvider& keystore, CScript& script_out)
{
    // Gather public keys
    if (required < 1) {
        throw JSONRPCError(RPC_INVALID_PARAMETER, "a multisignature address must require at least one key to redeem");
    }
    if ((int)pubkeys.size() < required) {
        throw JSONRPCError(RPC_INVALID_PARAMETER, strprintf("not enough keys supplied (got %u keys, but need at least %d to redeem)", pubkeys.size(), required));
    }
    if (pubkeys.size() > 16) {
        throw JSONRPCError(RPC_INVALID_PARAMETER, "Number of keys involved in the multisignature address creation > 16\nReduce the number");
    }

    script_out = GetScriptForMultisig(required, pubkeys);

    if (script_out.size() > MAX_SCRIPT_ELEMENT_SIZE) {
        throw JSONRPCError(RPC_INVALID_PARAMETER, (strprintf("redeemScript exceeds size limit: %d > %d", script_out.size(), MAX_SCRIPT_ELEMENT_SIZE)));
    }

    // Check if any keys are uncompressed. If so, the type is legacy
    for (const CPubKey& pk : pubkeys) {
        if (!pk.IsCompressed()) {
            type = OutputType::LEGACY;
            break;
        }
    }

    // Make the address
    CTxDestination dest = AddAndGetDestinationForScript(keystore, script_out, type);

    return dest;
}

class DescribeAddressVisitor : public boost::static_visitor<UniValue>
{
public:
    explicit DescribeAddressVisitor() {}

    UniValue operator()(const CNoDestination& dest) const
    {
        return UniValue(UniValue::VOBJ);
    }

    UniValue operator()(const PKHash& keyID) const
    {
        UniValue obj(UniValue::VOBJ);
        obj.pushKV("isscript", false);
        obj.pushKV("iswitness", false);
        return obj;
    }

    UniValue operator()(const ScriptHash& scriptID) const
    {
        UniValue obj(UniValue::VOBJ);
        obj.pushKV("isscript", true);
        obj.pushKV("iswitness", false);
        return obj;
    }

    UniValue operator()(const WitnessV0KeyHash& id) const
    {
        UniValue obj(UniValue::VOBJ);
        obj.pushKV("isscript", false);
        obj.pushKV("iswitness", true);
        obj.pushKV("witness_version", 0);
        obj.pushKV("witness_program", HexStr(id.begin(), id.end()));
        return obj;
    }

    UniValue operator()(const WitnessV0ScriptHash& id) const
    {
        UniValue obj(UniValue::VOBJ);
        obj.pushKV("isscript", true);
        obj.pushKV("iswitness", true);
        obj.pushKV("witness_version", 0);
        obj.pushKV("witness_program", HexStr(id.begin(), id.end()));
        return obj;
    }

    UniValue operator()(const WitnessUnknown& id) const
    {
        UniValue obj(UniValue::VOBJ);
        obj.pushKV("iswitness", true);
        obj.pushKV("witness_version", (int)id.version);
        obj.pushKV("witness_program", HexStr(id.program, id.program + id.length));
        return obj;
    }

    UniValue operator()(const NullData& id) const
    {
        UniValue obj(UniValue::VOBJ);
        obj.pushKV("isscript", false);
        obj.pushKV("iswitness", false);
        return obj;
    }
};

UniValue DescribeAddress(const CTxDestination& dest)
{
    return boost::apply_visitor(DescribeAddressVisitor(), dest);
}

unsigned int ParseConfirmTarget(const UniValue& value, unsigned int max_target)
{
    int target = value.get_int();
    if (target < 1 || (unsigned int)target > max_target) {
        throw JSONRPCError(RPC_INVALID_PARAMETER, strprintf("Invalid conf_target, must be between %u - %u", 1, max_target));
    }
    return (unsigned int)target;
}

RPCErrorCode RPCErrorFromTransactionError(TransactionError terr)
{
    switch (terr) {
        case TransactionError::MEMPOOL_REJECTED:
            return RPC_TRANSACTION_REJECTED;
        case TransactionError::ALREADY_IN_CHAIN:
            return RPC_TRANSACTION_ALREADY_IN_CHAIN;
        case TransactionError::P2P_DISABLED:
            return RPC_CLIENT_P2P_DISABLED;
        case TransactionError::INVALID_PSBT:
        case TransactionError::PSBT_MISMATCH:
            return RPC_INVALID_PARAMETER;
        case TransactionError::SIGHASH_MISMATCH:
            return RPC_DESERIALIZATION_ERROR;
        default: break;
    }
    return RPC_TRANSACTION_ERROR;
}

UniValue JSONRPCTransactionError(TransactionError terr, const std::string& err_string)
{
    if (err_string.length() > 0) {
        return JSONRPCError(RPCErrorFromTransactionError(terr), err_string);
    } else {
        return JSONRPCError(RPCErrorFromTransactionError(terr), TransactionErrorString(terr));
    }
}

/**
 * A pair of strings that can be aligned (through padding) with other Sections
 * later on
 */
struct Section {
    Section(const std::string& left, const std::string& right)
        : m_left{left}, m_right{right} {}
    const std::string m_left;
    const std::string m_right;
};

/**
 * Keeps track of RPCArgs by transforming them into sections for the purpose
 * of serializing everything to a single string
 */
struct Sections {
    std::vector<Section> m_sections;
    size_t m_max_pad{0};

    void PushSection(const Section& s)
    {
        m_max_pad = std::max(m_max_pad, s.m_left.size());
        m_sections.push_back(s);
    }

    /**
     * Recursive helper to translate an RPCArg into sections
     */
    void Push(const RPCArg& arg, const size_t current_indent = 5, const OuterType outer_type = OuterType::NONE)
    {
        const auto indent = std::string(current_indent, ' ');
        const auto indent_next = std::string(current_indent + 2, ' ');
        const bool push_name{outer_type == OuterType::OBJ}; // Dictionary keys must have a name

        switch (arg.m_type) {
        case RPCArg::Type::STR_HEX:
        case RPCArg::Type::STR:
        case RPCArg::Type::NUM:
        case RPCArg::Type::AMOUNT:
        case RPCArg::Type::RANGE:
        case RPCArg::Type::BOOL: {
            if (outer_type == OuterType::NONE) return; // Nothing more to do for non-recursive types on first recursion
            auto left = indent;
            if (arg.m_type_str.size() != 0 && push_name) {
                left += "\"" + arg.m_name + "\": " + arg.m_type_str.at(0);
            } else {
                left += push_name ? arg.ToStringObj(/* oneline */ false) : arg.ToString(/* oneline */ false);
            }
            left += ",";
            PushSection({left, arg.ToDescriptionString()});
            break;
        }
        case RPCArg::Type::OBJ:
        case RPCArg::Type::OBJ_USER_KEYS: {
            const auto right = outer_type == OuterType::NONE ? "" : arg.ToDescriptionString();
            PushSection({indent + (push_name ? "\"" + arg.m_name + "\": " : "") + "{", right});
            for (const auto& arg_inner : arg.m_inner) {
                Push(arg_inner, current_indent + 2, OuterType::OBJ);
            }
            if (arg.m_type != RPCArg::Type::OBJ) {
                PushSection({indent_next + "...", ""});
            }
            PushSection({indent + "}" + (outer_type != OuterType::NONE ? "," : ""), ""});
            break;
        }
        case RPCArg::Type::ARR: {
            auto left = indent;
            left += push_name ? "\"" + arg.m_name + "\": " : "";
            left += "[";
            const auto right = outer_type == OuterType::NONE ? "" : arg.ToDescriptionString();
            PushSection({left, right});
            for (const auto& arg_inner : arg.m_inner) {
                Push(arg_inner, current_indent + 2, OuterType::ARR);
            }
            PushSection({indent_next + "...", ""});
            PushSection({indent + "]" + (outer_type != OuterType::NONE ? "," : ""), ""});
            break;
        }

            // no default case, so the compiler can warn about missing cases
        }
    }

    /**
     * Concatenate all sections with proper padding
     */
    std::string ToString() const
    {
        std::string ret;
        const size_t pad = m_max_pad + 4;
        for (const auto& s : m_sections) {
            if (s.m_right.empty()) {
                ret += s.m_left;
                ret += "\n";
                continue;
            }

            std::string left = s.m_left;
            left.resize(pad, ' ');
            ret += left;

            // Properly pad after newlines
            std::string right;
            size_t begin = 0;
            size_t new_line_pos = s.m_right.find_first_of('\n');
            while (true) {
                right += s.m_right.substr(begin, new_line_pos - begin);
                if (new_line_pos == std::string::npos) {
                    break; //No new line
                }
                right += "\n" + std::string(pad, ' ');
                begin = s.m_right.find_first_not_of(' ', new_line_pos + 1);
                if (begin == std::string::npos) {
                    break; // Empty line
                }
                new_line_pos = s.m_right.find_first_of('\n', begin + 1);
            }
            ret += right;
            ret += "\n";
        }
        return ret;
    }
};

RPCHelpMan::RPCHelpMan(std::string name, std::string description, std::vector<RPCArg> args, RPCResults results, RPCExamples examples)
    : m_name{std::move(name)},
      m_description{std::move(description)},
      m_args{std::move(args)},
      m_results{std::move(results)},
      m_examples{std::move(examples)}
{
    std::set<std::string> named_args;
    for (const auto& arg : m_args) {
        // Should have unique named arguments
        CHECK_NONFATAL(named_args.insert(arg.m_name).second);
    }
}

std::string RPCResults::ToDescriptionString() const
{
    std::string result;
    for (const auto& r : m_results) {
        if (r.m_cond.empty()) {
            result += "\nResult:\n";
        } else {
            result += "\nResult (" + r.m_cond + "):\n";
        }
        Sections sections;
        r.ToSections(sections);
        result += sections.ToString();
    }
    return result;
}

std::string RPCExamples::ToDescriptionString() const
{
    return m_examples.empty() ? m_examples : "\nExamples:\n" + m_examples;
}

bool RPCHelpMan::IsValidNumArgs(size_t num_args) const
{
    size_t num_required_args = 0;
    for (size_t n = m_args.size(); n > 0; --n) {
        if (!m_args.at(n - 1).IsOptional()) {
            num_required_args = n;
            break;
        }
    }
    return num_required_args <= num_args && num_args <= m_args.size();
}
std::string RPCHelpMan::ToString() const
{
    std::string ret;

    // Oneline summary
    ret += m_name;
    bool was_optional{false};
    for (const auto& arg : m_args) {
        const bool optional = arg.IsOptional();
        ret += " ";
        if (optional) {
            if (!was_optional) ret += "( ";
            was_optional = true;
        } else {
            if (was_optional) ret += ") ";
            was_optional = false;
        }
        ret += arg.ToString(/* oneline */ true);
    }
    if (was_optional) ret += " )";
    ret += "\n";

    // Description
    ret += m_description;

    // Arguments
    Sections sections;
    for (size_t i{0}; i < m_args.size(); ++i) {
        const auto& arg = m_args.at(i);

        if (i == 0) ret += "\nArguments:\n";

        // Push named argument name and description
        sections.m_sections.emplace_back(std::to_string(i + 1) + ". " + arg.m_name, arg.ToDescriptionString());
        sections.m_max_pad = std::max(sections.m_max_pad, sections.m_sections.back().m_left.size());

        // Recursively push nested args
        sections.Push(arg);
    }
    ret += sections.ToString();

    // Result
    ret += m_results.ToDescriptionString();

    // Examples
    ret += m_examples.ToDescriptionString();

    return ret;
}

bool RPCArg::IsOptional() const
{
    if (m_fallback.which() == 1) {
        return true;
    } else {
        return RPCArg::Optional::NO != boost::get<RPCArg::Optional>(m_fallback);
    }
}

std::string RPCArg::ToDescriptionString() const
{
    std::string ret;
    ret += "(";
    if (m_type_str.size() != 0) {
        ret += m_type_str.at(1);
    } else {
        switch (m_type) {
        case Type::STR_HEX:
        case Type::STR: {
            ret += "string";
            break;
        }
        case Type::NUM: {
            ret += "numeric";
            break;
        }
        case Type::AMOUNT: {
            ret += "numeric or string";
            break;
        }
        case Type::RANGE: {
            ret += "numeric or array";
            break;
        }
        case Type::BOOL: {
            ret += "boolean";
            break;
        }
        case Type::OBJ:
        case Type::OBJ_USER_KEYS: {
            ret += "json object";
            break;
        }
        case Type::ARR: {
            ret += "json array";
            break;
        }

            // no default case, so the compiler can warn about missing cases
        }
    }
    if (m_fallback.which() == 1) {
        ret += ", optional, default=" + boost::get<std::string>(m_fallback);
    } else {
        switch (boost::get<RPCArg::Optional>(m_fallback)) {
        case RPCArg::Optional::OMITTED: {
            // nothing to do. Element is treated as if not present and has no default value
            break;
        }
        case RPCArg::Optional::OMITTED_NAMED_ARG: {
            ret += ", optional"; // Default value is "null"
            break;
        }
        case RPCArg::Optional::NO: {
            ret += ", required";
            break;
        }

            // no default case, so the compiler can warn about missing cases
        }
    }
    ret += ")";
    ret += m_description.empty() ? "" : " " + m_description;
    return ret;
}

void RPCResult::ToSections(Sections& sections, const OuterType outer_type, const int current_indent) const
{
    // Indentation
    const std::string indent(current_indent, ' ');
    const std::string indent_next(current_indent + 2, ' ');

    // Elements in a JSON structure (dictionary or array) are separated by a comma
    const std::string maybe_separator{outer_type != OuterType::NONE ? "," : ""};

    // The key name if recursed into an dictionary
    const std::string maybe_key{
        outer_type == OuterType::OBJ ?
            "\"" + this->m_key_name + "\" : " :
            ""};

    // Format description with type
    const auto Description = [&](const std::string& type) {
        return "(" + type + (this->m_optional ? ", optional" : "") + ")" +
               (this->m_description.empty() ? "" : " " + this->m_description);
    };

    switch (m_type) {
    case Type::ELISION: {
        // If the inner result is empty, use three dots for elision
        sections.PushSection({indent_next + "...", m_description});
        return;
    }
    case Type::NONE: {
        sections.PushSection({indent + "None", Description("json null")});
        return;
    }
    case Type::STR: {
        sections.PushSection({indent + maybe_key + "\"str\"" + maybe_separator, Description("string")});
        return;
    }
    case Type::STR_AMOUNT: {
        sections.PushSection({indent + maybe_key + "n" + maybe_separator, Description("numeric")});
        return;
    }
    case Type::STR_HEX: {
        sections.PushSection({indent + maybe_key + "\"hex\"" + maybe_separator, Description("string")});
        return;
    }
    case Type::NUM: {
        sections.PushSection({indent + maybe_key + "n" + maybe_separator, Description("numeric")});
        return;
    }
    case Type::NUM_TIME: {
        sections.PushSection({indent + maybe_key + "xxx" + maybe_separator, Description("numeric")});
        return;
    }
    case Type::BOOL: {
        sections.PushSection({indent + maybe_key + "true|false" + maybe_separator, Description("boolean")});
        return;
    }
    case Type::ARR_FIXED:
    case Type::ARR: {
        sections.PushSection({indent + maybe_key + "[", Description("json array")});
        for (const auto& i : m_inner) {
            i.ToSections(sections, OuterType::ARR, current_indent + 2);
        }
        if (m_type == Type::ARR) {
            sections.PushSection({indent_next + "...", ""});
        }
        sections.PushSection({indent + "]" + maybe_separator, ""});
        return;
    }
    case Type::OBJ_DYN:
    case Type::OBJ: {
        sections.PushSection({indent + maybe_key + "{", Description("json object")});
        for (const auto& i : m_inner) {
            i.ToSections(sections, OuterType::OBJ, current_indent + 2);
        }
        if (m_type == Type::OBJ_DYN) {
            // If the dictionary keys are dynamic, use three dots for continuation
            sections.PushSection({indent_next + "...", ""});
        }
        sections.PushSection({indent + "}" + maybe_separator, ""});
        return;
    }

        // no default case, so the compiler can warn about missing cases
    }

    CHECK_NONFATAL(false);
}

std::string RPCArg::ToStringObj(const bool oneline) const
{
    std::string res;
    res += "\"";
    res += m_name;
    if (oneline) {
        res += "\":";
    } else {
        res += "\": ";
    }
    switch (m_type) {
    case Type::STR:
        return res + "\"str\"";
    case Type::STR_HEX:
        return res + "\"hex\"";
    case Type::NUM:
        return res + "n";
    case Type::RANGE:
        return res + "n or [n,n]";
    case Type::AMOUNT:
        return res + "amount";
    case Type::BOOL:
        return res + "bool";
    case Type::ARR:
        res += "[";
        for (const auto& i : m_inner) {
            res += i.ToString(oneline) + ",";
        }
        return res + "...]";
    case Type::OBJ:
    case Type::OBJ_USER_KEYS:
        // Currently unused, so avoid writing dead code
        CHECK_NONFATAL(false);

        // no default case, so the compiler can warn about missing cases
    }
    CHECK_NONFATAL(false);
}

std::string RPCArg::ToString(const bool oneline) const
{
    if (oneline && !m_oneline_description.empty()) return m_oneline_description;

    switch (m_type) {
    case Type::STR_HEX:
    case Type::STR: {
        return "\"" + m_name + "\"";
    }
    case Type::NUM:
    case Type::RANGE:
    case Type::AMOUNT:
    case Type::BOOL: {
        return m_name;
    }
    case Type::OBJ:
    case Type::OBJ_USER_KEYS: {
        const std::string res = Join(m_inner, ",", [&](const RPCArg& i) { return i.ToStringObj(oneline); });
        if (m_type == Type::OBJ) {
            return "{" + res + "}";
        } else {
            return "{" + res + ",...}";
        }
    }
    case Type::ARR: {
        std::string res;
        for (const auto& i : m_inner) {
            res += i.ToString(oneline) + ",";
        }
        return "[" + res + "...]";
    }

        // no default case, so the compiler can warn about missing cases
    }
    CHECK_NONFATAL(false);
}

static std::pair<int64_t, int64_t> ParseRange(const UniValue& value)
{
    if (value.isNum()) {
        return {0, value.get_int64()};
    }
    if (value.isArray() && value.size() == 2 && value[0].isNum() && value[1].isNum()) {
        int64_t low = value[0].get_int64();
        int64_t high = value[1].get_int64();
        if (low > high) throw JSONRPCError(RPC_INVALID_PARAMETER, "Range specified as [begin,end] must not have begin after end");
        return {low, high};
    }
    throw JSONRPCError(RPC_INVALID_PARAMETER, "Range must be specified as end or as [begin,end]");
}

std::pair<int64_t, int64_t> ParseDescriptorRange(const UniValue& value)
{
    int64_t low, high;
    std::tie(low, high) = ParseRange(value);
    if (low < 0) {
        throw JSONRPCError(RPC_INVALID_PARAMETER, "Range should be greater or equal than 0");
    }
    if ((high >> 31) != 0) {
        throw JSONRPCError(RPC_INVALID_PARAMETER, "End of range is too high");
    }
    if (high >= low + 1000000) {
        throw JSONRPCError(RPC_INVALID_PARAMETER, "Range is too large");
    }
    return {low, high};
}

std::vector<CScript> EvalDescriptorStringOrObject(const UniValue& scanobject, FlatSigningProvider& provider)
{
    std::string desc_str;
    std::pair<int64_t, int64_t> range = {0, 1000};
    if (scanobject.isStr()) {
        desc_str = scanobject.get_str();
    } else if (scanobject.isObject()) {
        UniValue desc_uni = find_value(scanobject, "desc");
        if (desc_uni.isNull()) throw JSONRPCError(RPC_INVALID_PARAMETER, "Descriptor needs to be provided in scan object");
        desc_str = desc_uni.get_str();
        UniValue range_uni = find_value(scanobject, "range");
        if (!range_uni.isNull()) {
            range = ParseDescriptorRange(range_uni);
        }
    } else {
        throw JSONRPCError(RPC_INVALID_PARAMETER, "Scan object needs to be either a string or an object");
    }

    std::string error;
    auto desc = Parse(desc_str, provider, error);
    if (!desc) {
        throw JSONRPCError(RPC_INVALID_ADDRESS_OR_KEY, error);
    }
    if (!desc->IsRange()) {
        range.first = 0;
        range.second = 0;
    }
    std::vector<CScript> ret;
    for (int i = range.first; i <= range.second; ++i) {
        std::vector<CScript> scripts;
        if (!desc->Expand(i, provider, scripts, provider)) {
            throw JSONRPCError(RPC_INVALID_ADDRESS_OR_KEY, strprintf("Cannot derive script without private keys: '%s'", desc_str));
        }
        std::move(scripts.begin(), scripts.end(), std::back_inserter(ret));
    }
    return ret;
}

UniValue GetServicesNames(ServiceFlags services)
{
    UniValue servicesNames(UniValue::VARR);

    if (services & NODE_NETWORK)
        servicesNames.push_back("NETWORK");
    if (services & NODE_GETUTXO)
        servicesNames.push_back("GETUTXO");
    if (services & NODE_BLOOM)
        servicesNames.push_back("BLOOM");
    if (services & NODE_WITNESS)
        servicesNames.push_back("WITNESS");
    if (services & NODE_NETWORK_LIMITED)
        servicesNames.push_back("NETWORK_LIMITED");

    return servicesNames;
}

//
// ELEMENTS

class BlindingPubkeyVisitor : public boost::static_visitor<CPubKey>
{
public:
    explicit BlindingPubkeyVisitor() {}

    CPubKey operator()(const CNoDestination& dest) const
    {
        return CPubKey();
    }

    CPubKey operator()(const PKHash& keyID) const
    {
        return keyID.blinding_pubkey;
    }

    CPubKey operator()(const ScriptHash& scriptID) const
    {
        return scriptID.blinding_pubkey;
    }

    CPubKey operator()(const WitnessV0KeyHash& id) const
    {
        return id.blinding_pubkey;
    }

    CPubKey operator()(const WitnessV0ScriptHash& id) const
    {
        return id.blinding_pubkey;
    }

    CPubKey operator()(const WitnessUnknown& id) const
    {
        return id.blinding_pubkey;
    }

    CPubKey operator()(const NullData& id) const
    {
        return CPubKey();
    }
};

CPubKey GetDestinationBlindingKey(const CTxDestination& dest) {
    return boost::apply_visitor(BlindingPubkeyVisitor(), dest);
}

bool IsBlindDestination(const CTxDestination& dest) {
    return GetDestinationBlindingKey(dest).IsFullyValid();
}

class DescribeBlindAddressVisitor : public boost::static_visitor<UniValue>
{
public:

    explicit DescribeBlindAddressVisitor() {}

    UniValue operator()(const CNoDestination& dest) const { return UniValue(UniValue::VOBJ); }

    UniValue operator()(const PKHash& pkhash) const
    {
        UniValue obj(UniValue::VOBJ);
        const CPubKey& blind_pub = pkhash.blinding_pubkey;
        if (IsBlindDestination(pkhash)) {
            obj.pushKV("confidential_key", HexStr(blind_pub.begin(), blind_pub.end()));
            PKHash unblinded(pkhash);
            unblinded.blinding_pubkey = CPubKey();
            obj.pushKV("unconfidential", EncodeDestination(unblinded));
        } else {
            obj.pushKV("confidential_key", "");
            obj.pushKV("unconfidential", EncodeDestination(pkhash));
        }
        return obj;
    }

    UniValue operator()(const ScriptHash& scripthash) const
    {
        UniValue obj(UniValue::VOBJ);
        const CPubKey& blind_pub = scripthash.blinding_pubkey;
        if (IsBlindDestination(scripthash)) {
            obj.pushKV("confidential_key", HexStr(blind_pub.begin(), blind_pub.end()));
            ScriptHash unblinded(scripthash);
            unblinded.blinding_pubkey = CPubKey();
            obj.pushKV("unconfidential", EncodeDestination(unblinded));
        } else {
            obj.pushKV("confidential_key", "");
            obj.pushKV("unconfidential", EncodeDestination(scripthash));
        }

        return obj;
    }

    UniValue operator()(const WitnessV0KeyHash& id) const
    {
        UniValue obj(UniValue::VOBJ);
        const CPubKey& blind_pub = id.blinding_pubkey;
        if (IsBlindDestination(id)) {
            obj.pushKV("confidential_key", HexStr(blind_pub.begin(), blind_pub.end()));
            WitnessV0KeyHash unblinded(id);
            unblinded.blinding_pubkey = CPubKey();
            obj.pushKV("unconfidential", EncodeDestination(unblinded));
        } else {
            obj.pushKV("confidential_key", "");
            obj.pushKV("unconfidential", EncodeDestination(id));
        }

        return obj;
    }

    UniValue operator()(const WitnessV0ScriptHash& id) const
    {
        UniValue obj(UniValue::VOBJ);
        const CPubKey& blind_pub = id.blinding_pubkey;
        if (IsBlindDestination(id)) {
            obj.pushKV("confidential_key", HexStr(blind_pub.begin(), blind_pub.end()));
            WitnessV0ScriptHash unblinded(id);
            unblinded.blinding_pubkey = CPubKey();
            obj.pushKV("unconfidential", EncodeDestination(unblinded));
        } else {
            obj.pushKV("confidential_key", "");
            obj.pushKV("unconfidential", EncodeDestination(id));
        }
        return obj;
    }

    UniValue operator()(const WitnessUnknown& id) const { return UniValue(UniValue::VOBJ); }
    UniValue operator()(const NullData& id) const { return NullUniValue; }
};

UniValue DescribeBlindAddress(const CTxDestination& dest)
{
    UniValue ret(UniValue::VOBJ);
    ret.pushKVs(boost::apply_visitor(DescribeBlindAddressVisitor(), dest));
    return ret;
}

// Attaches labeled balance reports to UniValue obj with asset filter
// "" displays *all* assets as VOBJ pairs, while named assets must have
// been entered via -assetdir configuration argument and are returned as VNUM.
UniValue AmountMapToUniv(const CAmountMap& balanceOrig, std::string strasset)
{
    // Make sure the policyAsset is always present in the balance map.
    CAmountMap balance = balanceOrig;
    balance[::policyAsset] += 0;

    // If we don't do assets or a specific asset is given, we filter out once asset.
    if (!g_con_elementsmode || strasset != "") {
        if (g_con_elementsmode) {
            return ValueFromAmount(balance[GetAssetFromString(strasset)]);
        } else {
            return ValueFromAmount(balance[::policyAsset]);
        }
    }

    UniValue obj(UniValue::VOBJ);
    for(std::map<CAsset, CAmount>::const_iterator it = balance.begin(); it != balance.end(); ++it) {
        // Unknown assets
        if (it->first.IsNull())
            continue;
        UniValue pair(UniValue::VOBJ);
        std::string label = gAssetsDir.GetLabel(it->first);
        if (label == "") {
            label = it->first.GetHex();
        }
        obj.pushKV(label, ValueFromAmount(it->second));
    }
    return obj;
}

// END ELEMENTS
//
<|MERGE_RESOLUTION|>--- conflicted
+++ resolved
@@ -119,13 +119,8 @@
 
 std::string HelpExampleRpc(const std::string& methodname, const std::string& args)
 {
-<<<<<<< HEAD
-    return "> curl --user myusername --data-binary '{\"jsonrpc\": \"1.0\", \"id\":\"curltest\", "
-        "\"method\": \"" + methodname + "\", \"params\": [" + args + "] }' -H 'content-type: text/plain;' http://127.0.0.1:7041/\n";
-=======
     return "> curl --user myusername --data-binary '{\"jsonrpc\": \"1.0\", \"id\": \"curltest\", "
-        "\"method\": \"" + methodname + "\", \"params\": [" + args + "]}' -H 'content-type: text/plain;' http://127.0.0.1:8332/\n";
->>>>>>> 3f9e6a3c
+        "\"method\": \"" + methodname + "\", \"params\": [" + args + "]}' -H 'content-type: text/plain;' http://127.0.0.1:7041/\n";
 }
 
 // Converts a hex string to a public key if possible
