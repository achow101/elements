// Copyright (c) 2010 Satoshi Nakamoto
// Copyright (c) 2009-2019 The Bitcoin Core developers
// Distributed under the MIT software license, see the accompanying
// file COPYING or http://www.opensource.org/licenses/mit-license.php.

#include <rpc/blockchain.h>

#include <amount.h>
#include <base58.h>
#include <blockfilter.h>
#include <chain.h>
#include <chainparams.h>
#include <coins.h>
#include <consensus/validation.h>
#include <core_io.h>
#include <hash.h>
#include <index/blockfilterindex.h>
#include <index/txindex.h>
#include <key_io.h>
#include <policy/feerate.h>
#include <policy/policy.h>
#include <policy/rbf.h>
#include <primitives/transaction.h>
#include <rpc/server.h>
#include <rpc/util.h>
#include <script/descriptor.h>
#include <streams.h>
#include <sync.h>
#include <txdb.h>
#include <txmempool.h>
#include <undo.h>
#include <util/strencodings.h>
#include <util/system.h>
#include <util/validation.h>
#include <validation.h>
#include <validationinterface.h>
#include <versionbitsinfo.h>
#include <warnings.h>

#include <assert.h>
#include <stdint.h>

#include <univalue.h>

#include <boost/thread/thread.hpp> // boost::thread::interrupt

#include <memory>
#include <mutex>
#include <condition_variable>

struct CUpdatedBlock
{
    uint256 hash;
    int height;
};

static Mutex cs_blockchange;
static std::condition_variable cond_blockchange;
static CUpdatedBlock latestblock;

/* Calculate the difficulty for a given block index.
 */
double GetDifficulty(const CBlockIndex* blockindex)
{
    assert(blockindex);

    int nShift = (blockindex->nBits >> 24) & 0xff;
    double dDiff =
        (double)0x0000ffff / (double)(blockindex->nBits & 0x00ffffff);

    while (nShift < 29)
    {
        dDiff *= 256.0;
        nShift++;
    }
    while (nShift > 29)
    {
        dDiff /= 256.0;
        nShift--;
    }

    return dDiff;
}

static int ComputeNextBlockAndDepth(const CBlockIndex* tip, const CBlockIndex* blockindex, const CBlockIndex*& next)
{
    next = tip->GetAncestor(blockindex->nHeight + 1);
    if (next && next->pprev == blockindex) {
        return tip->nHeight - blockindex->nHeight + 1;
    }
    next = nullptr;
    return blockindex == tip ? 1 : -1;
}

UniValue blockheaderToJSON(const CBlockIndex* tip, const CBlockIndex* blockindex)
{
    // Serialize passed information without accessing chain state of the active chain!
    AssertLockNotHeld(cs_main); // For performance reasons

    UniValue result(UniValue::VOBJ);
    result.pushKV("hash", blockindex->GetBlockHash().GetHex());
    const CBlockIndex* pnext;
    int confirmations = ComputeNextBlockAndDepth(tip, blockindex, pnext);
    result.pushKV("confirmations", confirmations);
    result.pushKV("height", blockindex->nHeight);
    result.pushKV("version", blockindex->nVersion);
    result.pushKV("versionHex", strprintf("%08x", blockindex->nVersion));
    result.pushKV("merkleroot", blockindex->hashMerkleRoot.GetHex());
    result.pushKV("time", (int64_t)blockindex->nTime);
    result.pushKV("mediantime", (int64_t)blockindex->GetMedianTimePast());
    if (!g_signed_blocks) {
        result.pushKV("nonce", (uint64_t)blockindex->nNonce);
        result.pushKV("bits", strprintf("%08x", blockindex->nBits));
        result.pushKV("difficulty", GetDifficulty(blockindex));
        result.pushKV("chainwork", blockindex->nChainWork.GetHex());
    } else {
        result.pushKV("signblock_witness_asm", ScriptToAsmStr(blockindex->proof.solution));
        result.pushKV("signblock_witness_hex", HexStr(blockindex->proof.solution));
    }
    result.pushKV("nTx", (uint64_t)blockindex->nTx);
    if (blockindex->pprev)
        result.pushKV("previousblockhash", blockindex->pprev->GetBlockHash().GetHex());
    if (pnext)
        result.pushKV("nextblockhash", pnext->GetBlockHash().GetHex());
    return result;
}

UniValue blockToJSON(const CBlock& block, const CBlockIndex* tip, const CBlockIndex* blockindex, bool txDetails)
{
    // Serialize passed information without accessing chain state of the active chain!
    AssertLockNotHeld(cs_main); // For performance reasons

    UniValue result(UniValue::VOBJ);
    result.pushKV("hash", blockindex->GetBlockHash().GetHex());
    const CBlockIndex* pnext;
    int confirmations = ComputeNextBlockAndDepth(tip, blockindex, pnext);
    result.pushKV("confirmations", confirmations);
    result.pushKV("strippedsize", (int)::GetSerializeSize(block, PROTOCOL_VERSION | SERIALIZE_TRANSACTION_NO_WITNESS));
    result.pushKV("size", (int)::GetSerializeSize(block, PROTOCOL_VERSION));
    result.pushKV("weight", (int)::GetBlockWeight(block));
    result.pushKV("height", blockindex->nHeight);
    result.pushKV("version", block.nVersion);
    result.pushKV("versionHex", strprintf("%08x", block.nVersion));
    result.pushKV("merkleroot", block.hashMerkleRoot.GetHex());
    UniValue txs(UniValue::VARR);
    for(const auto& tx : block.vtx)
    {
        if(txDetails)
        {
            UniValue objTx(UniValue::VOBJ);
            TxToUniv(*tx, uint256(), objTx, true, RPCSerializationFlags());
            txs.push_back(objTx);
        }
        else
            txs.push_back(tx->GetHash().GetHex());
    }
    result.pushKV("tx", txs);
    result.pushKV("time", block.GetBlockTime());
    result.pushKV("mediantime", (int64_t)blockindex->GetMedianTimePast());
    if (!g_signed_blocks) {
        result.pushKV("nonce", (uint64_t)block.nNonce);
        result.pushKV("bits", strprintf("%08x", block.nBits));
        result.pushKV("difficulty", GetDifficulty(blockindex));
        result.pushKV("chainwork", blockindex->nChainWork.GetHex());
    } else {
        result.pushKV("signblock_witness_asm", ScriptToAsmStr(blockindex->proof.solution));
        result.pushKV("signblock_witness_hex", HexStr(blockindex->proof.solution));
        result.pushKV("signblock_challenge", HexStr(blockindex->proof.challenge));
    }
    result.pushKV("nTx", (uint64_t)blockindex->nTx);

    if (blockindex->pprev)
        result.pushKV("previousblockhash", blockindex->pprev->GetBlockHash().GetHex());
    if (pnext)
        result.pushKV("nextblockhash", pnext->GetBlockHash().GetHex());
    return result;
}

static UniValue getblockcount(const JSONRPCRequest& request)
{
    if (request.fHelp || request.params.size() != 0)
        throw std::runtime_error(
            RPCHelpMan{"getblockcount",
                "\nReturns the number of blocks in the longest blockchain.\n",
                {},
                RPCResult{
            "n    (numeric) The current block count\n"
                },
                RPCExamples{
                    HelpExampleCli("getblockcount", "")
            + HelpExampleRpc("getblockcount", "")
                },
            }.ToString());

    LOCK(cs_main);
    return ::ChainActive().Height();
}

static UniValue getbestblockhash(const JSONRPCRequest& request)
{
    if (request.fHelp || request.params.size() != 0)
        throw std::runtime_error(
            RPCHelpMan{"getbestblockhash",
                "\nReturns the hash of the best (tip) block in the longest blockchain.\n",
                {},
                RPCResult{
            "\"hex\"      (string) the block hash, hex-encoded\n"
                },
                RPCExamples{
                    HelpExampleCli("getbestblockhash", "")
            + HelpExampleRpc("getbestblockhash", "")
                },
            }.ToString());

    LOCK(cs_main);
    return ::ChainActive().Tip()->GetBlockHash().GetHex();
}

void RPCNotifyBlockChange(bool ibd, const CBlockIndex * pindex)
{
    if(pindex) {
        std::lock_guard<std::mutex> lock(cs_blockchange);
        latestblock.hash = pindex->GetBlockHash();
        latestblock.height = pindex->nHeight;
    }
    cond_blockchange.notify_all();
}

static UniValue waitfornewblock(const JSONRPCRequest& request)
{
    if (request.fHelp || request.params.size() > 1)
        throw std::runtime_error(
            RPCHelpMan{"waitfornewblock",
                "\nWaits for a specific new block and returns useful info about it.\n"
                "\nReturns the current block on timeout or exit.\n",
                {
                    {"timeout", RPCArg::Type::NUM, /* default */ "0", "Time in milliseconds to wait for a response. 0 indicates no timeout."},
                },
                RPCResult{
            "{                           (json object)\n"
            "  \"hash\" : {       (string) The blockhash\n"
            "  \"height\" : {     (int) Block height\n"
            "}\n"
                },
                RPCExamples{
                    HelpExampleCli("waitfornewblock", "1000")
            + HelpExampleRpc("waitfornewblock", "1000")
                },
            }.ToString());
    int timeout = 0;
    if (!request.params[0].isNull())
        timeout = request.params[0].get_int();

    CUpdatedBlock block;
    {
        WAIT_LOCK(cs_blockchange, lock);
        block = latestblock;
        if(timeout)
            cond_blockchange.wait_for(lock, std::chrono::milliseconds(timeout), [&block]{return latestblock.height != block.height || latestblock.hash != block.hash || !IsRPCRunning(); });
        else
            cond_blockchange.wait(lock, [&block]{return latestblock.height != block.height || latestblock.hash != block.hash || !IsRPCRunning(); });
        block = latestblock;
    }
    UniValue ret(UniValue::VOBJ);
    ret.pushKV("hash", block.hash.GetHex());
    ret.pushKV("height", block.height);
    return ret;
}

static UniValue waitforblock(const JSONRPCRequest& request)
{
    if (request.fHelp || request.params.size() < 1 || request.params.size() > 2)
        throw std::runtime_error(
            RPCHelpMan{"waitforblock",
                "\nWaits for a specific new block and returns useful info about it.\n"
                "\nReturns the current block on timeout or exit.\n",
                {
                    {"blockhash", RPCArg::Type::STR_HEX, RPCArg::Optional::NO, "Block hash to wait for."},
                    {"timeout", RPCArg::Type::NUM, /* default */ "0", "Time in milliseconds to wait for a response. 0 indicates no timeout."},
                },
                RPCResult{
            "{                           (json object)\n"
            "  \"hash\" : {       (string) The blockhash\n"
            "  \"height\" : {     (int) Block height\n"
            "}\n"
                },
                RPCExamples{
                    HelpExampleCli("waitforblock", "\"0000000000079f8ef3d2c688c244eb7a4570b24c9ed7b4a8c619eb02596f8862\", 1000")
            + HelpExampleRpc("waitforblock", "\"0000000000079f8ef3d2c688c244eb7a4570b24c9ed7b4a8c619eb02596f8862\", 1000")
                },
            }.ToString());
    int timeout = 0;

    uint256 hash(ParseHashV(request.params[0], "blockhash"));

    if (!request.params[1].isNull())
        timeout = request.params[1].get_int();

    CUpdatedBlock block;
    {
        WAIT_LOCK(cs_blockchange, lock);
        if(timeout)
            cond_blockchange.wait_for(lock, std::chrono::milliseconds(timeout), [&hash]{return latestblock.hash == hash || !IsRPCRunning();});
        else
            cond_blockchange.wait(lock, [&hash]{return latestblock.hash == hash || !IsRPCRunning(); });
        block = latestblock;
    }

    UniValue ret(UniValue::VOBJ);
    ret.pushKV("hash", block.hash.GetHex());
    ret.pushKV("height", block.height);
    return ret;
}

static UniValue waitforblockheight(const JSONRPCRequest& request)
{
    if (request.fHelp || request.params.size() < 1 || request.params.size() > 2)
        throw std::runtime_error(
            RPCHelpMan{"waitforblockheight",
                "\nWaits for (at least) block height and returns the height and hash\n"
                "of the current tip.\n"
                "\nReturns the current block on timeout or exit.\n",
                {
                    {"height", RPCArg::Type::NUM, RPCArg::Optional::NO, "Block height to wait for."},
                    {"timeout", RPCArg::Type::NUM, /* default */ "0", "Time in milliseconds to wait for a response. 0 indicates no timeout."},
                },
                RPCResult{
            "{                           (json object)\n"
            "  \"hash\" : {       (string) The blockhash\n"
            "  \"height\" : {     (int) Block height\n"
            "}\n"
                },
                RPCExamples{
                    HelpExampleCli("waitforblockheight", "\"100\", 1000")
            + HelpExampleRpc("waitforblockheight", "\"100\", 1000")
                },
            }.ToString());
    int timeout = 0;

    int height = request.params[0].get_int();

    if (!request.params[1].isNull())
        timeout = request.params[1].get_int();

    CUpdatedBlock block;
    {
        WAIT_LOCK(cs_blockchange, lock);
        if(timeout)
            cond_blockchange.wait_for(lock, std::chrono::milliseconds(timeout), [&height]{return latestblock.height >= height || !IsRPCRunning();});
        else
            cond_blockchange.wait(lock, [&height]{return latestblock.height >= height || !IsRPCRunning(); });
        block = latestblock;
    }
    UniValue ret(UniValue::VOBJ);
    ret.pushKV("hash", block.hash.GetHex());
    ret.pushKV("height", block.height);
    return ret;
}

static UniValue syncwithvalidationinterfacequeue(const JSONRPCRequest& request)
{
    if (request.fHelp || request.params.size() > 0) {
        throw std::runtime_error(
            RPCHelpMan{"syncwithvalidationinterfacequeue",
                "\nWaits for the validation interface queue to catch up on everything that was there when we entered this function.\n",
                {},
                RPCResults{},
                RPCExamples{
                    HelpExampleCli("syncwithvalidationinterfacequeue","")
            + HelpExampleRpc("syncwithvalidationinterfacequeue","")
                },
            }.ToString());
    }
    SyncWithValidationInterfaceQueue();
    return NullUniValue;
}

static UniValue getdifficulty(const JSONRPCRequest& request)
{
    if (request.fHelp || request.params.size() != 0)
        throw std::runtime_error(
            RPCHelpMan{"getdifficulty",
                "\nReturns the proof-of-work difficulty as a multiple of the minimum difficulty.\n",
                {},
                RPCResult{
            "n.nnn       (numeric) the proof-of-work difficulty as a multiple of the minimum difficulty.\n"
                },
                RPCExamples{
                    HelpExampleCli("getdifficulty", "")
            + HelpExampleRpc("getdifficulty", "")
                },
            }.ToString());

    LOCK(cs_main);
    return GetDifficulty(::ChainActive().Tip());
}

static std::string EntryDescriptionString()
{
    return "    \"vsize\" : n,            (numeric) virtual transaction size as defined in BIP 141. This is different from actual serialized size for witness transactions as witness data is discounted.\n"
           "    \"size\" : n,             (numeric) (DEPRECATED) same as vsize. Only returned if bitcoind is started with -deprecatedrpc=size\n"
           "                              size will be completely removed in v0.20.\n"
           "    \"fee\" : n,              (numeric) transaction fee in " + CURRENCY_UNIT + " (DEPRECATED)\n"
           "    \"modifiedfee\" : n,      (numeric) transaction fee with fee deltas used for mining priority (DEPRECATED)\n"
           "    \"time\" : n,             (numeric) local time transaction entered pool in seconds since 1 Jan 1970 GMT\n"
           "    \"height\" : n,           (numeric) block height when transaction entered pool\n"
           "    \"descendantcount\" : n,  (numeric) number of in-mempool descendant transactions (including this one)\n"
           "    \"descendantsize\" : n,   (numeric) virtual transaction size of in-mempool descendants (including this one)\n"
           "    \"descendantfees\" : n,   (numeric) modified fees (see above) of in-mempool descendants (including this one) (DEPRECATED)\n"
           "    \"ancestorcount\" : n,    (numeric) number of in-mempool ancestor transactions (including this one)\n"
           "    \"ancestorsize\" : n,     (numeric) virtual transaction size of in-mempool ancestors (including this one)\n"
           "    \"ancestorfees\" : n,     (numeric) modified fees (see above) of in-mempool ancestors (including this one) (DEPRECATED)\n"
           "    \"wtxid\" : hash,         (string) hash of serialized transaction, including witness data\n"
           "    \"fees\" : {\n"
           "        \"base\" : n,         (numeric) transaction fee in " + CURRENCY_UNIT + "\n"
           "        \"modified\" : n,     (numeric) transaction fee with fee deltas used for mining priority in " + CURRENCY_UNIT + "\n"
           "        \"ancestor\" : n,     (numeric) modified fees (see above) of in-mempool ancestors (including this one) in " + CURRENCY_UNIT + "\n"
           "        \"descendant\" : n,   (numeric) modified fees (see above) of in-mempool descendants (including this one) in " + CURRENCY_UNIT + "\n"
           "    }\n"
           "    \"depends\" : [           (array) unconfirmed transactions used as inputs for this transaction\n"
           "        \"transactionid\",    (string) parent transaction id\n"
           "       ... ]\n"
           "    \"spentby\" : [           (array) unconfirmed transactions spending outputs from this transaction\n"
           "        \"transactionid\",    (string) child transaction id\n"
           "       ... ]\n"
           "    \"bip125-replaceable\" : true|false,  (boolean) Whether this transaction could be replaced due to BIP125 (replace-by-fee)\n";
}

static void entryToJSON(const CTxMemPool& pool, UniValue& info, const CTxMemPoolEntry& e) EXCLUSIVE_LOCKS_REQUIRED(pool.cs)
{
    AssertLockHeld(pool.cs);

    UniValue fees(UniValue::VOBJ);
    fees.pushKV("base", ValueFromAmount(e.GetFee()));
    fees.pushKV("modified", ValueFromAmount(e.GetModifiedFee()));
    fees.pushKV("ancestor", ValueFromAmount(e.GetModFeesWithAncestors()));
    fees.pushKV("descendant", ValueFromAmount(e.GetModFeesWithDescendants()));
    info.pushKV("fees", fees);

    info.pushKV("vsize", (int)e.GetTxSize());
    if (IsDeprecatedRPCEnabled("size")) info.pushKV("size", (int)e.GetTxSize());
    info.pushKV("fee", ValueFromAmount(e.GetFee()));
    info.pushKV("modifiedfee", ValueFromAmount(e.GetModifiedFee()));
    info.pushKV("time", e.GetTime());
    info.pushKV("height", (int)e.GetHeight());
    info.pushKV("descendantcount", e.GetCountWithDescendants());
    info.pushKV("descendantsize", e.GetSizeWithDescendants());
    info.pushKV("descendantfees", e.GetModFeesWithDescendants());
    info.pushKV("ancestorcount", e.GetCountWithAncestors());
    info.pushKV("ancestorsize", e.GetSizeWithAncestors());
    info.pushKV("ancestorfees", e.GetModFeesWithAncestors());
    info.pushKV("wtxid", pool.vTxHashes[e.vTxHashesIdx].first.ToString());
    const CTransaction& tx = e.GetTx();
    std::set<std::string> setDepends;
    for (const CTxIn& txin : tx.vin)
    {
        if (pool.exists(txin.prevout.hash))
            setDepends.insert(txin.prevout.hash.ToString());
    }

    UniValue depends(UniValue::VARR);
    for (const std::string& dep : setDepends)
    {
        depends.push_back(dep);
    }

    info.pushKV("depends", depends);

    UniValue spent(UniValue::VARR);
    const CTxMemPool::txiter& it = pool.mapTx.find(tx.GetHash());
    const CTxMemPool::setEntries& setChildren = pool.GetMemPoolChildren(it);
    for (CTxMemPool::txiter childiter : setChildren) {
        spent.push_back(childiter->GetTx().GetHash().ToString());
    }

    info.pushKV("spentby", spent);

    // Add opt-in RBF status
    bool rbfStatus = false;
    RBFTransactionState rbfState = IsRBFOptIn(tx, pool);
    if (rbfState == RBFTransactionState::UNKNOWN) {
        throw JSONRPCError(RPC_MISC_ERROR, "Transaction is not in mempool");
    } else if (rbfState == RBFTransactionState::REPLACEABLE_BIP125) {
        rbfStatus = true;
    }

    info.pushKV("bip125-replaceable", rbfStatus);
}

UniValue MempoolToJSON(const CTxMemPool& pool, bool verbose)
{
    if (verbose) {
        LOCK(pool.cs);
        UniValue o(UniValue::VOBJ);
        for (const CTxMemPoolEntry& e : pool.mapTx) {
            const uint256& hash = e.GetTx().GetHash();
            UniValue info(UniValue::VOBJ);
            entryToJSON(pool, info, e);
            o.pushKV(hash.ToString(), info);
        }
        return o;
    } else {
        std::vector<uint256> vtxid;
        pool.queryHashes(vtxid);

        UniValue a(UniValue::VARR);
        for (const uint256& hash : vtxid)
            a.push_back(hash.ToString());

        return a;
    }
}

static UniValue getrawmempool(const JSONRPCRequest& request)
{
    if (request.fHelp || request.params.size() > 1)
        throw std::runtime_error(
            RPCHelpMan{"getrawmempool",
                "\nReturns all transaction ids in memory pool as a json array of string transaction ids.\n"
                "\nHint: use getmempoolentry to fetch a specific transaction from the mempool.\n",
                {
                    {"verbose", RPCArg::Type::BOOL, /* default */ "false", "True for a json object, false for array of transaction ids"},
                },
                RPCResult{"for verbose = false",
            "[                     (json array of string)\n"
            "  \"transactionid\"     (string) The transaction id\n"
            "  ,...\n"
            "]\n"
            "\nResult: (for verbose = true):\n"
            "{                           (json object)\n"
            "  \"transactionid\" : {       (json object)\n"
            + EntryDescriptionString()
            + "  }, ...\n"
            "}\n"
                },
                RPCExamples{
                    HelpExampleCli("getrawmempool", "true")
            + HelpExampleRpc("getrawmempool", "true")
                },
            }.ToString());

    bool fVerbose = false;
    if (!request.params[0].isNull())
        fVerbose = request.params[0].get_bool();

    return MempoolToJSON(::mempool, fVerbose);
}

static UniValue getmempoolancestors(const JSONRPCRequest& request)
{
    if (request.fHelp || request.params.size() < 1 || request.params.size() > 2) {
        throw std::runtime_error(
            RPCHelpMan{"getmempoolancestors",
                "\nIf txid is in the mempool, returns all in-mempool ancestors.\n",
                {
                    {"txid", RPCArg::Type::STR_HEX, RPCArg::Optional::NO, "The transaction id (must be in mempool)"},
                    {"verbose", RPCArg::Type::BOOL, /* default */ "false", "True for a json object, false for array of transaction ids"},
                },
                {
                    RPCResult{"for verbose = false",
            "[                       (json array of strings)\n"
            "  \"transactionid\"           (string) The transaction id of an in-mempool ancestor transaction\n"
            "  ,...\n"
            "]\n"
                    },
                    RPCResult{"for verbose = true",
            "{                           (json object)\n"
            "  \"transactionid\" : {       (json object)\n"
            + EntryDescriptionString()
            + "  }, ...\n"
            "}\n"
                    },
                },
                RPCExamples{
                    HelpExampleCli("getmempoolancestors", "\"mytxid\"")
            + HelpExampleRpc("getmempoolancestors", "\"mytxid\"")
                },
            }.ToString());
    }

    bool fVerbose = false;
    if (!request.params[1].isNull())
        fVerbose = request.params[1].get_bool();

    uint256 hash = ParseHashV(request.params[0], "parameter 1");

    LOCK(mempool.cs);

    CTxMemPool::txiter it = mempool.mapTx.find(hash);
    if (it == mempool.mapTx.end()) {
        throw JSONRPCError(RPC_INVALID_ADDRESS_OR_KEY, "Transaction not in mempool");
    }

    CTxMemPool::setEntries setAncestors;
    uint64_t noLimit = std::numeric_limits<uint64_t>::max();
    std::string dummy;
    mempool.CalculateMemPoolAncestors(*it, setAncestors, noLimit, noLimit, noLimit, noLimit, dummy, false);

    if (!fVerbose) {
        UniValue o(UniValue::VARR);
        for (CTxMemPool::txiter ancestorIt : setAncestors) {
            o.push_back(ancestorIt->GetTx().GetHash().ToString());
        }

        return o;
    } else {
        UniValue o(UniValue::VOBJ);
        for (CTxMemPool::txiter ancestorIt : setAncestors) {
            const CTxMemPoolEntry &e = *ancestorIt;
            const uint256& _hash = e.GetTx().GetHash();
            UniValue info(UniValue::VOBJ);
            entryToJSON(::mempool, info, e);
            o.pushKV(_hash.ToString(), info);
        }
        return o;
    }
}

static UniValue getmempooldescendants(const JSONRPCRequest& request)
{
    if (request.fHelp || request.params.size() < 1 || request.params.size() > 2) {
        throw std::runtime_error(
            RPCHelpMan{"getmempooldescendants",
                "\nIf txid is in the mempool, returns all in-mempool descendants.\n",
                {
                    {"txid", RPCArg::Type::STR_HEX, RPCArg::Optional::NO, "The transaction id (must be in mempool)"},
                    {"verbose", RPCArg::Type::BOOL, /* default */ "false", "True for a json object, false for array of transaction ids"},
                },
                {
                    RPCResult{"for verbose = false",
            "[                       (json array of strings)\n"
            "  \"transactionid\"           (string) The transaction id of an in-mempool descendant transaction\n"
            "  ,...\n"
            "]\n"
                    },
                    RPCResult{"for verbose = true",
            "{                           (json object)\n"
            "  \"transactionid\" : {       (json object)\n"
            + EntryDescriptionString()
            + "  }, ...\n"
            "}\n"
                    },
                },
                RPCExamples{
                    HelpExampleCli("getmempooldescendants", "\"mytxid\"")
            + HelpExampleRpc("getmempooldescendants", "\"mytxid\"")
                },
            }.ToString());
    }

    bool fVerbose = false;
    if (!request.params[1].isNull())
        fVerbose = request.params[1].get_bool();

    uint256 hash = ParseHashV(request.params[0], "parameter 1");

    LOCK(mempool.cs);

    CTxMemPool::txiter it = mempool.mapTx.find(hash);
    if (it == mempool.mapTx.end()) {
        throw JSONRPCError(RPC_INVALID_ADDRESS_OR_KEY, "Transaction not in mempool");
    }

    CTxMemPool::setEntries setDescendants;
    mempool.CalculateDescendants(it, setDescendants);
    // CTxMemPool::CalculateDescendants will include the given tx
    setDescendants.erase(it);

    if (!fVerbose) {
        UniValue o(UniValue::VARR);
        for (CTxMemPool::txiter descendantIt : setDescendants) {
            o.push_back(descendantIt->GetTx().GetHash().ToString());
        }

        return o;
    } else {
        UniValue o(UniValue::VOBJ);
        for (CTxMemPool::txiter descendantIt : setDescendants) {
            const CTxMemPoolEntry &e = *descendantIt;
            const uint256& _hash = e.GetTx().GetHash();
            UniValue info(UniValue::VOBJ);
            entryToJSON(::mempool, info, e);
            o.pushKV(_hash.ToString(), info);
        }
        return o;
    }
}

static UniValue getmempoolentry(const JSONRPCRequest& request)
{
    if (request.fHelp || request.params.size() != 1) {
        throw std::runtime_error(
            RPCHelpMan{"getmempoolentry",
                "\nReturns mempool data for given transaction\n",
                {
                    {"txid", RPCArg::Type::STR_HEX, RPCArg::Optional::NO, "The transaction id (must be in mempool)"},
                },
                RPCResult{
            "{                           (json object)\n"
            + EntryDescriptionString()
            + "}\n"
                },
                RPCExamples{
                    HelpExampleCli("getmempoolentry", "\"mytxid\"")
            + HelpExampleRpc("getmempoolentry", "\"mytxid\"")
                },
            }.ToString());
    }

    uint256 hash = ParseHashV(request.params[0], "parameter 1");

    LOCK(mempool.cs);

    CTxMemPool::txiter it = mempool.mapTx.find(hash);
    if (it == mempool.mapTx.end()) {
        throw JSONRPCError(RPC_INVALID_ADDRESS_OR_KEY, "Transaction not in mempool");
    }

    const CTxMemPoolEntry &e = *it;
    UniValue info(UniValue::VOBJ);
    entryToJSON(::mempool, info, e);
    return info;
}

static UniValue getblockhash(const JSONRPCRequest& request)
{
    if (request.fHelp || request.params.size() != 1)
        throw std::runtime_error(
            RPCHelpMan{"getblockhash",
                "\nReturns hash of block in best-block-chain at height provided.\n",
                {
                    {"height", RPCArg::Type::NUM, RPCArg::Optional::NO, "The height index"},
                },
                RPCResult{
            "\"hash\"         (string) The block hash\n"
                },
                RPCExamples{
                    HelpExampleCli("getblockhash", "1000")
            + HelpExampleRpc("getblockhash", "1000")
                },
            }.ToString());

    LOCK(cs_main);

    int nHeight = request.params[0].get_int();
    if (nHeight < 0 || nHeight > ::ChainActive().Height())
        throw JSONRPCError(RPC_INVALID_PARAMETER, "Block height out of range");

    CBlockIndex* pblockindex = ::ChainActive()[nHeight];
    return pblockindex->GetBlockHash().GetHex();
}

static UniValue getblockheader(const JSONRPCRequest& request)
{
    if (request.fHelp || request.params.size() < 1 || request.params.size() > 2)
        throw std::runtime_error(
            RPCHelpMan{"getblockheader",
                "\nIf verbose is false, returns a string that is serialized, hex-encoded data for blockheader 'hash'.\n"
                "If verbose is true, returns an Object with information about blockheader <hash>.\n",
                {
                    {"blockhash", RPCArg::Type::STR_HEX, RPCArg::Optional::NO, "The block hash"},
                    {"verbose", RPCArg::Type::BOOL, /* default */ "true", "true for a json object, false for the hex-encoded data"},
                },
                {
                    RPCResult{"for verbose = true",
            "{\n"
            "  \"hash\" : \"hash\",     (string) the block hash (same as provided)\n"
            "  \"confirmations\" : n,   (numeric) The number of confirmations, or -1 if the block is not on the main chain\n"
            "  \"height\" : n,          (numeric) The block height or index\n"
            "  \"version\" : n,         (numeric) The block version\n"
            "  \"versionHex\" : \"00000000\", (string) The block version formatted in hexadecimal\n"
            "  \"merkleroot\" : \"xxxx\", (string) The merkle root\n"
            "  \"time\" : ttt,          (numeric) The block time in seconds since epoch (Jan 1 1970 GMT)\n"
            "  \"mediantime\" : ttt,    (numeric) The median block time in seconds since epoch (Jan 1 1970 GMT)\n"
            "  \"nonce\" : n,           (numeric) The nonce\n"
            "  \"bits\" : \"1d00ffff\", (string) The bits\n"
            "  \"difficulty\" : x.xxx,  (numeric) The difficulty\n"
            "  \"chainwork\" : \"0000...1f3\"     (string) Expected number of hashes required to produce the current chain (in hex)\n"
            "  \"nTx\" : n,             (numeric) The number of transactions in the block.\n"
            "  \"signblock_witness_asm\" : \"xxxx\", (string) ASM of sign block witness data.\n"
            "  \"signblock_witness_hex\" : \"xxxx\", (string) Hex of sign block witness data.\n"
            "  \"previousblockhash\" : \"hash\",  (string) The hash of the previous block\n"
            "  \"nextblockhash\" : \"hash\",      (string) The hash of the next block\n"
            "}\n"
                    },
                    RPCResult{"for verbose=false",
            "\"data\"             (string) A string that is serialized, hex-encoded data for block 'hash'.\n"
                    },
                },
                RPCExamples{
                    HelpExampleCli("getblockheader", "\"00000000c937983704a73af28acdec37b049d214adbda81d7e2a3dd146f6ed09\"")
            + HelpExampleRpc("getblockheader", "\"00000000c937983704a73af28acdec37b049d214adbda81d7e2a3dd146f6ed09\"")
                },
            }.ToString());

    uint256 hash(ParseHashV(request.params[0], "hash"));

    bool fVerbose = true;
    if (!request.params[1].isNull())
        fVerbose = request.params[1].get_bool();

    const CBlockIndex* pblockindex;
    const CBlockIndex* tip;
    {
        LOCK(cs_main);
        pblockindex = LookupBlockIndex(hash);
        tip = ::ChainActive().Tip();
    }

    if (!pblockindex) {
        throw JSONRPCError(RPC_INVALID_ADDRESS_OR_KEY, "Block not found");
    }

    if (!fVerbose)
    {
        CDataStream ssBlock(SER_NETWORK, PROTOCOL_VERSION);
        ssBlock << pblockindex->GetBlockHeader();
        std::string strHex = HexStr(ssBlock.begin(), ssBlock.end());
        return strHex;
    }

    return blockheaderToJSON(tip, pblockindex);
}

static CBlock GetBlockChecked(const CBlockIndex* pblockindex)
{
    CBlock block;
    if (IsBlockPruned(pblockindex)) {
        throw JSONRPCError(RPC_MISC_ERROR, "Block not available (pruned data)");
    }

    if (!ReadBlockFromDisk(block, pblockindex, Params().GetConsensus())) {
        // Block not found on disk. This could be because we have the block
        // header in our index but don't have the block (for example if a
        // non-whitelisted node sends us an unrequested long chain of valid
        // blocks, we add the headers to our index, but don't accept the
        // block).
        throw JSONRPCError(RPC_MISC_ERROR, "Block not found on disk");
    }

    return block;
}

static CBlockUndo GetUndoChecked(const CBlockIndex* pblockindex)
{
    CBlockUndo blockUndo;
    if (IsBlockPruned(pblockindex)) {
        throw JSONRPCError(RPC_MISC_ERROR, "Undo data not available (pruned data)");
    }

    if (!UndoReadFromDisk(blockUndo, pblockindex)) {
        throw JSONRPCError(RPC_MISC_ERROR, "Can't read undo data from disk");
    }

    return blockUndo;
}

static UniValue getblock(const JSONRPCRequest& request)
{
    const RPCHelpMan help{"getblock",
                "\nIf verbosity is 0, returns a string that is serialized, hex-encoded data for block 'hash'.\n"
                "If verbosity is 1, returns an Object with information about block <hash>.\n"
                "If verbosity is 2, returns an Object with information about block <hash> and information about each transaction. \n",
                {
                    {"blockhash", RPCArg::Type::STR_HEX, RPCArg::Optional::NO, "The block hash"},
                    {"verbosity", RPCArg::Type::NUM, /* default */ "1", "0 for hex-encoded data, 1 for a json object, and 2 for json object with transaction data"},
                },
                {
                    RPCResult{"for verbosity = 0",
            "\"data\"             (string) A string that is serialized, hex-encoded data for block 'hash'.\n"
                    },
                    RPCResult{"for verbosity = 1",
            "{\n"
            "  \"hash\" : \"hash\",     (string) the block hash (same as provided)\n"
            "  \"confirmations\" : n,   (numeric) The number of confirmations, or -1 if the block is not on the main chain\n"
            "  \"size\" : n,            (numeric) The block size\n"
            "  \"strippedsize\" : n,    (numeric) The block size excluding witness data\n"
            "  \"weight\" : n           (numeric) The block weight as defined in BIP 141\n"
            "  \"height\" : n,          (numeric) The block height or index\n"
            "  \"version\" : n,         (numeric) The block version\n"
            "  \"versionHex\" : \"00000000\", (string) The block version formatted in hexadecimal\n"
            "  \"merkleroot\" : \"xxxx\", (string) The merkle root\n"
            "  \"tx\" : [               (array of string) The transaction ids\n"
            "     \"transactionid\"     (string) The transaction id\n"
            "     ,...\n"
            "  ],\n"
            "  \"time\" : ttt,          (numeric) The block time in seconds since epoch (Jan 1 1970 GMT)\n"
            "  \"mediantime\" : ttt,    (numeric) The median block time in seconds since epoch (Jan 1 1970 GMT)\n"
            "  \"nonce\" : n,           (numeric) The nonce\n"
            "  \"bits\" : \"1d00ffff\", (string) The bits\n"
            "  \"difficulty\" : x.xxx,  (numeric) The difficulty\n"
            "  \"chainwork\" : \"xxxx\",  (string) Expected number of hashes required to produce the chain up to this block (in hex)\n"
            "  \"nTx\" : n,             (numeric) The number of transactions in the block.\n"
            "  \"signblock_witness_asm\" : \"xxxx\", (string) ASM of sign block witness data.\n"
            "  \"signblock_witness_hex\" : \"xxxx\", (string) Hex of sign block witness data.\n"
            "  \"previousblockhash\" : \"hash\",  (string) The hash of the previous block\n"
            "  \"nextblockhash\" : \"hash\"       (string) The hash of the next block\n"
            "}\n"
                    },
                    RPCResult{"for verbosity = 2",
            "{\n"
            "  ...,                     Same output as verbosity = 1.\n"
            "  \"tx\" : [               (array of Objects) The transactions in the format of the getrawtransaction RPC. Different from verbosity = 1 \"tx\" result.\n"
            "         ,...\n"
            "  ],\n"
            "  ,...                     Same output as verbosity = 1.\n"
            "}\n"
                    },
                },
                RPCExamples{
                    HelpExampleCli("getblock", "\"00000000c937983704a73af28acdec37b049d214adbda81d7e2a3dd146f6ed09\"")
            + HelpExampleRpc("getblock", "\"00000000c937983704a73af28acdec37b049d214adbda81d7e2a3dd146f6ed09\"")
                },
    };

    if (request.fHelp || !help.IsValidNumArgs(request.params.size())) {
        throw std::runtime_error(help.ToString());
    }

    uint256 hash(ParseHashV(request.params[0], "blockhash"));

    int verbosity = 1;
    if (!request.params[1].isNull()) {
        if(request.params[1].isNum())
            verbosity = request.params[1].get_int();
        else
            verbosity = request.params[1].get_bool() ? 1 : 0;
    }

    CBlock block;
    const CBlockIndex* pblockindex;
    const CBlockIndex* tip;
    {
        LOCK(cs_main);
        pblockindex = LookupBlockIndex(hash);
        tip = ::ChainActive().Tip();

        if (!pblockindex) {
            throw JSONRPCError(RPC_INVALID_ADDRESS_OR_KEY, "Block not found");
        }

        block = GetBlockChecked(pblockindex);
    }

    if (verbosity <= 0)
    {
        CDataStream ssBlock(SER_NETWORK, PROTOCOL_VERSION | RPCSerializationFlags());
        ssBlock << block;
        std::string strHex = HexStr(ssBlock.begin(), ssBlock.end());
        return strHex;
    }

    return blockToJSON(block, tip, pblockindex, verbosity >= 2);
}

struct CCoinsStats
{
    int nHeight;
    uint256 hashBlock;
    uint64_t nTransactions;
    uint64_t nTransactionOutputs;
    uint64_t nBogoSize;
    uint256 hashSerialized;
    uint64_t nDiskSize;
    CAmount nTotalAmount;

    CCoinsStats() : nHeight(0), nTransactions(0), nTransactionOutputs(0), nBogoSize(0), nDiskSize(0), nTotalAmount(0) {}
};

static void ApplyStats(CCoinsStats &stats, CHashWriter& ss, const uint256& hash, const std::map<uint32_t, Coin>& outputs)
{
    assert(!outputs.empty());
    ss << hash;
    ss << VARINT(outputs.begin()->second.nHeight * 2 + outputs.begin()->second.fCoinBase ? 1u : 0u);
    stats.nTransactions++;
    for (const auto& output : outputs) {
        ss << VARINT(output.first + 1);
        ss << output.second.out.scriptPubKey;
        ss << output.second.out.nValue;
        ss << output.second.out.nAsset;
        ss << output.second.out.nNonce;
        stats.nTransactionOutputs++;
        if (output.second.out.nValue.IsExplicit()) {
            stats.nTotalAmount += output.second.out.nValue.GetAmount();
        }
        stats.nBogoSize += 32 /* txid */ + 4 /* vout index */ + 4 /* height + coinbase */ + 8 /* amount */ +
                           2 /* scriptPubKey len */ + output.second.out.scriptPubKey.size() /* scriptPubKey */;
    }
    ss << VARINT(0u);
}

//! Calculate statistics about the unspent transaction output set
static bool GetUTXOStats(CCoinsView *view, CCoinsStats &stats)
{
    std::unique_ptr<CCoinsViewCursor> pcursor(view->Cursor());
    assert(pcursor);

    CHashWriter ss(SER_GETHASH, PROTOCOL_VERSION);
    stats.hashBlock = pcursor->GetBestBlock();
    {
        LOCK(cs_main);
        stats.nHeight = LookupBlockIndex(stats.hashBlock)->nHeight;
    }
    ss << stats.hashBlock;
    uint256 prevkey;
    std::map<uint32_t, Coin> outputs;
    while (pcursor->Valid()) {
        boost::this_thread::interruption_point();
        COutPoint key;
        Coin coin;
        if (pcursor->GetKey(key) && pcursor->GetValue(coin)) {
            if (!outputs.empty() && key.hash != prevkey) {
                ApplyStats(stats, ss, prevkey, outputs);
                outputs.clear();
            }
            prevkey = key.hash;
            outputs[key.n] = std::move(coin);
        } else {
            return error("%s: unable to read value", __func__);
        }
        pcursor->Next();
    }
    if (!outputs.empty()) {
        ApplyStats(stats, ss, prevkey, outputs);
    }
    stats.hashSerialized = ss.GetHash();
    stats.nDiskSize = view->EstimateSize();
    return true;
}

static UniValue pruneblockchain(const JSONRPCRequest& request)
{
    if (request.fHelp || request.params.size() != 1)
        throw std::runtime_error(
            RPCHelpMan{"pruneblockchain", "",
                {
                    {"height", RPCArg::Type::NUM, RPCArg::Optional::NO, "The block height to prune up to. May be set to a discrete height, or a unix timestamp\n"
            "                  to prune blocks whose block time is at least 2 hours older than the provided timestamp."},
                },
                RPCResult{
            "n    (numeric) Height of the last block pruned.\n"
                },
                RPCExamples{
                    HelpExampleCli("pruneblockchain", "1000")
            + HelpExampleRpc("pruneblockchain", "1000")
                },
            }.ToString());

    if (!fPruneMode)
        throw JSONRPCError(RPC_MISC_ERROR, "Cannot prune blocks because node is not in prune mode.");

    LOCK(cs_main);

    int heightParam = request.params[0].get_int();
    if (heightParam < 0)
        throw JSONRPCError(RPC_INVALID_PARAMETER, "Negative block height.");

    // Height value more than a billion is too high to be a block height, and
    // too low to be a block time (corresponds to timestamp from Sep 2001).
    if (heightParam > 1000000000) {
        // Add a 2 hour buffer to include blocks which might have had old timestamps
        CBlockIndex* pindex = ::ChainActive().FindEarliestAtLeast(heightParam - TIMESTAMP_WINDOW, 0);
        if (!pindex) {
            throw JSONRPCError(RPC_INVALID_PARAMETER, "Could not find block with at least the specified timestamp.");
        }
        heightParam = pindex->nHeight;
    }

    unsigned int height = (unsigned int) heightParam;
    unsigned int chainHeight = (unsigned int) ::ChainActive().Height();
    if (chainHeight < Params().PruneAfterHeight())
        throw JSONRPCError(RPC_MISC_ERROR, "Blockchain is too short for pruning.");
    else if (height > chainHeight)
        throw JSONRPCError(RPC_INVALID_PARAMETER, "Blockchain is shorter than the attempted prune height.");
    else if (height > chainHeight - MIN_BLOCKS_TO_KEEP) {
        LogPrint(BCLog::RPC, "Attempt to prune blocks close to the tip.  Retaining the minimum number of blocks.\n");
        height = chainHeight - MIN_BLOCKS_TO_KEEP;
    }

    PruneBlockFilesManual(height);
    return uint64_t(height);
}

static UniValue gettxoutsetinfo(const JSONRPCRequest& request)
{
    if (request.fHelp || request.params.size() != 0)
        throw std::runtime_error(
            RPCHelpMan{"gettxoutsetinfo",
                "\nReturns statistics about the unspent transaction output set.\n"
                "Note this call may take some time.\n",
                {},
                RPCResult{
            "{\n"
            "  \"height\":n,     (numeric) The current block height (index)\n"
            "  \"bestblock\": \"hex\",   (string) The hash of the block at the tip of the chain\n"
            "  \"transactions\": n,      (numeric) The number of transactions with unspent outputs\n"
            "  \"txouts\": n,            (numeric) The number of unspent transaction outputs\n"
            "  \"bogosize\": n,          (numeric) A meaningless metric for UTXO set size\n"
            "  \"hash_serialized_2\": \"hash\", (string) The serialized hash\n"
            "  \"disk_size\": n,         (numeric) The estimated size of the chainstate on disk\n"
            "  \"total_amount\": x.xxx          (numeric) The total amount\n"
            "}\n"
                },
                RPCExamples{
                    HelpExampleCli("gettxoutsetinfo", "")
            + HelpExampleRpc("gettxoutsetinfo", "")
                },
            }.ToString());

    UniValue ret(UniValue::VOBJ);

    CCoinsStats stats;
    FlushStateToDisk();
    if (GetUTXOStats(pcoinsdbview.get(), stats)) {
        ret.pushKV("height", (int64_t)stats.nHeight);
        ret.pushKV("bestblock", stats.hashBlock.GetHex());
        ret.pushKV("transactions", (int64_t)stats.nTransactions);
        ret.pushKV("txouts", (int64_t)stats.nTransactionOutputs);
        ret.pushKV("bogosize", (int64_t)stats.nBogoSize);
        ret.pushKV("hash_serialized_2", stats.hashSerialized.GetHex());
        ret.pushKV("disk_size", stats.nDiskSize);
        ret.pushKV("total_amount", ValueFromAmount(stats.nTotalAmount));
    } else {
        throw JSONRPCError(RPC_INTERNAL_ERROR, "Unable to read UTXO set");
    }
    return ret;
}

UniValue gettxout(const JSONRPCRequest& request)
{
    if (request.fHelp || request.params.size() < 2 || request.params.size() > 3)
        throw std::runtime_error(
            RPCHelpMan{"gettxout",
                "\nReturns details about an unspent transaction output.\n",
                {
                    {"txid", RPCArg::Type::STR, RPCArg::Optional::NO, "The transaction id"},
                    {"n", RPCArg::Type::NUM, RPCArg::Optional::NO, "vout number"},
                    {"include_mempool", RPCArg::Type::BOOL, /* default */ "true", "Whether to include the mempool. Note that an unspent output that is spent in the mempool won't appear."},
                },
                RPCResult{
            "{\n"
            "  \"bestblock\":  \"hash\",    (string) The hash of the block at the tip of the chain\n"
            "  \"confirmations\" : n,       (numeric) The number of confirmations\n"
            "  \"value\" : x.xxx,           (numeric) The transaction value in " + CURRENCY_UNIT + "\n"
            "  \"scriptPubKey\" : {         (json object)\n"
            "     \"asm\" : \"code\",       (string) \n"
            "     \"hex\" : \"hex\",        (string) \n"
            "     \"reqSigs\" : n,          (numeric) Number of required signatures\n"
            "     \"type\" : \"pubkeyhash\", (string) The type, eg pubkeyhash\n"
            "     \"addresses\" : [          (array of string) array of bitcoin addresses\n"
            "        \"address\"     (string) bitcoin address\n"
            "        ,...\n"
            "     ]\n"
            "  },\n"
            "  \"coinbase\" : true|false   (boolean) Coinbase or not\n"
            "}\n"
                },
                RPCExamples{
            "\nGet unspent transactions\n"
            + HelpExampleCli("listunspent", "") +
            "\nView the details\n"
            + HelpExampleCli("gettxout", "\"txid\" 1") +
            "\nAs a JSON-RPC call\n"
            + HelpExampleRpc("gettxout", "\"txid\", 1")
                },
            }.ToString());

    LOCK(cs_main);

    UniValue ret(UniValue::VOBJ);

    uint256 hash(ParseHashV(request.params[0], "txid"));
    int n = request.params[1].get_int();
    COutPoint out(hash, n);
    bool fMempool = true;
    if (!request.params[2].isNull())
        fMempool = request.params[2].get_bool();

    Coin coin;
    if (fMempool) {
        LOCK(mempool.cs);
        CCoinsViewMemPool view(pcoinsTip.get(), mempool);
        if (!view.GetCoin(out, coin) || mempool.isSpent(out)) {
            return NullUniValue;
        }
    } else {
        if (!pcoinsTip->GetCoin(out, coin)) {
            return NullUniValue;
        }
    }

    const CBlockIndex* pindex = LookupBlockIndex(pcoinsTip->GetBestBlock());
    ret.pushKV("bestblock", pindex->GetBlockHash().GetHex());
    if (coin.nHeight == MEMPOOL_HEIGHT) {
        ret.pushKV("confirmations", 0);
    } else {
        ret.pushKV("confirmations", (int64_t)(pindex->nHeight - coin.nHeight + 1));
    }
    if (coin.out.nValue.IsExplicit()) {
        ret.pushKV("value", ValueFromAmount(coin.out.nValue.GetAmount()));
    } else {
        ret.pushKV("valuecommitment", coin.out.nValue.GetHex());
    }
    if (g_con_elementsmode) {
        if (coin.out.nAsset.IsExplicit()) {
            ret.pushKV("asset", coin.out.nAsset.GetAsset().GetHex());
        } else {
            ret.pushKV("assetcommitment", coin.out.nAsset.GetHex());
        }

        ret.pushKV("commitmentnonce", coin.out.nNonce.GetHex());
    }
    UniValue o(UniValue::VOBJ);
    ScriptPubKeyToUniv(coin.out.scriptPubKey, o, true);
    ret.pushKV("scriptPubKey", o);
    ret.pushKV("coinbase", (bool)coin.fCoinBase);

    return ret;
}

static UniValue verifychain(const JSONRPCRequest& request)
{
    int nCheckLevel = gArgs.GetArg("-checklevel", DEFAULT_CHECKLEVEL);
    int nCheckDepth = gArgs.GetArg("-checkblocks", DEFAULT_CHECKBLOCKS);
    if (request.fHelp || request.params.size() > 2)
        throw std::runtime_error(
            RPCHelpMan{"verifychain",
                "\nVerifies blockchain database.\n",
                {
                    {"checklevel", RPCArg::Type::NUM, /* default */ strprintf("%d, range=0-4", nCheckLevel), "How thorough the block verification is."},
                    {"nblocks", RPCArg::Type::NUM, /* default */ strprintf("%d, 0=all", nCheckDepth), "The number of blocks to check."},
                },
                RPCResult{
            "true|false       (boolean) Verified or not\n"
                },
                RPCExamples{
                    HelpExampleCli("verifychain", "")
            + HelpExampleRpc("verifychain", "")
                },
            }.ToString());

    LOCK(cs_main);

    if (!request.params[0].isNull())
        nCheckLevel = request.params[0].get_int();
    if (!request.params[1].isNull())
        nCheckDepth = request.params[1].get_int();

    return CVerifyDB().VerifyDB(Params(), pcoinsTip.get(), nCheckLevel, nCheckDepth);
}

/** Implementation of IsSuperMajority with better feedback */
static UniValue SoftForkMajorityDesc(int version, const CBlockIndex* pindex, const Consensus::Params& consensusParams)
{
    UniValue rv(UniValue::VOBJ);
    bool activated = false;
    switch(version)
    {
        case 2:
            activated = pindex->nHeight >= consensusParams.BIP34Height;
            break;
        case 3:
            activated = pindex->nHeight >= consensusParams.BIP66Height;
            break;
        case 4:
            activated = pindex->nHeight >= consensusParams.BIP65Height;
            break;
    }
    rv.pushKV("status", activated);
    return rv;
}

static UniValue SoftForkDesc(const std::string &name, int version, const CBlockIndex* pindex, const Consensus::Params& consensusParams)
{
    UniValue rv(UniValue::VOBJ);
    rv.pushKV("id", name);
    rv.pushKV("version", version);
    rv.pushKV("reject", SoftForkMajorityDesc(version, pindex, consensusParams));
    return rv;
}

static UniValue BIP9SoftForkDesc(const Consensus::Params& consensusParams, Consensus::DeploymentPos id)
{
    UniValue rv(UniValue::VOBJ);
    const ThresholdState thresholdState = VersionBitsTipState(consensusParams, id);
    switch (thresholdState) {
    case ThresholdState::DEFINED: rv.pushKV("status", "defined"); break;
    case ThresholdState::STARTED: rv.pushKV("status", "started"); break;
    case ThresholdState::LOCKED_IN: rv.pushKV("status", "locked_in"); break;
    case ThresholdState::ACTIVE: rv.pushKV("status", "active"); break;
    case ThresholdState::FAILED: rv.pushKV("status", "failed"); break;
    }
    if (ThresholdState::STARTED == thresholdState)
    {
        rv.pushKV("bit", consensusParams.vDeployments[id].bit);
    }
    rv.pushKV("startTime", consensusParams.vDeployments[id].nStartTime);
    rv.pushKV("timeout", consensusParams.vDeployments[id].nTimeout);
    rv.pushKV("since", VersionBitsTipStateSinceHeight(consensusParams, id));
    if (ThresholdState::STARTED == thresholdState)
    {
        UniValue statsUV(UniValue::VOBJ);
        BIP9Stats statsStruct = VersionBitsTipStatistics(consensusParams, id);
        statsUV.pushKV("period", statsStruct.period);
        statsUV.pushKV("threshold", statsStruct.threshold);
        statsUV.pushKV("elapsed", statsStruct.elapsed);
        statsUV.pushKV("count", statsStruct.count);
        statsUV.pushKV("possible", statsStruct.possible);
        rv.pushKV("statistics", statsUV);
    }
    return rv;
}

static void BIP9SoftForkDescPushBack(UniValue& bip9_softforks, const Consensus::Params& consensusParams, Consensus::DeploymentPos id)
{
    // Deployments with timeout value of 0 are hidden.
    // A timeout value of 0 guarantees a softfork will never be activated.
    // This is used when softfork codes are merged without specifying the deployment schedule.
    if (consensusParams.vDeployments[id].nTimeout > 0)
        bip9_softforks.pushKV(VersionBitsDeploymentInfo[id].name, BIP9SoftForkDesc(consensusParams, id));
}

UniValue getblockchaininfo(const JSONRPCRequest& request)
{
    if (request.fHelp || request.params.size() != 0)
        throw std::runtime_error(
            RPCHelpMan{"getblockchaininfo",
                "Returns an object containing various state info regarding blockchain processing.\n",
                {},
                RPCResult{
            "{\n"
            "  \"chain\": \"xxxx\",              (string) current network name as defined in BIP70 (main, test, regtest)\n"
            "  \"blocks\": xxxxxx,             (numeric) the current number of blocks processed in the server\n"
            "  \"headers\": xxxxxx,            (numeric) the current number of headers we have validated\n"
            "  \"bestblockhash\": \"...\",       (string) the hash of the currently best block\n"
            "  \"difficulty\": xxxxxx,         (numeric) the current difficulty\n"
            "  \"mediantime\": xxxxxx,         (numeric) median time for the current best block\n"
            "  \"verificationprogress\": xxxx, (numeric) estimate of verification progress [0..1]\n"
            "  \"initialblockdownload\": xxxx, (bool) (debug information) estimate of whether this node is in Initial Block Download mode.\n"
            "  \"chainwork\": \"xxxx\"           (string) total amount of work in active chain, in hexadecimal\n"
            "  \"size_on_disk\": xxxxxx,       (numeric) the estimated size of the block and undo files on disk\n"
            "  \"pruned\": xx,                 (boolean) if the blocks are subject to pruning\n"
            "  \"signblock_asm\" : \"xxxx\", (string) ASM of sign block challenge data.\n"
            "  \"signblock_hex\" : \"xxxx\", (string) Hex of sign block challenge data.\n"
            "  \"pruneheight\": xxxxxx,        (numeric) lowest-height complete block stored (only present if pruning is enabled)\n"
            "  \"automatic_pruning\": xx,      (boolean) whether automatic pruning is enabled (only present if pruning is enabled)\n"
            "  \"prune_target_size\": xxxxxx,  (numeric) the target size used by pruning (only present if automatic pruning is enabled)\n"
            "  \"softforks\": [                (array) status of softforks in progress\n"
            "     {\n"
            "        \"id\": \"xxxx\",           (string) name of softfork\n"
            "        \"version\": xx,          (numeric) block version\n"
            "        \"reject\": {             (object) progress toward rejecting pre-softfork blocks\n"
            "           \"status\": xx,        (boolean) true if threshold reached\n"
            "        },\n"
            "     }, ...\n"
            "  ],\n"
            "  \"bip9_softforks\": {           (object) status of BIP9 softforks in progress\n"
            "     \"xxxx\" : {                 (string) name of the softfork\n"
            "        \"status\": \"xxxx\",       (string) one of \"defined\", \"started\", \"locked_in\", \"active\", \"failed\"\n"
            "        \"bit\": xx,              (numeric) the bit (0-28) in the block version field used to signal this softfork (only for \"started\" status)\n"
            "        \"startTime\": xx,        (numeric) the minimum median time past of a block at which the bit gains its meaning\n"
            "        \"timeout\": xx,          (numeric) the median time past of a block at which the deployment is considered failed if not yet locked in\n"
            "        \"since\": xx,            (numeric) height of the first block to which the status applies\n"
            "        \"statistics\": {         (object) numeric statistics about BIP9 signalling for a softfork (only for \"started\" status)\n"
            "           \"period\": xx,        (numeric) the length in blocks of the BIP9 signalling period \n"
            "           \"threshold\": xx,     (numeric) the number of blocks with the version bit set required to activate the feature \n"
            "           \"elapsed\": xx,       (numeric) the number of blocks elapsed since the beginning of the current period \n"
            "           \"count\": xx,         (numeric) the number of blocks with the version bit set in the current period \n"
            "           \"possible\": xx       (boolean) returns false if there are not enough blocks left in this period to pass activation threshold \n"
            "        }\n"
            "     }\n"
            "  }\n"
            "  \"warnings\" : \"...\",           (string) any network and blockchain warnings.\n"
            "}\n"
                },
                RPCExamples{
                    HelpExampleCli("getblockchaininfo", "")
            + HelpExampleRpc("getblockchaininfo", "")
                },
            }.ToString());

    LOCK(cs_main);

    const CChainParams& chainparams = Params();
    const CBlockIndex* tip = ::ChainActive().Tip();

    UniValue obj(UniValue::VOBJ);
    obj.pushKV("chain",                 chainparams.NetworkIDString());
    obj.pushKV("blocks",                (int)::ChainActive().Height());
    obj.pushKV("headers",               pindexBestHeader ? pindexBestHeader->nHeight : -1);
    obj.pushKV("bestblockhash",         tip->GetBlockHash().GetHex());
    if (!g_signed_blocks) {
        obj.pushKV("difficulty",            (double)GetDifficulty(tip));
    }
    obj.pushKV("mediantime",            (int64_t)tip->GetMedianTimePast());
    obj.pushKV("verificationprogress",  GuessVerificationProgress(tip, Params().GetConsensus().nPowTargetSpacing));
    obj.pushKV("initialblockdownload",  IsInitialBlockDownload());
    if (!g_signed_blocks) {
        obj.pushKV("chainwork",             tip->nChainWork.GetHex());
    }
    obj.pushKV("size_on_disk",          CalculateCurrentUsage());
    obj.pushKV("pruned",                fPruneMode);
    if (g_signed_blocks) {
        CScript sign_block_script = chainparams.GetConsensus().signblockscript;
        obj.pushKV("signblock_asm", ScriptToAsmStr(sign_block_script));
        obj.pushKV("signblock_hex", HexStr(sign_block_script));
    }

    if (fPruneMode) {
        const CBlockIndex* block = tip;
        assert(block);
        while (block->pprev && (block->pprev->nStatus & BLOCK_HAVE_DATA)) {
            block = block->pprev;
        }

        obj.pushKV("pruneheight",        block->nHeight);

        // if 0, execution bypasses the whole if block.
        bool automatic_pruning = (gArgs.GetArg("-prune", 0) != 1);
        obj.pushKV("automatic_pruning",  automatic_pruning);
        if (automatic_pruning) {
            obj.pushKV("prune_target_size",  nPruneTarget);
        }
    }

    const Consensus::Params& consensusParams = Params().GetConsensus();
    UniValue softforks(UniValue::VARR);
    UniValue bip9_softforks(UniValue::VOBJ);
    softforks.push_back(SoftForkDesc("bip34", 2, tip, consensusParams));
    softforks.push_back(SoftForkDesc("bip66", 3, tip, consensusParams));
    softforks.push_back(SoftForkDesc("bip65", 4, tip, consensusParams));
    for (int pos = Consensus::DEPLOYMENT_CSV; pos != Consensus::MAX_VERSION_BITS_DEPLOYMENTS; ++pos) {
        BIP9SoftForkDescPushBack(bip9_softforks, consensusParams, static_cast<Consensus::DeploymentPos>(pos));
    }
    obj.pushKV("softforks",             softforks);
    obj.pushKV("bip9_softforks", bip9_softforks);

    obj.pushKV("warnings", GetWarnings("statusbar"));
    return obj;
}

/** Comparison function for sorting the getchaintips heads.  */
struct CompareBlocksByHeight
{
    bool operator()(const CBlockIndex* a, const CBlockIndex* b) const
    {
        /* Make sure that unequal blocks with the same height do not compare
           equal. Use the pointers themselves to make a distinction. */

        if (a->nHeight != b->nHeight)
          return (a->nHeight > b->nHeight);

        return a < b;
    }
};

static UniValue getchaintips(const JSONRPCRequest& request)
{
    if (request.fHelp || request.params.size() != 0)
        throw std::runtime_error(
            RPCHelpMan{"getchaintips",
                "Return information about all known tips in the block tree,"
                " including the main chain as well as orphaned branches.\n",
                {},
                RPCResult{
            "[\n"
            "  {\n"
            "    \"height\": xxxx,         (numeric) height of the chain tip\n"
            "    \"hash\": \"xxxx\",         (string) block hash of the tip\n"
            "    \"branchlen\": 0          (numeric) zero for main chain\n"
            "    \"status\": \"active\"      (string) \"active\" for the main chain\n"
            "  },\n"
            "  {\n"
            "    \"height\": xxxx,\n"
            "    \"hash\": \"xxxx\",\n"
            "    \"branchlen\": 1          (numeric) length of branch connecting the tip to the main chain\n"
            "    \"status\": \"xxxx\"        (string) status of the chain (active, valid-fork, valid-headers, headers-only, invalid)\n"
            "  }\n"
            "]\n"
            "Possible values for status:\n"
            "1.  \"invalid\"               This branch contains at least one invalid block\n"
            "2.  \"headers-only\"          Not all blocks for this branch are available, but the headers are valid\n"
            "3.  \"valid-headers\"         All blocks are available for this branch, but they were never fully validated\n"
            "4.  \"valid-fork\"            This branch is not part of the active chain, but is fully validated\n"
            "5.  \"active\"                This is the tip of the active main chain, which is certainly valid\n"
                },
                RPCExamples{
                    HelpExampleCli("getchaintips", "")
            + HelpExampleRpc("getchaintips", "")
                },
            }.ToString());

    LOCK(cs_main);

    /*
     * Idea:  the set of chain tips is ::ChainActive().tip, plus orphan blocks which do not have another orphan building off of them.
     * Algorithm:
     *  - Make one pass through mapBlockIndex, picking out the orphan blocks, and also storing a set of the orphan block's pprev pointers.
     *  - Iterate through the orphan blocks. If the block isn't pointed to by another orphan, it is a chain tip.
     *  - add ::ChainActive().Tip()
     */
    std::set<const CBlockIndex*, CompareBlocksByHeight> setTips;
    std::set<const CBlockIndex*> setOrphans;
    std::set<const CBlockIndex*> setPrevs;

    for (const std::pair<const uint256, CBlockIndex*>& item : mapBlockIndex)
    {
        if (!::ChainActive().Contains(item.second)) {
            setOrphans.insert(item.second);
            setPrevs.insert(item.second->pprev);
        }
    }

    for (std::set<const CBlockIndex*>::iterator it = setOrphans.begin(); it != setOrphans.end(); ++it)
    {
        if (setPrevs.erase(*it) == 0) {
            setTips.insert(*it);
        }
    }

    // Always report the currently active tip.
    setTips.insert(::ChainActive().Tip());

    /* Construct the output array.  */
    UniValue res(UniValue::VARR);
    for (const CBlockIndex* block : setTips)
    {
        UniValue obj(UniValue::VOBJ);
        obj.pushKV("height", block->nHeight);
        obj.pushKV("hash", block->phashBlock->GetHex());

        const int branchLen = block->nHeight - ::ChainActive().FindFork(block)->nHeight;
        obj.pushKV("branchlen", branchLen);

        std::string status;
        if (::ChainActive().Contains(block)) {
            // This block is part of the currently active chain.
            status = "active";
        } else if (block->nStatus & BLOCK_FAILED_MASK) {
            // This block or one of its ancestors is invalid.
            status = "invalid";
        } else if (!block->HaveTxsDownloaded()) {
            // This block cannot be connected because full block data for it or one of its parents is missing.
            status = "headers-only";
        } else if (block->IsValid(BLOCK_VALID_SCRIPTS)) {
            // This block is fully validated, but no longer part of the active chain. It was probably the active block once, but was reorganized.
            status = "valid-fork";
        } else if (block->IsValid(BLOCK_VALID_TREE)) {
            // The headers for this block are valid, but it has not been validated. It was probably never part of the most-work chain.
            status = "valid-headers";
        } else {
            // No clue.
            status = "unknown";
        }
        obj.pushKV("status", status);

        res.push_back(obj);
    }

    return res;
}

UniValue MempoolInfoToJSON(const CTxMemPool& pool)
{
    // Make sure this call is atomic in the pool.
    LOCK(pool.cs);
    UniValue ret(UniValue::VOBJ);
    ret.pushKV("loaded", pool.IsLoaded());
    ret.pushKV("size", (int64_t)pool.size());
    ret.pushKV("bytes", (int64_t)pool.GetTotalTxSize());
    ret.pushKV("usage", (int64_t)pool.DynamicMemoryUsage());
    size_t maxmempool = gArgs.GetArg("-maxmempool", DEFAULT_MAX_MEMPOOL_SIZE) * 1000000;
    ret.pushKV("maxmempool", (int64_t) maxmempool);
    ret.pushKV("mempoolminfee", ValueFromAmount(std::max(pool.GetMinFee(maxmempool), ::minRelayTxFee).GetFeePerK()));
    ret.pushKV("minrelaytxfee", ValueFromAmount(::minRelayTxFee.GetFeePerK()));

    return ret;
}

static UniValue getmempoolinfo(const JSONRPCRequest& request)
{
    if (request.fHelp || request.params.size() != 0)
        throw std::runtime_error(
            RPCHelpMan{"getmempoolinfo",
                "\nReturns details on the active state of the TX memory pool.\n",
                {},
                RPCResult{
            "{\n"
            "  \"loaded\": true|false         (boolean) True if the mempool is fully loaded\n"
            "  \"size\": xxxxx,               (numeric) Current tx count\n"
            "  \"bytes\": xxxxx,              (numeric) Sum of all virtual transaction sizes as defined in BIP 141. Differs from actual serialized size because witness data is discounted\n"
            "  \"usage\": xxxxx,              (numeric) Total memory usage for the mempool\n"
            "  \"maxmempool\": xxxxx,         (numeric) Maximum memory usage for the mempool\n"
            "  \"mempoolminfee\": xxxxx       (numeric) Minimum fee rate in " + CURRENCY_UNIT + "/kB for tx to be accepted. Is the maximum of minrelaytxfee and minimum mempool fee\n"
            "  \"minrelaytxfee\": xxxxx       (numeric) Current minimum relay fee for transactions\n"
            "}\n"
                },
                RPCExamples{
                    HelpExampleCli("getmempoolinfo", "")
            + HelpExampleRpc("getmempoolinfo", "")
                },
            }.ToString());

    return MempoolInfoToJSON(::mempool);
}

static UniValue preciousblock(const JSONRPCRequest& request)
{
    if (request.fHelp || request.params.size() != 1)
        throw std::runtime_error(
            RPCHelpMan{"preciousblock",
                "\nTreats a block as if it were received before others with the same work.\n"
                "\nA later preciousblock call can override the effect of an earlier one.\n"
                "\nThe effects of preciousblock are not retained across restarts.\n",
                {
                    {"blockhash", RPCArg::Type::STR_HEX, RPCArg::Optional::NO, "the hash of the block to mark as precious"},
                },
                RPCResults{},
                RPCExamples{
                    HelpExampleCli("preciousblock", "\"blockhash\"")
            + HelpExampleRpc("preciousblock", "\"blockhash\"")
                },
            }.ToString());

    uint256 hash(ParseHashV(request.params[0], "blockhash"));
    CBlockIndex* pblockindex;

    {
        LOCK(cs_main);
        pblockindex = LookupBlockIndex(hash);
        if (!pblockindex) {
            throw JSONRPCError(RPC_INVALID_ADDRESS_OR_KEY, "Block not found");
        }
    }

    CValidationState state;
    PreciousBlock(state, Params(), pblockindex);

    if (!state.IsValid()) {
        throw JSONRPCError(RPC_DATABASE_ERROR, FormatStateMessage(state));
    }

    return NullUniValue;
}

static UniValue invalidateblock(const JSONRPCRequest& request)
{
    if (request.fHelp || request.params.size() != 1)
        throw std::runtime_error(
            RPCHelpMan{"invalidateblock",
                "\nPermanently marks a block as invalid, as if it violated a consensus rule.\n",
                {
                    {"blockhash", RPCArg::Type::STR_HEX, RPCArg::Optional::NO, "the hash of the block to mark as invalid"},
                },
                RPCResults{},
                RPCExamples{
                    HelpExampleCli("invalidateblock", "\"blockhash\"")
            + HelpExampleRpc("invalidateblock", "\"blockhash\"")
                },
            }.ToString());

    uint256 hash(ParseHashV(request.params[0], "blockhash"));
    CValidationState state;

    CBlockIndex* pblockindex;
    {
        LOCK(cs_main);
        pblockindex = LookupBlockIndex(hash);
        if (!pblockindex) {
            throw JSONRPCError(RPC_INVALID_ADDRESS_OR_KEY, "Block not found");
        }
    }
    InvalidateBlock(state, Params(), pblockindex);

    if (state.IsValid()) {
        ActivateBestChain(state, Params());
    }

    if (!state.IsValid()) {
        throw JSONRPCError(RPC_DATABASE_ERROR, FormatStateMessage(state));
    }

    return NullUniValue;
}

static UniValue reconsiderblock(const JSONRPCRequest& request)
{
    if (request.fHelp || request.params.size() != 1)
        throw std::runtime_error(
            RPCHelpMan{"reconsiderblock",
                "\nRemoves invalidity status of a block, its ancestors and its descendants, reconsider them for activation.\n"
                "This can be used to undo the effects of invalidateblock.\n",
                {
                    {"blockhash", RPCArg::Type::STR_HEX, RPCArg::Optional::NO, "the hash of the block to reconsider"},
                },
                RPCResults{},
                RPCExamples{
                    HelpExampleCli("reconsiderblock", "\"blockhash\"")
            + HelpExampleRpc("reconsiderblock", "\"blockhash\"")
                },
            }.ToString());

    uint256 hash(ParseHashV(request.params[0], "blockhash"));

    {
        LOCK(cs_main);
        CBlockIndex* pblockindex = LookupBlockIndex(hash);
        if (!pblockindex) {
            throw JSONRPCError(RPC_INVALID_ADDRESS_OR_KEY, "Block not found");
        }

        ResetBlockFailureFlags(pblockindex);
    }

    CValidationState state;
    ActivateBestChain(state, Params());

    if (!state.IsValid()) {
        throw JSONRPCError(RPC_DATABASE_ERROR, FormatStateMessage(state));
    }

    return NullUniValue;
}

static UniValue getchaintxstats(const JSONRPCRequest& request)
{
    if (request.fHelp || request.params.size() > 2)
        throw std::runtime_error(
            RPCHelpMan{"getchaintxstats",
                "\nCompute statistics about the total number and rate of transactions in the chain.\n",
                {
                    {"nblocks", RPCArg::Type::NUM, /* default */ "one month", "Size of the window in number of blocks"},
                    {"blockhash", RPCArg::Type::STR_HEX, /* default */ "chain tip", "The hash of the block that ends the window."},
                },
                RPCResult{
            "{\n"
            "  \"time\": xxxxx,                         (numeric) The timestamp for the final block in the window in UNIX format.\n"
            "  \"txcount\": xxxxx,                      (numeric) The total number of transactions in the chain up to that point.\n"
            "  \"window_final_block_hash\": \"...\",      (string) The hash of the final block in the window.\n"
            "  \"window_block_count\": xxxxx,           (numeric) Size of the window in number of blocks.\n"
            "  \"window_tx_count\": xxxxx,              (numeric) The number of transactions in the window. Only returned if \"window_block_count\" is > 0.\n"
            "  \"window_interval\": xxxxx,              (numeric) The elapsed time in the window in seconds. Only returned if \"window_block_count\" is > 0.\n"
            "  \"txrate\": x.xx,                        (numeric) The average rate of transactions per second in the window. Only returned if \"window_interval\" is > 0.\n"
            "}\n"
                },
                RPCExamples{
                    HelpExampleCli("getchaintxstats", "")
            + HelpExampleRpc("getchaintxstats", "2016")
                },
            }.ToString());

    const CBlockIndex* pindex;
    int blockcount = 30 * 24 * 60 * 60 / Params().GetConsensus().nPowTargetSpacing; // By default: 1 month

    if (request.params[1].isNull()) {
        LOCK(cs_main);
        pindex = ::ChainActive().Tip();
    } else {
        uint256 hash(ParseHashV(request.params[1], "blockhash"));
        LOCK(cs_main);
        pindex = LookupBlockIndex(hash);
        if (!pindex) {
            throw JSONRPCError(RPC_INVALID_ADDRESS_OR_KEY, "Block not found");
        }
        if (!::ChainActive().Contains(pindex)) {
            throw JSONRPCError(RPC_INVALID_PARAMETER, "Block is not in main chain");
        }
    }

    assert(pindex != nullptr);

    if (request.params[0].isNull()) {
        blockcount = std::max(0, std::min(blockcount, pindex->nHeight - 1));
    } else {
        blockcount = request.params[0].get_int();

        if (blockcount < 0 || (blockcount > 0 && blockcount >= pindex->nHeight)) {
            throw JSONRPCError(RPC_INVALID_PARAMETER, "Invalid block count: should be between 0 and the block's height - 1");
        }
    }

    const CBlockIndex* pindexPast = pindex->GetAncestor(pindex->nHeight - blockcount);
    int nTimeDiff = pindex->GetMedianTimePast() - pindexPast->GetMedianTimePast();
    int nTxDiff = pindex->nChainTx - pindexPast->nChainTx;

    UniValue ret(UniValue::VOBJ);
    ret.pushKV("time", (int64_t)pindex->nTime);
    ret.pushKV("txcount", (int64_t)pindex->nChainTx);
    ret.pushKV("window_final_block_hash", pindex->GetBlockHash().GetHex());
    ret.pushKV("window_block_count", blockcount);
    if (blockcount > 0) {
        ret.pushKV("window_tx_count", nTxDiff);
        ret.pushKV("window_interval", nTimeDiff);
        if (nTimeDiff > 0) {
            ret.pushKV("txrate", ((double)nTxDiff) / nTimeDiff);
        }
    }

    return ret;
}

template<typename T>
static T CalculateTruncatedMedian(std::vector<T>& scores)
{
    size_t size = scores.size();
    if (size == 0) {
        return 0;
    }

    std::sort(scores.begin(), scores.end());
    if (size % 2 == 0) {
        return (scores[size / 2 - 1] + scores[size / 2]) / 2;
    } else {
        return scores[size / 2];
    }
}

void CalculatePercentilesByWeight(CAmount result[NUM_GETBLOCKSTATS_PERCENTILES], std::vector<std::pair<CAmount, int64_t>>& scores, int64_t total_weight)
{
    if (scores.empty()) {
        return;
    }

    std::sort(scores.begin(), scores.end());

    // 10th, 25th, 50th, 75th, and 90th percentile weight units.
    const double weights[NUM_GETBLOCKSTATS_PERCENTILES] = {
        total_weight / 10.0, total_weight / 4.0, total_weight / 2.0, (total_weight * 3.0) / 4.0, (total_weight * 9.0) / 10.0
    };

    int64_t next_percentile_index = 0;
    int64_t cumulative_weight = 0;
    for (const auto& element : scores) {
        cumulative_weight += element.second;
        while (next_percentile_index < NUM_GETBLOCKSTATS_PERCENTILES && cumulative_weight >= weights[next_percentile_index]) {
            result[next_percentile_index] = element.first;
            ++next_percentile_index;
        }
    }

    // Fill any remaining percentiles with the last value.
    for (int64_t i = next_percentile_index; i < NUM_GETBLOCKSTATS_PERCENTILES; i++) {
        result[i] = scores.back().first;
    }
}

template<typename T>
static inline bool SetHasKeys(const std::set<T>& set) {return false;}
template<typename T, typename Tk, typename... Args>
static inline bool SetHasKeys(const std::set<T>& set, const Tk& key, const Args&... args)
{
    return (set.count(key) != 0) || SetHasKeys(set, args...);
}

// outpoint (needed for the utxo index) + nHeight + fCoinBase
static constexpr size_t PER_UTXO_OVERHEAD = sizeof(COutPoint) + sizeof(uint32_t) + sizeof(bool);

static UniValue getblockstats(const JSONRPCRequest& request)
{
    const RPCHelpMan help{"getblockstats",
                "\nCompute per block statistics for a given window. All amounts are in satoshis.\n"
                "It won't work for some heights with pruning.\n",
                {
                    {"hash_or_height", RPCArg::Type::NUM, RPCArg::Optional::NO, "The block hash or height of the target block", "", {"", "string or numeric"}},
                    {"stats", RPCArg::Type::ARR, /* default */ "all values", "Values to plot (see result below)",
                        {
                            {"height", RPCArg::Type::STR, RPCArg::Optional::OMITTED, "Selected statistic"},
                            {"time", RPCArg::Type::STR, RPCArg::Optional::OMITTED, "Selected statistic"},
                        },
                        "stats"},
                },
                RPCResult{
            "{                           (json object)\n"
            "  \"avgfee\": xxxxx,          (numeric) Average fee in the block\n"
            "  \"avgfeerate\": xxxxx,      (numeric) Average feerate (in satoshis per virtual byte)\n"
            "  \"avgtxsize\": xxxxx,       (numeric) Average transaction size\n"
            "  \"blockhash\": xxxxx,       (string) The block hash (to check for potential reorgs)\n"
            "  \"feerate_percentiles\": [  (array of numeric) Feerates at the 10th, 25th, 50th, 75th, and 90th percentile weight unit (in satoshis per virtual byte)\n"
            "      \"10th_percentile_feerate\",      (numeric) The 10th percentile feerate\n"
            "      \"25th_percentile_feerate\",      (numeric) The 25th percentile feerate\n"
            "      \"50th_percentile_feerate\",      (numeric) The 50th percentile feerate\n"
            "      \"75th_percentile_feerate\",      (numeric) The 75th percentile feerate\n"
            "      \"90th_percentile_feerate\",      (numeric) The 90th percentile feerate\n"
            "  ],\n"
            "  \"height\": xxxxx,          (numeric) The height of the block\n"
            "  \"ins\": xxxxx,             (numeric) The number of inputs (excluding coinbase)\n"
            "  \"maxfee\": xxxxx,          (numeric) Maximum fee in the block\n"
            "  \"maxfeerate\": xxxxx,      (numeric) Maximum feerate (in satoshis per virtual byte)\n"
            "  \"maxtxsize\": xxxxx,       (numeric) Maximum transaction size\n"
            "  \"medianfee\": xxxxx,       (numeric) Truncated median fee in the block\n"
            "  \"mediantime\": xxxxx,      (numeric) The block median time past\n"
            "  \"mediantxsize\": xxxxx,    (numeric) Truncated median transaction size\n"
            "  \"minfee\": xxxxx,          (numeric) Minimum fee in the block\n"
            "  \"minfeerate\": xxxxx,      (numeric) Minimum feerate (in satoshis per virtual byte)\n"
            "  \"mintxsize\": xxxxx,       (numeric) Minimum transaction size\n"
            "  \"outs\": xxxxx,            (numeric) The number of outputs\n"
            "  \"subsidy\": xxxxx,         (numeric) The block subsidy\n"
            "  \"swtotal_size\": xxxxx,    (numeric) Total size of all segwit transactions\n"
            "  \"swtotal_weight\": xxxxx,  (numeric) Total weight of all segwit transactions divided by segwit scale factor (4)\n"
            "  \"swtxs\": xxxxx,           (numeric) The number of segwit transactions\n"
            "  \"time\": xxxxx,            (numeric) The block time\n"
            "  \"total_out\": xxxxx,       (numeric) Total amount in all outputs (excluding coinbase and thus reward [ie subsidy + totalfee])\n"
            "  \"total_size\": xxxxx,      (numeric) Total size of all non-coinbase transactions\n"
            "  \"total_weight\": xxxxx,    (numeric) Total weight of all non-coinbase transactions divided by segwit scale factor (4)\n"
            "  \"totalfee\": xxxxx,        (numeric) The fee total\n"
            "  \"txs\": xxxxx,             (numeric) The number of transactions (excluding coinbase)\n"
            "  \"utxo_increase\": xxxxx,   (numeric) The increase/decrease in the number of unspent outputs\n"
            "  \"utxo_size_inc\": xxxxx,   (numeric) The increase/decrease in size for the utxo index (not discounting op_return and similar)\n"
            "}\n"
                },
                RPCExamples{
                    HelpExampleCli("getblockstats", "1000 '[\"minfeerate\",\"avgfeerate\"]'")
            + HelpExampleRpc("getblockstats", "1000 '[\"minfeerate\",\"avgfeerate\"]'")
                },
    };
    if (request.fHelp || !help.IsValidNumArgs(request.params.size())) {
        throw std::runtime_error(help.ToString());
    }

    LOCK(cs_main);

    CBlockIndex* pindex;
    if (request.params[0].isNum()) {
        const int height = request.params[0].get_int();
        const int current_tip = ::ChainActive().Height();
        if (height < 0) {
            throw JSONRPCError(RPC_INVALID_PARAMETER, strprintf("Target block height %d is negative", height));
        }
        if (height > current_tip) {
            throw JSONRPCError(RPC_INVALID_PARAMETER, strprintf("Target block height %d after current tip %d", height, current_tip));
        }

        pindex = ::ChainActive()[height];
    } else {
        const uint256 hash(ParseHashV(request.params[0], "hash_or_height"));
        pindex = LookupBlockIndex(hash);
        if (!pindex) {
            throw JSONRPCError(RPC_INVALID_ADDRESS_OR_KEY, "Block not found");
        }
        if (!::ChainActive().Contains(pindex)) {
            throw JSONRPCError(RPC_INVALID_PARAMETER, strprintf("Block is not in chain %s", Params().NetworkIDString()));
        }
    }

    assert(pindex != nullptr);

    std::set<std::string> stats;
    if (!request.params[1].isNull()) {
        const UniValue stats_univalue = request.params[1].get_array();
        for (unsigned int i = 0; i < stats_univalue.size(); i++) {
            const std::string stat = stats_univalue[i].get_str();
            stats.insert(stat);
        }
    }

    // ELEMENTS:
    const CAsset asset = policyAsset; // TODO Make configurable

    const CBlock block = GetBlockChecked(pindex);
    const CBlockUndo blockUndo = GetUndoChecked(pindex);

    const bool do_all = stats.size() == 0; // Calculate everything if nothing selected (default)
    const bool do_mediantxsize = do_all || stats.count("mediantxsize") != 0;
    const bool do_medianfee = do_all || stats.count("medianfee") != 0;
    const bool do_feerate_percentiles = do_all || stats.count("feerate_percentiles") != 0;
    const bool loop_inputs = do_all || do_medianfee || do_feerate_percentiles ||
        SetHasKeys(stats, "utxo_size_inc", "totalfee", "avgfee", "avgfeerate", "minfee", "maxfee", "minfeerate", "maxfeerate");
    const bool loop_outputs = do_all || loop_inputs || stats.count("total_out");
    const bool do_calculate_size = do_mediantxsize ||
        SetHasKeys(stats, "total_size", "avgtxsize", "mintxsize", "maxtxsize", "swtotal_size");
    const bool do_calculate_weight = do_all || SetHasKeys(stats, "total_weight", "avgfeerate", "swtotal_weight", "avgfeerate", "feerate_percentiles", "minfeerate", "maxfeerate");
    const bool do_calculate_sw = do_all || SetHasKeys(stats, "swtxs", "swtotal_size", "swtotal_weight");

    CAmount maxfee = 0;
    CAmount maxfeerate = 0;
    CAmount minfee = MAX_MONEY;
    CAmount minfeerate = MAX_MONEY;
    CAmount total_out = 0;
    CAmount totalfee = 0;
    int64_t inputs = 0;
    int64_t maxtxsize = 0;
    int64_t mintxsize = MAX_BLOCK_SERIALIZED_SIZE;
    int64_t outputs = 0;
    int64_t swtotal_size = 0;
    int64_t swtotal_weight = 0;
    int64_t swtxs = 0;
    int64_t total_size = 0;
    int64_t total_weight = 0;
    int64_t utxo_size_inc = 0;
    std::vector<CAmount> fee_array;
    std::vector<std::pair<CAmount, int64_t>> feerate_array;
    std::vector<int64_t> txsize_array;

    for (size_t i = 0; i < block.vtx.size(); ++i) {
        const auto& tx = block.vtx.at(i);
        outputs += tx->vout.size();

        CAmount tx_total_out = 0;
        // ELEMENTS:
        CAmount elements_txfee = 0;
        if (g_con_elementsmode) {
            if (loop_outputs) {
                for (const CTxOut& out : tx->vout) {
                    if (out.IsFee() && out.nAsset.GetAsset() == asset) {
                        elements_txfee += out.nValue.GetAmount();
                    }
                    if (out.nValue.IsExplicit() && out.nAsset.IsExplicit() && out.nAsset.GetAsset() == asset) {
                        tx_total_out += out.nValue.GetAmount();
                    }
                }
            }
        } else {
            if (loop_outputs) {
                for (const CTxOut& out : tx->vout) {
                    tx_total_out += out.nValue.GetAmount();
                    utxo_size_inc += GetSerializeSize(out, PROTOCOL_VERSION) + PER_UTXO_OVERHEAD;
                }
            }
        }

        if (tx->IsCoinBase()) {
            continue;
        }

        inputs += tx->vin.size(); // Don't count coinbase's fake input
        total_out += tx_total_out; // Don't count coinbase reward

        int64_t tx_size = 0;
        if (do_calculate_size) {

            tx_size = tx->GetTotalSize();
            if (do_mediantxsize) {
                txsize_array.push_back(tx_size);
            }
            maxtxsize = std::max(maxtxsize, tx_size);
            mintxsize = std::min(mintxsize, tx_size);
            total_size += tx_size;
        }

        int64_t weight = 0;
        if (do_calculate_weight) {
            weight = GetTransactionWeight(*tx);
            total_weight += weight;
        }

        if (do_calculate_sw && tx->HasWitness()) {
            ++swtxs;
            swtotal_size += tx_size;
            swtotal_weight += weight;
        }

        if (loop_inputs) {
            CAmount tx_total_in = 0;
<<<<<<< HEAD
            for (const CTxIn& in : tx->vin) {
                if (in.m_is_pegin) {
                    continue;
                }

                CTransactionRef tx_in;
                uint256 hashBlock;
                if (!GetTransaction(in.prevout.hash, tx_in, Params().GetConsensus(), hashBlock)) {
                    throw JSONRPCError(RPC_INTERNAL_ERROR, std::string("Unexpected internal error (tx index seems corrupt)"));
                }

                CTxOut prevoutput = tx_in->vout[in.prevout.n];
                tx_total_in += g_con_elementsmode ? 0 : prevoutput.nValue.GetAmount();
=======
            const auto& txundo = blockUndo.vtxundo.at(i - 1);
            for (const Coin& coin: txundo.vprevout) {
                const CTxOut& prevoutput = coin.out;

                tx_total_in += prevoutput.nValue;
>>>>>>> e2371f84
                utxo_size_inc -= GetSerializeSize(prevoutput, PROTOCOL_VERSION) + PER_UTXO_OVERHEAD;
            }

            CAmount txfee = g_con_elementsmode ? elements_txfee : (tx_total_in - tx_total_out);
            assert(MoneyRange(txfee));
            if (do_medianfee) {
                fee_array.push_back(txfee);
            }
            maxfee = std::max(maxfee, txfee);
            minfee = std::min(minfee, txfee);
            totalfee += txfee;

            // New feerate uses satoshis per virtual byte instead of per serialized byte
            CAmount feerate = weight ? (txfee * WITNESS_SCALE_FACTOR) / weight : 0;
            if (do_feerate_percentiles) {
                feerate_array.emplace_back(std::make_pair(feerate, weight));
            }
            maxfeerate = std::max(maxfeerate, feerate);
            minfeerate = std::min(minfeerate, feerate);
        }
    }

    CAmount feerate_percentiles[NUM_GETBLOCKSTATS_PERCENTILES] = { 0 };
    CalculatePercentilesByWeight(feerate_percentiles, feerate_array, total_weight);

    UniValue feerates_res(UniValue::VARR);
    for (int64_t i = 0; i < NUM_GETBLOCKSTATS_PERCENTILES; i++) {
        feerates_res.push_back(feerate_percentiles[i]);
    }

    UniValue ret_all(UniValue::VOBJ);
    ret_all.pushKV("avgfee", (block.vtx.size() > 1) ? totalfee / (block.vtx.size() - 1) : 0);
    ret_all.pushKV("avgfeerate", total_weight ? (totalfee * WITNESS_SCALE_FACTOR) / total_weight : 0); // Unit: sat/vbyte
    ret_all.pushKV("avgtxsize", (block.vtx.size() > 1) ? total_size / (block.vtx.size() - 1) : 0);
    ret_all.pushKV("blockhash", pindex->GetBlockHash().GetHex());
    ret_all.pushKV("feerate_percentiles", feerates_res);
    ret_all.pushKV("height", (int64_t)pindex->nHeight);
    ret_all.pushKV("ins", inputs);
    ret_all.pushKV("maxfee", maxfee);
    ret_all.pushKV("maxfeerate", maxfeerate);
    ret_all.pushKV("maxtxsize", maxtxsize);
    ret_all.pushKV("medianfee", CalculateTruncatedMedian(fee_array));
    ret_all.pushKV("mediantime", pindex->GetMedianTimePast());
    ret_all.pushKV("mediantxsize", CalculateTruncatedMedian(txsize_array));
    ret_all.pushKV("minfee", (minfee == MAX_MONEY) ? 0 : minfee);
    ret_all.pushKV("minfeerate", (minfeerate == MAX_MONEY) ? 0 : minfeerate);
    ret_all.pushKV("mintxsize", mintxsize == MAX_BLOCK_SERIALIZED_SIZE ? 0 : mintxsize);
    ret_all.pushKV("outs", outputs);
    ret_all.pushKV("subsidy", GetBlockSubsidy(pindex->nHeight, Params().GetConsensus()));
    ret_all.pushKV("swtotal_size", swtotal_size);
    ret_all.pushKV("swtotal_weight", swtotal_weight);
    ret_all.pushKV("swtxs", swtxs);
    ret_all.pushKV("time", pindex->GetBlockTime());
    ret_all.pushKV("total_out", total_out);
    ret_all.pushKV("total_size", total_size);
    ret_all.pushKV("total_weight", total_weight);
    ret_all.pushKV("totalfee", totalfee);
    ret_all.pushKV("txs", (int64_t)block.vtx.size());
    ret_all.pushKV("utxo_increase", outputs - inputs);
    ret_all.pushKV("utxo_size_inc", utxo_size_inc);

    if (do_all) {
        return ret_all;
    }

    UniValue ret(UniValue::VOBJ);
    for (const std::string& stat : stats) {
        const UniValue& value = ret_all[stat];
        if (value.isNull()) {
            throw JSONRPCError(RPC_INVALID_PARAMETER, strprintf("Invalid selected statistic %s", stat));
        }
        ret.pushKV(stat, value);
    }
    return ret;
}

static UniValue savemempool(const JSONRPCRequest& request)
{
    if (request.fHelp || request.params.size() != 0) {
        throw std::runtime_error(
            RPCHelpMan{"savemempool",
                "\nDumps the mempool to disk. It will fail until the previous dump is fully loaded.\n",
                {},
                RPCResults{},
                RPCExamples{
                    HelpExampleCli("savemempool", "")
            + HelpExampleRpc("savemempool", "")
                },
            }.ToString());
    }

    if (!::mempool.IsLoaded()) {
        throw JSONRPCError(RPC_MISC_ERROR, "The mempool was not loaded yet");
    }

    if (!DumpMempool(::mempool)) {
        throw JSONRPCError(RPC_MISC_ERROR, "Unable to dump mempool to disk");
    }

    return NullUniValue;
}

//! Search for a given set of pubkey scripts
bool FindScriptPubKey(std::atomic<int>& scan_progress, const std::atomic<bool>& should_abort, int64_t& count, CCoinsViewCursor* cursor, const std::set<CScript>& needles, std::map<COutPoint, Coin>& out_results) {
    scan_progress = 0;
    count = 0;
    while (cursor->Valid()) {
        COutPoint key;
        Coin coin;
        if (!cursor->GetKey(key) || !cursor->GetValue(coin)) return false;
        if (++count % 8192 == 0) {
            boost::this_thread::interruption_point();
            if (should_abort) {
                // allow to abort the scan via the abort reference
                return false;
            }
        }
        if (count % 256 == 0) {
            // update progress reference every 256 item
            uint32_t high = 0x100 * *key.hash.begin() + *(key.hash.begin() + 1);
            scan_progress = (int)(high * 100.0 / 65536.0 + 0.5);
        }
        if (needles.count(coin.out.scriptPubKey)) {
            out_results.emplace(key, coin);
        }
        cursor->Next();
    }
    scan_progress = 100;
    return true;
}

/** RAII object to prevent concurrency issue when scanning the txout set */
static std::mutex g_utxosetscan;
static std::atomic<int> g_scan_progress;
static std::atomic<bool> g_scan_in_progress;
static std::atomic<bool> g_should_abort_scan;
class CoinsViewScanReserver
{
private:
    bool m_could_reserve;
public:
    explicit CoinsViewScanReserver() : m_could_reserve(false) {}

    bool reserve() {
        assert (!m_could_reserve);
        std::lock_guard<std::mutex> lock(g_utxosetscan);
        if (g_scan_in_progress) {
            return false;
        }
        g_scan_in_progress = true;
        m_could_reserve = true;
        return true;
    }

    ~CoinsViewScanReserver() {
        if (m_could_reserve) {
            std::lock_guard<std::mutex> lock(g_utxosetscan);
            g_scan_in_progress = false;
        }
    }
};

UniValue scantxoutset(const JSONRPCRequest& request)
{
    if (request.fHelp || request.params.size() < 1 || request.params.size() > 2)
        throw std::runtime_error(
            RPCHelpMan{"scantxoutset",
                "\nEXPERIMENTAL warning: this call may be removed or changed in future releases.\n"
                "\nScans the unspent transaction output set for entries that match certain output descriptors.\n"
                "Examples of output descriptors are:\n"
                "    addr(<address>)                      Outputs whose scriptPubKey corresponds to the specified address (does not include P2PK)\n"
                "    raw(<hex script>)                    Outputs whose scriptPubKey equals the specified hex scripts\n"
                "    combo(<pubkey>)                      P2PK, P2PKH, P2WPKH, and P2SH-P2WPKH outputs for the given pubkey\n"
                "    pkh(<pubkey>)                        P2PKH outputs for the given pubkey\n"
                "    sh(multi(<n>,<pubkey>,<pubkey>,...)) P2SH-multisig outputs for the given threshold and pubkeys\n"
                "\nIn the above, <pubkey> either refers to a fixed public key in hexadecimal notation, or to an xpub/xprv optionally followed by one\n"
                "or more path elements separated by \"/\", and optionally ending in \"/*\" (unhardened), or \"/*'\" or \"/*h\" (hardened) to specify all\n"
                "unhardened or hardened child keys.\n"
                "In the latter case, a range needs to be specified by below if different from 1000.\n"
                "For more information on output descriptors, see the documentation in the doc/descriptors.md file.\n",
                {
                    {"action", RPCArg::Type::STR, RPCArg::Optional::NO, "The action to execute\n"
            "                                      \"start\" for starting a scan\n"
            "                                      \"abort\" for aborting the current scan (returns true when abort was successful)\n"
            "                                      \"status\" for progress report (in %) of the current scan"},
                    {"scanobjects", RPCArg::Type::ARR, RPCArg::Optional::NO, "Array of scan objects\n"
            "                                  Every scan object is either a string descriptor or an object:",
                        {
                            {"descriptor", RPCArg::Type::STR, RPCArg::Optional::OMITTED, "An output descriptor"},
                            {"", RPCArg::Type::OBJ, RPCArg::Optional::OMITTED, "An object with output descriptor and metadata",
                                {
                                    {"desc", RPCArg::Type::STR, RPCArg::Optional::NO, "An output descriptor"},
                                    {"range", RPCArg::Type::RANGE, /* default */ "1000", "The range of HD chain indexes to explore (either end or [begin,end])"},
                                },
                            },
                        },
                        "[scanobjects,...]"},
                },
                RPCResult{
            "{\n"
            "  \"unspents\": [\n"
            "    {\n"
            "    \"txid\" : \"transactionid\",     (string) The transaction id\n"
            "    \"vout\": n,                    (numeric) the vout value\n"
            "    \"scriptPubKey\" : \"script\",    (string) the script key\n"
            "    \"desc\" : \"descriptor\",        (string) A specialized descriptor for the matched scriptPubKey\n"
            "    \"amount\" : x.xxx,             (numeric) The total amount in " + CURRENCY_UNIT + " of the unspent output\n"
            "    \"asset\" : \"asset\",           (hex) The asset ID\n"
            "    \"height\" : n,                 (numeric) Height of the unspent transaction output\n"
            "   }\n"
            "   ,...], \n"
            " \"total_unblinded_bitcoin_amount\" : x.xxx, (numeric) The total amount of all found unspent unblinded outputs in " + CURRENCY_UNIT + "\n"
            "]\n"
                },
                RPCExamples{""},
            }.ToString()
        );

    RPCTypeCheck(request.params, {UniValue::VSTR, UniValue::VARR});

    UniValue result(UniValue::VOBJ);
    if (request.params[0].get_str() == "status") {
        CoinsViewScanReserver reserver;
        if (reserver.reserve()) {
            // no scan in progress
            return NullUniValue;
        }
        result.pushKV("progress", g_scan_progress);
        return result;
    } else if (request.params[0].get_str() == "abort") {
        CoinsViewScanReserver reserver;
        if (reserver.reserve()) {
            // reserve was possible which means no scan was running
            return false;
        }
        // set the abort flag
        g_should_abort_scan = true;
        return true;
    } else if (request.params[0].get_str() == "start") {
        CoinsViewScanReserver reserver;
        if (!reserver.reserve()) {
            throw JSONRPCError(RPC_INVALID_PARAMETER, "Scan already in progress, use action \"abort\" or \"status\"");
        }
        std::set<CScript> needles;
        std::map<CScript, std::string> descriptors;
        CAmount total_in = 0;

        // loop through the scan objects
        for (const UniValue& scanobject : request.params[1].get_array().getValues()) {
            std::string desc_str;
            std::pair<int64_t, int64_t> range = {0, 1000};
            if (scanobject.isStr()) {
                desc_str = scanobject.get_str();
            } else if (scanobject.isObject()) {
                UniValue desc_uni = find_value(scanobject, "desc");
                if (desc_uni.isNull()) throw JSONRPCError(RPC_INVALID_PARAMETER, "Descriptor needs to be provided in scan object");
                desc_str = desc_uni.get_str();
                UniValue range_uni = find_value(scanobject, "range");
                if (!range_uni.isNull()) {
                    range = ParseDescriptorRange(range_uni);
                }
            } else {
                throw JSONRPCError(RPC_INVALID_PARAMETER, "Scan object needs to be either a string or an object");
            }

            FlatSigningProvider provider;
            auto desc = Parse(desc_str, provider);
            if (!desc) {
                throw JSONRPCError(RPC_INVALID_ADDRESS_OR_KEY, strprintf("Invalid descriptor '%s'", desc_str));
            }
            if (!desc->IsRange()) {
                range.first = 0;
                range.second = 0;
            }
            for (int i = range.first; i <= range.second; ++i) {
                std::vector<CScript> scripts;
                if (!desc->Expand(i, provider, scripts, provider)) {
                    throw JSONRPCError(RPC_INVALID_ADDRESS_OR_KEY, strprintf("Cannot derive script without private keys: '%s'", desc_str));
                }
                for (const auto& script : scripts) {
                    std::string inferred = InferDescriptor(script, provider)->ToString();
                    needles.emplace(script);
                    descriptors.emplace(std::move(script), std::move(inferred));
                }
            }
        }

        // Scan the unspent transaction output set for inputs
        UniValue unspents(UniValue::VARR);
        std::vector<CTxOut> input_txos;
        std::map<COutPoint, Coin> coins;
        g_should_abort_scan = false;
        g_scan_progress = 0;
        int64_t count = 0;
        std::unique_ptr<CCoinsViewCursor> pcursor;
        {
            LOCK(cs_main);
            FlushStateToDisk();
            pcursor = std::unique_ptr<CCoinsViewCursor>(pcoinsdbview->Cursor());
            assert(pcursor);
        }
        bool res = FindScriptPubKey(g_scan_progress, g_should_abort_scan, count, pcursor.get(), needles, coins);
        result.pushKV("success", res);
        result.pushKV("searched_items", count);

        if (!g_con_elementsmode) {
            for (const auto& it : coins) {
                const COutPoint& outpoint = it.first;
                const Coin& coin = it.second;
                const CTxOut& txo = coin.out;
                input_txos.push_back(txo);
                total_in += txo.nValue.GetAmount();

                UniValue unspent(UniValue::VOBJ);
                unspent.pushKV("txid", outpoint.hash.GetHex());
                unspent.pushKV("vout", (int32_t)outpoint.n);
                unspent.pushKV("scriptPubKey", HexStr(txo.scriptPubKey.begin(), txo.scriptPubKey.end()));
                unspent.pushKV("desc", descriptors[txo.scriptPubKey]);
                unspent.pushKV("amount", ValueFromAmount(txo.nValue.GetAmount()));
                unspent.pushKV("height", (int32_t)coin.nHeight);

                unspents.push_back(unspent);
            }
            result.pushKV("unspents", unspents);
            result.pushKV("total_amount", ValueFromAmount(total_in));
        } else {
            CAmount total_in_explicit_parent = 0;
            for (const auto& it : coins) {
                const COutPoint& outpoint = it.first;
                const Coin& coin = it.second;
                const CTxOut& txo = coin.out;
                input_txos.push_back(txo);
                if (txo.nValue.IsExplicit() && txo.nAsset.IsExplicit() && txo.nAsset.GetAsset() == Params().GetConsensus().pegged_asset) {
                    total_in_explicit_parent += txo.nValue.GetAmount();
                }

                UniValue unspent(UniValue::VOBJ);
                unspent.pushKV("txid", outpoint.hash.GetHex());
                unspent.pushKV("vout", (int32_t)outpoint.n);
                unspent.pushKV("scriptPubKey", HexStr(txo.scriptPubKey.begin(), txo.scriptPubKey.end()));
                unspent.pushKV("desc", descriptors[txo.scriptPubKey]);
                if (txo.nValue.IsExplicit()) {
                    unspent.pushKV("amount", ValueFromAmount(txo.nValue.GetAmount()));
                } else {
                    unspent.pushKV("amountcommitment", HexStr(txo.nValue.vchCommitment));
                }
                if (txo.nAsset.IsExplicit()) {
                    unspent.pushKV("asset", txo.nAsset.GetAsset().GetHex());
                } else {
                    unspent.pushKV("assetcommitment", HexStr(txo.nAsset.vchCommitment));
                }
                unspent.pushKV("height", (int32_t)coin.nHeight);

                unspents.push_back(unspent);
            }
            result.pushKV("unspents", unspents);
            result.pushKV("total_unblinded_bitcoin_amount", ValueFromAmount(total_in_explicit_parent));
        }
    } else {
        throw JSONRPCError(RPC_INVALID_PARAMETER, "Invalid command");
    }
    return result;
}

//
// ELEMENTS:

UniValue getsidechaininfo(const JSONRPCRequest& request)
{
    if (request.fHelp || request.params.size() != 0)
        throw std::runtime_error(
            RPCHelpMan{"getsidechaininfo",
                "Returns an object containing various state info regarding sidechain functionality.\n",
                {},
                RPCResult{
            "{\n"
            "  \"fedpegscript\": \"xxxx\",         (string) The fedpegscript in hex\n"
            "  \"pegged_asset\" : \"xxxx\",        (string) Pegged asset type in hex\n"
            "  \"min_peg_diff\" : \"xxxx\",        (string) The minimum difficulty parent chain header target. Peg-in headers that have less work will be rejected as an anti-Dos measure.\n"
            "  \"parent_blockhash\" : \"xxxx\",    (string) The parent genesis blockhash as source of pegged-in funds.\n"
            "  \"parent_chain_has_pow\": \"xxxx\", (boolean) Whether parent chain has pow or signed blocks.\n"
            "  \"parent_chain_signblockscript_asm\": \"xxxx\", (string) If the parent chain has signed blocks, its signblockscript in ASM.\n"
            "  \"parent_chain_signblockscript_hex\": \"xxxx\", (string) If the parent chain has signed blocks, its signblockscript in hex.\n"
            "  \"parent_pegged_asset\": \"xxxx\",  (boolean) If the parent chain has Confidential Assets, the asset id of the pegged asset in that chain.\n"
            "  \"enforce_pak\": \"xxxx\",              (boolean) If peg-out authorization is being enforced.\n"
            "}\n"
                },
                RPCExamples{
                    HelpExampleCli("getsidechaininfo", "")
                    + HelpExampleRpc("getsidechaininfo", "")
                },
            }.ToString());

    LOCK(cs_main);

    const Consensus::Params& consensus = Params().GetConsensus();
    const uint256& parent_blockhash = Params().ParentGenesisBlockHash();

    UniValue obj(UniValue::VOBJ);
    obj.pushKV("fedpegscript", HexStr(consensus.fedpegScript.begin(), consensus.fedpegScript.end()));
    obj.pushKV("pegged_asset", consensus.pegged_asset.GetHex());
    obj.pushKV("min_peg_diff", consensus.parentChainPowLimit.GetHex());
    obj.pushKV("parent_blockhash", parent_blockhash.GetHex());
    obj.pushKV("parent_chain_has_pow", consensus.ParentChainHasPow());
    obj.pushKV("enforce_pak", Params().GetEnforcePak());
    if (!consensus.ParentChainHasPow()) {
        obj.pushKV("parent_chain_signblockscript_asm", ScriptToAsmStr(consensus.parent_chain_signblockscript));
        obj.pushKV("parent_chain_signblockscript_hex", HexStr(consensus.parent_chain_signblockscript));
        obj.pushKV("parent_pegged_asset", HexStr(consensus.parent_pegged_asset));
    }
    return obj;
}

// END ELEMENTS
//

static UniValue getblockfilter(const JSONRPCRequest& request)
{
    if (request.fHelp || request.params.size() < 1 || request.params.size() > 2) {
        throw std::runtime_error(
            RPCHelpMan{"getblockfilter",
                "\nRetrieve a BIP 157 content filter for a particular block.\n",
                {
                    {"blockhash", RPCArg::Type::STR_HEX, RPCArg::Optional::NO, "The hash of the block"},
                    {"filtertype", RPCArg::Type::STR, /*default*/ "basic", "The type name of the filter"},
                },
                RPCResult{
                    "{\n"
                    "  \"filter\" : (string) the hex-encoded filter data\n"
                    "  \"header\" : (string) the hex-encoded filter header\n"
                    "}\n"
                },
                RPCExamples{
                    HelpExampleCli("getblockfilter", "\"00000000c937983704a73af28acdec37b049d214adbda81d7e2a3dd146f6ed09\" \"basic\"")
                }
            }.ToString()
        );
    }

    uint256 block_hash = ParseHashV(request.params[0], "blockhash");
    std::string filtertype_name = "basic";
    if (!request.params[1].isNull()) {
        filtertype_name = request.params[1].get_str();
    }

    BlockFilterType filtertype;
    if (!BlockFilterTypeByName(filtertype_name, filtertype)) {
        throw JSONRPCError(RPC_INVALID_ADDRESS_OR_KEY, "Unknown filtertype");
    }

    BlockFilterIndex* index = GetBlockFilterIndex(filtertype);
    if (!index) {
        throw JSONRPCError(RPC_MISC_ERROR, "Index is not enabled for filtertype " + filtertype_name);
    }

    const CBlockIndex* block_index;
    bool block_was_connected;
    {
        LOCK(cs_main);
        block_index = LookupBlockIndex(block_hash);
        if (!block_index) {
            throw JSONRPCError(RPC_INVALID_ADDRESS_OR_KEY, "Block not found");
        }
        block_was_connected = block_index->IsValid(BLOCK_VALID_SCRIPTS);
    }

    bool index_ready = index->BlockUntilSyncedToCurrentChain();

    BlockFilter filter;
    uint256 filter_header;
    if (!index->LookupFilter(block_index, filter) ||
        !index->LookupFilterHeader(block_index, filter_header)) {
        int err_code;
        std::string errmsg = "Filter not found.";

        if (!block_was_connected) {
            err_code = RPC_INVALID_ADDRESS_OR_KEY;
            errmsg += " Block was not connected to active chain.";
        } else if (!index_ready) {
            err_code = RPC_MISC_ERROR;
            errmsg += " Block filters are still in the process of being indexed.";
        } else {
            err_code = RPC_INTERNAL_ERROR;
            errmsg += " This error is unexpected and indicates index corruption.";
        }

        throw JSONRPCError(err_code, errmsg);
    }

    UniValue ret(UniValue::VOBJ);
    ret.pushKV("filter", HexStr(filter.GetEncodedFilter()));
    ret.pushKV("header", filter_header.GetHex());
    return ret;
}

// clang-format off

static const CRPCCommand commands[] =
{ //  category              name                      actor (function)         argNames
  //  --------------------- ------------------------  -----------------------  ----------
    { "blockchain",         "getblockchaininfo",      &getblockchaininfo,      {} },
    { "blockchain",         "getchaintxstats",        &getchaintxstats,        {"nblocks", "blockhash"} },
    { "blockchain",         "getblockstats",          &getblockstats,          {"hash_or_height", "stats"} },
    { "blockchain",         "getbestblockhash",       &getbestblockhash,       {} },
    { "blockchain",         "getblockcount",          &getblockcount,          {} },
    { "blockchain",         "getblock",               &getblock,               {"blockhash","verbosity|verbose"} },
    { "blockchain",         "getblockhash",           &getblockhash,           {"height"} },
    { "blockchain",         "getblockheader",         &getblockheader,         {"blockhash","verbose"} },
    { "blockchain",         "getchaintips",           &getchaintips,           {} },
    { "blockchain",         "getdifficulty",          &getdifficulty,          {} },
    { "blockchain",         "getmempoolancestors",    &getmempoolancestors,    {"txid","verbose"} },
    { "blockchain",         "getmempooldescendants",  &getmempooldescendants,  {"txid","verbose"} },
    { "blockchain",         "getmempoolentry",        &getmempoolentry,        {"txid"} },
    { "blockchain",         "getmempoolinfo",         &getmempoolinfo,         {} },
    { "blockchain",         "getrawmempool",          &getrawmempool,          {"verbose"} },
    { "blockchain",         "gettxout",               &gettxout,               {"txid","n","include_mempool"} },
    { "blockchain",         "gettxoutsetinfo",        &gettxoutsetinfo,        {} },
    { "blockchain",         "pruneblockchain",        &pruneblockchain,        {"height"} },
    { "blockchain",         "savemempool",            &savemempool,            {} },
    { "blockchain",         "verifychain",            &verifychain,            {"checklevel","nblocks"} },

    { "blockchain",         "preciousblock",          &preciousblock,          {"blockhash"} },
    { "blockchain",         "scantxoutset",           &scantxoutset,           {"action", "scanobjects"} },
    { "blockchain",         "getblockfilter",         &getblockfilter,         {"blockhash", "filtertype"} },

    // ELEMENTS:
    { "blockchain",         "getsidechaininfo",       &getsidechaininfo,       {} },

    /* Not shown in help */
    { "hidden",             "invalidateblock",        &invalidateblock,        {"blockhash"} },
    { "hidden",             "reconsiderblock",        &reconsiderblock,        {"blockhash"} },
    { "hidden",             "waitfornewblock",        &waitfornewblock,        {"timeout"} },
    { "hidden",             "waitforblock",           &waitforblock,           {"blockhash","timeout"} },
    { "hidden",             "waitforblockheight",     &waitforblockheight,     {"height","timeout"} },
    { "hidden",             "syncwithvalidationinterfacequeue", &syncwithvalidationinterfacequeue, {} },
};
// clang-format on

void RegisterBlockchainRPCCommands(CRPCTable &t)
{
    for (unsigned int vcidx = 0; vcidx < ARRAYLEN(commands); vcidx++)
        t.appendCommand(commands[vcidx].name, &commands[vcidx]);
}<|MERGE_RESOLUTION|>--- conflicted
+++ resolved
@@ -2051,27 +2051,11 @@
 
         if (loop_inputs) {
             CAmount tx_total_in = 0;
-<<<<<<< HEAD
-            for (const CTxIn& in : tx->vin) {
-                if (in.m_is_pegin) {
-                    continue;
-                }
-
-                CTransactionRef tx_in;
-                uint256 hashBlock;
-                if (!GetTransaction(in.prevout.hash, tx_in, Params().GetConsensus(), hashBlock)) {
-                    throw JSONRPCError(RPC_INTERNAL_ERROR, std::string("Unexpected internal error (tx index seems corrupt)"));
-                }
-
-                CTxOut prevoutput = tx_in->vout[in.prevout.n];
-                tx_total_in += g_con_elementsmode ? 0 : prevoutput.nValue.GetAmount();
-=======
             const auto& txundo = blockUndo.vtxundo.at(i - 1);
             for (const Coin& coin: txundo.vprevout) {
                 const CTxOut& prevoutput = coin.out;
 
-                tx_total_in += prevoutput.nValue;
->>>>>>> e2371f84
+                tx_total_in += g_con_elementsmode ? 0 : prevoutput.nValue.GetAmount();
                 utxo_size_inc -= GetSerializeSize(prevoutput, PROTOCOL_VERSION) + PER_UTXO_OVERHEAD;
             }
 
