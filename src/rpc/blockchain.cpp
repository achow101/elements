// Copyright (c) 2010 Satoshi Nakamoto
// Copyright (c) 2009-2018 The Bitcoin Core developers
// Distributed under the MIT software license, see the accompanying
// file COPYING or http://www.opensource.org/licenses/mit-license.php.

#include <rpc/blockchain.h>

#include <amount.h>
#include <base58.h>
#include <chain.h>
#include <chainparams.h>
#include <checkpoints.h>
#include <coins.h>
#include <consensus/validation.h>
#include <validation.h>
#include <core_io.h>
#include <index/txindex.h>
#include <key_io.h>
#include <policy/feerate.h>
#include <policy/policy.h>
#include <policy/rbf.h>
#include <primitives/transaction.h>
#include <rpc/server.h>
#include <script/descriptor.h>
#include <streams.h>
#include <sync.h>
#include <txdb.h>
#include <txmempool.h>
#include <util.h>
#include <utilstrencodings.h>
#include <hash.h>
#include <validationinterface.h>
#include <versionbitsinfo.h>
#include <warnings.h>

#include <assert.h>
#include <stdint.h>

#include <univalue.h>

#include <boost/algorithm/string.hpp>
#include <boost/thread/thread.hpp> // boost::thread::interrupt

#include <memory>
#include <mutex>
#include <condition_variable>

struct CUpdatedBlock
{
    uint256 hash;
    int height;
};

static Mutex cs_blockchange;
static std::condition_variable cond_blockchange;
static CUpdatedBlock latestblock;

/* Calculate the difficulty for a given block index.
 */
double GetDifficulty(const CBlockIndex* blockindex)
{
    if (blockindex == nullptr)
    {
        return 1.0;
    }

    int nShift = (blockindex->nBits >> 24) & 0xff;
    double dDiff =
        (double)0x0000ffff / (double)(blockindex->nBits & 0x00ffffff);

    while (nShift < 29)
    {
        dDiff *= 256.0;
        nShift++;
    }
    while (nShift > 29)
    {
        dDiff /= 256.0;
        nShift--;
    }

    return dDiff;
}

UniValue blockheaderToJSON(const CBlockIndex* blockindex)
{
    AssertLockHeld(cs_main);
    UniValue result(UniValue::VOBJ);
    result.pushKV("hash", blockindex->GetBlockHash().GetHex());
    int confirmations = -1;
    // Only report confirmations if the block is on the main chain
    if (chainActive.Contains(blockindex))
        confirmations = chainActive.Height() - blockindex->nHeight + 1;
    result.pushKV("confirmations", confirmations);
    result.pushKV("height", blockindex->nHeight);
    result.pushKV("version", blockindex->nVersion);
    result.pushKV("versionHex", strprintf("%08x", blockindex->nVersion));
    result.pushKV("merkleroot", blockindex->hashMerkleRoot.GetHex());
    result.pushKV("time", (int64_t)blockindex->nTime);
    result.pushKV("mediantime", (int64_t)blockindex->GetMedianTimePast());
    if (!g_signed_blocks) {
        result.pushKV("nonce", (uint64_t)blockindex->nNonce);
        result.pushKV("bits", strprintf("%08x", blockindex->nBits));
        result.pushKV("difficulty", GetDifficulty(blockindex));
        result.pushKV("chainwork", blockindex->nChainWork.GetHex());
    } else {
        result.pushKV("signblock_witness_asm", ScriptToAsmStr(blockindex->proof.solution));
        result.pushKV("signblock_witness_hex", HexStr(blockindex->proof.solution));
    }
    result.pushKV("nTx", (uint64_t)blockindex->nTx);
    if (blockindex->pprev)
        result.pushKV("previousblockhash", blockindex->pprev->GetBlockHash().GetHex());
    CBlockIndex *pnext = chainActive.Next(blockindex);
    if (pnext)
        result.pushKV("nextblockhash", pnext->GetBlockHash().GetHex());
    return result;
}

UniValue blockToJSON(const CBlock& block, const CBlockIndex* blockindex, bool txDetails)
{
    AssertLockHeld(cs_main);
    UniValue result(UniValue::VOBJ);
    result.pushKV("hash", blockindex->GetBlockHash().GetHex());
    int confirmations = -1;
    // Only report confirmations if the block is on the main chain
    if (chainActive.Contains(blockindex))
        confirmations = chainActive.Height() - blockindex->nHeight + 1;
    result.pushKV("confirmations", confirmations);
    result.pushKV("strippedsize", (int)::GetSerializeSize(block, PROTOCOL_VERSION | SERIALIZE_TRANSACTION_NO_WITNESS));
    result.pushKV("size", (int)::GetSerializeSize(block, PROTOCOL_VERSION));
    result.pushKV("weight", (int)::GetBlockWeight(block));
    result.pushKV("height", blockindex->nHeight);
    result.pushKV("version", block.nVersion);
    result.pushKV("versionHex", strprintf("%08x", block.nVersion));
    result.pushKV("merkleroot", block.hashMerkleRoot.GetHex());
    UniValue txs(UniValue::VARR);
    for(const auto& tx : block.vtx)
    {
        if(txDetails)
        {
            UniValue objTx(UniValue::VOBJ);
            TxToUniv(*tx, uint256(), objTx, true, RPCSerializationFlags());
            txs.push_back(objTx);
        }
        else
            txs.push_back(tx->GetHash().GetHex());
    }
    result.pushKV("tx", txs);
    result.pushKV("time", block.GetBlockTime());
    result.pushKV("mediantime", (int64_t)blockindex->GetMedianTimePast());
    if (!g_signed_blocks) {
        result.pushKV("nonce", (uint64_t)block.nNonce);
        result.pushKV("bits", strprintf("%08x", block.nBits));
        result.pushKV("difficulty", GetDifficulty(blockindex));
        result.pushKV("chainwork", blockindex->nChainWork.GetHex());
    } else {
        result.pushKV("signblock_witness_asm", ScriptToAsmStr(blockindex->proof.solution));
        result.pushKV("signblock_witness_hex", HexStr(blockindex->proof.solution));
        result.pushKV("signblock_challenge", HexStr(blockindex->proof.challenge));
    }
    result.pushKV("nTx", (uint64_t)blockindex->nTx);

    if (blockindex->pprev)
        result.pushKV("previousblockhash", blockindex->pprev->GetBlockHash().GetHex());
    CBlockIndex *pnext = chainActive.Next(blockindex);
    if (pnext)
        result.pushKV("nextblockhash", pnext->GetBlockHash().GetHex());
    return result;
}

static UniValue getblockcount(const JSONRPCRequest& request)
{
    if (request.fHelp || request.params.size() != 0)
        throw std::runtime_error(
            "getblockcount\n"
            "\nReturns the number of blocks in the longest blockchain.\n"
            "\nResult:\n"
            "n    (numeric) The current block count\n"
            "\nExamples:\n"
            + HelpExampleCli("getblockcount", "")
            + HelpExampleRpc("getblockcount", "")
        );

    LOCK(cs_main);
    return chainActive.Height();
}

static UniValue getbestblockhash(const JSONRPCRequest& request)
{
    if (request.fHelp || request.params.size() != 0)
        throw std::runtime_error(
            "getbestblockhash\n"
            "\nReturns the hash of the best (tip) block in the longest blockchain.\n"
            "\nResult:\n"
            "\"hex\"      (string) the block hash hex encoded\n"
            "\nExamples:\n"
            + HelpExampleCli("getbestblockhash", "")
            + HelpExampleRpc("getbestblockhash", "")
        );

    LOCK(cs_main);
    return chainActive.Tip()->GetBlockHash().GetHex();
}

void RPCNotifyBlockChange(bool ibd, const CBlockIndex * pindex)
{
    if(pindex) {
        std::lock_guard<std::mutex> lock(cs_blockchange);
        latestblock.hash = pindex->GetBlockHash();
        latestblock.height = pindex->nHeight;
    }
    cond_blockchange.notify_all();
}

static UniValue waitfornewblock(const JSONRPCRequest& request)
{
    if (request.fHelp || request.params.size() > 1)
        throw std::runtime_error(
            "waitfornewblock (timeout)\n"
            "\nWaits for a specific new block and returns useful info about it.\n"
            "\nReturns the current block on timeout or exit.\n"
            "\nArguments:\n"
            "1. timeout (int, optional, default=0) Time in milliseconds to wait for a response. 0 indicates no timeout.\n"
            "\nResult:\n"
            "{                           (json object)\n"
            "  \"hash\" : {       (string) The blockhash\n"
            "  \"height\" : {     (int) Block height\n"
            "}\n"
            "\nExamples:\n"
            + HelpExampleCli("waitfornewblock", "1000")
            + HelpExampleRpc("waitfornewblock", "1000")
        );
    int timeout = 0;
    if (!request.params[0].isNull())
        timeout = request.params[0].get_int();

    CUpdatedBlock block;
    {
        WAIT_LOCK(cs_blockchange, lock);
        block = latestblock;
        if(timeout)
            cond_blockchange.wait_for(lock, std::chrono::milliseconds(timeout), [&block]{return latestblock.height != block.height || latestblock.hash != block.hash || !IsRPCRunning(); });
        else
            cond_blockchange.wait(lock, [&block]{return latestblock.height != block.height || latestblock.hash != block.hash || !IsRPCRunning(); });
        block = latestblock;
    }
    UniValue ret(UniValue::VOBJ);
    ret.pushKV("hash", block.hash.GetHex());
    ret.pushKV("height", block.height);
    return ret;
}

static UniValue waitforblock(const JSONRPCRequest& request)
{
    if (request.fHelp || request.params.size() < 1 || request.params.size() > 2)
        throw std::runtime_error(
            "waitforblock <blockhash> (timeout)\n"
            "\nWaits for a specific new block and returns useful info about it.\n"
            "\nReturns the current block on timeout or exit.\n"
            "\nArguments:\n"
            "1. \"blockhash\" (required, string) Block hash to wait for.\n"
            "2. timeout       (int, optional, default=0) Time in milliseconds to wait for a response. 0 indicates no timeout.\n"
            "\nResult:\n"
            "{                           (json object)\n"
            "  \"hash\" : {       (string) The blockhash\n"
            "  \"height\" : {     (int) Block height\n"
            "}\n"
            "\nExamples:\n"
            + HelpExampleCli("waitforblock", "\"0000000000079f8ef3d2c688c244eb7a4570b24c9ed7b4a8c619eb02596f8862\", 1000")
            + HelpExampleRpc("waitforblock", "\"0000000000079f8ef3d2c688c244eb7a4570b24c9ed7b4a8c619eb02596f8862\", 1000")
        );
    int timeout = 0;

    uint256 hash = uint256S(request.params[0].get_str());

    if (!request.params[1].isNull())
        timeout = request.params[1].get_int();

    CUpdatedBlock block;
    {
        WAIT_LOCK(cs_blockchange, lock);
        if(timeout)
            cond_blockchange.wait_for(lock, std::chrono::milliseconds(timeout), [&hash]{return latestblock.hash == hash || !IsRPCRunning();});
        else
            cond_blockchange.wait(lock, [&hash]{return latestblock.hash == hash || !IsRPCRunning(); });
        block = latestblock;
    }

    UniValue ret(UniValue::VOBJ);
    ret.pushKV("hash", block.hash.GetHex());
    ret.pushKV("height", block.height);
    return ret;
}

static UniValue waitforblockheight(const JSONRPCRequest& request)
{
    if (request.fHelp || request.params.size() < 1 || request.params.size() > 2)
        throw std::runtime_error(
            "waitforblockheight <height> (timeout)\n"
            "\nWaits for (at least) block height and returns the height and hash\n"
            "of the current tip.\n"
            "\nReturns the current block on timeout or exit.\n"
            "\nArguments:\n"
            "1. height  (required, int) Block height to wait for (int)\n"
            "2. timeout (int, optional, default=0) Time in milliseconds to wait for a response. 0 indicates no timeout.\n"
            "\nResult:\n"
            "{                           (json object)\n"
            "  \"hash\" : {       (string) The blockhash\n"
            "  \"height\" : {     (int) Block height\n"
            "}\n"
            "\nExamples:\n"
            + HelpExampleCli("waitforblockheight", "\"100\", 1000")
            + HelpExampleRpc("waitforblockheight", "\"100\", 1000")
        );
    int timeout = 0;

    int height = request.params[0].get_int();

    if (!request.params[1].isNull())
        timeout = request.params[1].get_int();

    CUpdatedBlock block;
    {
        WAIT_LOCK(cs_blockchange, lock);
        if(timeout)
            cond_blockchange.wait_for(lock, std::chrono::milliseconds(timeout), [&height]{return latestblock.height >= height || !IsRPCRunning();});
        else
            cond_blockchange.wait(lock, [&height]{return latestblock.height >= height || !IsRPCRunning(); });
        block = latestblock;
    }
    UniValue ret(UniValue::VOBJ);
    ret.pushKV("hash", block.hash.GetHex());
    ret.pushKV("height", block.height);
    return ret;
}

static UniValue syncwithvalidationinterfacequeue(const JSONRPCRequest& request)
{
    if (request.fHelp || request.params.size() > 0) {
        throw std::runtime_error(
            "syncwithvalidationinterfacequeue\n"
            "\nWaits for the validation interface queue to catch up on everything that was there when we entered this function.\n"
            "\nExamples:\n"
            + HelpExampleCli("syncwithvalidationinterfacequeue","")
            + HelpExampleRpc("syncwithvalidationinterfacequeue","")
        );
    }
    SyncWithValidationInterfaceQueue();
    return NullUniValue;
}

static UniValue getdifficulty(const JSONRPCRequest& request)
{
    if (request.fHelp || request.params.size() != 0)
        throw std::runtime_error(
            "getdifficulty\n"
            "\nReturns the proof-of-work difficulty as a multiple of the minimum difficulty.\n"
            "\nResult:\n"
            "n.nnn       (numeric) the proof-of-work difficulty as a multiple of the minimum difficulty.\n"
            "\nExamples:\n"
            + HelpExampleCli("getdifficulty", "")
            + HelpExampleRpc("getdifficulty", "")
        );

    LOCK(cs_main);
    return GetDifficulty(chainActive.Tip());
}

static std::string EntryDescriptionString()
{
    return "    \"size\" : n,             (numeric) virtual transaction size as defined in BIP 141. This is different from actual serialized size for witness transactions as witness data is discounted.\n"
           "    \"fee\" : n,              (numeric) transaction fee in " + CURRENCY_UNIT + " (DEPRECATED)\n"
           "    \"modifiedfee\" : n,      (numeric) transaction fee with fee deltas used for mining priority (DEPRECATED)\n"
           "    \"time\" : n,             (numeric) local time transaction entered pool in seconds since 1 Jan 1970 GMT\n"
           "    \"height\" : n,           (numeric) block height when transaction entered pool\n"
           "    \"descendantcount\" : n,  (numeric) number of in-mempool descendant transactions (including this one)\n"
           "    \"descendantsize\" : n,   (numeric) virtual transaction size of in-mempool descendants (including this one)\n"
           "    \"descendantfees\" : n,   (numeric) modified fees (see above) of in-mempool descendants (including this one) (DEPRECATED)\n"
           "    \"ancestorcount\" : n,    (numeric) number of in-mempool ancestor transactions (including this one)\n"
           "    \"ancestorsize\" : n,     (numeric) virtual transaction size of in-mempool ancestors (including this one)\n"
           "    \"ancestorfees\" : n,     (numeric) modified fees (see above) of in-mempool ancestors (including this one) (DEPRECATED)\n"
           "    \"wtxid\" : hash,         (string) hash of serialized transaction, including witness data\n"
           "    \"fees\" : {\n"
           "        \"base\" : n,         (numeric) transaction fee in " + CURRENCY_UNIT + "\n"
           "        \"modified\" : n,     (numeric) transaction fee with fee deltas used for mining priority in " + CURRENCY_UNIT + "\n"
           "        \"ancestor\" : n,     (numeric) modified fees (see above) of in-mempool ancestors (including this one) in " + CURRENCY_UNIT + "\n"
           "        \"descendant\" : n,   (numeric) modified fees (see above) of in-mempool descendants (including this one) in " + CURRENCY_UNIT + "\n"
           "    }\n"
           "    \"depends\" : [           (array) unconfirmed transactions used as inputs for this transaction\n"
           "        \"transactionid\",    (string) parent transaction id\n"
           "       ... ]\n"
           "    \"spentby\" : [           (array) unconfirmed transactions spending outputs from this transaction\n"
           "        \"transactionid\",    (string) child transaction id\n"
           "       ... ]\n"
           "    \"bip125-replaceable\" : true|false,  (boolean) Whether this transaction could be replaced due to BIP125 (replace-by-fee)\n";
}

static void entryToJSON(UniValue &info, const CTxMemPoolEntry &e) EXCLUSIVE_LOCKS_REQUIRED(::mempool.cs)
{
    AssertLockHeld(mempool.cs);

    UniValue fees(UniValue::VOBJ);
    fees.pushKV("base", ValueFromAmount(e.GetFee()));
    fees.pushKV("modified", ValueFromAmount(e.GetModifiedFee()));
    fees.pushKV("ancestor", ValueFromAmount(e.GetModFeesWithAncestors()));
    fees.pushKV("descendant", ValueFromAmount(e.GetModFeesWithDescendants()));
    info.pushKV("fees", fees);

    info.pushKV("size", (int)e.GetTxSize());
    info.pushKV("fee", ValueFromAmount(e.GetFee()));
    info.pushKV("modifiedfee", ValueFromAmount(e.GetModifiedFee()));
    info.pushKV("time", e.GetTime());
    info.pushKV("height", (int)e.GetHeight());
    info.pushKV("descendantcount", e.GetCountWithDescendants());
    info.pushKV("descendantsize", e.GetSizeWithDescendants());
    info.pushKV("descendantfees", e.GetModFeesWithDescendants());
    info.pushKV("ancestorcount", e.GetCountWithAncestors());
    info.pushKV("ancestorsize", e.GetSizeWithAncestors());
    info.pushKV("ancestorfees", e.GetModFeesWithAncestors());
    info.pushKV("wtxid", mempool.vTxHashes[e.vTxHashesIdx].first.ToString());
    const CTransaction& tx = e.GetTx();
    std::set<std::string> setDepends;
    for (const CTxIn& txin : tx.vin)
    {
        if (mempool.exists(txin.prevout.hash))
            setDepends.insert(txin.prevout.hash.ToString());
    }

    UniValue depends(UniValue::VARR);
    for (const std::string& dep : setDepends)
    {
        depends.push_back(dep);
    }

    info.pushKV("depends", depends);

    UniValue spent(UniValue::VARR);
    const CTxMemPool::txiter &it = mempool.mapTx.find(tx.GetHash());
    const CTxMemPool::setEntries &setChildren = mempool.GetMemPoolChildren(it);
    for (CTxMemPool::txiter childiter : setChildren) {
        spent.push_back(childiter->GetTx().GetHash().ToString());
    }

    info.pushKV("spentby", spent);

    // Add opt-in RBF status
    bool rbfStatus = false;
    RBFTransactionState rbfState = IsRBFOptIn(tx, mempool);
    if (rbfState == RBFTransactionState::UNKNOWN) {
        throw JSONRPCError(RPC_MISC_ERROR, "Transaction is not in mempool");
    } else if (rbfState == RBFTransactionState::REPLACEABLE_BIP125) {
        rbfStatus = true;
    }

    info.pushKV("bip125-replaceable", rbfStatus);
}

UniValue mempoolToJSON(bool fVerbose)
{
    if (fVerbose)
    {
        LOCK(mempool.cs);
        UniValue o(UniValue::VOBJ);
        for (const CTxMemPoolEntry& e : mempool.mapTx)
        {
            const uint256& hash = e.GetTx().GetHash();
            UniValue info(UniValue::VOBJ);
            entryToJSON(info, e);
            o.pushKV(hash.ToString(), info);
        }
        return o;
    }
    else
    {
        std::vector<uint256> vtxid;
        mempool.queryHashes(vtxid);

        UniValue a(UniValue::VARR);
        for (const uint256& hash : vtxid)
            a.push_back(hash.ToString());

        return a;
    }
}

static UniValue getrawmempool(const JSONRPCRequest& request)
{
    if (request.fHelp || request.params.size() > 1)
        throw std::runtime_error(
            "getrawmempool ( verbose )\n"
            "\nReturns all transaction ids in memory pool as a json array of string transaction ids.\n"
            "\nHint: use getmempoolentry to fetch a specific transaction from the mempool.\n"
            "\nArguments:\n"
            "1. verbose (boolean, optional, default=false) True for a json object, false for array of transaction ids\n"
            "\nResult: (for verbose = false):\n"
            "[                     (json array of string)\n"
            "  \"transactionid\"     (string) The transaction id\n"
            "  ,...\n"
            "]\n"
            "\nResult: (for verbose = true):\n"
            "{                           (json object)\n"
            "  \"transactionid\" : {       (json object)\n"
            + EntryDescriptionString()
            + "  }, ...\n"
            "}\n"
            "\nExamples:\n"
            + HelpExampleCli("getrawmempool", "true")
            + HelpExampleRpc("getrawmempool", "true")
        );

    bool fVerbose = false;
    if (!request.params[0].isNull())
        fVerbose = request.params[0].get_bool();

    return mempoolToJSON(fVerbose);
}

static UniValue getmempoolancestors(const JSONRPCRequest& request)
{
    if (request.fHelp || request.params.size() < 1 || request.params.size() > 2) {
        throw std::runtime_error(
            "getmempoolancestors txid (verbose)\n"
            "\nIf txid is in the mempool, returns all in-mempool ancestors.\n"
            "\nArguments:\n"
            "1. \"txid\"                 (string, required) The transaction id (must be in mempool)\n"
            "2. verbose                  (boolean, optional, default=false) True for a json object, false for array of transaction ids\n"
            "\nResult (for verbose=false):\n"
            "[                       (json array of strings)\n"
            "  \"transactionid\"           (string) The transaction id of an in-mempool ancestor transaction\n"
            "  ,...\n"
            "]\n"
            "\nResult (for verbose=true):\n"
            "{                           (json object)\n"
            "  \"transactionid\" : {       (json object)\n"
            + EntryDescriptionString()
            + "  }, ...\n"
            "}\n"
            "\nExamples:\n"
            + HelpExampleCli("getmempoolancestors", "\"mytxid\"")
            + HelpExampleRpc("getmempoolancestors", "\"mytxid\"")
            );
    }

    bool fVerbose = false;
    if (!request.params[1].isNull())
        fVerbose = request.params[1].get_bool();

    uint256 hash = ParseHashV(request.params[0], "parameter 1");

    LOCK(mempool.cs);

    CTxMemPool::txiter it = mempool.mapTx.find(hash);
    if (it == mempool.mapTx.end()) {
        throw JSONRPCError(RPC_INVALID_ADDRESS_OR_KEY, "Transaction not in mempool");
    }

    CTxMemPool::setEntries setAncestors;
    uint64_t noLimit = std::numeric_limits<uint64_t>::max();
    std::string dummy;
    mempool.CalculateMemPoolAncestors(*it, setAncestors, noLimit, noLimit, noLimit, noLimit, dummy, false);

    if (!fVerbose) {
        UniValue o(UniValue::VARR);
        for (CTxMemPool::txiter ancestorIt : setAncestors) {
            o.push_back(ancestorIt->GetTx().GetHash().ToString());
        }

        return o;
    } else {
        UniValue o(UniValue::VOBJ);
        for (CTxMemPool::txiter ancestorIt : setAncestors) {
            const CTxMemPoolEntry &e = *ancestorIt;
            const uint256& _hash = e.GetTx().GetHash();
            UniValue info(UniValue::VOBJ);
            entryToJSON(info, e);
            o.pushKV(_hash.ToString(), info);
        }
        return o;
    }
}

static UniValue getmempooldescendants(const JSONRPCRequest& request)
{
    if (request.fHelp || request.params.size() < 1 || request.params.size() > 2) {
        throw std::runtime_error(
            "getmempooldescendants txid (verbose)\n"
            "\nIf txid is in the mempool, returns all in-mempool descendants.\n"
            "\nArguments:\n"
            "1. \"txid\"                 (string, required) The transaction id (must be in mempool)\n"
            "2. verbose                  (boolean, optional, default=false) True for a json object, false for array of transaction ids\n"
            "\nResult (for verbose=false):\n"
            "[                       (json array of strings)\n"
            "  \"transactionid\"           (string) The transaction id of an in-mempool descendant transaction\n"
            "  ,...\n"
            "]\n"
            "\nResult (for verbose=true):\n"
            "{                           (json object)\n"
            "  \"transactionid\" : {       (json object)\n"
            + EntryDescriptionString()
            + "  }, ...\n"
            "}\n"
            "\nExamples:\n"
            + HelpExampleCli("getmempooldescendants", "\"mytxid\"")
            + HelpExampleRpc("getmempooldescendants", "\"mytxid\"")
            );
    }

    bool fVerbose = false;
    if (!request.params[1].isNull())
        fVerbose = request.params[1].get_bool();

    uint256 hash = ParseHashV(request.params[0], "parameter 1");

    LOCK(mempool.cs);

    CTxMemPool::txiter it = mempool.mapTx.find(hash);
    if (it == mempool.mapTx.end()) {
        throw JSONRPCError(RPC_INVALID_ADDRESS_OR_KEY, "Transaction not in mempool");
    }

    CTxMemPool::setEntries setDescendants;
    mempool.CalculateDescendants(it, setDescendants);
    // CTxMemPool::CalculateDescendants will include the given tx
    setDescendants.erase(it);

    if (!fVerbose) {
        UniValue o(UniValue::VARR);
        for (CTxMemPool::txiter descendantIt : setDescendants) {
            o.push_back(descendantIt->GetTx().GetHash().ToString());
        }

        return o;
    } else {
        UniValue o(UniValue::VOBJ);
        for (CTxMemPool::txiter descendantIt : setDescendants) {
            const CTxMemPoolEntry &e = *descendantIt;
            const uint256& _hash = e.GetTx().GetHash();
            UniValue info(UniValue::VOBJ);
            entryToJSON(info, e);
            o.pushKV(_hash.ToString(), info);
        }
        return o;
    }
}

static UniValue getmempoolentry(const JSONRPCRequest& request)
{
    if (request.fHelp || request.params.size() != 1) {
        throw std::runtime_error(
            "getmempoolentry txid\n"
            "\nReturns mempool data for given transaction\n"
            "\nArguments:\n"
            "1. \"txid\"                   (string, required) The transaction id (must be in mempool)\n"
            "\nResult:\n"
            "{                           (json object)\n"
            + EntryDescriptionString()
            + "}\n"
            "\nExamples:\n"
            + HelpExampleCli("getmempoolentry", "\"mytxid\"")
            + HelpExampleRpc("getmempoolentry", "\"mytxid\"")
        );
    }

    uint256 hash = ParseHashV(request.params[0], "parameter 1");

    LOCK(mempool.cs);

    CTxMemPool::txiter it = mempool.mapTx.find(hash);
    if (it == mempool.mapTx.end()) {
        throw JSONRPCError(RPC_INVALID_ADDRESS_OR_KEY, "Transaction not in mempool");
    }

    const CTxMemPoolEntry &e = *it;
    UniValue info(UniValue::VOBJ);
    entryToJSON(info, e);
    return info;
}

static UniValue getblockhash(const JSONRPCRequest& request)
{
    if (request.fHelp || request.params.size() != 1)
        throw std::runtime_error(
            "getblockhash height\n"
            "\nReturns hash of block in best-block-chain at height provided.\n"
            "\nArguments:\n"
            "1. height         (numeric, required) The height index\n"
            "\nResult:\n"
            "\"hash\"         (string) The block hash\n"
            "\nExamples:\n"
            + HelpExampleCli("getblockhash", "1000")
            + HelpExampleRpc("getblockhash", "1000")
        );

    LOCK(cs_main);

    int nHeight = request.params[0].get_int();
    if (nHeight < 0 || nHeight > chainActive.Height())
        throw JSONRPCError(RPC_INVALID_PARAMETER, "Block height out of range");

    CBlockIndex* pblockindex = chainActive[nHeight];
    return pblockindex->GetBlockHash().GetHex();
}

static UniValue getblockheader(const JSONRPCRequest& request)
{
    if (request.fHelp || request.params.size() < 1 || request.params.size() > 2)
        throw std::runtime_error(
            "getblockheader \"hash\" ( verbose )\n"
            "\nIf verbose is false, returns a string that is serialized, hex-encoded data for blockheader 'hash'.\n"
            "If verbose is true, returns an Object with information about blockheader <hash>.\n"
            "\nArguments:\n"
            "1. \"hash\"          (string, required) The block hash\n"
            "2. verbose           (boolean, optional, default=true) true for a json object, false for the hex encoded data\n"
            "\nResult (for verbose = true):\n"
            "{\n"
            "  \"hash\" : \"hash\",     (string) the block hash (same as provided)\n"
            "  \"confirmations\" : n,   (numeric) The number of confirmations, or -1 if the block is not on the main chain\n"
            "  \"height\" : n,          (numeric) The block height or index\n"
            "  \"version\" : n,         (numeric) The block version\n"
            "  \"versionHex\" : \"00000000\", (string) The block version formatted in hexadecimal\n"
            "  \"merkleroot\" : \"xxxx\", (string) The merkle root\n"
            "  \"time\" : ttt,          (numeric) The block time in seconds since epoch (Jan 1 1970 GMT)\n"
            "  \"mediantime\" : ttt,    (numeric) The median block time in seconds since epoch (Jan 1 1970 GMT)\n"
            "  \"nonce\" : n,           (numeric) The nonce\n"
            "  \"bits\" : \"1d00ffff\", (string) The bits\n"
            "  \"difficulty\" : x.xxx,  (numeric) The difficulty\n"
            "  \"chainwork\" : \"0000...1f3\"     (string) Expected number of hashes required to produce the current chain (in hex)\n"
            "  \"nTx\" : n,             (numeric) The number of transactions in the block.\n"
            "  \"signblock_witness_asm\" : \"xxxx\", (string) ASM of sign block witness data.\n"
            "  \"signblock_witness_hex\" : \"xxxx\", (string) Hex of sign block witness data.\n"
            "  \"previousblockhash\" : \"hash\",  (string) The hash of the previous block\n"
            "  \"nextblockhash\" : \"hash\",      (string) The hash of the next block\n"
            "}\n"
            "\nResult (for verbose=false):\n"
            "\"data\"             (string) A string that is serialized, hex-encoded data for block 'hash'.\n"
            "\nExamples:\n"
            + HelpExampleCli("getblockheader", "\"00000000c937983704a73af28acdec37b049d214adbda81d7e2a3dd146f6ed09\"")
            + HelpExampleRpc("getblockheader", "\"00000000c937983704a73af28acdec37b049d214adbda81d7e2a3dd146f6ed09\"")
        );

    LOCK(cs_main);

    std::string strHash = request.params[0].get_str();
    uint256 hash(uint256S(strHash));

    bool fVerbose = true;
    if (!request.params[1].isNull())
        fVerbose = request.params[1].get_bool();

    const CBlockIndex* pblockindex = LookupBlockIndex(hash);
    if (!pblockindex) {
        throw JSONRPCError(RPC_INVALID_ADDRESS_OR_KEY, "Block not found");
    }

    if (!fVerbose)
    {
        CDataStream ssBlock(SER_NETWORK, PROTOCOL_VERSION);
        ssBlock << pblockindex->GetBlockHeader();
        std::string strHex = HexStr(ssBlock.begin(), ssBlock.end());
        return strHex;
    }

    return blockheaderToJSON(pblockindex);
}

static CBlock GetBlockChecked(const CBlockIndex* pblockindex)
{
    CBlock block;
    if (IsBlockPruned(pblockindex)) {
        throw JSONRPCError(RPC_MISC_ERROR, "Block not available (pruned data)");
    }

    if (!ReadBlockFromDisk(block, pblockindex, Params().GetConsensus())) {
        // Block not found on disk. This could be because we have the block
        // header in our index but don't have the block (for example if a
        // non-whitelisted node sends us an unrequested long chain of valid
        // blocks, we add the headers to our index, but don't accept the
        // block).
        throw JSONRPCError(RPC_MISC_ERROR, "Block not found on disk");
    }

    return block;
}

static UniValue getblock(const JSONRPCRequest& request)
{
    if (request.fHelp || request.params.size() < 1 || request.params.size() > 2)
        throw std::runtime_error(
            "getblock \"blockhash\" ( verbosity ) \n"
            "\nIf verbosity is 0, returns a string that is serialized, hex-encoded data for block 'hash'.\n"
            "If verbosity is 1, returns an Object with information about block <hash>.\n"
            "If verbosity is 2, returns an Object with information about block <hash> and information about each transaction. \n"
            "\nArguments:\n"
            "1. \"blockhash\"          (string, required) The block hash\n"
            "2. verbosity              (numeric, optional, default=1) 0 for hex encoded data, 1 for a json object, and 2 for json object with transaction data\n"
            "\nResult (for verbosity = 0):\n"
            "\"data\"             (string) A string that is serialized, hex-encoded data for block 'hash'.\n"
            "\nResult (for verbosity = 1):\n"
            "{\n"
            "  \"hash\" : \"hash\",     (string) the block hash (same as provided)\n"
            "  \"confirmations\" : n,   (numeric) The number of confirmations, or -1 if the block is not on the main chain\n"
            "  \"size\" : n,            (numeric) The block size\n"
            "  \"strippedsize\" : n,    (numeric) The block size excluding witness data\n"
            "  \"weight\" : n           (numeric) The block weight as defined in BIP 141\n"
            "  \"height\" : n,          (numeric) The block height or index\n"
            "  \"version\" : n,         (numeric) The block version\n"
            "  \"versionHex\" : \"00000000\", (string) The block version formatted in hexadecimal\n"
            "  \"merkleroot\" : \"xxxx\", (string) The merkle root\n"
            "  \"tx\" : [               (array of string) The transaction ids\n"
            "     \"transactionid\"     (string) The transaction id\n"
            "     ,...\n"
            "  ],\n"
            "  \"time\" : ttt,          (numeric) The block time in seconds since epoch (Jan 1 1970 GMT)\n"
            "  \"mediantime\" : ttt,    (numeric) The median block time in seconds since epoch (Jan 1 1970 GMT)\n"
            "  \"nonce\" : n,           (numeric) The nonce\n"
            "  \"bits\" : \"1d00ffff\", (string) The bits\n"
            "  \"difficulty\" : x.xxx,  (numeric) The difficulty\n"
            "  \"chainwork\" : \"xxxx\",  (string) Expected number of hashes required to produce the chain up to this block (in hex)\n"
            "  \"nTx\" : n,             (numeric) The number of transactions in the block.\n"
            "  \"signblock_witness_asm\" : \"xxxx\", (string) ASM of sign block witness data.\n"
            "  \"signblock_witness_hex\" : \"xxxx\", (string) Hex of sign block witness data.\n"
            "  \"previousblockhash\" : \"hash\",  (string) The hash of the previous block\n"
            "  \"nextblockhash\" : \"hash\"       (string) The hash of the next block\n"
            "}\n"
            "\nResult (for verbosity = 2):\n"
            "{\n"
            "  ...,                     Same output as verbosity = 1.\n"
            "  \"tx\" : [               (array of Objects) The transactions in the format of the getrawtransaction RPC. Different from verbosity = 1 \"tx\" result.\n"
            "         ,...\n"
            "  ],\n"
            "  ,...                     Same output as verbosity = 1.\n"
            "}\n"
            "\nExamples:\n"
            + HelpExampleCli("getblock", "\"00000000c937983704a73af28acdec37b049d214adbda81d7e2a3dd146f6ed09\"")
            + HelpExampleRpc("getblock", "\"00000000c937983704a73af28acdec37b049d214adbda81d7e2a3dd146f6ed09\"")
        );

    LOCK(cs_main);

    std::string strHash = request.params[0].get_str();
    uint256 hash(uint256S(strHash));

    int verbosity = 1;
    if (!request.params[1].isNull()) {
        if(request.params[1].isNum())
            verbosity = request.params[1].get_int();
        else
            verbosity = request.params[1].get_bool() ? 1 : 0;
    }

    const CBlockIndex* pblockindex = LookupBlockIndex(hash);
    if (!pblockindex) {
        throw JSONRPCError(RPC_INVALID_ADDRESS_OR_KEY, "Block not found");
    }

    const CBlock block = GetBlockChecked(pblockindex);

    if (verbosity <= 0)
    {
        CDataStream ssBlock(SER_NETWORK, PROTOCOL_VERSION | RPCSerializationFlags());
        ssBlock << block;
        std::string strHex = HexStr(ssBlock.begin(), ssBlock.end());
        return strHex;
    }

    return blockToJSON(block, pblockindex, verbosity >= 2);
}

struct CCoinsStats
{
    int nHeight;
    uint256 hashBlock;
    uint64_t nTransactions;
    uint64_t nTransactionOutputs;
    uint64_t nBogoSize;
    uint256 hashSerialized;
    uint64_t nDiskSize;
    CAmount nTotalAmount;

    CCoinsStats() : nHeight(0), nTransactions(0), nTransactionOutputs(0), nBogoSize(0), nDiskSize(0), nTotalAmount(0) {}
};

static void ApplyStats(CCoinsStats &stats, CHashWriter& ss, const uint256& hash, const std::map<uint32_t, Coin>& outputs)
{
    assert(!outputs.empty());
    ss << hash;
    ss << VARINT(outputs.begin()->second.nHeight * 2 + outputs.begin()->second.fCoinBase ? 1u : 0u);
    stats.nTransactions++;
    for (const auto& output : outputs) {
        ss << VARINT(output.first + 1);
        ss << output.second.out.scriptPubKey;
        ss << VARINT(output.second.out.nValue, VarIntMode::NONNEGATIVE_SIGNED);
        stats.nTransactionOutputs++;
        stats.nTotalAmount += output.second.out.nValue;
        stats.nBogoSize += 32 /* txid */ + 4 /* vout index */ + 4 /* height + coinbase */ + 8 /* amount */ +
                           2 /* scriptPubKey len */ + output.second.out.scriptPubKey.size() /* scriptPubKey */;
    }
    ss << VARINT(0u);
}

//! Calculate statistics about the unspent transaction output set
static bool GetUTXOStats(CCoinsView *view, CCoinsStats &stats)
{
    std::unique_ptr<CCoinsViewCursor> pcursor(view->Cursor());
    assert(pcursor);

    CHashWriter ss(SER_GETHASH, PROTOCOL_VERSION);
    stats.hashBlock = pcursor->GetBestBlock();
    {
        LOCK(cs_main);
        stats.nHeight = LookupBlockIndex(stats.hashBlock)->nHeight;
    }
    ss << stats.hashBlock;
    uint256 prevkey;
    std::map<uint32_t, Coin> outputs;
    while (pcursor->Valid()) {
        boost::this_thread::interruption_point();
        COutPoint key;
        Coin coin;
        if (pcursor->GetKey(key) && pcursor->GetValue(coin)) {
            if (!outputs.empty() && key.hash != prevkey) {
                ApplyStats(stats, ss, prevkey, outputs);
                outputs.clear();
            }
            prevkey = key.hash;
            outputs[key.n] = std::move(coin);
        } else {
            return error("%s: unable to read value", __func__);
        }
        pcursor->Next();
    }
    if (!outputs.empty()) {
        ApplyStats(stats, ss, prevkey, outputs);
    }
    stats.hashSerialized = ss.GetHash();
    stats.nDiskSize = view->EstimateSize();
    return true;
}

static UniValue pruneblockchain(const JSONRPCRequest& request)
{
    if (request.fHelp || request.params.size() != 1)
        throw std::runtime_error(
            "pruneblockchain\n"
            "\nArguments:\n"
            "1. \"height\"       (numeric, required) The block height to prune up to. May be set to a discrete height, or a unix timestamp\n"
            "                  to prune blocks whose block time is at least 2 hours older than the provided timestamp.\n"
            "\nResult:\n"
            "n    (numeric) Height of the last block pruned.\n"
            "\nExamples:\n"
            + HelpExampleCli("pruneblockchain", "1000")
            + HelpExampleRpc("pruneblockchain", "1000"));

    if (!fPruneMode)
        throw JSONRPCError(RPC_MISC_ERROR, "Cannot prune blocks because node is not in prune mode.");

    LOCK(cs_main);

    int heightParam = request.params[0].get_int();
    if (heightParam < 0)
        throw JSONRPCError(RPC_INVALID_PARAMETER, "Negative block height.");

    // Height value more than a billion is too high to be a block height, and
    // too low to be a block time (corresponds to timestamp from Sep 2001).
    if (heightParam > 1000000000) {
        // Add a 2 hour buffer to include blocks which might have had old timestamps
        CBlockIndex* pindex = chainActive.FindEarliestAtLeast(heightParam - TIMESTAMP_WINDOW);
        if (!pindex) {
            throw JSONRPCError(RPC_INVALID_PARAMETER, "Could not find block with at least the specified timestamp.");
        }
        heightParam = pindex->nHeight;
    }

    unsigned int height = (unsigned int) heightParam;
    unsigned int chainHeight = (unsigned int) chainActive.Height();
    if (chainHeight < Params().PruneAfterHeight())
        throw JSONRPCError(RPC_MISC_ERROR, "Blockchain is too short for pruning.");
    else if (height > chainHeight)
        throw JSONRPCError(RPC_INVALID_PARAMETER, "Blockchain is shorter than the attempted prune height.");
    else if (height > chainHeight - MIN_BLOCKS_TO_KEEP) {
        LogPrint(BCLog::RPC, "Attempt to prune blocks close to the tip.  Retaining the minimum number of blocks.\n");
        height = chainHeight - MIN_BLOCKS_TO_KEEP;
    }

    PruneBlockFilesManual(height);
    return uint64_t(height);
}

static UniValue gettxoutsetinfo(const JSONRPCRequest& request)
{
    if (request.fHelp || request.params.size() != 0)
        throw std::runtime_error(
            "gettxoutsetinfo\n"
            "\nReturns statistics about the unspent transaction output set.\n"
            "Note this call may take some time.\n"
            "\nResult:\n"
            "{\n"
            "  \"height\":n,     (numeric) The current block height (index)\n"
            "  \"bestblock\": \"hex\",   (string) The hash of the block at the tip of the chain\n"
            "  \"transactions\": n,      (numeric) The number of transactions with unspent outputs\n"
            "  \"txouts\": n,            (numeric) The number of unspent transaction outputs\n"
            "  \"bogosize\": n,          (numeric) A meaningless metric for UTXO set size\n"
            "  \"hash_serialized_2\": \"hash\", (string) The serialized hash\n"
            "  \"disk_size\": n,         (numeric) The estimated size of the chainstate on disk\n"
            "  \"total_amount\": x.xxx          (numeric) The total amount\n"
            "}\n"
            "\nExamples:\n"
            + HelpExampleCli("gettxoutsetinfo", "")
            + HelpExampleRpc("gettxoutsetinfo", "")
        );

    UniValue ret(UniValue::VOBJ);

    CCoinsStats stats;
    FlushStateToDisk();
    if (GetUTXOStats(pcoinsdbview.get(), stats)) {
        ret.pushKV("height", (int64_t)stats.nHeight);
        ret.pushKV("bestblock", stats.hashBlock.GetHex());
        ret.pushKV("transactions", (int64_t)stats.nTransactions);
        ret.pushKV("txouts", (int64_t)stats.nTransactionOutputs);
        ret.pushKV("bogosize", (int64_t)stats.nBogoSize);
        ret.pushKV("hash_serialized_2", stats.hashSerialized.GetHex());
        ret.pushKV("disk_size", stats.nDiskSize);
        ret.pushKV("total_amount", ValueFromAmount(stats.nTotalAmount));
    } else {
        throw JSONRPCError(RPC_INTERNAL_ERROR, "Unable to read UTXO set");
    }
    return ret;
}

UniValue gettxout(const JSONRPCRequest& request)
{
    if (request.fHelp || request.params.size() < 2 || request.params.size() > 3)
        throw std::runtime_error(
            "gettxout \"txid\" n ( include_mempool )\n"
            "\nReturns details about an unspent transaction output.\n"
            "\nArguments:\n"
            "1. \"txid\"             (string, required) The transaction id\n"
            "2. \"n\"                (numeric, required) vout number\n"
            "3. \"include_mempool\"  (boolean, optional) Whether to include the mempool. Default: true."
            "     Note that an unspent output that is spent in the mempool won't appear.\n"
            "\nResult:\n"
            "{\n"
            "  \"bestblock\":  \"hash\",    (string) The hash of the block at the tip of the chain\n"
            "  \"confirmations\" : n,       (numeric) The number of confirmations\n"
            "  \"value\" : x.xxx,           (numeric) The transaction value in " + CURRENCY_UNIT + "\n"
            "  \"scriptPubKey\" : {         (json object)\n"
            "     \"asm\" : \"code\",       (string) \n"
            "     \"hex\" : \"hex\",        (string) \n"
            "     \"reqSigs\" : n,          (numeric) Number of required signatures\n"
            "     \"type\" : \"pubkeyhash\", (string) The type, eg pubkeyhash\n"
            "     \"addresses\" : [          (array of string) array of bitcoin addresses\n"
            "        \"address\"     (string) bitcoin address\n"
            "        ,...\n"
            "     ]\n"
            "  },\n"
            "  \"coinbase\" : true|false   (boolean) Coinbase or not\n"
            "}\n"

            "\nExamples:\n"
            "\nGet unspent transactions\n"
            + HelpExampleCli("listunspent", "") +
            "\nView the details\n"
            + HelpExampleCli("gettxout", "\"txid\" 1") +
            "\nAs a json rpc call\n"
            + HelpExampleRpc("gettxout", "\"txid\", 1")
        );

    LOCK(cs_main);

    UniValue ret(UniValue::VOBJ);

    std::string strHash = request.params[0].get_str();
    uint256 hash(uint256S(strHash));
    int n = request.params[1].get_int();
    COutPoint out(hash, n);
    bool fMempool = true;
    if (!request.params[2].isNull())
        fMempool = request.params[2].get_bool();

    Coin coin;
    if (fMempool) {
        LOCK(mempool.cs);
        CCoinsViewMemPool view(pcoinsTip.get(), mempool);
        if (!view.GetCoin(out, coin) || mempool.isSpent(out)) {
            return NullUniValue;
        }
    } else {
        if (!pcoinsTip->GetCoin(out, coin)) {
            return NullUniValue;
        }
    }

    const CBlockIndex* pindex = LookupBlockIndex(pcoinsTip->GetBestBlock());
    ret.pushKV("bestblock", pindex->GetBlockHash().GetHex());
    if (coin.nHeight == MEMPOOL_HEIGHT) {
        ret.pushKV("confirmations", 0);
    } else {
        ret.pushKV("confirmations", (int64_t)(pindex->nHeight - coin.nHeight + 1));
    }
    ret.pushKV("value", ValueFromAmount(coin.out.nValue));
    UniValue o(UniValue::VOBJ);
    ScriptPubKeyToUniv(coin.out.scriptPubKey, o, true);
    ret.pushKV("scriptPubKey", o);
    ret.pushKV("coinbase", (bool)coin.fCoinBase);

    return ret;
}

static UniValue verifychain(const JSONRPCRequest& request)
{
    int nCheckLevel = gArgs.GetArg("-checklevel", DEFAULT_CHECKLEVEL);
    int nCheckDepth = gArgs.GetArg("-checkblocks", DEFAULT_CHECKBLOCKS);
    if (request.fHelp || request.params.size() > 2)
        throw std::runtime_error(
            "verifychain ( checklevel nblocks )\n"
            "\nVerifies blockchain database.\n"
            "\nArguments:\n"
            "1. checklevel   (numeric, optional, 0-4, default=" + strprintf("%d", nCheckLevel) + ") How thorough the block verification is.\n"
            "2. nblocks      (numeric, optional, default=" + strprintf("%d", nCheckDepth) + ", 0=all) The number of blocks to check.\n"
            "\nResult:\n"
            "true|false       (boolean) Verified or not\n"
            "\nExamples:\n"
            + HelpExampleCli("verifychain", "")
            + HelpExampleRpc("verifychain", "")
        );

    LOCK(cs_main);

    if (!request.params[0].isNull())
        nCheckLevel = request.params[0].get_int();
    if (!request.params[1].isNull())
        nCheckDepth = request.params[1].get_int();

    return CVerifyDB().VerifyDB(Params(), pcoinsTip.get(), nCheckLevel, nCheckDepth);
}

/** Implementation of IsSuperMajority with better feedback */
static UniValue SoftForkMajorityDesc(int version, CBlockIndex* pindex, const Consensus::Params& consensusParams)
{
    UniValue rv(UniValue::VOBJ);
    bool activated = false;
    switch(version)
    {
        case 2:
            activated = pindex->nHeight >= consensusParams.BIP34Height;
            break;
        case 3:
            activated = pindex->nHeight >= consensusParams.BIP66Height;
            break;
        case 4:
            activated = pindex->nHeight >= consensusParams.BIP65Height;
            break;
    }
    rv.pushKV("status", activated);
    return rv;
}

static UniValue SoftForkDesc(const std::string &name, int version, CBlockIndex* pindex, const Consensus::Params& consensusParams)
{
    UniValue rv(UniValue::VOBJ);
    rv.pushKV("id", name);
    rv.pushKV("version", version);
    rv.pushKV("reject", SoftForkMajorityDesc(version, pindex, consensusParams));
    return rv;
}

static UniValue BIP9SoftForkDesc(const Consensus::Params& consensusParams, Consensus::DeploymentPos id)
{
    UniValue rv(UniValue::VOBJ);
    const ThresholdState thresholdState = VersionBitsTipState(consensusParams, id);
    switch (thresholdState) {
    case ThresholdState::DEFINED: rv.pushKV("status", "defined"); break;
    case ThresholdState::STARTED: rv.pushKV("status", "started"); break;
    case ThresholdState::LOCKED_IN: rv.pushKV("status", "locked_in"); break;
    case ThresholdState::ACTIVE: rv.pushKV("status", "active"); break;
    case ThresholdState::FAILED: rv.pushKV("status", "failed"); break;
    }
    if (ThresholdState::STARTED == thresholdState)
    {
        rv.pushKV("bit", consensusParams.vDeployments[id].bit);
    }
    rv.pushKV("startTime", consensusParams.vDeployments[id].nStartTime);
    rv.pushKV("timeout", consensusParams.vDeployments[id].nTimeout);
    rv.pushKV("since", VersionBitsTipStateSinceHeight(consensusParams, id));
    if (ThresholdState::STARTED == thresholdState)
    {
        UniValue statsUV(UniValue::VOBJ);
        BIP9Stats statsStruct = VersionBitsTipStatistics(consensusParams, id);
        statsUV.pushKV("period", statsStruct.period);
        statsUV.pushKV("threshold", statsStruct.threshold);
        statsUV.pushKV("elapsed", statsStruct.elapsed);
        statsUV.pushKV("count", statsStruct.count);
        statsUV.pushKV("possible", statsStruct.possible);
        rv.pushKV("statistics", statsUV);
    }
    return rv;
}

static void BIP9SoftForkDescPushBack(UniValue& bip9_softforks, const Consensus::Params& consensusParams, Consensus::DeploymentPos id)
{
    // Deployments with timeout value of 0 are hidden.
    // A timeout value of 0 guarantees a softfork will never be activated.
    // This is used when softfork codes are merged without specifying the deployment schedule.
    if (consensusParams.vDeployments[id].nTimeout > 0)
        bip9_softforks.pushKV(VersionBitsDeploymentInfo[id].name, BIP9SoftForkDesc(consensusParams, id));
}

UniValue getblockchaininfo(const JSONRPCRequest& request)
{
    if (request.fHelp || request.params.size() != 0)
        throw std::runtime_error(
            "getblockchaininfo\n"
            "Returns an object containing various state info regarding blockchain processing.\n"
            "\nResult:\n"
            "{\n"
            "  \"chain\": \"xxxx\",              (string) current network name as defined in BIP70 (main, test, regtest)\n"
            "  \"blocks\": xxxxxx,             (numeric) the current number of blocks processed in the server\n"
            "  \"headers\": xxxxxx,            (numeric) the current number of headers we have validated\n"
            "  \"bestblockhash\": \"...\",       (string) the hash of the currently best block\n"
            "  \"difficulty\": xxxxxx,         (numeric) the current difficulty\n"
            "  \"mediantime\": xxxxxx,         (numeric) median time for the current best block\n"
            "  \"verificationprogress\": xxxx, (numeric) estimate of verification progress [0..1]\n"
            "  \"initialblockdownload\": xxxx, (bool) (debug information) estimate of whether this node is in Initial Block Download mode.\n"
            "  \"chainwork\": \"xxxx\"           (string) total amount of work in active chain, in hexadecimal\n"
            "  \"size_on_disk\": xxxxxx,       (numeric) the estimated size of the block and undo files on disk\n"
            "  \"pruned\": xx,                 (boolean) if the blocks are subject to pruning\n"
            "  \"signblock_asm\" : \"xxxx\", (string) ASM of sign block challenge data.\n"
            "  \"signblock_hex\" : \"xxxx\", (string) Hex of sign block challenge data.\n"
            "  \"pruneheight\": xxxxxx,        (numeric) lowest-height complete block stored (only present if pruning is enabled)\n"
            "  \"automatic_pruning\": xx,      (boolean) whether automatic pruning is enabled (only present if pruning is enabled)\n"
            "  \"prune_target_size\": xxxxxx,  (numeric) the target size used by pruning (only present if automatic pruning is enabled)\n"
            "  \"softforks\": [                (array) status of softforks in progress\n"
            "     {\n"
            "        \"id\": \"xxxx\",           (string) name of softfork\n"
            "        \"version\": xx,          (numeric) block version\n"
            "        \"reject\": {             (object) progress toward rejecting pre-softfork blocks\n"
            "           \"status\": xx,        (boolean) true if threshold reached\n"
            "        },\n"
            "     }, ...\n"
            "  ],\n"
            "  \"bip9_softforks\": {           (object) status of BIP9 softforks in progress\n"
            "     \"xxxx\" : {                 (string) name of the softfork\n"
            "        \"status\": \"xxxx\",       (string) one of \"defined\", \"started\", \"locked_in\", \"active\", \"failed\"\n"
            "        \"bit\": xx,              (numeric) the bit (0-28) in the block version field used to signal this softfork (only for \"started\" status)\n"
            "        \"startTime\": xx,        (numeric) the minimum median time past of a block at which the bit gains its meaning\n"
            "        \"timeout\": xx,          (numeric) the median time past of a block at which the deployment is considered failed if not yet locked in\n"
            "        \"since\": xx,            (numeric) height of the first block to which the status applies\n"
            "        \"statistics\": {         (object) numeric statistics about BIP9 signalling for a softfork (only for \"started\" status)\n"
            "           \"period\": xx,        (numeric) the length in blocks of the BIP9 signalling period \n"
            "           \"threshold\": xx,     (numeric) the number of blocks with the version bit set required to activate the feature \n"
            "           \"elapsed\": xx,       (numeric) the number of blocks elapsed since the beginning of the current period \n"
            "           \"count\": xx,         (numeric) the number of blocks with the version bit set in the current period \n"
            "           \"possible\": xx       (boolean) returns false if there are not enough blocks left in this period to pass activation threshold \n"
            "        }\n"
            "     }\n"
            "  }\n"
            "  \"warnings\" : \"...\",           (string) any network and blockchain warnings.\n"
            "}\n"
            "\nExamples:\n"
            + HelpExampleCli("getblockchaininfo", "")
            + HelpExampleRpc("getblockchaininfo", "")
        );

    LOCK(cs_main);

    const CChainParams& chainparams = Params();

    UniValue obj(UniValue::VOBJ);
    obj.pushKV("chain",                 chainparams.NetworkIDString());
    obj.pushKV("blocks",                (int)chainActive.Height());
    obj.pushKV("headers",               pindexBestHeader ? pindexBestHeader->nHeight : -1);
    obj.pushKV("bestblockhash",         chainActive.Tip()->GetBlockHash().GetHex());
    if (!g_signed_blocks) {
        obj.pushKV("difficulty",            (double)GetDifficulty(chainActive.Tip()));
    }
    obj.pushKV("mediantime",            (int64_t)chainActive.Tip()->GetMedianTimePast());
    obj.pushKV("verificationprogress",  GuessVerificationProgress(chainparams.TxData(), chainActive.Tip()));
    obj.pushKV("initialblockdownload",  IsInitialBlockDownload());
    if (!g_signed_blocks) {
        obj.pushKV("chainwork",             chainActive.Tip()->nChainWork.GetHex());
    }
    obj.pushKV("size_on_disk",          CalculateCurrentUsage());
    obj.pushKV("pruned",                fPruneMode);
    if (g_signed_blocks) {
        CScript sign_block_script = chainparams.GetConsensus().signblockscript;
        obj.pushKV("signblock_asm", ScriptToAsmStr(sign_block_script));
        obj.pushKV("signblock_hex", HexStr(sign_block_script));
    }

    if (fPruneMode) {
        CBlockIndex* block = chainActive.Tip();
        assert(block);
        while (block->pprev && (block->pprev->nStatus & BLOCK_HAVE_DATA)) {
            block = block->pprev;
        }

        obj.pushKV("pruneheight",        block->nHeight);

        // if 0, execution bypasses the whole if block.
        bool automatic_pruning = (gArgs.GetArg("-prune", 0) != 1);
        obj.pushKV("automatic_pruning",  automatic_pruning);
        if (automatic_pruning) {
            obj.pushKV("prune_target_size",  nPruneTarget);
        }
    }

    const Consensus::Params& consensusParams = Params().GetConsensus();
    CBlockIndex* tip = chainActive.Tip();
    UniValue softforks(UniValue::VARR);
    UniValue bip9_softforks(UniValue::VOBJ);
    softforks.push_back(SoftForkDesc("bip34", 2, tip, consensusParams));
    softforks.push_back(SoftForkDesc("bip66", 3, tip, consensusParams));
    softforks.push_back(SoftForkDesc("bip65", 4, tip, consensusParams));
    for (int pos = Consensus::DEPLOYMENT_CSV; pos != Consensus::MAX_VERSION_BITS_DEPLOYMENTS; ++pos) {
        BIP9SoftForkDescPushBack(bip9_softforks, consensusParams, static_cast<Consensus::DeploymentPos>(pos));
    }
    obj.pushKV("softforks",             softforks);
    obj.pushKV("bip9_softforks", bip9_softforks);

    obj.pushKV("warnings", GetWarnings("statusbar"));
    return obj;
}

/** Comparison function for sorting the getchaintips heads.  */
struct CompareBlocksByHeight
{
    bool operator()(const CBlockIndex* a, const CBlockIndex* b) const
    {
        /* Make sure that unequal blocks with the same height do not compare
           equal. Use the pointers themselves to make a distinction. */

        if (a->nHeight != b->nHeight)
          return (a->nHeight > b->nHeight);

        return a < b;
    }
};

static UniValue getchaintips(const JSONRPCRequest& request)
{
    if (request.fHelp || request.params.size() != 0)
        throw std::runtime_error(
            "getchaintips\n"
            "Return information about all known tips in the block tree,"
            " including the main chain as well as orphaned branches.\n"
            "\nResult:\n"
            "[\n"
            "  {\n"
            "    \"height\": xxxx,         (numeric) height of the chain tip\n"
            "    \"hash\": \"xxxx\",         (string) block hash of the tip\n"
            "    \"branchlen\": 0          (numeric) zero for main chain\n"
            "    \"status\": \"active\"      (string) \"active\" for the main chain\n"
            "  },\n"
            "  {\n"
            "    \"height\": xxxx,\n"
            "    \"hash\": \"xxxx\",\n"
            "    \"branchlen\": 1          (numeric) length of branch connecting the tip to the main chain\n"
            "    \"status\": \"xxxx\"        (string) status of the chain (active, valid-fork, valid-headers, headers-only, invalid)\n"
            "  }\n"
            "]\n"
            "Possible values for status:\n"
            "1.  \"invalid\"               This branch contains at least one invalid block\n"
            "2.  \"headers-only\"          Not all blocks for this branch are available, but the headers are valid\n"
            "3.  \"valid-headers\"         All blocks are available for this branch, but they were never fully validated\n"
            "4.  \"valid-fork\"            This branch is not part of the active chain, but is fully validated\n"
            "5.  \"active\"                This is the tip of the active main chain, which is certainly valid\n"
            "\nExamples:\n"
            + HelpExampleCli("getchaintips", "")
            + HelpExampleRpc("getchaintips", "")
        );

    LOCK(cs_main);

    /*
     * Idea:  the set of chain tips is chainActive.tip, plus orphan blocks which do not have another orphan building off of them.
     * Algorithm:
     *  - Make one pass through mapBlockIndex, picking out the orphan blocks, and also storing a set of the orphan block's pprev pointers.
     *  - Iterate through the orphan blocks. If the block isn't pointed to by another orphan, it is a chain tip.
     *  - add chainActive.Tip()
     */
    std::set<const CBlockIndex*, CompareBlocksByHeight> setTips;
    std::set<const CBlockIndex*> setOrphans;
    std::set<const CBlockIndex*> setPrevs;

    for (const std::pair<const uint256, CBlockIndex*>& item : mapBlockIndex)
    {
        if (!chainActive.Contains(item.second)) {
            setOrphans.insert(item.second);
            setPrevs.insert(item.second->pprev);
        }
    }

    for (std::set<const CBlockIndex*>::iterator it = setOrphans.begin(); it != setOrphans.end(); ++it)
    {
        if (setPrevs.erase(*it) == 0) {
            setTips.insert(*it);
        }
    }

    // Always report the currently active tip.
    setTips.insert(chainActive.Tip());

    /* Construct the output array.  */
    UniValue res(UniValue::VARR);
    for (const CBlockIndex* block : setTips)
    {
        UniValue obj(UniValue::VOBJ);
        obj.pushKV("height", block->nHeight);
        obj.pushKV("hash", block->phashBlock->GetHex());

        const int branchLen = block->nHeight - chainActive.FindFork(block)->nHeight;
        obj.pushKV("branchlen", branchLen);

        std::string status;
        if (chainActive.Contains(block)) {
            // This block is part of the currently active chain.
            status = "active";
        } else if (block->nStatus & BLOCK_FAILED_MASK) {
            // This block or one of its ancestors is invalid.
            status = "invalid";
        } else if (block->nChainTx == 0) {
            // This block cannot be connected because full block data for it or one of its parents is missing.
            status = "headers-only";
        } else if (block->IsValid(BLOCK_VALID_SCRIPTS)) {
            // This block is fully validated, but no longer part of the active chain. It was probably the active block once, but was reorganized.
            status = "valid-fork";
        } else if (block->IsValid(BLOCK_VALID_TREE)) {
            // The headers for this block are valid, but it has not been validated. It was probably never part of the most-work chain.
            status = "valid-headers";
        } else {
            // No clue.
            status = "unknown";
        }
        obj.pushKV("status", status);

        res.push_back(obj);
    }

    return res;
}

UniValue mempoolInfoToJSON()
{
    UniValue ret(UniValue::VOBJ);
    ret.pushKV("size", (int64_t) mempool.size());
    ret.pushKV("bytes", (int64_t) mempool.GetTotalTxSize());
    ret.pushKV("usage", (int64_t) mempool.DynamicMemoryUsage());
    size_t maxmempool = gArgs.GetArg("-maxmempool", DEFAULT_MAX_MEMPOOL_SIZE) * 1000000;
    ret.pushKV("maxmempool", (int64_t) maxmempool);
    ret.pushKV("mempoolminfee", ValueFromAmount(std::max(mempool.GetMinFee(maxmempool), ::minRelayTxFee).GetFeePerK()));
    ret.pushKV("minrelaytxfee", ValueFromAmount(::minRelayTxFee.GetFeePerK()));

    return ret;
}

static UniValue getmempoolinfo(const JSONRPCRequest& request)
{
    if (request.fHelp || request.params.size() != 0)
        throw std::runtime_error(
            "getmempoolinfo\n"
            "\nReturns details on the active state of the TX memory pool.\n"
            "\nResult:\n"
            "{\n"
            "  \"size\": xxxxx,               (numeric) Current tx count\n"
            "  \"bytes\": xxxxx,              (numeric) Sum of all virtual transaction sizes as defined in BIP 141. Differs from actual serialized size because witness data is discounted\n"
            "  \"usage\": xxxxx,              (numeric) Total memory usage for the mempool\n"
            "  \"maxmempool\": xxxxx,         (numeric) Maximum memory usage for the mempool\n"
            "  \"mempoolminfee\": xxxxx       (numeric) Minimum fee rate in " + CURRENCY_UNIT + "/kB for tx to be accepted. Is the maximum of minrelaytxfee and minimum mempool fee\n"
            "  \"minrelaytxfee\": xxxxx       (numeric) Current minimum relay fee for transactions\n"
            "}\n"
            "\nExamples:\n"
            + HelpExampleCli("getmempoolinfo", "")
            + HelpExampleRpc("getmempoolinfo", "")
        );

    return mempoolInfoToJSON();
}

static UniValue preciousblock(const JSONRPCRequest& request)
{
    if (request.fHelp || request.params.size() != 1)
        throw std::runtime_error(
            "preciousblock \"blockhash\"\n"
            "\nTreats a block as if it were received before others with the same work.\n"
            "\nA later preciousblock call can override the effect of an earlier one.\n"
            "\nThe effects of preciousblock are not retained across restarts.\n"
            "\nArguments:\n"
            "1. \"blockhash\"   (string, required) the hash of the block to mark as precious\n"
            "\nResult:\n"
            "\nExamples:\n"
            + HelpExampleCli("preciousblock", "\"blockhash\"")
            + HelpExampleRpc("preciousblock", "\"blockhash\"")
        );

    std::string strHash = request.params[0].get_str();
    uint256 hash(uint256S(strHash));
    CBlockIndex* pblockindex;

    {
        LOCK(cs_main);
        pblockindex = LookupBlockIndex(hash);
        if (!pblockindex) {
            throw JSONRPCError(RPC_INVALID_ADDRESS_OR_KEY, "Block not found");
        }
    }

    CValidationState state;
    PreciousBlock(state, Params(), pblockindex);

    if (!state.IsValid()) {
        throw JSONRPCError(RPC_DATABASE_ERROR, FormatStateMessage(state));
    }

    return NullUniValue;
}

static UniValue invalidateblock(const JSONRPCRequest& request)
{
    if (request.fHelp || request.params.size() != 1)
        throw std::runtime_error(
            "invalidateblock \"blockhash\"\n"
            "\nPermanently marks a block as invalid, as if it violated a consensus rule.\n"
            "\nArguments:\n"
            "1. \"blockhash\"   (string, required) the hash of the block to mark as invalid\n"
            "\nResult:\n"
            "\nExamples:\n"
            + HelpExampleCli("invalidateblock", "\"blockhash\"")
            + HelpExampleRpc("invalidateblock", "\"blockhash\"")
        );

    std::string strHash = request.params[0].get_str();
    uint256 hash(uint256S(strHash));
    CValidationState state;

    {
        LOCK(cs_main);
        CBlockIndex* pblockindex = LookupBlockIndex(hash);
        if (!pblockindex) {
            throw JSONRPCError(RPC_INVALID_ADDRESS_OR_KEY, "Block not found");
        }

        InvalidateBlock(state, Params(), pblockindex);
    }

    if (state.IsValid()) {
        ActivateBestChain(state, Params());
    }

    if (!state.IsValid()) {
        throw JSONRPCError(RPC_DATABASE_ERROR, FormatStateMessage(state));
    }

    return NullUniValue;
}

static UniValue reconsiderblock(const JSONRPCRequest& request)
{
    if (request.fHelp || request.params.size() != 1)
        throw std::runtime_error(
            "reconsiderblock \"blockhash\"\n"
            "\nRemoves invalidity status of a block and its descendants, reconsider them for activation.\n"
            "This can be used to undo the effects of invalidateblock.\n"
            "\nArguments:\n"
            "1. \"blockhash\"   (string, required) the hash of the block to reconsider\n"
            "\nResult:\n"
            "\nExamples:\n"
            + HelpExampleCli("reconsiderblock", "\"blockhash\"")
            + HelpExampleRpc("reconsiderblock", "\"blockhash\"")
        );

    std::string strHash = request.params[0].get_str();
    uint256 hash(uint256S(strHash));

    {
        LOCK(cs_main);
        CBlockIndex* pblockindex = LookupBlockIndex(hash);
        if (!pblockindex) {
            throw JSONRPCError(RPC_INVALID_ADDRESS_OR_KEY, "Block not found");
        }

        ResetBlockFailureFlags(pblockindex);
    }

    CValidationState state;
    ActivateBestChain(state, Params());

    if (!state.IsValid()) {
        throw JSONRPCError(RPC_DATABASE_ERROR, FormatStateMessage(state));
    }

    return NullUniValue;
}

static UniValue getchaintxstats(const JSONRPCRequest& request)
{
    if (request.fHelp || request.params.size() > 2)
        throw std::runtime_error(
            "getchaintxstats ( nblocks blockhash )\n"
            "\nCompute statistics about the total number and rate of transactions in the chain.\n"
            "\nArguments:\n"
            "1. nblocks      (numeric, optional) Size of the window in number of blocks (default: one month).\n"
            "2. \"blockhash\"  (string, optional) The hash of the block that ends the window.\n"
            "\nResult:\n"
            "{\n"
            "  \"time\": xxxxx,                         (numeric) The timestamp for the final block in the window in UNIX format.\n"
            "  \"txcount\": xxxxx,                      (numeric) The total number of transactions in the chain up to that point.\n"
            "  \"window_final_block_hash\": \"...\",      (string) The hash of the final block in the window.\n"
            "  \"window_block_count\": xxxxx,           (numeric) Size of the window in number of blocks.\n"
            "  \"window_tx_count\": xxxxx,              (numeric) The number of transactions in the window. Only returned if \"window_block_count\" is > 0.\n"
            "  \"window_interval\": xxxxx,              (numeric) The elapsed time in the window in seconds. Only returned if \"window_block_count\" is > 0.\n"
            "  \"txrate\": x.xx,                        (numeric) The average rate of transactions per second in the window. Only returned if \"window_interval\" is > 0.\n"
            "}\n"
            "\nExamples:\n"
            + HelpExampleCli("getchaintxstats", "")
            + HelpExampleRpc("getchaintxstats", "2016")
        );

    const CBlockIndex* pindex;
    int blockcount = 30 * 24 * 60 * 60 / Params().GetConsensus().nPowTargetSpacing; // By default: 1 month

    if (request.params[1].isNull()) {
        LOCK(cs_main);
        pindex = chainActive.Tip();
    } else {
        uint256 hash = uint256S(request.params[1].get_str());
        LOCK(cs_main);
        pindex = LookupBlockIndex(hash);
        if (!pindex) {
            throw JSONRPCError(RPC_INVALID_ADDRESS_OR_KEY, "Block not found");
        }
        if (!chainActive.Contains(pindex)) {
            throw JSONRPCError(RPC_INVALID_PARAMETER, "Block is not in main chain");
        }
    }

    assert(pindex != nullptr);

    if (request.params[0].isNull()) {
        blockcount = std::max(0, std::min(blockcount, pindex->nHeight - 1));
    } else {
        blockcount = request.params[0].get_int();

        if (blockcount < 0 || (blockcount > 0 && blockcount >= pindex->nHeight)) {
            throw JSONRPCError(RPC_INVALID_PARAMETER, "Invalid block count: should be between 0 and the block's height - 1");
        }
    }

    const CBlockIndex* pindexPast = pindex->GetAncestor(pindex->nHeight - blockcount);
    int nTimeDiff = pindex->GetMedianTimePast() - pindexPast->GetMedianTimePast();
    int nTxDiff = pindex->nChainTx - pindexPast->nChainTx;

    UniValue ret(UniValue::VOBJ);
    ret.pushKV("time", (int64_t)pindex->nTime);
    ret.pushKV("txcount", (int64_t)pindex->nChainTx);
    ret.pushKV("window_final_block_hash", pindex->GetBlockHash().GetHex());
    ret.pushKV("window_block_count", blockcount);
    if (blockcount > 0) {
        ret.pushKV("window_tx_count", nTxDiff);
        ret.pushKV("window_interval", nTimeDiff);
        if (nTimeDiff > 0) {
            ret.pushKV("txrate", ((double)nTxDiff) / nTimeDiff);
        }
    }

    return ret;
}

template<typename T>
static T CalculateTruncatedMedian(std::vector<T>& scores)
{
    size_t size = scores.size();
    if (size == 0) {
        return 0;
    }

    std::sort(scores.begin(), scores.end());
    if (size % 2 == 0) {
        return (scores[size / 2 - 1] + scores[size / 2]) / 2;
    } else {
        return scores[size / 2];
    }
}

void CalculatePercentilesByWeight(CAmount result[NUM_GETBLOCKSTATS_PERCENTILES], std::vector<std::pair<CAmount, int64_t>>& scores, int64_t total_weight)
{
    if (scores.empty()) {
        return;
    }

    std::sort(scores.begin(), scores.end());

    // 10th, 25th, 50th, 75th, and 90th percentile weight units.
    const double weights[NUM_GETBLOCKSTATS_PERCENTILES] = {
        total_weight / 10.0, total_weight / 4.0, total_weight / 2.0, (total_weight * 3.0) / 4.0, (total_weight * 9.0) / 10.0
    };

    int64_t next_percentile_index = 0;
    int64_t cumulative_weight = 0;
    for (const auto& element : scores) {
        cumulative_weight += element.second;
        while (next_percentile_index < NUM_GETBLOCKSTATS_PERCENTILES && cumulative_weight >= weights[next_percentile_index]) {
            result[next_percentile_index] = element.first;
            ++next_percentile_index;
        }
    }

    // Fill any remaining percentiles with the last value.
    for (int64_t i = next_percentile_index; i < NUM_GETBLOCKSTATS_PERCENTILES; i++) {
        result[i] = scores.back().first;
    }
}

template<typename T>
static inline bool SetHasKeys(const std::set<T>& set) {return false;}
template<typename T, typename Tk, typename... Args>
static inline bool SetHasKeys(const std::set<T>& set, const Tk& key, const Args&... args)
{
    return (set.count(key) != 0) || SetHasKeys(set, args...);
}

// outpoint (needed for the utxo index) + nHeight + fCoinBase
static constexpr size_t PER_UTXO_OVERHEAD = sizeof(COutPoint) + sizeof(uint32_t) + sizeof(bool);

static UniValue getblockstats(const JSONRPCRequest& request)
{
    if (request.fHelp || request.params.size() < 1 || request.params.size() > 4) {
        throw std::runtime_error(
            "getblockstats hash_or_height ( stats )\n"
            "\nCompute per block statistics for a given window. All amounts are in satoshis.\n"
            "It won't work for some heights with pruning.\n"
            "It won't work without -txindex for utxo_size_inc, *fee or *feerate stats.\n"
            "\nArguments:\n"
            "1. \"hash_or_height\"     (string or numeric, required) The block hash or height of the target block\n"
            "2. \"stats\"              (array,  optional) Values to plot, by default all values (see result below)\n"
            "    [\n"
            "      \"height\",         (string, optional) Selected statistic\n"
            "      \"time\",           (string, optional) Selected statistic\n"
            "      ,...\n"
            "    ]\n"
            "\nResult:\n"
            "{                           (json object)\n"
            "  \"avgfee\": xxxxx,          (numeric) Average fee in the block\n"
            "  \"avgfeerate\": xxxxx,      (numeric) Average feerate (in satoshis per virtual byte)\n"
            "  \"avgtxsize\": xxxxx,       (numeric) Average transaction size\n"
            "  \"blockhash\": xxxxx,       (string) The block hash (to check for potential reorgs)\n"
            "  \"feerate_percentiles\": [  (array of numeric) Feerates at the 10th, 25th, 50th, 75th, and 90th percentile weight unit (in satoshis per virtual byte)\n"
            "      \"10th_percentile_feerate\",      (numeric) The 10th percentile feerate\n"
            "      \"25th_percentile_feerate\",      (numeric) The 25th percentile feerate\n"
            "      \"50th_percentile_feerate\",      (numeric) The 50th percentile feerate\n"
            "      \"75th_percentile_feerate\",      (numeric) The 75th percentile feerate\n"
            "      \"90th_percentile_feerate\",      (numeric) The 90th percentile feerate\n"
            "  ],\n"
            "  \"height\": xxxxx,          (numeric) The height of the block\n"
            "  \"ins\": xxxxx,             (numeric) The number of inputs (excluding coinbase)\n"
            "  \"maxfee\": xxxxx,          (numeric) Maximum fee in the block\n"
            "  \"maxfeerate\": xxxxx,      (numeric) Maximum feerate (in satoshis per virtual byte)\n"
            "  \"maxtxsize\": xxxxx,       (numeric) Maximum transaction size\n"
            "  \"medianfee\": xxxxx,       (numeric) Truncated median fee in the block\n"
            "  \"mediantime\": xxxxx,      (numeric) The block median time past\n"
            "  \"mediantxsize\": xxxxx,    (numeric) Truncated median transaction size\n"
            "  \"minfee\": xxxxx,          (numeric) Minimum fee in the block\n"
            "  \"minfeerate\": xxxxx,      (numeric) Minimum feerate (in satoshis per virtual byte)\n"
            "  \"mintxsize\": xxxxx,       (numeric) Minimum transaction size\n"
            "  \"outs\": xxxxx,            (numeric) The number of outputs\n"
            "  \"subsidy\": xxxxx,         (numeric) The block subsidy\n"
            "  \"swtotal_size\": xxxxx,    (numeric) Total size of all segwit transactions\n"
            "  \"swtotal_weight\": xxxxx,  (numeric) Total weight of all segwit transactions divided by segwit scale factor (4)\n"
            "  \"swtxs\": xxxxx,           (numeric) The number of segwit transactions\n"
            "  \"time\": xxxxx,            (numeric) The block time\n"
            "  \"total_out\": xxxxx,       (numeric) Total amount in all outputs (excluding coinbase and thus reward [ie subsidy + totalfee])\n"
            "  \"total_size\": xxxxx,      (numeric) Total size of all non-coinbase transactions\n"
            "  \"total_weight\": xxxxx,    (numeric) Total weight of all non-coinbase transactions divided by segwit scale factor (4)\n"
            "  \"totalfee\": xxxxx,        (numeric) The fee total\n"
            "  \"txs\": xxxxx,             (numeric) The number of transactions (excluding coinbase)\n"
            "  \"utxo_increase\": xxxxx,   (numeric) The increase/decrease in the number of unspent outputs\n"
            "  \"utxo_size_inc\": xxxxx,   (numeric) The increase/decrease in size for the utxo index (not discounting op_return and similar)\n"
            "}\n"
            "\nExamples:\n"
            + HelpExampleCli("getblockstats", "1000 '[\"minfeerate\",\"avgfeerate\"]'")
            + HelpExampleRpc("getblockstats", "1000 '[\"minfeerate\",\"avgfeerate\"]'")
        );
    }

    LOCK(cs_main);

    CBlockIndex* pindex;
    if (request.params[0].isNum()) {
        const int height = request.params[0].get_int();
        const int current_tip = chainActive.Height();
        if (height < 0) {
            throw JSONRPCError(RPC_INVALID_PARAMETER, strprintf("Target block height %d is negative", height));
        }
        if (height > current_tip) {
            throw JSONRPCError(RPC_INVALID_PARAMETER, strprintf("Target block height %d after current tip %d", height, current_tip));
        }

        pindex = chainActive[height];
    } else {
        const std::string strHash = request.params[0].get_str();
        const uint256 hash(uint256S(strHash));
        pindex = LookupBlockIndex(hash);
        if (!pindex) {
            throw JSONRPCError(RPC_INVALID_ADDRESS_OR_KEY, "Block not found");
        }
        if (!chainActive.Contains(pindex)) {
            throw JSONRPCError(RPC_INVALID_PARAMETER, strprintf("Block is not in chain %s", Params().NetworkIDString()));
        }
    }

    assert(pindex != nullptr);

    std::set<std::string> stats;
    if (!request.params[1].isNull()) {
        const UniValue stats_univalue = request.params[1].get_array();
        for (unsigned int i = 0; i < stats_univalue.size(); i++) {
            const std::string stat = stats_univalue[i].get_str();
            stats.insert(stat);
        }
    }

    const CBlock block = GetBlockChecked(pindex);

    const bool do_all = stats.size() == 0; // Calculate everything if nothing selected (default)
    const bool do_mediantxsize = do_all || stats.count("mediantxsize") != 0;
    const bool do_medianfee = do_all || stats.count("medianfee") != 0;
    const bool do_feerate_percentiles = do_all || stats.count("feerate_percentiles") != 0;
    const bool loop_inputs = do_all || do_medianfee || do_feerate_percentiles ||
        SetHasKeys(stats, "utxo_size_inc", "totalfee", "avgfee", "avgfeerate", "minfee", "maxfee", "minfeerate", "maxfeerate");
    const bool loop_outputs = do_all || loop_inputs || stats.count("total_out");
    const bool do_calculate_size = do_mediantxsize ||
        SetHasKeys(stats, "total_size", "avgtxsize", "mintxsize", "maxtxsize", "swtotal_size");
    const bool do_calculate_weight = do_all || SetHasKeys(stats, "total_weight", "avgfeerate", "swtotal_weight", "avgfeerate", "feerate_percentiles", "minfeerate", "maxfeerate");
    const bool do_calculate_sw = do_all || SetHasKeys(stats, "swtxs", "swtotal_size", "swtotal_weight");

    CAmount maxfee = 0;
    CAmount maxfeerate = 0;
    CAmount minfee = MAX_MONEY;
    CAmount minfeerate = MAX_MONEY;
    CAmount total_out = 0;
    CAmount totalfee = 0;
    int64_t inputs = 0;
    int64_t maxtxsize = 0;
    int64_t mintxsize = MAX_BLOCK_SERIALIZED_SIZE;
    int64_t outputs = 0;
    int64_t swtotal_size = 0;
    int64_t swtotal_weight = 0;
    int64_t swtxs = 0;
    int64_t total_size = 0;
    int64_t total_weight = 0;
    int64_t utxo_size_inc = 0;
    std::vector<CAmount> fee_array;
    std::vector<std::pair<CAmount, int64_t>> feerate_array;
    std::vector<int64_t> txsize_array;

    for (const auto& tx : block.vtx) {
        outputs += tx->vout.size();

        CAmount tx_total_out = 0;
        if (loop_outputs) {
            for (const CTxOut& out : tx->vout) {
                tx_total_out += out.nValue;
                utxo_size_inc += GetSerializeSize(out, PROTOCOL_VERSION) + PER_UTXO_OVERHEAD;
            }
        }

        if (tx->IsCoinBase()) {
            continue;
        }

        inputs += tx->vin.size(); // Don't count coinbase's fake input
        total_out += tx_total_out; // Don't count coinbase reward

        int64_t tx_size = 0;
        if (do_calculate_size) {

            tx_size = tx->GetTotalSize();
            if (do_mediantxsize) {
                txsize_array.push_back(tx_size);
            }
            maxtxsize = std::max(maxtxsize, tx_size);
            mintxsize = std::min(mintxsize, tx_size);
            total_size += tx_size;
        }

        int64_t weight = 0;
        if (do_calculate_weight) {
            weight = GetTransactionWeight(*tx);
            total_weight += weight;
        }

        if (do_calculate_sw && tx->HasWitness()) {
            ++swtxs;
            swtotal_size += tx_size;
            swtotal_weight += weight;
        }

        if (loop_inputs) {

            if (!g_txindex) {
                throw JSONRPCError(RPC_INVALID_PARAMETER, "One or more of the selected stats requires -txindex enabled");
            }
            CAmount tx_total_in = 0;
            for (const CTxIn& in : tx->vin) {
                if (in.m_is_pegin) {
                    continue;
                }

                CTransactionRef tx_in;
                uint256 hashBlock;
                if (!GetTransaction(in.prevout.hash, tx_in, Params().GetConsensus(), hashBlock, false)) {
                    throw JSONRPCError(RPC_INTERNAL_ERROR, std::string("Unexpected internal error (tx index seems corrupt)"));
                }

                CTxOut prevoutput = tx_in->vout[in.prevout.n];

                tx_total_in += prevoutput.nValue;
                utxo_size_inc -= GetSerializeSize(prevoutput, PROTOCOL_VERSION) + PER_UTXO_OVERHEAD;
            }

            CAmount txfee = tx_total_in - tx_total_out;
            assert(MoneyRange(txfee));
            if (do_medianfee) {
                fee_array.push_back(txfee);
            }
            maxfee = std::max(maxfee, txfee);
            minfee = std::min(minfee, txfee);
            totalfee += txfee;

            // New feerate uses satoshis per virtual byte instead of per serialized byte
            CAmount feerate = weight ? (txfee * WITNESS_SCALE_FACTOR) / weight : 0;
            if (do_feerate_percentiles) {
                feerate_array.emplace_back(std::make_pair(feerate, weight));
            }
            maxfeerate = std::max(maxfeerate, feerate);
            minfeerate = std::min(minfeerate, feerate);
        }
    }

    CAmount feerate_percentiles[NUM_GETBLOCKSTATS_PERCENTILES] = { 0 };
    CalculatePercentilesByWeight(feerate_percentiles, feerate_array, total_weight);

    UniValue feerates_res(UniValue::VARR);
    for (int64_t i = 0; i < NUM_GETBLOCKSTATS_PERCENTILES; i++) {
        feerates_res.push_back(feerate_percentiles[i]);
    }

    UniValue ret_all(UniValue::VOBJ);
    ret_all.pushKV("avgfee", (block.vtx.size() > 1) ? totalfee / (block.vtx.size() - 1) : 0);
    ret_all.pushKV("avgfeerate", total_weight ? (totalfee * WITNESS_SCALE_FACTOR) / total_weight : 0); // Unit: sat/vbyte
    ret_all.pushKV("avgtxsize", (block.vtx.size() > 1) ? total_size / (block.vtx.size() - 1) : 0);
    ret_all.pushKV("blockhash", pindex->GetBlockHash().GetHex());
    ret_all.pushKV("feerate_percentiles", feerates_res);
    ret_all.pushKV("height", (int64_t)pindex->nHeight);
    ret_all.pushKV("ins", inputs);
    ret_all.pushKV("maxfee", maxfee);
    ret_all.pushKV("maxfeerate", maxfeerate);
    ret_all.pushKV("maxtxsize", maxtxsize);
    ret_all.pushKV("medianfee", CalculateTruncatedMedian(fee_array));
    ret_all.pushKV("mediantime", pindex->GetMedianTimePast());
    ret_all.pushKV("mediantxsize", CalculateTruncatedMedian(txsize_array));
    ret_all.pushKV("minfee", (minfee == MAX_MONEY) ? 0 : minfee);
    ret_all.pushKV("minfeerate", (minfeerate == MAX_MONEY) ? 0 : minfeerate);
    ret_all.pushKV("mintxsize", mintxsize == MAX_BLOCK_SERIALIZED_SIZE ? 0 : mintxsize);
    ret_all.pushKV("outs", outputs);
    ret_all.pushKV("subsidy", GetBlockSubsidy(pindex->nHeight, Params().GetConsensus()));
    ret_all.pushKV("swtotal_size", swtotal_size);
    ret_all.pushKV("swtotal_weight", swtotal_weight);
    ret_all.pushKV("swtxs", swtxs);
    ret_all.pushKV("time", pindex->GetBlockTime());
    ret_all.pushKV("total_out", total_out);
    ret_all.pushKV("total_size", total_size);
    ret_all.pushKV("total_weight", total_weight);
    ret_all.pushKV("totalfee", totalfee);
    ret_all.pushKV("txs", (int64_t)block.vtx.size());
    ret_all.pushKV("utxo_increase", outputs - inputs);
    ret_all.pushKV("utxo_size_inc", utxo_size_inc);

    if (do_all) {
        return ret_all;
    }

    UniValue ret(UniValue::VOBJ);
    for (const std::string& stat : stats) {
        const UniValue& value = ret_all[stat];
        if (value.isNull()) {
            throw JSONRPCError(RPC_INVALID_PARAMETER, strprintf("Invalid selected statistic %s", stat));
        }
        ret.pushKV(stat, value);
    }
    return ret;
}

static UniValue savemempool(const JSONRPCRequest& request)
{
    if (request.fHelp || request.params.size() != 0) {
        throw std::runtime_error(
            "savemempool\n"
            "\nDumps the mempool to disk. It will fail until the previous dump is fully loaded.\n"
            "\nExamples:\n"
            + HelpExampleCli("savemempool", "")
            + HelpExampleRpc("savemempool", "")
        );
    }

    if (!g_is_mempool_loaded) {
        throw JSONRPCError(RPC_MISC_ERROR, "The mempool was not loaded yet");
    }

    if (!DumpMempool()) {
        throw JSONRPCError(RPC_MISC_ERROR, "Unable to dump mempool to disk");
    }

    return NullUniValue;
}

//! Search for a given set of pubkey scripts
bool FindScriptPubKey(std::atomic<int>& scan_progress, const std::atomic<bool>& should_abort, int64_t& count, CCoinsViewCursor* cursor, const std::set<CScript>& needles, std::map<COutPoint, Coin>& out_results) {
    scan_progress = 0;
    count = 0;
    while (cursor->Valid()) {
        COutPoint key;
        Coin coin;
        if (!cursor->GetKey(key) || !cursor->GetValue(coin)) return false;
        if (++count % 8192 == 0) {
            boost::this_thread::interruption_point();
            if (should_abort) {
                // allow to abort the scan via the abort reference
                return false;
            }
        }
        if (count % 256 == 0) {
            // update progress reference every 256 item
            uint32_t high = 0x100 * *key.hash.begin() + *(key.hash.begin() + 1);
            scan_progress = (int)(high * 100.0 / 65536.0 + 0.5);
        }
        if (needles.count(coin.out.scriptPubKey)) {
            out_results.emplace(key, coin);
        }
        cursor->Next();
    }
    scan_progress = 100;
    return true;
}

/** RAII object to prevent concurrency issue when scanning the txout set */
static std::mutex g_utxosetscan;
static std::atomic<int> g_scan_progress;
static std::atomic<bool> g_scan_in_progress;
static std::atomic<bool> g_should_abort_scan;
class CoinsViewScanReserver
{
private:
    bool m_could_reserve;
public:
    explicit CoinsViewScanReserver() : m_could_reserve(false) {}

    bool reserve() {
        assert (!m_could_reserve);
        std::lock_guard<std::mutex> lock(g_utxosetscan);
        if (g_scan_in_progress) {
            return false;
        }
        g_scan_in_progress = true;
        m_could_reserve = true;
        return true;
    }

    ~CoinsViewScanReserver() {
        if (m_could_reserve) {
            std::lock_guard<std::mutex> lock(g_utxosetscan);
            g_scan_in_progress = false;
        }
    }
};

UniValue scantxoutset(const JSONRPCRequest& request)
{
    if (request.fHelp || request.params.size() < 1 || request.params.size() > 2)
        throw std::runtime_error(
            "scantxoutset <action> ( <scanobjects> )\n"
            "\nEXPERIMENTAL warning: this call may be removed or changed in future releases.\n"
            "\nScans the unspent transaction output set for entries that match certain output descriptors.\n"
            "Examples of output descriptors are:\n"
            "    addr(<address>)                      Outputs whose scriptPubKey corresponds to the specified address (does not include P2PK)\n"
            "    raw(<hex script>)                    Outputs whose scriptPubKey equals the specified hex scripts\n"
            "    combo(<pubkey>)                      P2PK, P2PKH, P2WPKH, and P2SH-P2WPKH outputs for the given pubkey\n"
            "    pkh(<pubkey>)                        P2PKH outputs for the given pubkey\n"
            "    sh(multi(<n>,<pubkey>,<pubkey>,...)) P2SH-multisig outputs for the given threshold and pubkeys\n"
            "\nIn the above, <pubkey> either refers to a fixed public key in hexadecimal notation, or to an xpub/xprv optionally followed by one\n"
            "or more path elements separated by \"/\", and optionally ending in \"/*\" (unhardened), or \"/*'\" or \"/*h\" (hardened) to specify all\n"
            "unhardened or hardened child keys.\n"
            "In the latter case, a range needs to be specified by below if different from 1000.\n"
            "For more information on output descriptors, see the documentation in the doc/descriptors.md file.\n"
            "\nArguments:\n"
            "1. \"action\"                       (string, required) The action to execute\n"
            "                                      \"start\" for starting a scan\n"
            "                                      \"abort\" for aborting the current scan (returns true when abort was successful)\n"
            "                                      \"status\" for progress report (in %) of the current scan\n"
            "2. \"scanobjects\"                  (array, required) Array of scan objects\n"
            "    [                             Every scan object is either a string descriptor or an object:\n"
            "        \"descriptor\",             (string, optional) An output descriptor\n"
            "        {                         (object, optional) An object with output descriptor and metadata\n"
            "          \"desc\": \"descriptor\",   (string, required) An output descriptor\n"
            "          \"range\": n,             (numeric, optional) Up to what child index HD chains should be explored (default: 1000)\n"
            "        },\n"
            "        ...\n"
            "    ]\n"
            "\nResult:\n"
            "{\n"
            "  \"unspents\": [\n"
            "    {\n"
            "    \"txid\" : \"transactionid\",     (string) The transaction id\n"
            "    \"vout\": n,                    (numeric) the vout value\n"
            "    \"scriptPubKey\" : \"script\",    (string) the script key\n"
            "    \"amount\" : x.xxx,             (numeric) The total amount in " + CURRENCY_UNIT + " of the unspent output\n"
            "    \"height\" : n,                 (numeric) Height of the unspent transaction output\n"
            "   }\n"
            "   ,...], \n"
            " \"total_amount\" : x.xxx,          (numeric) The total amount of all found unspent outputs in " + CURRENCY_UNIT + "\n"
            "]\n"
        );

    RPCTypeCheck(request.params, {UniValue::VSTR, UniValue::VARR});

    UniValue result(UniValue::VOBJ);
    if (request.params[0].get_str() == "status") {
        CoinsViewScanReserver reserver;
        if (reserver.reserve()) {
            // no scan in progress
            return NullUniValue;
        }
        result.pushKV("progress", g_scan_progress);
        return result;
    } else if (request.params[0].get_str() == "abort") {
        CoinsViewScanReserver reserver;
        if (reserver.reserve()) {
            // reserve was possible which means no scan was running
            return false;
        }
        // set the abort flag
        g_should_abort_scan = true;
        return true;
    } else if (request.params[0].get_str() == "start") {
        CoinsViewScanReserver reserver;
        if (!reserver.reserve()) {
            throw JSONRPCError(RPC_INVALID_PARAMETER, "Scan already in progress, use action \"abort\" or \"status\"");
        }
        std::set<CScript> needles;
        CAmount total_in = 0;

        // loop through the scan objects
        for (const UniValue& scanobject : request.params[1].get_array().getValues()) {
            std::string desc_str;
            int range = 1000;
            if (scanobject.isStr()) {
                desc_str = scanobject.get_str();
            } else if (scanobject.isObject()) {
                UniValue desc_uni = find_value(scanobject, "desc");
                if (desc_uni.isNull()) throw JSONRPCError(RPC_INVALID_PARAMETER, "Descriptor needs to be provided in scan object");
                desc_str = desc_uni.get_str();
                UniValue range_uni = find_value(scanobject, "range");
                if (!range_uni.isNull()) {
                    range = range_uni.get_int();
                    if (range < 0 || range > 1000000) throw JSONRPCError(RPC_INVALID_PARAMETER, "range out of range");
                }
            } else {
                throw JSONRPCError(RPC_INVALID_PARAMETER, "Scan object needs to be either a string or an object");
            }

            FlatSigningProvider provider;
            auto desc = Parse(desc_str, provider);
            if (!desc) {
                throw JSONRPCError(RPC_INVALID_ADDRESS_OR_KEY, strprintf("Invalid descriptor '%s'", desc_str));
            }
            if (!desc->IsRange()) range = 0;
            for (int i = 0; i <= range; ++i) {
                std::vector<CScript> scripts;
                if (!desc->Expand(i, provider, scripts, provider)) {
                    throw JSONRPCError(RPC_INVALID_ADDRESS_OR_KEY, strprintf("Cannot derive script without private keys: '%s'", desc_str));
                }
                needles.insert(scripts.begin(), scripts.end());
            }
        }

        // Scan the unspent transaction output set for inputs
        UniValue unspents(UniValue::VARR);
        std::vector<CTxOut> input_txos;
        std::map<COutPoint, Coin> coins;
        g_should_abort_scan = false;
        g_scan_progress = 0;
        int64_t count = 0;
        std::unique_ptr<CCoinsViewCursor> pcursor;
        {
            LOCK(cs_main);
            FlushStateToDisk();
            pcursor = std::unique_ptr<CCoinsViewCursor>(pcoinsdbview->Cursor());
            assert(pcursor);
        }
        bool res = FindScriptPubKey(g_scan_progress, g_should_abort_scan, count, pcursor.get(), needles, coins);
        result.pushKV("success", res);
        result.pushKV("searched_items", count);

        for (const auto& it : coins) {
            const COutPoint& outpoint = it.first;
            const Coin& coin = it.second;
            const CTxOut& txo = coin.out;
            input_txos.push_back(txo);
            total_in += txo.nValue;

            UniValue unspent(UniValue::VOBJ);
            unspent.pushKV("txid", outpoint.hash.GetHex());
            unspent.pushKV("vout", (int32_t)outpoint.n);
            unspent.pushKV("scriptPubKey", HexStr(txo.scriptPubKey.begin(), txo.scriptPubKey.end()));
            unspent.pushKV("amount", ValueFromAmount(txo.nValue));
            unspent.pushKV("height", (int32_t)coin.nHeight);

            unspents.push_back(unspent);
        }
        result.pushKV("unspents", unspents);
        result.pushKV("total_amount", ValueFromAmount(total_in));
    } else {
        throw JSONRPCError(RPC_INVALID_PARAMETER, "Invalid command");
    }
    return result;
}

<<<<<<< HEAD
//
// ELEMENTS:

UniValue getsidechaininfo(const JSONRPCRequest& request)
{
    if (request.fHelp || request.params.size() != 0)
        throw std::runtime_error(
            "getsidechaininfo\n"
            "Returns an object containing various state info regarding sidechain functionality.\n"
            "\nResult:\n"
            "{\n"
            "  \"fedpegscript\": \"xxxx\",         (string) The fedpegscript in hex\n"
            "  \"pegged_asset\" : \"xxxx\",        (string) Pegged asset type in hex\n"
            "  \"min_peg_diff\" : \"xxxx\",        (string) The minimum difficulty parent chain header target. Peg-in headers that have less work will be rejected as an anti-Dos measure.\n"
            "  \"parent_blockhash\" : \"xxxx\",    (string) The parent genesis blockhash as source of pegged-in funds.\n"
            "  \"parent_chain_has_pow\": \"xxxx\", (boolean) Whether parent chain has pow or signed blocks.\n"
            "  \"parent_chain_signblockscript_asm\": \"xxxx\", (string) If the parent chain has signed blocks, its signblockscript in ASM.\n"
            "  \"parent_chain_signblockscript_hex\": \"xxxx\", (string) If the parent chain has signed blocks, its signblockscript in hex.\n"
            "  \"parent_pegged_asset\": \"xxxx\",  (boolean) If the parent chain has Confidential Assets, the asset id of the pegged asset in that chain.\n"
            "  \"enforce_pak\": \"xxxx\",              (boolean) If peg-out authorization is being enforced.\n"
            "}\n"
            "\nExamples:\n"
            + HelpExampleCli("getsidechaininfo", "")
            + HelpExampleRpc("getsidechaininfo", "")
        );

    LOCK(cs_main);

    const Consensus::Params& consensus = Params().GetConsensus();
    const uint256& parent_blockhash = Params().ParentGenesisBlockHash();

    UniValue obj(UniValue::VOBJ);
    obj.pushKV("fedpegscript", HexStr(consensus.fedpegScript.begin(), consensus.fedpegScript.end()));
    //TODO(rebase) CA
    //obj.pushKV("pegged_asset", consensus.pegged_asset.GetHex());
    obj.pushKV("min_peg_diff", consensus.parentChainPowLimit.GetHex());
    obj.pushKV("parent_blockhash", parent_blockhash.GetHex());
    obj.pushKV("parent_chain_has_pow", consensus.ParentChainHasPow());
    obj.pushKV("enforce_pak", Params().GetEnforcePak());
    if (!consensus.ParentChainHasPow()) {
        obj.pushKV("parent_chain_signblockscript_asm", ScriptToAsmStr(consensus.parent_chain_signblockscript));
        obj.pushKV("parent_chain_signblockscript_hex", HexStr(consensus.parent_chain_signblockscript));
        //TODO(stevenroose) rebase CA
        //obj.pushKV("parent_pegged_asset", HexStr(consensus.parent_pegged_asset));
    }
    return obj;
}

// END ELEMENTS
//

=======
// clang-format off
>>>>>>> 3832c25f
static const CRPCCommand commands[] =
{ //  category              name                      actor (function)         argNames
  //  --------------------- ------------------------  -----------------------  ----------
    { "blockchain",         "getblockchaininfo",      &getblockchaininfo,      {} },
    { "blockchain",         "getchaintxstats",        &getchaintxstats,        {"nblocks", "blockhash"} },
    { "blockchain",         "getblockstats",          &getblockstats,          {"hash_or_height", "stats"} },
    { "blockchain",         "getbestblockhash",       &getbestblockhash,       {} },
    { "blockchain",         "getblockcount",          &getblockcount,          {} },
    { "blockchain",         "getblock",               &getblock,               {"blockhash","verbosity|verbose"} },
    { "blockchain",         "getblockhash",           &getblockhash,           {"height"} },
    { "blockchain",         "getblockheader",         &getblockheader,         {"blockhash","verbose"} },
    { "blockchain",         "getchaintips",           &getchaintips,           {} },
    { "blockchain",         "getdifficulty",          &getdifficulty,          {} },
    { "blockchain",         "getmempoolancestors",    &getmempoolancestors,    {"txid","verbose"} },
    { "blockchain",         "getmempooldescendants",  &getmempooldescendants,  {"txid","verbose"} },
    { "blockchain",         "getmempoolentry",        &getmempoolentry,        {"txid"} },
    { "blockchain",         "getmempoolinfo",         &getmempoolinfo,         {} },
    { "blockchain",         "getrawmempool",          &getrawmempool,          {"verbose"} },
    { "blockchain",         "gettxout",               &gettxout,               {"txid","n","include_mempool"} },
    { "blockchain",         "gettxoutsetinfo",        &gettxoutsetinfo,        {} },
    { "blockchain",         "pruneblockchain",        &pruneblockchain,        {"height"} },
    { "blockchain",         "savemempool",            &savemempool,            {} },
    { "blockchain",         "verifychain",            &verifychain,            {"checklevel","nblocks"} },

    { "blockchain",         "preciousblock",          &preciousblock,          {"blockhash"} },
    { "blockchain",         "scantxoutset",           &scantxoutset,           {"action", "scanobjects"} },

    // ELEMENTS:
    { "blockchain",         "getsidechaininfo",       &getsidechaininfo,       {} },

    /* Not shown in help */
    { "hidden",             "invalidateblock",        &invalidateblock,        {"blockhash"} },
    { "hidden",             "reconsiderblock",        &reconsiderblock,        {"blockhash"} },
    { "hidden",             "waitfornewblock",        &waitfornewblock,        {"timeout"} },
    { "hidden",             "waitforblock",           &waitforblock,           {"blockhash","timeout"} },
    { "hidden",             "waitforblockheight",     &waitforblockheight,     {"height","timeout"} },
    { "hidden",             "syncwithvalidationinterfacequeue", &syncwithvalidationinterfacequeue, {} },
};
// clang-format on

void RegisterBlockchainRPCCommands(CRPCTable &t)
{
    for (unsigned int vcidx = 0; vcidx < ARRAYLEN(commands); vcidx++)
        t.appendCommand(commands[vcidx].name, &commands[vcidx]);
}<|MERGE_RESOLUTION|>--- conflicted
+++ resolved
@@ -2225,7 +2225,6 @@
     return result;
 }
 
-<<<<<<< HEAD
 //
 // ELEMENTS:
 
@@ -2277,9 +2276,8 @@
 // END ELEMENTS
 //
 
-=======
 // clang-format off
->>>>>>> 3832c25f
+
 static const CRPCCommand commands[] =
 { //  category              name                      actor (function)         argNames
   //  --------------------- ------------------------  -----------------------  ----------
