--- conflicted
+++ resolved
@@ -158,11 +158,12 @@
     { "echojson", 7, "arg7" },
     { "echojson", 8, "arg8" },
     { "echojson", 9, "arg9" },
-<<<<<<< HEAD
-    // ELEMENTS:
     { "rescanblockchain", 0, "start_height" },
     { "rescanblockchain", 1, "stop_height" },
     { "createwallet", 1, "disable_private_keys" },
+    { "getnodeaddresses", 0, "count"},
+    //
+    // ELEMENTS:
     { "combineblocksigs", 1, "signatures" },
     { "sendtomainchain", 1, "amount" },
     { "sendtomainchain", 2, "subtractfeefromamount" },
@@ -191,12 +192,6 @@
     { "sendtoaddress", 9 , "ignoreblindfail" },
     { "createrawtransaction", 4, "output_assets" },
 
-=======
-    { "rescanblockchain", 0, "start_height"},
-    { "rescanblockchain", 1, "stop_height"},
-    { "createwallet", 1, "disable_private_keys"},
-    { "getnodeaddresses", 0, "count"},
->>>>>>> f617e05c
 };
 // clang-format on
 
