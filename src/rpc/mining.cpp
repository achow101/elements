--- conflicted
+++ resolved
@@ -1342,18 +1342,14 @@
     { "mining",             "getmininginfo",          &getmininginfo,          {} },
     { "mining",             "prioritisetransaction",  &prioritisetransaction,  {"txid","dummy","fee_delta"} },
     { "mining",             "getblocktemplate",       &getblocktemplate,       {"template_request"} },
-<<<<<<< HEAD
     { "generating",         "combineblocksigs",       &combineblocksigs,       {"blockhex","signatures"} },
+    { "mining",             "submitheader",           &submitheader,           {"hexdata"} },
     { "generating",         "getnewblockhex",         &getnewblockhex,         {"min_tx_age"} },
     { "generating",         "getcompactsketch",       &getcompactsketch,       {"block_hex"} },
     { "generating",         "consumecompactsketch",   &consumecompactsketch,   {"sketch"} },
     { "generating",         "consumegetblocktxn",     &consumegetblocktxn,     {"full_block", "block_tx_req"} },
     { "generating",         "finalizecompactblock",   &finalizecompactblock,   {"compact_hex","block_transactions","found_transactions"} },
     { "mining",             "testproposedblock",      &testproposedblock,      {"blockhex", "acceptnonstd"} },
-=======
-    { "mining",             "submitblock",            &submitblock,            {"hexdata","dummy"} },
-    { "mining",             "submitheader",           &submitheader,           {"hexdata"} },
->>>>>>> 8aa9badf
 
 
     { "mining",             "submitblock",            &submitblock,            {"hexdata","dummy"} },
