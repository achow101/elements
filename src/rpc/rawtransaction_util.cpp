--- conflicted
+++ resolved
@@ -398,14 +398,10 @@
         if (!VerifyScript(txin.scriptSig, prevPubKey, &inWitness.scriptWitness, STANDARD_SCRIPT_VERIFY_FLAGS, TransactionSignatureChecker(&txConst, i, amount), &serror)) {
             if (serror == SCRIPT_ERR_INVALID_STACK_OPERATION) {
                 // Unable to sign input and verification failed (possible attempt to partially sign).
-<<<<<<< HEAD
                 TxInErrorToJSON(txin, inWitness, vErrors, "Unable to sign input, invalid stack size (possibly missing key)");
-=======
-                TxInErrorToJSON(txin, vErrors, "Unable to sign input, invalid stack size (possibly missing key)");
             } else if (serror == SCRIPT_ERR_SIG_NULLFAIL) {
                 // Verification failed (possibly due to insufficient signatures).
-                TxInErrorToJSON(txin, vErrors, "CHECK(MULTI)SIG failing with non-zero signature (possibly need more signatures)");
->>>>>>> 2296fe65
+                TxInErrorToJSON(txin, inWitness, vErrors, "CHECK(MULTI)SIG failing with non-zero signature (possibly need more signatures)");
             } else {
                 TxInErrorToJSON(txin, inWitness, vErrors, ScriptErrorString(serror));
             }
