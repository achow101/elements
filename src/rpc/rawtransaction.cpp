--- conflicted
+++ resolved
@@ -983,12 +983,11 @@
     mtx.witness.vtxinwit.resize(mtx.vin.size());
     for (unsigned int i = 0; i < mtx.vin.size(); i++) {
         CTxIn& txin = mtx.vin[i];
-<<<<<<< HEAD
         const CTxInWitness& inWitness = mtx.witness.vtxinwit[i];
-        const Coin& coin = view.AccessCoin(txin.prevout);
+        auto coin = coins.find(txin.prevout);
 
         std::string err;
-        if (!txin.m_is_pegin && coin.IsSpent()) {
+        if (!txin.m_is_pegin && (coin == coins.end() || coin->second.IsSpent())) {
             TxInErrorToJSON(txin, inWitness, vErrors, "Input not found or already spent");
             continue;
         } else if (txin.m_is_pegin && (txConst.witness.vtxinwit.size() <= i || !IsValidPeginWitness(txConst.witness.vtxinwit[i].m_pegin_witness, txin.prevout, err, false))) {
@@ -1001,17 +1000,8 @@
             immature_pegin = true;
         }
 
-        const CScript& prevPubKey = txin.m_is_pegin ? GetPeginOutputFromWitness(txConst.witness.vtxinwit[i].m_pegin_witness).scriptPubKey : coin.out.scriptPubKey;
-        const CConfidentialValue& amount = txin.m_is_pegin ? GetPeginOutputFromWitness(txConst.witness.vtxinwit[i].m_pegin_witness).nValue : coin.out.nValue;
-=======
-        auto coin = coins.find(txin.prevout);
-        if (coin == coins.end() || coin->second.IsSpent()) {
-            TxInErrorToJSON(txin, vErrors, "Input not found or already spent");
-            continue;
-        }
-        const CScript& prevPubKey = coin->second.out.scriptPubKey;
-        const CAmount& amount = coin->second.out.nValue;
->>>>>>> 2607d960
+        const CScript& prevPubKey = txin.m_is_pegin ? GetPeginOutputFromWitness(txConst.witness.vtxinwit[i].m_pegin_witness).scriptPubKey : coin->second.out.scriptPubKey;
+        const CConfidentialValue& amount = txin.m_is_pegin ? GetPeginOutputFromWitness(txConst.witness.vtxinwit[i].m_pegin_witness).nValue : coin->second.out.nValue;
 
         SignatureData sigdata = DataFromTransaction(mtx, i, coin->second.out);
         // Only sign SIGHASH_SINGLE if there's a corresponding output:
@@ -1022,13 +1012,8 @@
         UpdateTransaction(mtx, i, sigdata);
 
         // amount must be specified for valid segwit signature
-<<<<<<< HEAD
         if (amount.IsExplicit() && amount.GetAmount() == MAX_MONEY && !mtx.witness.vtxinwit[i].scriptWitness.IsNull()) {
-            throw JSONRPCError(RPC_TYPE_ERROR, strprintf("Missing amount for %s", coin.out.ToString()));
-=======
-        if (amount == MAX_MONEY && !txin.scriptWitness.IsNull()) {
             throw JSONRPCError(RPC_TYPE_ERROR, strprintf("Missing amount for %s", coin->second.out.ToString()));
->>>>>>> 2607d960
         }
 
         ScriptError serror = SCRIPT_ERR_OK;
