// Copyright (c) 2010 Satoshi Nakamoto
// Copyright (c) 2009-2019 The Bitcoin Core developers
// Distributed under the MIT software license, see the accompanying
// file COPYING or http://www.opensource.org/licenses/mit-license.php.

#include <asset.h>
#include <block_proof.h>
#include <chain.h>
#include <coins.h>
#include <compat/byteswap.h>
#include <consensus/validation.h>
#include <core_io.h>
#include <index/txindex.h>
#include <key_io.h>
#include <merkleblock.h>
#include <net.h>
#include <node/coin.h>
#include <node/psbt.h>
#include <node/transaction.h>
#include <pegins.h>
#include <policy/policy.h>
#include <policy/rbf.h>
#include <primitives/transaction.h>
#include <primitives/bitcoin/merkleblock.h>
#include <primitives/bitcoin/transaction.h>
#include <psbt.h>
#include <random.h>
#include <rpc/rawtransaction_util.h>
#include <rpc/server.h>
#include <rpc/util.h>
#include <script/script.h>
#include <script/script_error.h>
#include <script/sign.h>
#include <script/signingprovider.h>
#include <script/standard.h>
#include <uint256.h>
#include <util/moneystr.h>
#include <util/rbf.h>
#include <util/strencodings.h>
#include <validation.h>
#include <validationinterface.h>
#include <confidential_validation.h>
#include <blind.h>
#include <issuance.h>


#include <numeric>
#include <stdint.h>

#include <univalue.h>

/** Maximum fee rate for sendrawtransaction and testmempoolaccept.
 * By default, a transaction with a fee rate higher than this will be rejected
 * by the RPCs. This can be overridden with the maxfeerate argument.
 */
static const CFeeRate DEFAULT_MAX_RAW_TX_FEE_RATE{COIN / 10};

static void TxToJSON(const CTransaction& tx, const uint256 hashBlock, UniValue& entry)
{
    // Call into TxToUniv() in bitcoin-common to decode the transaction hex.
    //
    // Blockchain contextual information (confirmations and blocktime) is not
    // available to code in bitcoin-common, so we query them here and push the
    // data into the returned UniValue.
    TxToUniv(tx, uint256(), entry, true, RPCSerializationFlags());

    if (!hashBlock.IsNull()) {
        LOCK(cs_main);

        entry.pushKV("blockhash", hashBlock.GetHex());
        CBlockIndex* pindex = LookupBlockIndex(hashBlock);
        if (pindex) {
            if (::ChainActive().Contains(pindex)) {
                entry.pushKV("confirmations", 1 + ::ChainActive().Height() - pindex->nHeight);
                entry.pushKV("time", pindex->GetBlockTime());
                entry.pushKV("blocktime", pindex->GetBlockTime());
            }
            else
                entry.pushKV("confirmations", 0);
        }
    }
}

static UniValue getrawtransaction(const JSONRPCRequest& request)
{
    RPCHelpMan{
                "getrawtransaction",
                "\nReturn the raw transaction data.\n"

                "\nBy default this function only works for mempool transactions. When called with a blockhash\n"
                "argument, getrawtransaction will return the transaction if the specified block is available and\n"
                "the transaction is found in that block. When called without a blockhash argument, getrawtransaction\n"
                "will return the transaction if it is in the mempool, or if -txindex is enabled and the transaction\n"
                "is in a block in the blockchain.\n"

                "\nHint: Use gettransaction for wallet transactions.\n"

                "\nIf verbose is 'true', returns an Object with information about 'txid'.\n"
                "If verbose is 'false' or omitted, returns a string that is serialized, hex-encoded data for 'txid'.\n",
                {
                    {"txid", RPCArg::Type::STR_HEX, RPCArg::Optional::NO, "The transaction id"},
                    {"verbose", RPCArg::Type::BOOL, /* default */ "false", "If false, return a string, otherwise return a json object"},
                    {"blockhash", RPCArg::Type::STR_HEX, RPCArg::Optional::OMITTED_NAMED_ARG, "The block in which to look for the transaction"},
                },
                {
                    RPCResult{"if verbose is not set or set to false",
            "\"data\"      (string) The serialized, hex-encoded data for 'txid'\n"
                     },
                     RPCResult{"if verbose is set to true",
            "{\n"
            "  \"in_active_chain\": b, (bool) Whether specified block is in the active chain or not (only present with explicit \"blockhash\" argument)\n"
            "  \"hex\" : \"data\",       (string) The serialized, hex-encoded data for 'txid'\n"
            "  \"txid\" : \"id\",        (string) The transaction id (same as provided)\n"
            "  \"hash\" : \"id\",        (string) The transaction hash (differs from txid for witness transactions)\n"
            "  \"size\" : n,             (numeric) The serialized transaction size\n"
            "  \"vsize\" : n,            (numeric) The virtual transaction size (differs from size for witness transactions)\n"
            "  \"weight\" : n,           (numeric) The transaction's weight (between vsize*4-3 and vsize*4)\n"
            "  \"version\" : n,          (numeric) The version\n"
            "  \"locktime\" : ttt,       (numeric) The lock time\n"
            "  \"vin\" : [               (array of json objects)\n"
            "     {\n"
            "       \"txid\": \"id\",    (string) The transaction id\n"
            "       \"vout\": n,         (numeric) \n"
            "       \"scriptSig\": {     (json object) The script\n"
            "         \"asm\": \"asm\",  (string) asm\n"
            "         \"hex\": \"hex\"   (string) hex\n"
            "       },\n"
            "       \"sequence\": n      (numeric) The script sequence number\n"
            "       \"txinwitness\": [\"hex\", ...] (array of string) hex-encoded witness data (if any)\n"
            "     }\n"
            "     ,...\n"
            "  ],\n"
            "  \"vout\" : [              (array of json objects)\n"
            "     {\n"
            "       \"value\" : x.xxx,            (numeric) The value in " + CURRENCY_UNIT + "\n"
            "       \"n\" : n,                    (numeric) index\n"
            "       \"scriptPubKey\" : {          (json object)\n"
            "         \"asm\" : \"asm\",          (string) the asm\n"
            "         \"hex\" : \"hex\",          (string) the hex\n"
            "         \"reqSigs\" : n,            (numeric) The required sigs\n"
            "         \"type\" : \"pubkeyhash\",  (string) The type, eg 'pubkeyhash'\n"
            "         \"addresses\" : [           (json array of string)\n"
            "           \"address\"        (string) bitcoin address\n"
            "           ,...\n"
            "         ],\n"
            "         \"pegout_chain\" : \"hex\", (string) (only pegout) Hash of genesis block of parent chain'\n"
            "         \"pegout_asm\":\"asm\",     (string) (only pegout) pegout scriptpubkey (asm)'\n"
            "         \"pegout_hex\":\"hex\",     (string) (only pegout) pegout scriptpubkey (hex)'\n"
            "         \"pegout_type\" : \"pubkeyhash\", (string) (only pegout) The pegout type, eg 'pubkeyhash'\n"
            "         \"pegout_addresses\" : [    (json array of string) (only pegout)\n"
            "       }\n"
            "     }\n"
            "     ,...\n"
            "  ],\n"
            "  \"blockhash\" : \"hash\",   (string) the block hash\n"
            "  \"confirmations\" : n,      (numeric) The confirmations\n"
            "  \"blocktime\" : ttt         (numeric) The block time in seconds since epoch (Jan 1 1970 GMT)\n"
            "  \"time\" : ttt,             (numeric) Same as \"blocktime\"\n"
            "}\n"
                    },
                },
                RPCExamples{
                    HelpExampleCli("getrawtransaction", "\"mytxid\"")
            + HelpExampleCli("getrawtransaction", "\"mytxid\" true")
            + HelpExampleRpc("getrawtransaction", "\"mytxid\", true")
            + HelpExampleCli("getrawtransaction", "\"mytxid\" false \"myblockhash\"")
            + HelpExampleCli("getrawtransaction", "\"mytxid\" true \"myblockhash\"")
                },
    }.Check(request);

    bool in_active_chain = true;
    uint256 hash = ParseHashV(request.params[0], "parameter 1");
    CBlockIndex* blockindex = nullptr;

    if (!Params().GetConsensus().connect_genesis_outputs &&
            hash == Params().GenesisBlock().hashMerkleRoot) {
        // Special exception for the genesis block coinbase transaction
        throw JSONRPCError(RPC_INVALID_ADDRESS_OR_KEY, "The genesis block coinbase is not considered an ordinary transaction and cannot be retrieved");
    }

    // Accept either a bool (true) or a num (>=1) to indicate verbose output.
    bool fVerbose = false;
    if (!request.params[1].isNull()) {
        fVerbose = request.params[1].isNum() ? (request.params[1].get_int() != 0) : request.params[1].get_bool();
    }

    if (!request.params[2].isNull()) {
        LOCK(cs_main);

        uint256 blockhash = ParseHashV(request.params[2], "parameter 3");
        blockindex = LookupBlockIndex(blockhash);
        if (!blockindex) {
            throw JSONRPCError(RPC_INVALID_ADDRESS_OR_KEY, "Block hash not found");
        }
        in_active_chain = ::ChainActive().Contains(blockindex);
    }

    bool f_txindex_ready = false;
    if (g_txindex && !blockindex) {
        f_txindex_ready = g_txindex->BlockUntilSyncedToCurrentChain();
    }

    CTransactionRef tx;
    uint256 hash_block;
    if (!GetTransaction(hash, tx, Params().GetConsensus(), hash_block, blockindex)) {
        std::string errmsg;
        if (blockindex) {
            if (!(blockindex->nStatus & BLOCK_HAVE_DATA)) {
                throw JSONRPCError(RPC_MISC_ERROR, "Block not available");
            }
            errmsg = "No such transaction found in the provided block";
        } else if (!g_txindex) {
            errmsg = "No such mempool transaction. Use -txindex or provide a block hash to enable blockchain transaction queries";
        } else if (!f_txindex_ready) {
            errmsg = "No such mempool transaction. Blockchain transactions are still in the process of being indexed";
        } else {
            errmsg = "No such mempool or blockchain transaction";
        }
        throw JSONRPCError(RPC_INVALID_ADDRESS_OR_KEY, errmsg + ". Use gettransaction for wallet transactions.");
    }

    if (!fVerbose) {
        return EncodeHexTx(CTransaction(*tx), RPCSerializationFlags());
    }

    UniValue result(UniValue::VOBJ);
    if (blockindex) result.pushKV("in_active_chain", in_active_chain);
    TxToJSON(*tx, hash_block, result);
    return result;
}

static UniValue gettxoutproof(const JSONRPCRequest& request)
{
            RPCHelpMan{"gettxoutproof",
                "\nReturns a hex-encoded proof that \"txid\" was included in a block.\n"
                "\nNOTE: By default this function only works sometimes. This is when there is an\n"
                "unspent output in the utxo for this transaction. To make it always work,\n"
                "you need to maintain a transaction index, using the -txindex command line option or\n"
                "specify the block in which the transaction is included manually (by blockhash).\n",
                {
                    {"txids", RPCArg::Type::ARR, RPCArg::Optional::NO, "A json array of txids to filter",
                        {
                            {"txid", RPCArg::Type::STR_HEX, RPCArg::Optional::OMITTED, "A transaction hash"},
                        },
                        },
                    {"blockhash", RPCArg::Type::STR_HEX, RPCArg::Optional::OMITTED_NAMED_ARG, "If specified, looks for txid in the block with this hash"},
                },
                RPCResult{
            "\"data\"           (string) A string that is a serialized, hex-encoded data for the proof.\n"
                },
                RPCExamples{""},
            }.Check(request);

    std::set<uint256> setTxids;
    uint256 oneTxid;
    UniValue txids = request.params[0].get_array();
    for (unsigned int idx = 0; idx < txids.size(); idx++) {
        const UniValue& txid = txids[idx];
        uint256 hash(ParseHashV(txid, "txid"));
        if (setTxids.count(hash))
            throw JSONRPCError(RPC_INVALID_PARAMETER, std::string("Invalid parameter, duplicated txid: ")+txid.get_str());
       setTxids.insert(hash);
       oneTxid = hash;
    }

    CBlockIndex* pblockindex = nullptr;
    uint256 hashBlock;
    if (!request.params[1].isNull()) {
        LOCK(cs_main);
        hashBlock = ParseHashV(request.params[1], "blockhash");
        pblockindex = LookupBlockIndex(hashBlock);
        if (!pblockindex) {
            throw JSONRPCError(RPC_INVALID_ADDRESS_OR_KEY, "Block not found");
        }
    } else {
        LOCK(cs_main);

        // Loop through txids and try to find which block they're in. Exit loop once a block is found.
        for (const auto& tx : setTxids) {
            const Coin& coin = AccessByTxid(::ChainstateActive().CoinsTip(), tx);
            if (!coin.IsSpent()) {
                pblockindex = ::ChainActive()[coin.nHeight];
                break;
            }
        }
    }


    // Allow txindex to catch up if we need to query it and before we acquire cs_main.
    if (g_txindex && !pblockindex) {
        g_txindex->BlockUntilSyncedToCurrentChain();
    }

    LOCK(cs_main);

    if (pblockindex == nullptr)
    {
        CTransactionRef tx;
        if (!GetTransaction(oneTxid, tx, Params().GetConsensus(), hashBlock) || hashBlock.IsNull())
            throw JSONRPCError(RPC_INVALID_ADDRESS_OR_KEY, "Transaction not yet in block");
        pblockindex = LookupBlockIndex(hashBlock);
        if (!pblockindex) {
            throw JSONRPCError(RPC_INTERNAL_ERROR, "Transaction index corrupt");
        }
    }

    CBlock block;
    if(!ReadBlockFromDisk(block, pblockindex, Params().GetConsensus()))
        throw JSONRPCError(RPC_INTERNAL_ERROR, "Can't read block from disk");

    unsigned int ntxFound = 0;
    for (const auto& tx : block.vtx)
        if (setTxids.count(tx->GetHash()))
            ntxFound++;
    if (ntxFound != setTxids.size())
        throw JSONRPCError(RPC_INVALID_ADDRESS_OR_KEY, "Not all transactions found in specified or retrieved block");

    CDataStream ssMB(SER_NETWORK, PROTOCOL_VERSION | SERIALIZE_TRANSACTION_NO_WITNESS);
    CMerkleBlock mb(block, setTxids);
    ssMB << mb;
    std::string strHex = HexStr(ssMB.begin(), ssMB.end());
    return strHex;
}

static UniValue verifytxoutproof(const JSONRPCRequest& request)
{
            RPCHelpMan{"verifytxoutproof",
                "\nVerifies that a proof points to a transaction in a block, returning the transaction it commits to\n"
                "and throwing an RPC error if the block is not in our best chain\n",
                {
                    {"proof", RPCArg::Type::STR_HEX, RPCArg::Optional::NO, "The hex-encoded proof generated by gettxoutproof"},
                },
                RPCResult{
            "[\"txid\"]      (array, strings) The txid(s) which the proof commits to, or empty array if the proof can not be validated.\n"
                },
                RPCExamples{""},
            }.Check(request);

    CDataStream ssMB(ParseHexV(request.params[0], "proof"), SER_NETWORK, PROTOCOL_VERSION | SERIALIZE_TRANSACTION_NO_WITNESS);
    CMerkleBlock merkleBlock;
    ssMB >> merkleBlock;

    UniValue res(UniValue::VARR);

    std::vector<uint256> vMatch;
    std::vector<unsigned int> vIndex;
    if (merkleBlock.txn.ExtractMatches(vMatch, vIndex) != merkleBlock.header.hashMerkleRoot)
        return res;

    LOCK(cs_main);

    const CBlockIndex* pindex = LookupBlockIndex(merkleBlock.header.GetHash());
    if (!pindex || !::ChainActive().Contains(pindex) || pindex->nTx == 0) {
        throw JSONRPCError(RPC_INVALID_ADDRESS_OR_KEY, "Block not found in chain");
    }

    // Check if proof is valid, only add results if so
    if (pindex->nTx == merkleBlock.txn.GetNumTransactions()) {
        for (const uint256& hash : vMatch) {
            res.push_back(hash.GetHex());
        }
    }

    return res;
}

<<<<<<< HEAD
=======
template<typename T_tx>
unsigned int GetPeginTxnOutputIndex(const T_tx& txn, const CScript& witnessProgram, const std::vector<std::pair<CScript, CScript>>& fedpegscripts)
{
    for (const auto & scripts : fedpegscripts) {
        CScript mainchain_script = GetScriptForWitness(calculate_contract(scripts.second, witnessProgram));
        if (scripts.first.IsPayToScriptHash()) {
            mainchain_script = GetScriptForDestination(ScriptHash(mainchain_script));
        }
        for (unsigned int nOut = 0; nOut < txn.vout.size(); nOut++)
            if (txn.vout[nOut].scriptPubKey == mainchain_script) {
                return nOut;
            }
        }
    return txn.vout.size();
}

// Modifies an existing transaction input in-place to be a valid peg-in input, and inserts the witness if deemed valid.
template<typename T_tx_ref, typename T_merkle_block>
static void CreatePegInInputInner(CMutableTransaction& mtx, uint32_t input_idx, T_tx_ref& txBTCRef, T_merkle_block& merkleBlock, const std::set<CScript>& claim_scripts, const std::vector<unsigned char>& txData, const std::vector<unsigned char>& txOutProofData)
{
    if ((mtx.vin.size() > input_idx && !mtx.vin[input_idx].scriptSig.empty()) || (mtx.witness.vtxinwit.size() > input_idx && !mtx.witness.vtxinwit[input_idx].IsNull())) {
        throw JSONRPCError(RPC_INVALID_PARAMETER, "Attempting to add a peg-in to an input that already has a scriptSig or witness");
    }

    CDataStream ssTx(txData, SER_NETWORK, PROTOCOL_VERSION);
    try {
        ssTx >> txBTCRef;
    }
    catch (...) {
        throw JSONRPCError(RPC_TYPE_ERROR, "The included bitcoinTx is malformed. Are you sure that is the whole string?");
    }

    CDataStream ssTxOutProof(txOutProofData, SER_NETWORK, PROTOCOL_VERSION | SERIALIZE_TRANSACTION_NO_WITNESS);
    try {
        ssTxOutProof >> merkleBlock;
    }
    catch (...) {
        throw JSONRPCError(RPC_TYPE_ERROR, "The included txoutproof is malformed. Are you sure that is the whole string?");
    }

    if (!ssTxOutProof.empty()) {
        throw JSONRPCError(RPC_INVALID_PARAMETER, "Invalid tx out proof");
    }

    std::vector<uint256> txHashes;
    std::vector<unsigned int> txIndices;
    if (merkleBlock.txn.ExtractMatches(txHashes, txIndices) != merkleBlock.header.hashMerkleRoot)
        throw JSONRPCError(RPC_INVALID_PARAMETER, "Invalid tx out proof");

    if (txHashes.size() != 1 || txHashes[0] != txBTCRef->GetHash())
        throw JSONRPCError(RPC_INVALID_PARAMETER, "The txoutproof must contain bitcoinTx and only bitcoinTx");

    CScript witness_script;
    unsigned int nOut = txBTCRef->vout.size();
    const auto fedpegscripts = GetValidFedpegScripts(chainActive.Tip(), Params().GetConsensus(), true /* nextblock_validation */);
    for (const CScript& script : claim_scripts) {
        nOut = GetPeginTxnOutputIndex(*txBTCRef, script, fedpegscripts);
        if (nOut != txBTCRef->vout.size()) {
            witness_script = script;
            break;
        }
    }
    if (nOut == txBTCRef->vout.size()) {
        if (claim_scripts.size() == 1) {
            throw JSONRPCError(RPC_INVALID_PARAMETER, "Given claim_script does not match the given Bitcoin transaction.");
        } else {
            throw JSONRPCError(RPC_INVALID_PARAMETER, "Failed to find output in bitcoinTx to the mainchain_address from getpeginaddress");
        }
    }
    assert(witness_script != CScript());

    int version = -1;
    std::vector<unsigned char> witness_program;
    if (!witness_script.IsWitnessProgram(version, witness_program) || version != 0) {
        throw JSONRPCError(RPC_INVALID_PARAMETER, "Given or recovered script is not a v0 witness program.");
    }

    CAmount value = 0;
    if (!GetAmountFromParentChainPegin(value, *txBTCRef, nOut)) {
        throw JSONRPCError(RPC_INVALID_PARAMETER, strprintf("Amounts to pegin must be explicit and asset must be %s", Params().GetConsensus().parent_pegged_asset.GetHex()));
    }

    // Add/replace input in mtx
    if (mtx.vin.size() <= input_idx) {
        mtx.vin.resize(input_idx + 1);
    }
    mtx.vin[input_idx] = CTxIn(COutPoint(txHashes[0], nOut), CScript(), ~(uint32_t)0);

    // Construct pegin proof
    CScriptWitness pegin_witness = CreatePeginWitness(value, Params().GetConsensus().pegged_asset, Params().ParentGenesisBlockHash(), witness_script, txBTCRef, merkleBlock);

    // Peg-in witness isn't valid, even though the block header is(without depth check)
    // We re-check depth before returning with more descriptive result
    std::string err;
    if (!IsValidPeginWitness(pegin_witness, fedpegscripts, mtx.vin[input_idx].prevout, err, false)) {
        throw JSONRPCError(RPC_INVALID_PARAMETER, strprintf("Constructed peg-in witness is invalid: %s", err));
    }

    // Put input witness in transaction
    mtx.vin[input_idx].m_is_pegin = true;
    CTxInWitness txinwit;
    txinwit.m_pegin_witness = pegin_witness;

    if (mtx.witness.vtxinwit.size() <= input_idx) {
        mtx.witness.vtxinwit.resize(input_idx + 1);
    }
    mtx.witness.vtxinwit[input_idx] = txinwit;
}

void CreatePegInInput(CMutableTransaction& mtx, uint32_t input_idx, CTransactionRef& tx_btc, CMerkleBlock& merkle_block, const std::set<CScript>& claim_scripts, const std::vector<unsigned char>& txData, const std::vector<unsigned char>& txOutProofData)
{
    CreatePegInInputInner(mtx, input_idx, tx_btc, merkle_block, claim_scripts, txData, txOutProofData);
}
void CreatePegInInput(CMutableTransaction& mtx, uint32_t input_idx, Sidechain::Bitcoin::CTransactionRef& tx_btc, Sidechain::Bitcoin::CMerkleBlock& merkle_block, const std::set<CScript>& claim_scripts, const std::vector<unsigned char>& txData, const std::vector<unsigned char>& txOutProofData)
{
    CreatePegInInputInner(mtx, input_idx, tx_btc, merkle_block, claim_scripts, txData, txOutProofData);
}

CMutableTransaction ConstructTransaction(const UniValue& inputs_in, const UniValue& outputs_in, const UniValue& locktime, const UniValue& rbf, const UniValue& assets_in, std::vector<CPubKey>* output_pubkeys_out, bool allow_peg_in)
{
    if (inputs_in.isNull() || outputs_in.isNull())
        throw JSONRPCError(RPC_INVALID_PARAMETER, "Invalid parameter, arguments 1 and 2 must be non-null");

    UniValue inputs = inputs_in.get_array();
    const bool outputs_is_obj = outputs_in.isObject();
    UniValue outputs = outputs_is_obj ? outputs_in.get_obj() : outputs_in.get_array();

    CMutableTransaction rawTx;

    if (!locktime.isNull()) {
        int64_t nLockTime = locktime.get_int64();
        if (nLockTime < 0 || nLockTime > LOCKTIME_MAX)
            throw JSONRPCError(RPC_INVALID_PARAMETER, "Invalid parameter, locktime out of range");
        rawTx.nLockTime = nLockTime;
    }

    bool rbfOptIn = rbf.isTrue();

    UniValue assets;
    if (!assets_in.isNull()) {
        assets = assets_in.get_obj();
    }

    for (unsigned int idx = 0; idx < inputs.size(); idx++) {
        const UniValue& input = inputs[idx];
        const UniValue& o = input.get_obj();

        uint256 txid = ParseHashO(o, "txid");

        const UniValue& vout_v = find_value(o, "vout");
        if (!vout_v.isNum())
            throw JSONRPCError(RPC_INVALID_PARAMETER, "Invalid parameter, missing vout key");
        int nOutput = vout_v.get_int();
        if (nOutput < 0)
            throw JSONRPCError(RPC_INVALID_PARAMETER, "Invalid parameter, vout must be positive");

        uint32_t nSequence;
        if (rbfOptIn) {
            nSequence = MAX_BIP125_RBF_SEQUENCE; /* CTxIn::SEQUENCE_FINAL - 2 */
        } else if (rawTx.nLockTime) {
            nSequence = CTxIn::SEQUENCE_FINAL - 1;
        } else {
            nSequence = CTxIn::SEQUENCE_FINAL;
        }

        // set the sequence number if passed in the parameters object
        const UniValue& sequenceObj = find_value(o, "sequence");
        if (sequenceObj.isNum()) {
            int64_t seqNr64 = sequenceObj.get_int64();
            if (seqNr64 < 0 || seqNr64 > CTxIn::SEQUENCE_FINAL) {
                throw JSONRPCError(RPC_INVALID_PARAMETER, "Invalid parameter, sequence number is out of range");
            } else {
                nSequence = (uint32_t)seqNr64;
            }
        }

        CTxIn in(COutPoint(txid, nOutput), CScript(), nSequence);
        rawTx.vin.push_back(in);

        // Get the pegin stuff if it's there
        const UniValue& pegin_tx = find_value(o, "pegin_bitcoin_tx");
        const UniValue& pegin_tx_proof = find_value(o, "pegin_txout_proof");
        const UniValue& pegin_script = find_value(o, "pegin_claim_script");
        if (!pegin_tx.isNull() && !pegin_tx_proof.isNull() && !pegin_script.isNull() && allow_peg_in) {
            if (!IsHex(pegin_script.get_str())) {
                throw JSONRPCError(RPC_INVALID_PARAMETER, "Given claim_script is not hex.");
            }
            // If given manually, no need for it to be a witness script
            std::vector<unsigned char> claim_script_bytes(ParseHex(pegin_script.get_str()));
            CScript claim_script(claim_script_bytes.begin(), claim_script_bytes.end());
            std::set<CScript> claim_scripts;
            claim_scripts.insert(std::move(claim_script));
            if (Params().GetConsensus().ParentChainHasPow()) {
                Sidechain::Bitcoin::CTransactionRef tx_btc;
                Sidechain::Bitcoin::CMerkleBlock merkle_block;
                CreatePegInInput(rawTx, idx, tx_btc, merkle_block, claim_scripts, ParseHex(pegin_tx.get_str()), ParseHex(pegin_tx_proof.get_str()));
                if (!CheckParentProofOfWork(merkle_block.header.GetHash(), merkle_block.header.nBits, Params().GetConsensus())) {
                    throw JSONRPCError(RPC_INVALID_PARAMETER, "Invalid tx out proof");
                }
            } else {
                CTransactionRef tx_btc;
                CMerkleBlock merkle_block;
                CreatePegInInput(rawTx, idx, tx_btc, merkle_block, claim_scripts, ParseHex(pegin_tx.get_str()), ParseHex(pegin_tx_proof.get_str()));
                if (!CheckProofSignedParent(merkle_block.header, Params().GetConsensus())) {
                    throw JSONRPCError(RPC_INVALID_PARAMETER, "Invalid tx out proof");
                }
            }
        } else if (!pegin_tx.isNull() || !pegin_tx_proof.isNull() || !pegin_script.isNull()) {
            if (allow_peg_in) {
                throw JSONRPCError(RPC_INVALID_PARAMETER, "Some but not all pegin_ arguments provided");
            } else {
                throw JSONRPCError(RPC_INVALID_PARAMETER, "pegin_ arguments provided but this command does not support peg-ins");
            }
        }
    }

    if (!outputs_is_obj) {
        // Translate array of key-value pairs into dict
        UniValue outputs_dict = UniValue(UniValue::VOBJ);
        for (size_t i = 0; i < outputs.size(); ++i) {
            const UniValue& output = outputs[i];
            if (!output.isObject()) {
                throw JSONRPCError(RPC_INVALID_PARAMETER, "Invalid parameter, key-value pair not an object as expected");
            }
            if (output.size() != 1) {
                throw JSONRPCError(RPC_INVALID_PARAMETER, "Invalid parameter, key-value pair must contain exactly one key");
            }
            outputs_dict.pushKVs(output);
        }
        outputs = std::move(outputs_dict);
    }
    // Keep track of the fee output so we can add it in the very end of the transaction.
    CTxOut fee_out;

    // Duplicate checking
    std::set<CTxDestination> destinations;
    bool has_data{false};

    for (const std::string& name_ : outputs.getKeys()) {
        // ELEMENTS:
        // Asset defaults to policyAsset
        CAsset asset(::policyAsset);
        if (!assets.isNull()) {
            if (!find_value(assets, name_).isNull()) {
                asset = CAsset(ParseHashO(assets, name_));
            }
        }

        if (name_ == "data") {
            if (has_data) {
                throw JSONRPCError(RPC_INVALID_PARAMETER, "Invalid parameter, duplicate key: data");
            }
            has_data = true;
            std::vector<unsigned char> data = ParseHexV(outputs[name_].getValStr(), "Data");

            CTxOut out(asset, 0, CScript() << OP_RETURN << data);
            rawTx.vout.push_back(out);
            if (output_pubkeys_out) {
                output_pubkeys_out->push_back(CPubKey());
            }
        } else if (name_ == "vdata") {
            // ELEMENTS: support multi-push OP_RETURN
            UniValue vdata = outputs[name_].get_array();
            CScript datascript = CScript() << OP_RETURN;
            for (size_t i = 0; i < vdata.size(); i++) {
                std::vector<unsigned char> data = ParseHexV(vdata[i].get_str(), "Data");
                datascript << data;
            }

            CTxOut out(asset, 0, datascript);
            rawTx.vout.push_back(out);
            if (output_pubkeys_out) {
                output_pubkeys_out->push_back(CPubKey());
            }
        } else if (name_ == "fee") {
            // ELEMENTS: explicit fee outputs
            CAmount nAmount = AmountFromValue(outputs[name_]);
            fee_out = CTxOut(asset, nAmount, CScript());
        } else if (name_ == "burn") {
            CScript datascript = CScript() << OP_RETURN;
            CAmount nAmount = AmountFromValue(outputs[name_]);
            CTxOut out(asset, nAmount, datascript);
            rawTx.vout.push_back(out);
            if (output_pubkeys_out) {
                output_pubkeys_out->push_back(CPubKey());
            }
        } else {
            CTxDestination destination = DecodeDestination(name_);
            if (!IsValidDestination(destination)) {
                throw JSONRPCError(RPC_INVALID_ADDRESS_OR_KEY, std::string("Invalid Bitcoin address: ") + name_);
            }

            if (!destinations.insert(destination).second) {
                throw JSONRPCError(RPC_INVALID_PARAMETER, std::string("Invalid parameter, duplicated address: ") + name_);
            }

            CScript scriptPubKey = GetScriptForDestination(destination);
            CAmount nAmount = AmountFromValue(outputs[name_]);

            CTxOut out(asset, nAmount, scriptPubKey);
            CPubKey blind_pub;
            if (IsBlindDestination(destination)) {
                blind_pub = GetDestinationBlindingKey(destination);
                if (!output_pubkeys_out) {
                    // Only use the pubkey-in-nonce hack if the caller is not getting the pubkeys the nice way.
                    out.nNonce.vchCommitment = std::vector<unsigned char>(blind_pub.begin(), blind_pub.end());
                }
            }
            rawTx.vout.push_back(out);
            if (output_pubkeys_out) {
                output_pubkeys_out->push_back(blind_pub);
            }
        }
    }

    // Add fee output in the end.
    if (!fee_out.nValue.IsNull() && fee_out.nValue.GetAmount() > 0) {
        rawTx.vout.push_back(fee_out);
        if (output_pubkeys_out) {
            output_pubkeys_out->push_back(CPubKey());
        }
    }

    if (!rbf.isNull() && rawTx.vin.size() > 0 && rbfOptIn != SignalsOptInRBF(CTransaction(rawTx))) {
        throw JSONRPCError(RPC_INVALID_PARAMETER, "Invalid parameter combination: Sequence number(s) contradict replaceable option");
    }

    return rawTx;
}

>>>>>>> 0d2832a6
static UniValue createrawtransaction(const JSONRPCRequest& request)
{
            RPCHelpMan{"createrawtransaction",
                "\nCreate a transaction spending the given inputs and creating new outputs.\n"
                "Outputs can be addresses or data.\n"
                "Returns hex-encoded raw transaction.\n"
                "Note that the transaction's inputs are not signed, and\n"
                "it is not stored in the wallet or transmitted to the network.\n",
                {
                    {"inputs", RPCArg::Type::ARR, RPCArg::Optional::NO, "A json array of json objects",
                        {
                            {"", RPCArg::Type::OBJ, RPCArg::Optional::OMITTED, "",
                                {
                                    {"txid", RPCArg::Type::STR_HEX, RPCArg::Optional::NO, "The transaction id"},
                                    {"vout", RPCArg::Type::NUM, RPCArg::Optional::NO, "The output number"},
                                    {"sequence", RPCArg::Type::NUM, /* default */ "depends on the value of the 'replaceable' and 'locktime' arguments", "The sequence number"},
                                    {"pegin_bitcoin_tx", RPCArg::Type::STR_HEX, RPCArg::Optional::NO, "The raw bitcoin transaction (in hex) depositing bitcoin to the mainchain_address generated by getpeginaddress"},
                                    {"pegin_txout_proof", RPCArg::Type::STR_HEX, RPCArg::Optional::NO, "A rawtxoutproof (in hex) generated by the mainchain daemon's `gettxoutproof` containing a proof of only bitcoin_tx"},
                                    {"pegin_claim_script", RPCArg::Type::STR_HEX, RPCArg::Optional::NO, "The claim script generated by getpeginaddress."},
                                },
                                },
                        },
                        },
                    {"outputs", RPCArg::Type::ARR, RPCArg::Optional::NO, "a json array with outputs (key-value pairs), where none of the keys are duplicated.\n"
                            "That is, each address can only appear once and there can only be one 'data' object.\n"
                            "For compatibility reasons, a dictionary, which holds the key-value pairs directly, is also\n"
                            "                             accepted as second parameter.",
                        {
                            {"", RPCArg::Type::OBJ, RPCArg::Optional::OMITTED, "",
                                {
                                    {"address", RPCArg::Type::AMOUNT, RPCArg::Optional::NO, "A key-value pair. The key (string) is the bitcoin address, the value (float or string) is the amount in " + CURRENCY_UNIT},
                                },
                                },
                            {"", RPCArg::Type::OBJ, RPCArg::Optional::OMITTED, "",
                                {
                                    {"data", RPCArg::Type::STR_HEX, RPCArg::Optional::NO, "A key-value pair. The key must be \"data\", the value is hex-encoded data"},
                                },
                                },
                            {"", RPCArg::Type::OBJ, RPCArg::Optional::OMITTED, "",
                                {
                                    {"vdata", RPCArg::Type::STR_HEX, RPCArg::Optional::NO, "The key is \"vdata\", the value is an array of hex encoded data"},
                                },
                                },
                            {"", RPCArg::Type::OBJ, RPCArg::Optional::OMITTED, "",
                                {
                                    {"burn", RPCArg::Type::STR_HEX, RPCArg::Optional::NO, "A key-value pair. The key must be \"burn\", the value is the amount that will be burned."},
                                },
                                },
                            {"", RPCArg::Type::OBJ, RPCArg::Optional::OMITTED, "",
                                {
                                    {"fee", RPCArg::Type::AMOUNT, RPCArg::Optional::NO, "The key is \"fee\", the value the fee output you want to add."},
                                },
                                },
                        },
                        },
                    {"locktime", RPCArg::Type::NUM, /* default */ "0", "Raw locktime. Non-0 value also locktime-activates inputs"},
                    {"replaceable", RPCArg::Type::BOOL, /* default */ "false", "Marks this transaction as BIP125-replaceable.\n"
            "                             Allows this transaction to be replaced by a transaction with higher fees. If provided, it is an error if explicit sequence numbers are incompatible."},
                    {"output_assets", RPCArg::Type::OBJ, RPCArg::Optional::OMITTED, "A json object of addresses to the assets (label or hex ID) used to pay them. (default: bitcoin)",
                        {
                            {"address", RPCArg::Type::STR, RPCArg::Optional::OMITTED, "A key-value pair. The key (string) is the bitcoin address, the value is the asset label or asset ID."},
                            {"fee", RPCArg::Type::STR, RPCArg::Optional::OMITTED, "A key-value pair. The key (string) is the bitcoin address, the value is the asset label or asset ID."},
                        },
                        },
                },
                RPCResult{
            "\"transaction\"              (string) hex string of the transaction\n"
                },
                RPCExamples{
                    HelpExampleCli("createrawtransaction", "\"[{\\\"txid\\\":\\\"myid\\\",\\\"vout\\\":0}]\" \"[{\\\"address\\\":0.01}]\"")
            + HelpExampleCli("createrawtransaction", "\"[{\\\"txid\\\":\\\"myid\\\",\\\"vout\\\":0}]\" \"[{\\\"data\\\":\\\"00010203\\\"}]\"")
            + HelpExampleRpc("createrawtransaction", "\"[{\\\"txid\\\":\\\"myid\\\",\\\"vout\\\":0}]\", \"[{\\\"address\\\":0.01}]\"")
            + HelpExampleRpc("createrawtransaction", "\"[{\\\"txid\\\":\\\"myid\\\",\\\"vout\\\":0}]\", \"[{\\\"data\\\":\\\"00010203\\\"}]\"")
                },
            }.Check(request);

    RPCTypeCheck(request.params, {
        UniValue::VARR,
        UniValueType(), // ARR or OBJ, checked later
        UniValue::VNUM,
        UniValue::VBOOL,
        UniValue::VOBJ
        }, true
    );

    bool rbf = false;
    if (!request.params[3].isNull()) {
        rbf = request.params[3].isTrue();
    }
    CMutableTransaction rawTx = ConstructTransaction(request.params[0], request.params[1], request.params[2], rbf, request.params[4]);

    return EncodeHexTx(CTransaction(rawTx));
}

static UniValue decoderawtransaction(const JSONRPCRequest& request)
{
    RPCHelpMan{"decoderawtransaction",
                "\nReturn a JSON object representing the serialized, hex-encoded transaction.\n",
                {
                    {"hexstring", RPCArg::Type::STR_HEX, RPCArg::Optional::NO, "The transaction hex string"},
                    {"iswitness", RPCArg::Type::BOOL, /* default */ "depends on heuristic tests", "Whether the transaction hex is a serialized witness transaction.\n"
                        "If iswitness is not present, heuristic tests will be used in decoding.\n"
                        "If true, only witness deserialization will be tried.\n"
                        "If false, only non-witness deserialization will be tried.\n"
                        "This boolean should reflect whether the transaction has inputs\n"
                        "(e.g. fully valid, or on-chain transactions), if known by the caller."
                    },
                },
                RPCResult{
            "{\n"
            "  \"txid\" : \"id\",        (string) The transaction id\n"
            "  \"hash\" : \"id\",        (string) The transaction hash (differs from txid for witness transactions)\n"
            "  \"size\" : n,             (numeric) The transaction size\n"
            "  \"vsize\" : n,            (numeric) The virtual transaction size (differs from size for witness transactions)\n"
            "  \"weight\" : n,           (numeric) The transaction's weight (between vsize*4 - 3 and vsize*4)\n"
            "  \"version\" : n,          (numeric) The version\n"
            "  \"locktime\" : ttt,       (numeric) The lock time\n"
            "  \"vin\" : [               (array of json objects)\n"
            "     {\n"
            "       \"txid\": \"id\",    (string) The transaction id\n"
            "       \"vout\": n,         (numeric) The output number\n"
            "       \"scriptSig\": {     (json object) The script\n"
            "         \"asm\": \"asm\",  (string) asm\n"
            "         \"hex\": \"hex\"   (string) hex\n"
            "       },\n"
            "       \"txinwitness\": [\"hex\", ...] (array of string) hex-encoded witness data (if any)\n"
            "       \"sequence\": n     (numeric) The script sequence number\n"
            "     }\n"
            "     ,...\n"
            "  ],\n"
            "  \"vout\" : [             (array of json objects)\n"
            "     {\n"
            "       \"value\" : x.xxx,            (numeric) The value in " + CURRENCY_UNIT + "\n"
            "       \"n\" : n,                    (numeric) index\n"
            "       \"scriptPubKey\" : {          (json object)\n"
            "         \"asm\" : \"asm\",          (string) the asm\n"
            "         \"hex\" : \"hex\",          (string) the hex\n"
            "         \"reqSigs\" : n,            (numeric) The required sigs\n"
            "         \"type\" : \"pubkeyhash\",  (string) The type, eg 'pubkeyhash'\n"
            "         \"addresses\" : [           (json array of string)\n"
            "           \"12tvKAXCxZjSmdNbao16dKXC8tRWfcF5oc\"   (string) bitcoin address\n"
            "           ,...\n"
            "         ]\n"
            "       }\n"
            "     }\n"
            "     ,...\n"
            "  ],\n"
            "}\n"
                },
                RPCExamples{
                    HelpExampleCli("decoderawtransaction", "\"hexstring\"")
            + HelpExampleRpc("decoderawtransaction", "\"hexstring\"")
                },
    }.Check(request);

    RPCTypeCheck(request.params, {UniValue::VSTR, UniValue::VBOOL});

    CMutableTransaction mtx;

    bool try_witness = request.params[1].isNull() ? true : request.params[1].get_bool();
    bool try_no_witness = request.params[1].isNull() ? true : !request.params[1].get_bool();

    if (!DecodeHexTx(mtx, request.params[0].get_str(), try_no_witness, try_witness)) {
        throw JSONRPCError(RPC_DESERIALIZATION_ERROR, "TX decode failed");
    }

    UniValue result(UniValue::VOBJ);
    TxToUniv(CTransaction(std::move(mtx)), uint256(), result, false);

    return result;
}

static std::string GetAllOutputTypes()
{
    std::string ret;
    for (int i = TX_NONSTANDARD; i <= TX_WITNESS_UNKNOWN; ++i) {
        if (i != TX_NONSTANDARD) ret += ", ";
        ret += GetTxnOutputType(static_cast<txnouttype>(i));
    }
    return ret;
}

static UniValue decodescript(const JSONRPCRequest& request)
{
    RPCHelpMan{"decodescript",
                "\nDecode a hex-encoded script.\n",
                {
                    {"hexstring", RPCArg::Type::STR_HEX, RPCArg::Optional::NO, "the hex-encoded script"},
                },
                RPCResult{
            "{\n"
            "  \"asm\":\"asm\",          (string) Script public key\n"
            "  \"type\":\"type\",        (string) The output type (e.g. "+GetAllOutputTypes()+")\n"
            "  \"reqSigs\": n,         (numeric) The required signatures\n"
            "  \"addresses\": [        (json array of string)\n"
            "     \"address\"          (string) bitcoin address\n"
            "     ,...\n"
            "  ],\n"
            "  \"p2sh\":\"str\"          (string) address of P2SH script wrapping this redeem script (not returned if the script is already a P2SH).\n"
            "  \"segwit\": {           (json object) Result of a witness script public key wrapping this redeem script (not returned if the script is a P2SH or witness).\n"
            "    \"asm\":\"str\",        (string) String representation of the script public key\n"
            "    \"hex\":\"hexstr\",     (string) Hex string of the script public key\n"
            "    \"type\":\"str\",       (string) The type of the script public key (e.g. witness_v0_keyhash or witness_v0_scripthash)\n"
            "    \"reqSigs\": n,       (numeric) The required signatures (always 1)\n"
            "    \"addresses\": [      (json array of string) (always length 1)\n"
            "      \"address\"         (string) segwit address\n"
            "       ,...\n"
            "    ],\n"
            "    \"p2sh-segwit\":\"str\" (string) address of the P2SH script wrapping this witness redeem script.\n"
            "}\n"
                },
                RPCExamples{
                    HelpExampleCli("decodescript", "\"hexstring\"")
            + HelpExampleRpc("decodescript", "\"hexstring\"")
                },
    }.Check(request);

    RPCTypeCheck(request.params, {UniValue::VSTR});

    UniValue r(UniValue::VOBJ);
    CScript script;
    if (request.params[0].get_str().size() > 0){
        std::vector<unsigned char> scriptData(ParseHexV(request.params[0], "argument"));
        script = CScript(scriptData.begin(), scriptData.end());
    } else {
        // Empty scripts are valid
    }
    ScriptPubKeyToUniv(script, r, /* fIncludeHex */ false);

    UniValue type;
    type = find_value(r, "type");

    if (type.isStr() && type.get_str() != "scripthash") {
        // P2SH cannot be wrapped in a P2SH. If this script is already a P2SH,
        // don't return the address for a P2SH of the P2SH.
        r.pushKV("p2sh", EncodeDestination(ScriptHash(script)));
        // P2SH and witness programs cannot be wrapped in P2WSH, if this script
        // is a witness program, don't return addresses for a segwit programs.
        if (type.get_str() == "pubkey" || type.get_str() == "pubkeyhash" || type.get_str() == "multisig" || type.get_str() == "nonstandard" || type.get_str() == "true") {
            std::vector<std::vector<unsigned char>> solutions_data;
            txnouttype which_type = Solver(script, solutions_data);
            // Uncompressed pubkeys cannot be used with segwit checksigs.
            // If the script contains an uncompressed pubkey, skip encoding of a segwit program.
            if ((which_type == TX_PUBKEY) || (which_type == TX_MULTISIG)) {
                for (const auto& solution : solutions_data) {
                    if ((solution.size() != 1) && !CPubKey(solution).IsCompressed()) {
                        return r;
                    }
                }
            }
            UniValue sr(UniValue::VOBJ);
            CScript segwitScr;
            if (which_type == TX_PUBKEY) {
                segwitScr = GetScriptForDestination(WitnessV0KeyHash(Hash160(solutions_data[0].begin(), solutions_data[0].end())));
            } else if (which_type == TX_PUBKEYHASH) {
                segwitScr = GetScriptForDestination(WitnessV0KeyHash(solutions_data[0]));
            } else {
                // Scripts that are not fit for P2WPKH are encoded as P2WSH.
                // Newer segwit program versions should be considered when then become available.
                segwitScr = GetScriptForDestination(WitnessV0ScriptHash(script));
            }
            ScriptPubKeyToUniv(segwitScr, sr, /* fIncludeHex */ true);
            sr.pushKV("p2sh-segwit", EncodeDestination(ScriptHash(segwitScr)));
            r.pushKV("segwit", sr);
        }
    }

    return r;
}

static UniValue combinerawtransaction(const JSONRPCRequest& request)
{
            RPCHelpMan{"combinerawtransaction",
                "\nCombine multiple partially signed transactions into one transaction.\n"
                "The combined transaction may be another partially signed transaction or a \n"
                "fully signed transaction.",
                {
                    {"txs", RPCArg::Type::ARR, RPCArg::Optional::NO, "A json array of hex strings of partially signed transactions",
                        {
                            {"hexstring", RPCArg::Type::STR_HEX, RPCArg::Optional::OMITTED, "A transaction hash"},
                        },
                        },
                },
                RPCResult{
            "\"hex\"            (string) The hex-encoded raw transaction with signature(s)\n"
                },
                RPCExamples{
                    HelpExampleCli("combinerawtransaction", "[\"myhex1\", \"myhex2\", \"myhex3\"]")
                },
            }.Check(request);


    UniValue txs = request.params[0].get_array();
    std::vector<CMutableTransaction> txVariants(txs.size());

    for (unsigned int idx = 0; idx < txs.size(); idx++) {
        if (!DecodeHexTx(txVariants[idx], txs[idx].get_str(), true)) {
            throw JSONRPCError(RPC_DESERIALIZATION_ERROR, strprintf("TX decode failed for tx %d", idx));
        }
    }

    if (txVariants.empty()) {
        throw JSONRPCError(RPC_DESERIALIZATION_ERROR, "Missing transactions");
    }

    // mergedTx will end up with all the signatures; it
    // starts as a clone of the rawtx:
    CMutableTransaction mergedTx(txVariants[0]);

    // Fetch previous transactions (inputs):
    CCoinsView viewDummy;
    CCoinsViewCache view(&viewDummy);
    {
        LOCK(cs_main);
        LOCK(mempool.cs);
        CCoinsViewCache &viewChain = ::ChainstateActive().CoinsTip();
        CCoinsViewMemPool viewMempool(&viewChain, mempool);
        view.SetBackend(viewMempool); // temporarily switch cache backend to db+mempool view

        for (const CTxIn& txin : mergedTx.vin) {
            view.AccessCoin(txin.prevout); // Load entries from viewChain into view; can fail.
        }

        view.SetBackend(viewDummy); // switch back to avoid locking mempool for too long
    }

    // Sign what we can:
    for (unsigned int i = 0; i < mergedTx.vin.size(); i++) {
        CTxIn& txin = mergedTx.vin[i];
        const Coin& coin = view.AccessCoin(txin.prevout);
        if (coin.IsSpent()) {
            throw JSONRPCError(RPC_VERIFY_ERROR, "Input not found or already spent");
        }
        SignatureData sigdata;

        // ... and merge in other signatures:
        for (const CMutableTransaction& txv : txVariants) {
            if (txv.vin.size() > i) {
                sigdata.MergeSignatureData(DataFromTransaction(txv, i, coin.out));
            }
        }
        ProduceSignature(DUMMY_SIGNING_PROVIDER, MutableTransactionSignatureCreator(&mergedTx, i, coin.out.nValue, 1), coin.out.scriptPubKey, sigdata);

        UpdateTransaction(mergedTx, i, sigdata);
    }

    return EncodeHexTx(CTransaction(mergedTx));
}

static UniValue signrawtransactionwithkey(const JSONRPCRequest& request)
{
            RPCHelpMan{"signrawtransactionwithkey",
                "\nSign inputs for raw transaction (serialized, hex-encoded).\n"
                "The second argument is an array of base58-encoded private\n"
                "keys that will be the only keys used to sign the transaction.\n"
                "The third optional argument (may be null) is an array of previous transaction outputs that\n"
                "this transaction depends on but may not yet be in the block chain.\n",
                {
                    {"hexstring", RPCArg::Type::STR, RPCArg::Optional::NO, "The transaction hex string"},
                    {"privkeys", RPCArg::Type::ARR, RPCArg::Optional::NO, "A json array of base58-encoded private keys for signing",
                        {
                            {"privatekey", RPCArg::Type::STR_HEX, RPCArg::Optional::OMITTED, "private key in base58-encoding"},
                        },
                        },
                    {"prevtxs", RPCArg::Type::ARR, RPCArg::Optional::OMITTED_NAMED_ARG, "A json array of previous dependent transaction outputs",
                        {
                            {"", RPCArg::Type::OBJ, RPCArg::Optional::OMITTED, "",
                                {
                                    {"txid", RPCArg::Type::STR_HEX, RPCArg::Optional::NO, "The transaction id"},
                                    {"vout", RPCArg::Type::NUM, RPCArg::Optional::NO, "The output number"},
                                    {"scriptPubKey", RPCArg::Type::STR_HEX, RPCArg::Optional::NO, "script key"},
                                    {"redeemScript", RPCArg::Type::STR_HEX, RPCArg::Optional::OMITTED, "(required for P2SH) redeem script"},
                                    {"witnessScript", RPCArg::Type::STR_HEX, RPCArg::Optional::OMITTED, "(required for P2WSH or P2SH-P2WSH) witness script"},
                                    {"amount", RPCArg::Type::AMOUNT, RPCArg::Optional::OMITTED, "The amount spent (required if non-confidential segwit output)"},
                                    {"amountcommitment", RPCArg::Type::STR_HEX, RPCArg::Optional::OMITTED, "The amount commitment spent (required if confidential segwit output)"},
                                },
                                },
                        },
                        },
                    {"sighashtype", RPCArg::Type::STR, /* default */ "ALL", "The signature hash type. Must be one of:\n"
            "       \"ALL\"\n"
            "       \"NONE\"\n"
            "       \"SINGLE\"\n"
            "       \"ALL|ANYONECANPAY\"\n"
            "       \"NONE|ANYONECANPAY\"\n"
            "       \"SINGLE|ANYONECANPAY\"\n"
                    },
                },
                RPCResult{
            "{\n"
            "  \"hex\" : \"value\",                  (string) The hex-encoded raw transaction with signature(s)\n"
            "  \"complete\" : true|false,          (boolean) If the transaction has a complete set of signatures\n"
            "  \"errors\" : [                      (json array of objects) Script verification errors (if there are any)\n"
            "    {\n"
            "      \"txid\" : \"hash\",              (string) The hash of the referenced, previous transaction\n"
            "      \"vout\" : n,                   (numeric) The index of the output to spent and used as input\n"
            "      \"scriptSig\" : \"hex\",          (string) The hex-encoded signature script\n"
            "      \"sequence\" : n,               (numeric) Script sequence number\n"
            "      \"error\" : \"text\"              (string) Verification or signing error related to the input\n"
            "    }\n"
            "    ,...\n"
            "  ]\n"
            "  \"warning\" : \"text\"            (string) Warning that a peg-in input signed may be immature. This could mean lack of connectivity to or misconfiguration of the daemon."
            "}\n"
                },
                RPCExamples{
                    HelpExampleCli("signrawtransactionwithkey", "\"myhex\" \"[\\\"key1\\\",\\\"key2\\\"]\"")
            + HelpExampleRpc("signrawtransactionwithkey", "\"myhex\", \"[\\\"key1\\\",\\\"key2\\\"]\"")
                },
            }.Check(request);

    RPCTypeCheck(request.params, {UniValue::VSTR, UniValue::VARR, UniValue::VARR, UniValue::VSTR}, true);

    CMutableTransaction mtx;
    if (!DecodeHexTx(mtx, request.params[0].get_str(), true)) {
        throw JSONRPCError(RPC_DESERIALIZATION_ERROR, "TX decode failed");
    }

    FillableSigningProvider keystore;
    const UniValue& keys = request.params[1].get_array();
    for (unsigned int idx = 0; idx < keys.size(); ++idx) {
        UniValue k = keys[idx];
        CKey key = DecodeSecret(k.get_str());
        if (!key.IsValid()) {
            throw JSONRPCError(RPC_INVALID_ADDRESS_OR_KEY, "Invalid private key");
        }
        keystore.AddKey(key);
    }

    // Fetch previous transactions (inputs):
    std::map<COutPoint, Coin> coins;
    for (const CTxIn& txin : mtx.vin) {
        coins[txin.prevout]; // Create empty map entry keyed by prevout.
    }
    FindCoins(coins);

    // Parse the prevtxs array
    ParsePrevouts(request.params[2], &keystore, coins);

    return SignTransaction(mtx, &keystore, coins, request.params[3]);
}

UniValue sendrawtransaction(const JSONRPCRequest& request)
{
    RPCHelpMan{"sendrawtransaction",
                "\nSubmit a raw transaction (serialized, hex-encoded) to local node and network.\n"
                "\nNote that the transaction will be sent unconditionally to all peers, so using this\n"
                "for manual rebroadcast may degrade privacy by leaking the transaction's origin, as\n"
                "nodes will normally not rebroadcast non-wallet transactions already in their mempool.\n"
                "\nAlso see createrawtransaction and signrawtransactionwithkey calls.\n",
                {
                    {"hexstring", RPCArg::Type::STR_HEX, RPCArg::Optional::NO, "The hex string of the raw transaction"},
                    {"maxfeerate", RPCArg::Type::AMOUNT, /* default */ FormatMoney(DEFAULT_MAX_RAW_TX_FEE_RATE.GetFeePerK()),
                        "Reject transactions whose fee rate is higher than the specified value, expressed in " + CURRENCY_UNIT +
                            "/kB.\nSet to 0 to accept any fee rate.\n"},
                },
                RPCResult{
            "\"hex\"             (string) The transaction hash in hex\n"
                },
                RPCExamples{
            "\nCreate a transaction\n"
            + HelpExampleCli("createrawtransaction", "\"[{\\\"txid\\\" : \\\"mytxid\\\",\\\"vout\\\":0}]\" \"{\\\"myaddress\\\":0.01}\"") +
            "Sign the transaction, and get back the hex\n"
            + HelpExampleCli("signrawtransactionwithwallet", "\"myhex\"") +
            "\nSend the transaction (signed hex)\n"
            + HelpExampleCli("sendrawtransaction", "\"signedhex\"") +
            "\nAs a JSON-RPC call\n"
            + HelpExampleRpc("sendrawtransaction", "\"signedhex\"")
                },
    }.Check(request);

    RPCTypeCheck(request.params, {
        UniValue::VSTR,
        UniValueType(), // NUM or BOOL, checked later
    });

    // parse hex string from parameter
    CMutableTransaction mtx;
    if (!DecodeHexTx(mtx, request.params[0].get_str()))
        throw JSONRPCError(RPC_DESERIALIZATION_ERROR, "TX decode failed");
    CTransactionRef tx(MakeTransactionRef(std::move(mtx)));

    CFeeRate max_raw_tx_fee_rate = DEFAULT_MAX_RAW_TX_FEE_RATE;
    // TODO: temporary migration code for old clients. Remove in v0.20
    if (request.params[1].isBool()) {
        throw JSONRPCError(RPC_INVALID_PARAMETER, "Second argument must be numeric (maxfeerate) and no longer supports a boolean. To allow a transaction with high fees, set maxfeerate to 0.");
    } else if (!request.params[1].isNull()) {
        max_raw_tx_fee_rate = CFeeRate(AmountFromValue(request.params[1]));
    }

    for (const auto& out : tx->vout) {
        // If we have a nonce, it could be a smuggled pubkey, or it could be a
        //   proper nonce produced by blinding. In the latter case, the value
        //   will always be blinded and not explicit. In the former case, we
        //   error out because the transaction is not blinded properly.
        if (!out.nNonce.IsNull() && out.nValue.IsExplicit()) {
            throw JSONRPCError(RPC_TRANSACTION_ERROR, "Transaction output has nonce, but is not blinded. Did you forget to call blindpsbt, blindrawtranssaction, or rawblindrawtransaction?");
        }
    }

    int64_t virtual_size = GetVirtualTransactionSize(*tx);
    CAmount max_raw_tx_fee = max_raw_tx_fee_rate.GetFee(virtual_size);

    std::string err_string;
    AssertLockNotHeld(cs_main);
    const TransactionError err = BroadcastTransaction(tx, err_string, max_raw_tx_fee, /*relay*/ true, /*wait_callback*/ true);
    if (TransactionError::OK != err) {
        throw JSONRPCTransactionError(err, err_string);
    }

    return tx->GetHash().GetHex();
}

static UniValue testmempoolaccept(const JSONRPCRequest& request)
{
    RPCHelpMan{"testmempoolaccept",
                "\nReturns result of mempool acceptance tests indicating if raw transaction (serialized, hex-encoded) would be accepted by mempool.\n"
                "\nThis checks if the transaction violates the consensus or policy rules.\n"
                "\nSee sendrawtransaction call.\n",
                {
                    {"rawtxs", RPCArg::Type::ARR, RPCArg::Optional::NO, "An array of hex strings of raw transactions.\n"
            "                                        Length must be one for now.",
                        {
                            {"rawtx", RPCArg::Type::STR_HEX, RPCArg::Optional::OMITTED, ""},
                        },
                        },
                    {"maxfeerate", RPCArg::Type::AMOUNT, /* default */ FormatMoney(DEFAULT_MAX_RAW_TX_FEE_RATE.GetFeePerK()), "Reject transactions whose fee rate is higher than the specified value, expressed in " + CURRENCY_UNIT + "/kB\n"},
                },
                RPCResult{
            "[                   (array) The result of the mempool acceptance test for each raw transaction in the input array.\n"
            "                            Length is exactly one for now.\n"
            " {\n"
            "  \"txid\"           (string) The transaction hash in hex\n"
            "  \"allowed\"        (boolean) If the mempool allows this tx to be inserted\n"
            "  \"reject-reason\"  (string) Rejection string (only present when 'allowed' is false)\n"
            " }\n"
            "]\n"
                },
                RPCExamples{
            "\nCreate a transaction\n"
            + HelpExampleCli("createrawtransaction", "\"[{\\\"txid\\\" : \\\"mytxid\\\",\\\"vout\\\":0}]\" \"{\\\"myaddress\\\":0.01}\"") +
            "Sign the transaction, and get back the hex\n"
            + HelpExampleCli("signrawtransactionwithwallet", "\"myhex\"") +
            "\nTest acceptance of the transaction (signed hex)\n"
            + HelpExampleCli("testmempoolaccept", "[\"signedhex\"]") +
            "\nAs a JSON-RPC call\n"
            + HelpExampleRpc("testmempoolaccept", "[\"signedhex\"]")
                },
    }.Check(request);

    RPCTypeCheck(request.params, {
        UniValue::VARR,
        UniValueType(), // NUM or BOOL, checked later
    });

    if (request.params[0].get_array().size() != 1) {
        throw JSONRPCError(RPC_INVALID_PARAMETER, "Array must contain exactly one raw transaction for now");
    }

    CMutableTransaction mtx;
    if (!DecodeHexTx(mtx, request.params[0].get_array()[0].get_str())) {
        throw JSONRPCError(RPC_DESERIALIZATION_ERROR, "TX decode failed");
    }
    CTransactionRef tx(MakeTransactionRef(std::move(mtx)));
    const uint256& tx_hash = tx->GetHash();

    CFeeRate max_raw_tx_fee_rate = DEFAULT_MAX_RAW_TX_FEE_RATE;
    // TODO: temporary migration code for old clients. Remove in v0.20
    if (request.params[1].isBool()) {
        throw JSONRPCError(RPC_INVALID_PARAMETER, "Second argument must be numeric (maxfeerate) and no longer supports a boolean. To allow a transaction with high fees, set maxfeerate to 0.");
    } else if (!request.params[1].isNull()) {
        max_raw_tx_fee_rate = CFeeRate(AmountFromValue(request.params[1]));
    }

    int64_t virtual_size = GetVirtualTransactionSize(*tx);
    CAmount max_raw_tx_fee = max_raw_tx_fee_rate.GetFee(virtual_size);

    UniValue result(UniValue::VARR);
    UniValue result_0(UniValue::VOBJ);
    result_0.pushKV("txid", tx_hash.GetHex());

    CValidationState state;
    bool missing_inputs;
    bool test_accept_res;
    {
        LOCK(cs_main);
        test_accept_res = AcceptToMemoryPool(mempool, state, std::move(tx), &missing_inputs,
            nullptr /* plTxnReplaced */, false /* bypass_limits */, max_raw_tx_fee, /* test_accept */ true);
    }
    result_0.pushKV("allowed", test_accept_res);
    if (!test_accept_res) {
        if (state.IsInvalid()) {
            result_0.pushKV("reject-reason", strprintf("%i: %s", state.GetRejectCode(), state.GetRejectReason()));
        } else if (missing_inputs) {
            result_0.pushKV("reject-reason", "missing-inputs");
        } else {
            result_0.pushKV("reject-reason", state.GetRejectReason());
        }
    }

    result.push_back(std::move(result_0));
    return result;
}

static std::string WriteHDKeypath(std::vector<uint32_t>& keypath)
{
    std::string keypath_str = "m";
    for (uint32_t num : keypath) {
        keypath_str += "/";
        bool hardened = false;
        if (num & 0x80000000) {
            hardened = true;
            num &= ~0x80000000;
        }

        keypath_str += std::to_string(num);
        if (hardened) {
            keypath_str += "'";
        }
    }
    return keypath_str;
}

UniValue blindpsbt(const JSONRPCRequest& request)
{
    if (!g_con_elementsmode)
        throw std::runtime_error("PSBT operations are disabled when not in elementsmode.\n");

    if (request.fHelp || request.params.size() < 1 || request.params.size() > 2)
        throw std::runtime_error(
            RPCHelpMan{"blindpsbt",
                "\nUses the blinding data from the PSBT inputs to generate the blinding data for the PSBT outputs.\n",
                {
                    {"psbt", RPCArg::Type::STR, RPCArg::Optional::NO, "The PSBT base64 string"},
                    {"ignoreblindfail", RPCArg::Type::BOOL, /* default*/ "true", "Return a transaction even when a blinding attempt fails due to number of blinded inputs/outputs."},
                },
                RPCResult{
                    "\"psbt\"       (string) The base64-encoded partially signed transaction\n"
                },
                RPCExamples{
                    HelpExampleCli("blindpsbt", "\"psbt\"")
                    + HelpExampleRpc("blindpsbt", "\"psbt\"")
                }
            }.ToString()
        );

    RPCTypeCheck(request.params, {UniValue::VSTR, UniValue::VBOOL}, true);

    // Unserialize the transactions
    PartiallySignedTransaction psbtx;
    std::string error;
    if (!DecodeBase64PSBT(psbtx, request.params[0].get_str(), error)) {
        throw JSONRPCError(RPC_DESERIALIZATION_ERROR, strprintf("TX decode failed %s", error));
    }

    bool fIgnoreBlindFail = true;
    if (!request.params[1].isNull()) {
        fIgnoreBlindFail = request.params[1].get_bool();
    }

    // TODO(gwillen): Refactor out significant duplicated code between here and rawblindrawtransaction.

    std::vector<CAmount> input_amounts;
    std::vector<uint256> input_blinds;
    std::vector<uint256> input_asset_blinds;
    std::vector<CAsset> input_assets;
    std::vector<uint256> output_value_blinds;
    std::vector<uint256> output_asset_blinds;
    std::vector<CAsset> output_assets;
    std::vector<CPubKey> output_pubkeys;

    int n_blinded_ins = 0;

    // TODO(gwillen): If blinding is not possible due to missing input data, we should bail here with a useful error message.
    for (const auto& input : psbtx.inputs) {
        input_blinds.push_back(input.value_blinding_factor);
        input_asset_blinds.push_back(input.asset_blinding_factor);
        input_assets.push_back(input.asset);
        input_amounts.push_back(input.value ? *input.value : CAmount(-1));

        if (!input_blinds.back().IsNull()) {
            n_blinded_ins++;
        }
    }

    for (auto& output : psbtx.outputs) {
        output_pubkeys.push_back(output.blinding_pubkey);
    }

    // How many are we trying to blind?
    int num_pubkeys = 0;
    unsigned int keyIndex = -1;
    for (unsigned int i = 0; i < output_pubkeys.size(); i++) {
        const CPubKey& key = output_pubkeys[i];
        if (key.IsValid()) {
            num_pubkeys++;
            keyIndex = i;
        }
    }

    CMutableTransaction& tx = *psbtx.tx;

    // TODO(gwillen): Replace all this with the 'bonus output' scheme to use an OP_RETURN to balance blinders, with a rangeproof exponent of -1 (public).
    if (num_pubkeys == 0 && n_blinded_ins == 0) {
        // Vacuous, just return the transaction
        return EncodePSBT(psbtx);
    } else if (n_blinded_ins > 0 && num_pubkeys == 0) {
        // No notion of wallet, cannot complete this blinding without passed-in pubkey
        throw JSONRPCError(RPC_INVALID_PARAMETER, "Unable to blind transaction: Add another output to blind in order to complete the blinding.");
    } else if (n_blinded_ins == 0 && num_pubkeys == 1) {
        if (fIgnoreBlindFail) {
            // Remove the pubkey to signal that blinding is complete
            psbtx.outputs[keyIndex].blinding_pubkey = CPubKey();
            return EncodePSBT(psbtx);
        } else {
            throw JSONRPCError(RPC_INVALID_PARAMETER, "Unable to blind transaction: Add another output to blind in order to complete the blinding.");
        }
    }

    CMutableTransaction tx_tmp = tx;  // We don't want to mutate the transaction in the PSBT yet, just extract blinding data

    // TODO(gwillen): Make this do something better than fail silently if there are any issuances, reissuances, pegins, etc.
    int ret = BlindTransaction(input_blinds, input_asset_blinds, input_assets, input_amounts, output_value_blinds, output_asset_blinds, output_pubkeys, std::vector<CKey>(), std::vector<CKey>(), tx_tmp);
    if (ret != num_pubkeys) {
        // TODO Have more rich return values, communicating to user what has been blinded
        // User may be ok not blinding something that for instance has no corresponding type on input
        throw JSONRPCError(RPC_INVALID_PARAMETER, "Unable to blind transaction: Are you sure each asset type to blind is represented in the inputs?");
    }

    for (size_t i = 0; i < psbtx.outputs.size(); ++i) {
        PSBTOutput& o = psbtx.outputs[i];

        o.value_commitment = tx_tmp.vout[i].nValue;
        o.asset_commitment = tx_tmp.vout[i].nAsset;
        o.nonce_commitment = tx_tmp.vout[i].nNonce;
        o.value_blinding_factor = output_value_blinds[i];
        o.asset_blinding_factor = output_asset_blinds[i];
        o.range_proof = tx_tmp.witness.vtxoutwit[i].vchRangeproof;
        o.surjection_proof = tx_tmp.witness.vtxoutwit[i].vchSurjectionproof;

        o.blinding_pubkey = CPubKey();  // Once we're done blinding, remove the pubkeys to signal that it's complete
    }

    return EncodePSBT(psbtx);
}

UniValue decodepsbt(const JSONRPCRequest& request)
{
    if (!g_con_elementsmode)
        throw std::runtime_error("PSBT operations are disabled when not in elementsmode.\n");

            RPCHelpMan{"decodepsbt",
                "\nReturn a JSON object representing the serialized, base64-encoded partially signed Bitcoin transaction.\n",
                {
                    {"psbt", RPCArg::Type::STR, RPCArg::Optional::NO, "The PSBT base64 string"},
                },
                RPCResult{
            "{\n"
            "  \"tx\" : {                   (json object) The decoded network-serialized unsigned transaction.\n"
            "    ...                                      The layout is the same as the output of decoderawtransaction.\n"
            "  },\n"
            "  \"unknown\" : {                (json object) The unknown global fields\n"
            "    \"key\" : \"value\"            (key-value pair) An unknown key-value pair\n"
            "     ...\n"
            "  },\n"
            "  \"inputs\" : [                 (array of json objects)\n"
            "    {\n"
            "      \"non_witness_utxo\" : {   (json object, optional) Decoded network transaction for non-witness UTXOs\n"
            "        ...\n"
            "      },\n"
            "      \"witness_utxo\" : {            (json object, optional) Transaction output for witness UTXOs\n"
            "        \"amount\" : x.xxx,           (numeric) The value in " + CURRENCY_UNIT + "\n"
            "        \"scriptPubKey\" : {          (json object)\n"
            "          \"asm\" : \"asm\",            (string) The asm\n"
            "          \"hex\" : \"hex\",            (string) The hex\n"
            "          \"type\" : \"pubkeyhash\",    (string) The type, eg 'pubkeyhash'\n"
            "          \"address\" : \"address\"     (string) Bitcoin address if there is one\n"
            "        }\n"
            "      },\n"
            "      \"partial_signatures\" : {             (json object, optional)\n"
            "        \"pubkey\" : \"signature\",           (string) The public key and signature that corresponds to it.\n"
            "        ,...\n"
            "      },\n"
            "      \"sighash\" : \"type\",                  (string, optional) The sighash type to be used\n"
            "      \"redeem_script\" : {       (json object, optional)\n"
            "        \"asm\" : \"asm\",            (string) The asm\n"
            "        \"hex\" : \"hex\",            (string) The hex\n"
            "        \"type\" : \"pubkeyhash\",    (string) The type, eg 'pubkeyhash'\n"
            "      },\n"
            "      \"witness_script\" : {       (json object, optional)\n"
            "        \"asm\" : \"asm\",            (string) The asm\n"
            "        \"hex\" : \"hex\",            (string) The hex\n"
            "        \"type\" : \"pubkeyhash\",    (string) The type, eg 'pubkeyhash'\n"
            "      },\n"
            "      \"bip32_derivs\" : {          (json object, optional)\n"
            "        \"pubkey\" : {                     (json object, optional) The public key with the derivation path as the value.\n"
            "          \"master_fingerprint\" : \"fingerprint\"     (string) The fingerprint of the master key\n"
            "          \"path\" : \"path\",                         (string) The path\n"
            "        }\n"
            "        ,...\n"
            "      },\n"
            "      \"final_scriptsig\" : {       (json object, optional)\n"
            "        \"asm\" : \"asm\",            (string) The asm\n"
            "        \"hex\" : \"hex\",            (string) The hex\n"
            "      },\n"
            "      \"final_scriptwitness\": [\"hex\", ...], (array of string) hex-encoded witness data (if any)\n"
            "      \"value\": x.xxx,                      (numeric) The (unblinded) value of the input in " + CURRENCY_UNIT + "\n"
            "      \"value_blinding_factor\": \"hex\" ,   (string) The value blinding factor from the output being spent\n"
            "      \"asset\": \"hex\" ,                   (string) The (unblinded) asset id of the input\n"
            "      \"asset_blinding_factor\": \"hex\" ,   (string) The asset blinding factor from the output being spent\n"
            "      \"unknown\" : {                (json object) The unknown input fields\n"
            "        \"key\" : \"value\"            (key-value pair) An unknown key-value pair\n"
            "        ...\n"
            "      }\n"
            "    }\n"
            "    ,...\n"
            "  ]\n"
            "  \"outputs\" : [                 (array of json objects)\n"
            "    {\n"
            "      \"redeem_script\" : {       (json object, optional)\n"
            "          \"asm\" : \"asm\",            (string) The asm\n"
            "          \"hex\" : \"hex\",            (string) The hex\n"
            "          \"type\" : \"pubkeyhash\",    (string) The type, eg 'pubkeyhash'\n"
            "        }\n"
            "      \"witness_script\" : {       (json object, optional)\n"
            "          \"asm\" : \"asm\",            (string) The asm\n"
            "          \"hex\" : \"hex\",            (string) The hex\n"
            "          \"type\" : \"pubkeyhash\",    (string) The type, eg 'pubkeyhash'\n"
            "      }\n"
            "      \"bip32_derivs\" : [          (array of json objects, optional)\n"
            "        {\n"
            "          \"pubkey\" : \"pubkey\",                     (string) The public key this path corresponds to\n"
            "          \"master_fingerprint\" : \"fingerprint\"     (string) The fingerprint of the master key\n"
            "          \"path\" : \"path\",                         (string) The path\n"
            "          }\n"
            "        }\n"
            "        ,...\n"
            "      ],\n"
            "      \"value_commitment\": \"hex\" ,        (string) The blinded value of the output\n"
            "      \"value_blinding_factor\": \"hex\" ,   (string) The value blinding factor for the output\n"
            "      \"asset_commitment\": \"hex\" ,        (string) The blinded asset id of the output\n"
            "      \"asset_blinding_factor\": \"hex\" ,   (string) The asset blinding factor for the output\n"
            "      \"nonce_commitment\": \"hex\" ,        (string) The nonce for the output\n"
            "      \"surjection_proof\": \"hex\" ,        (string) The surjection proof for the output\n"
            "      \"blinding_pubkey\": \"hex\" ,         (string) The blinding pubkey for the output\n"
            "      \"unknown\" : {                (json object) The unknown output fields\n"
            "        \"key\" : \"value\"            (key-value pair) An unknown key-value pair\n"
            "         ...\n"
            "      },\n"
            "    }\n"
            "    ,...\n"
            "  ]\n"
            "  \"fee\" : fee                      (numeric, optional) The transaction fee paid if all UTXOs slots in the PSBT have been filled.\n"
            "}\n"
                },
                RPCExamples{
                    HelpExampleCli("decodepsbt", "\"psbt\"")
                },
            }.Check(request);

    RPCTypeCheck(request.params, {UniValue::VSTR});

    // Unserialize the transactions
    PartiallySignedTransaction psbtx;
    std::string error;
    if (!DecodeBase64PSBT(psbtx, request.params[0].get_str(), error)) {
        throw JSONRPCError(RPC_DESERIALIZATION_ERROR, strprintf("TX decode failed %s", error));
    }

    UniValue result(UniValue::VOBJ);

    // Add the decoded tx
    UniValue tx_univ(UniValue::VOBJ);
    TxToUniv(CTransaction(*psbtx.tx), uint256(), tx_univ, false);
    result.pushKV("tx", tx_univ);
    result.pushKV("fees", AmountMapToUniv(GetFeeMap(CTransaction(*psbtx.tx)), ""));

    // Unknown data
    UniValue unknowns(UniValue::VOBJ);
    for (auto entry : psbtx.unknown) {
        unknowns.pushKV(HexStr(entry.first), HexStr(entry.second));
    }
    result.pushKV("unknown", unknowns);

    // inputs
    UniValue inputs(UniValue::VARR);
    for (unsigned int i = 0; i < psbtx.inputs.size(); ++i) {
        const PSBTInput& input = psbtx.inputs[i];
        UniValue in(UniValue::VOBJ);
        // UTXOs
        if (!input.witness_utxo.IsNull()) {
            const CTxOut& txout = input.witness_utxo;

            UniValue out(UniValue::VOBJ);

            if (txout.nValue.IsExplicit()) {
                out.pushKV("amount", ValueFromAmount(txout.nValue.GetAmount()));
            } else {
                out.pushKV("amountcommitment", txout.nValue.GetHex());
            }

            UniValue o(UniValue::VOBJ);
            ScriptToUniv(txout.scriptPubKey, o, true);
            out.pushKV("scriptPubKey", o);
            in.pushKV("witness_utxo", out);
        } else if (input.non_witness_utxo) {
            UniValue non_wit(UniValue::VOBJ);
            TxToUniv(*input.non_witness_utxo, uint256(), non_wit, false);
            in.pushKV("non_witness_utxo", non_wit);
        }

        // Partial sigs
        if (!input.partial_sigs.empty()) {
            UniValue partial_sigs(UniValue::VOBJ);
            for (const auto& sig : input.partial_sigs) {
                partial_sigs.pushKV(HexStr(sig.second.first), HexStr(sig.second.second));
            }
            in.pushKV("partial_signatures", partial_sigs);
        }

        // Sighash
        if (input.sighash_type > 0) {
            in.pushKV("sighash", SighashToStr((unsigned char)input.sighash_type));
        }

        // Redeem script and witness script
        if (!input.redeem_script.empty()) {
            UniValue r(UniValue::VOBJ);
            ScriptToUniv(input.redeem_script, r, false);
            in.pushKV("redeem_script", r);
        }
        if (!input.witness_script.empty()) {
            UniValue r(UniValue::VOBJ);
            ScriptToUniv(input.witness_script, r, false);
            in.pushKV("witness_script", r);
        }

        // keypaths
        if (!input.hd_keypaths.empty()) {
            UniValue keypaths(UniValue::VARR);
            for (auto entry : input.hd_keypaths) {
                UniValue keypath(UniValue::VOBJ);
                keypath.pushKV("pubkey", HexStr(entry.first));

                keypath.pushKV("master_fingerprint", strprintf("%08x", ReadBE32(entry.second.fingerprint)));
                keypath.pushKV("path", WriteHDKeypath(entry.second.path));
                keypaths.push_back(keypath);
            }
            in.pushKV("bip32_derivs", keypaths);
        }

        // Final scriptSig and scriptwitness
        if (!input.final_script_sig.empty()) {
            UniValue scriptsig(UniValue::VOBJ);
            scriptsig.pushKV("asm", ScriptToAsmStr(input.final_script_sig, true));
            scriptsig.pushKV("hex", HexStr(input.final_script_sig));
            in.pushKV("final_scriptSig", scriptsig);
        }
        if (!input.final_script_witness.IsNull()) {
            UniValue txinwitness(UniValue::VARR);
            for (const auto& item : input.final_script_witness.stack) {
                txinwitness.push_back(HexStr(item.begin(), item.end()));
            }
            in.pushKV("final_scriptwitness", txinwitness);
        }

        // Value
        if (input.value) {
            in.pushKV("value", ValueFromAmount(*input.value));
        }

        // Value blinder
        if (!input.value_blinding_factor.IsNull()) {
            in.pushKV("value_blinding_factor", input.value_blinding_factor.GetHex());
        }

        // Asset
        if (!input.asset.IsNull()) {
            in.pushKV("asset", input.asset.id.GetHex());
        }

        // Asset blinder
        if (!input.asset_blinding_factor.IsNull()) {
            in.pushKV("asset_blinding_factor", input.asset_blinding_factor.GetHex());
        }

        // Unknown data
        if (input.unknown.size() > 0) {
            UniValue unknowns(UniValue::VOBJ);
            for (auto entry : input.unknown) {
                unknowns.pushKV(HexStr(entry.first), HexStr(entry.second));
            }
            in.pushKV("unknown", unknowns);
        }

        inputs.push_back(in);
    }
    result.pushKV("inputs", inputs);

    // outputs
    UniValue outputs(UniValue::VARR);
    for (unsigned int i = 0; i < psbtx.outputs.size(); ++i) {
        const PSBTOutput& output = psbtx.outputs[i];
        UniValue out(UniValue::VOBJ);
        // Redeem script and witness script
        if (!output.redeem_script.empty()) {
            UniValue r(UniValue::VOBJ);
            ScriptToUniv(output.redeem_script, r, false);
            out.pushKV("redeem_script", r);
        }
        if (!output.witness_script.empty()) {
            UniValue r(UniValue::VOBJ);
            ScriptToUniv(output.witness_script, r, false);
            out.pushKV("witness_script", r);
        }

        // keypaths
        if (!output.hd_keypaths.empty()) {
            UniValue keypaths(UniValue::VARR);
            for (auto entry : output.hd_keypaths) {
                UniValue keypath(UniValue::VOBJ);
                keypath.pushKV("pubkey", HexStr(entry.first));
                keypath.pushKV("master_fingerprint", strprintf("%08x", ReadBE32(entry.second.fingerprint)));
                keypath.pushKV("path", WriteHDKeypath(entry.second.path));
                keypaths.push_back(keypath);
            }
            out.pushKV("bip32_derivs", keypaths);
        }

        // Value commitment
        if (!output.value_commitment.IsNull()) {
            out.pushKV("value_commitment", output.value_commitment.GetHex());
        }

        // Value blinder
        if (!output.value_blinding_factor.IsNull()) {
            out.pushKV("value_blinding_factor", output.value_blinding_factor.GetHex());
        }

        // Asset commitment
        if (!output.asset_commitment.IsNull()) {
            out.pushKV("asset_commitment", output.asset_commitment.GetHex());
        }

        // Asset blinder
        if (!output.asset_blinding_factor.IsNull()) {
            out.pushKV("asset_blinding_factor", output.asset_blinding_factor.GetHex());
        }

        // Nonce commitment
        if (!output.nonce_commitment.IsNull()) {
            out.pushKV("nonce_commitment", output.nonce_commitment.GetHex());
        }

        // Range proof omitted due to size

        // Surjection proof
        if (!output.surjection_proof.empty()) {
            out.pushKV("surjection_proof", HexStr(output.surjection_proof));
        }

        // Blinding pubkey
        if (output.blinding_pubkey.IsValid()) {
            out.pushKV("blinding_pubkey", HexStr(output.blinding_pubkey));
        }

        // Unknown data
        if (output.unknown.size() > 0) {
            UniValue unknowns(UniValue::VOBJ);
            for (auto entry : output.unknown) {
                unknowns.pushKV(HexStr(entry.first), HexStr(entry.second));
            }
            out.pushKV("unknown", unknowns);
        }

        outputs.push_back(out);
    }
    result.pushKV("outputs", outputs);

    return result;
}

UniValue combinepsbt(const JSONRPCRequest& request)
{
    if (!g_con_elementsmode)
        throw std::runtime_error("PSBT operations are disabled when not in elementsmode.\n");

            RPCHelpMan{"combinepsbt",
                "\nCombine multiple partially signed Bitcoin transactions into one transaction.\n"
                "Implements the Combiner role.\n",
                {
                    {"txs", RPCArg::Type::ARR, RPCArg::Optional::NO, "A json array of base64 strings of partially signed transactions",
                        {
                            {"psbt", RPCArg::Type::STR, RPCArg::Optional::OMITTED, "A base64 string of a PSBT"},
                        },
                        },
                },
                RPCResult{
            "  \"psbt\"          (string) The base64-encoded partially signed transaction\n"
                },
                RPCExamples{
                    HelpExampleCli("combinepsbt", "[\"mybase64_1\", \"mybase64_2\", \"mybase64_3\"]")
                },
            }.Check(request);

    RPCTypeCheck(request.params, {UniValue::VARR}, true);

    // Unserialize the transactions
    std::vector<PartiallySignedTransaction> psbtxs;
    UniValue txs = request.params[0].get_array();
    if (txs.empty()) {
        throw JSONRPCError(RPC_INVALID_PARAMETER, "Parameter 'txs' cannot be empty");
    }
    for (unsigned int i = 0; i < txs.size(); ++i) {
        PartiallySignedTransaction psbtx;
        std::string error;
        if (!DecodeBase64PSBT(psbtx, txs[i].get_str(), error)) {
            throw JSONRPCError(RPC_DESERIALIZATION_ERROR, strprintf("TX decode failed %s", error));
        }
        psbtxs.push_back(psbtx);
    }

    PartiallySignedTransaction merged_psbt;
    const TransactionError error = CombinePSBTs(merged_psbt, psbtxs);
    if (error != TransactionError::OK) {
        throw JSONRPCTransactionError(error);
    }

    return EncodePSBT(merged_psbt);
}

UniValue finalizepsbt(const JSONRPCRequest& request)
{
    if (!g_con_elementsmode)
        throw std::runtime_error("PSBT operations are disabled when not in elementsmode.\n");

            RPCHelpMan{"finalizepsbt",
                "Finalize the inputs of a PSBT. If the transaction is fully signed, it will produce a\n"
                "network serialized transaction which can be broadcast with sendrawtransaction. Otherwise a PSBT will be\n"
                "created which has the final_scriptSig and final_scriptWitness fields filled for inputs that are complete.\n"
                "Implements the Finalizer and Extractor roles.\n",
                {
                    {"psbt", RPCArg::Type::STR, RPCArg::Optional::NO, "A base64 string of a PSBT"},
                    {"extract", RPCArg::Type::BOOL, /* default */ "true", "If true and the transaction is complete,\n"
            "                             extract and return the complete transaction in normal network serialization instead of the PSBT."},
                },
                RPCResult{
            "{\n"
            "  \"psbt\" : \"value\",          (string) The base64-encoded partially signed transaction if not extracted\n"
            "  \"hex\" : \"value\",           (string) The hex-encoded network transaction if extracted\n"
            "  \"complete\" : true|false,   (boolean) If the transaction has a complete set of signatures\n"
            "  ]\n"
            "}\n"
                },
                RPCExamples{
                    HelpExampleCli("finalizepsbt", "\"psbt\"")
                },
            }.Check(request);

    RPCTypeCheck(request.params, {UniValue::VSTR, UniValue::VBOOL}, true);

    // Unserialize the transactions
    PartiallySignedTransaction psbtx;
    std::string error;
    if (!DecodeBase64PSBT(psbtx, request.params[0].get_str(), error)) {
        throw JSONRPCError(RPC_DESERIALIZATION_ERROR, strprintf("TX decode failed %s", error));
    }

    bool extract = request.params[1].isNull() || (!request.params[1].isNull() && request.params[1].get_bool());

    CMutableTransaction mtx;
    bool complete = FinalizeAndExtractPSBT(psbtx, mtx);

    UniValue result(UniValue::VOBJ);
    CDataStream ssTx(SER_NETWORK, PROTOCOL_VERSION);
    std::string result_str;

    if (complete && extract) {
        ssTx << mtx;
        result_str = HexStr(ssTx.str());
        result.pushKV("hex", result_str);
    } else {
        ssTx << psbtx;
        result_str = EncodeBase64(ssTx.str());
        result.pushKV("psbt", result_str);
    }
    result.pushKV("complete", complete);
    return result;
}

UniValue createpsbt(const JSONRPCRequest& request)
{
    if (!g_con_elementsmode)
        throw std::runtime_error("PSBT operations are disabled when not in elementsmode.\n");

            RPCHelpMan{"createpsbt",
                "\nCreates a transaction in the Partially Signed Transaction format.\n"
                "Implements the Creator role.\n",
                {
                    {"inputs", RPCArg::Type::ARR, RPCArg::Optional::NO, "A json array of json objects",
                        {
                            {"", RPCArg::Type::OBJ, RPCArg::Optional::OMITTED, "",
                                {
                                    {"txid", RPCArg::Type::STR_HEX, RPCArg::Optional::NO, "The transaction id"},
                                    {"vout", RPCArg::Type::NUM, RPCArg::Optional::NO, "The output number"},
                                    {"sequence", RPCArg::Type::NUM, /* default */ "depends on the value of the 'replaceable' and 'locktime' arguments", "The sequence number"},
                                },
                                },
                        },
                        },
                    {"outputs", RPCArg::Type::ARR, RPCArg::Optional::NO, "a json array with outputs (key-value pairs), where none of the keys are duplicated.\n"
                            "That is, each address can only appear once and there can only be one 'data' object.\n"
                            "For compatibility reasons, a dictionary, which holds the key-value pairs directly, is also\n"
                            "                             accepted as second parameter.",
                        {
                            {"", RPCArg::Type::OBJ, RPCArg::Optional::OMITTED, "",
                                {
                                    {"address", RPCArg::Type::AMOUNT, RPCArg::Optional::NO, "A key-value pair. The key (string) is the bitcoin address, the value (float or string) is the amount in " + CURRENCY_UNIT},
                                },
                                },
                            {"", RPCArg::Type::OBJ, RPCArg::Optional::OMITTED, "",
                                {
                                    {"data", RPCArg::Type::STR_HEX, RPCArg::Optional::NO, "A key-value pair. The key must be \"data\", the value is hex-encoded data"},
                                },
                                },
                        },
                        },
                    {"locktime", RPCArg::Type::NUM, /* default */ "0", "Raw locktime. Non-0 value also locktime-activates inputs"},
                    {"replaceable", RPCArg::Type::BOOL, /* default */ "false", "Marks this transaction as BIP125 replaceable.\n"
                            "                             Allows this transaction to be replaced by a transaction with higher fees. If provided, it is an error if explicit sequence numbers are incompatible."},
                    {"output_assets", RPCArg::Type::OBJ, RPCArg::Optional::OMITTED, "A json object of addresses to the assets (label or hex ID) used to pay them. (default: bitcoin)",
                        {
                            {"address", RPCArg::Type::STR, RPCArg::Optional::OMITTED, "A key-value pair. The key (string) is the bitcoin address, the value is the asset label or asset ID."},
                            {"fee", RPCArg::Type::STR, RPCArg::Optional::OMITTED, "A key-value pair. The key (string) is the bitcoin address, the value is the asset label or asset ID."},
                        },
                        },
                },
                RPCResult{
                            "  \"psbt\"        (string)  The resulting raw transaction (base64-encoded string)\n"
                },
                RPCExamples{
                    HelpExampleCli("createpsbt", "\"[{\\\"txid\\\":\\\"myid\\\",\\\"vout\\\":0}]\" \"[{\\\"data\\\":\\\"00010203\\\"}]\"")
                },
            }.Check(request);


    RPCTypeCheck(request.params, {
        UniValue::VARR,
        UniValueType(), // ARR or OBJ, checked later
        UniValue::VNUM,
        UniValue::VBOOL,
        }, true
    );

    std::vector<CPubKey> output_pubkeys;
<<<<<<< HEAD
    bool rbf = false;
    if (!request.params[3].isNull()) {
        rbf = request.params[3].isTrue();
    }
    CMutableTransaction rawTx = ConstructTransaction(request.params[0], request.params[1], request.params[2], rbf, request.params[4], &output_pubkeys);
=======
    CMutableTransaction rawTx = ConstructTransaction(request.params[0], request.params[1], request.params[2], request.params[3], request.params[4], &output_pubkeys, false /* allow_peg_in */);
>>>>>>> 0d2832a6

    // Make a blank psbt
    PartiallySignedTransaction psbtx(rawTx);
    for (unsigned int i = 0; i < rawTx.vout.size(); ++i) {
        psbtx.outputs[i].blinding_pubkey = output_pubkeys[i];
    }

    return EncodePSBT(psbtx);
}

UniValue converttopsbt(const JSONRPCRequest& request)
{
    if (!g_con_elementsmode)
        throw std::runtime_error("PSBT operations are disabled when not in elementsmode.\n");

            RPCHelpMan{"converttopsbt",
                "\nConverts a network serialized transaction to a PSBT. This should be used only with createrawtransaction and fundrawtransaction\n"
                "createpsbt and walletcreatefundedpsbt should be used for new applications.\n",
                {
                    {"hexstring", RPCArg::Type::STR_HEX, RPCArg::Optional::NO, "The hex string of a raw transaction"},
                    {"permitsigdata", RPCArg::Type::BOOL, /* default */ "false", "If true, any signatures in the input will be discarded and conversion\n"
                            "                              will continue. If false, RPC will fail if any signatures are present."},
                    {"iswitness", RPCArg::Type::BOOL, /* default */ "depends on heuristic tests", "Whether the transaction hex is a serialized witness transaction.\n"
                        "If iswitness is not present, heuristic tests will be used in decoding.\n"
                        "If true, only witness deserialization will be tried.\n"
                        "If false, only non-witness deserialization will be tried.\n"
                        "This boolean should reflect whether the transaction has inputs\n"
                        "(e.g. fully valid, or on-chain transactions), if known by the caller."
                    },
                },
                RPCResult{
                            "  \"psbt\"        (string)  The resulting raw transaction (base64-encoded string)\n"
                },
                RPCExamples{
                            "\nCreate a transaction\n"
                            + HelpExampleCli("createrawtransaction", "\"[{\\\"txid\\\":\\\"myid\\\",\\\"vout\\\":0}]\" \"[{\\\"data\\\":\\\"00010203\\\"}]\"") +
                            "\nConvert the transaction to a PSBT\n"
                            + HelpExampleCli("converttopsbt", "\"rawtransaction\"")
                },
    }.Check(request);

    RPCTypeCheck(request.params, {UniValue::VSTR, UniValue::VBOOL, UniValue::VBOOL}, true);

    // parse hex string from parameter
    CMutableTransaction tx;
    bool permitsigdata = request.params[1].isNull() ? false : request.params[1].get_bool();
    bool witness_specified = !request.params[2].isNull();
    bool iswitness = witness_specified ? request.params[2].get_bool() : false;
    const bool try_witness = witness_specified ? iswitness : true;
    const bool try_no_witness = witness_specified ? !iswitness : true;
    if (!DecodeHexTx(tx, request.params[0].get_str(), try_no_witness, try_witness)) {
        throw JSONRPCError(RPC_DESERIALIZATION_ERROR, "TX decode failed");
    }

    // Remove all scriptSigs and scriptWitnesses from inputs
    for (CTxIn& input : tx.vin) {
        if (!input.scriptSig.empty() && !permitsigdata) {
            throw JSONRPCError(RPC_DESERIALIZATION_ERROR, "Inputs must not have scriptSigs");
        }
        input.scriptSig.clear();
    }
    for (CTxInWitness& witness: tx.witness.vtxinwit) {
        if (!witness.scriptWitness.IsNull() && !permitsigdata) {
            throw JSONRPCError(RPC_DESERIALIZATION_ERROR, "Inputs must not have scriptWitnesses");
        }
    }
    tx.witness.SetNull();

    // Make a blank psbt
    PartiallySignedTransaction psbtx;
    for (unsigned int i = 0; i < tx.vin.size(); ++i) {
        psbtx.inputs.push_back(PSBTInput());
    }
    for (unsigned int i = 0; i < tx.vout.size(); ++i) {
        psbtx.outputs.push_back(PSBTOutput());
        // At this point, if the nonce field is present it should be a smuggled
        //   pubkey, and not a real nonce. Convert it back to a pubkey and strip
        //   it out.
        psbtx.outputs[i].blinding_pubkey = CPubKey(tx.vout[i].nNonce.vchCommitment);
        tx.vout[i].nNonce.SetNull();
    }

    psbtx.tx = tx;

    // Serialize the PSBT
    CDataStream ssTx(SER_NETWORK, PROTOCOL_VERSION);
    ssTx << psbtx;

    return EncodeBase64((unsigned char*)ssTx.data(), ssTx.size());
}

UniValue utxoupdatepsbt(const JSONRPCRequest& request)
{
            RPCHelpMan{"utxoupdatepsbt",
            "\nUpdates all segwit inputs and outputs in a PSBT with data from output descriptors, the UTXO set or the mempool.\n",
            {
                {"psbt", RPCArg::Type::STR, RPCArg::Optional::NO, "A base64 string of a PSBT"},
                {"descriptors", RPCArg::Type::ARR, RPCArg::Optional::OMITTED_NAMED_ARG, "An array of either strings or objects", {
                    {"", RPCArg::Type::STR, RPCArg::Optional::OMITTED, "An output descriptor"},
                    {"", RPCArg::Type::OBJ, RPCArg::Optional::OMITTED, "An object with an output descriptor and extra information", {
                         {"desc", RPCArg::Type::STR, RPCArg::Optional::NO, "An output descriptor"},
                         {"range", RPCArg::Type::RANGE, "1000", "Up to what index HD chains should be explored (either end or [begin,end])"},
                    }},
                }},
            },
            RPCResult {
                "  \"psbt\"          (string) The base64-encoded partially signed transaction with inputs updated\n"
            },
            RPCExamples {
                HelpExampleCli("utxoupdatepsbt", "\"psbt\"")
            }}.Check(request);

    RPCTypeCheck(request.params, {UniValue::VSTR, UniValue::VARR}, true);

    // Unserialize the transactions
    PartiallySignedTransaction psbtx;
    std::string error;
    if (!DecodeBase64PSBT(psbtx, request.params[0].get_str(), error)) {
        throw JSONRPCError(RPC_DESERIALIZATION_ERROR, strprintf("TX decode failed %s", error));
    }

    // Parse descriptors, if any.
    FlatSigningProvider provider;
    if (!request.params[1].isNull()) {
        auto descs = request.params[1].get_array();
        for (size_t i = 0; i < descs.size(); ++i) {
            EvalDescriptorStringOrObject(descs[i], provider);
        }
    }
    // We don't actually need private keys further on; hide them as a precaution.
    HidingSigningProvider public_provider(&provider, /* nosign */ true, /* nobip32derivs */ false);

    // Fetch previous transactions (inputs):
    CCoinsView viewDummy;
    CCoinsViewCache view(&viewDummy);
    {
        LOCK2(cs_main, mempool.cs);
        CCoinsViewCache &viewChain = ::ChainstateActive().CoinsTip();
        CCoinsViewMemPool viewMempool(&viewChain, mempool);
        view.SetBackend(viewMempool); // temporarily switch cache backend to db+mempool view

        for (const CTxIn& txin : psbtx.tx->vin) {
            view.AccessCoin(txin.prevout); // Load entries from viewChain into view; can fail.
        }

        view.SetBackend(viewDummy); // switch back to avoid locking mempool for too long
    }

    // Fill the inputs
    for (unsigned int i = 0; i < psbtx.tx->vin.size(); ++i) {
        PSBTInput& input = psbtx.inputs.at(i);

        if (input.non_witness_utxo || !input.witness_utxo.IsNull()) {
            continue;
        }

        const Coin& coin = view.AccessCoin(psbtx.tx->vin[i].prevout);

        if (IsSegWitOutput(provider, coin.out.scriptPubKey)) {
            input.witness_utxo = coin.out;
        }

        // Update script/keypath information using descriptor data.
        // Note that SignPSBTInput does a lot more than just constructing ECDSA signatures
        // we don't actually care about those here, in fact.
        SignPSBTInput(public_provider, psbtx, i, /* sighash_type */ 1);
    }

    // Update script/keypath information using descriptor data.
    for (unsigned int i = 0; i < psbtx.tx->vout.size(); ++i) {
        UpdatePSBTOutput(public_provider, psbtx, i);
    }

    CDataStream ssTx(SER_NETWORK, PROTOCOL_VERSION);
    ssTx << psbtx;
    return EncodeBase64((unsigned char*)ssTx.data(), ssTx.size());
}

UniValue joinpsbts(const JSONRPCRequest& request)
{
            RPCHelpMan{"joinpsbts",
            "\nJoins multiple distinct PSBTs with different inputs and outputs into one PSBT with inputs and outputs from all of the PSBTs\n"
            "No input in any of the PSBTs can be in more than one of the PSBTs.\n",
            {
                {"txs", RPCArg::Type::ARR, RPCArg::Optional::NO, "A json array of base64 strings of partially signed transactions",
                    {
                        {"psbt", RPCArg::Type::STR, RPCArg::Optional::NO, "A base64 string of a PSBT"}
                    }}
            },
            RPCResult {
                "  \"psbt\"          (string) The base64-encoded partially signed transaction\n"
            },
            RPCExamples {
                HelpExampleCli("joinpsbts", "\"psbt\"")
            }}.Check(request);

    RPCTypeCheck(request.params, {UniValue::VARR}, true);

    // Unserialize the transactions
    std::vector<PartiallySignedTransaction> psbtxs;
    UniValue txs = request.params[0].get_array();

    if (txs.size() <= 1) {
        throw JSONRPCError(RPC_INVALID_PARAMETER, "At least two PSBTs are required to join PSBTs.");
    }

    int32_t best_version = 1;
    uint32_t best_locktime = 0xffffffff;
    for (unsigned int i = 0; i < txs.size(); ++i) {
        PartiallySignedTransaction psbtx;
        std::string error;
        if (!DecodeBase64PSBT(psbtx, txs[i].get_str(), error)) {
            throw JSONRPCError(RPC_DESERIALIZATION_ERROR, strprintf("TX decode failed %s", error));
        }
        psbtxs.push_back(psbtx);
        // Choose the highest version number
        if (psbtx.tx->nVersion > best_version) {
            best_version = psbtx.tx->nVersion;
        }
        // Choose the lowest lock time
        if (psbtx.tx->nLockTime < best_locktime) {
            best_locktime = psbtx.tx->nLockTime;
        }
    }

    // Create a blank psbt where everything will be added
    PartiallySignedTransaction merged_psbt;
    merged_psbt.tx = CMutableTransaction();
    merged_psbt.tx->nVersion = best_version;
    merged_psbt.tx->nLockTime = best_locktime;

    // Merge
    for (auto& psbt : psbtxs) {
        for (unsigned int i = 0; i < psbt.tx->vin.size(); ++i) {
            if (!merged_psbt.AddInput(psbt.tx->vin[i], psbt.inputs[i])) {
                throw JSONRPCError(RPC_INVALID_PARAMETER, strprintf("Input %s:%d exists in multiple PSBTs", psbt.tx->vin[i].prevout.hash.ToString().c_str(), psbt.tx->vin[i].prevout.n));
            }
        }
        for (unsigned int i = 0; i < psbt.tx->vout.size(); ++i) {
            merged_psbt.AddOutput(psbt.tx->vout[i], psbt.outputs[i]);
        }
        merged_psbt.unknown.insert(psbt.unknown.begin(), psbt.unknown.end());
    }

    // Generate list of shuffled indices for shuffling inputs and outputs of the merged PSBT
    std::vector<int> input_indices(merged_psbt.inputs.size());
    std::iota(input_indices.begin(), input_indices.end(), 0);
    std::vector<int> output_indices(merged_psbt.outputs.size());
    std::iota(output_indices.begin(), output_indices.end(), 0);

    // Shuffle input and output indicies lists
    Shuffle(input_indices.begin(), input_indices.end(), FastRandomContext());
    Shuffle(output_indices.begin(), output_indices.end(), FastRandomContext());

    PartiallySignedTransaction shuffled_psbt;
    shuffled_psbt.tx = CMutableTransaction();
    shuffled_psbt.tx->nVersion = merged_psbt.tx->nVersion;
    shuffled_psbt.tx->nLockTime = merged_psbt.tx->nLockTime;
    for (int i : input_indices) {
        shuffled_psbt.AddInput(merged_psbt.tx->vin[i], merged_psbt.inputs[i]);
    }
    for (int i : output_indices) {
        shuffled_psbt.AddOutput(merged_psbt.tx->vout[i], merged_psbt.outputs[i]);
    }
    shuffled_psbt.unknown.insert(merged_psbt.unknown.begin(), merged_psbt.unknown.end());

    CDataStream ssTx(SER_NETWORK, PROTOCOL_VERSION);
    ssTx << shuffled_psbt;
    return EncodeBase64((unsigned char*)ssTx.data(), ssTx.size());
}

UniValue analyzepsbt(const JSONRPCRequest& request)
{
            RPCHelpMan{"analyzepsbt",
            "\nAnalyzes and provides information about the current status of a PSBT and its inputs\n",
            {
                {"psbt", RPCArg::Type::STR, RPCArg::Optional::NO, "A base64 string of a PSBT"}
            },
            RPCResult {
                "{\n"
                "  \"inputs\" : [                      (array of json objects)\n"
                "    {\n"
                "      \"has_utxo\" : true|false     (boolean) Whether a UTXO is provided\n"
                "      \"is_final\" : true|false     (boolean) Whether the input is finalized\n"
                "      \"missing\" : {               (json object, optional) Things that are missing that are required to complete this input\n"
                "        \"pubkeys\" : [             (array, optional)\n"
                "          \"keyid\"                 (string) Public key ID, hash160 of the public key, of a public key whose BIP 32 derivation path is missing\n"
                "        ]\n"
                "        \"signatures\" : [          (array, optional)\n"
                "          \"keyid\"                 (string) Public key ID, hash160 of the public key, of a public key whose signature is missing\n"
                "        ]\n"
                "        \"redeemscript\" : \"hash\"   (string, optional) Hash160 of the redeemScript that is missing\n"
                "        \"witnessscript\" : \"hash\"  (string, optional) SHA256 of the witnessScript that is missing\n"
                "      }\n"
                "      \"next\" : \"role\"             (string, optional) Role of the next person that this input needs to go to\n"
                "    }\n"
                "    ,...\n"
                "  ]\n"
                "  \"estimated_vsize\" : vsize       (numeric, optional) Estimated vsize of the final signed transaction\n"
                "  \"estimated_feerate\" : feerate   (numeric, optional) Estimated feerate of the final signed transaction in " + CURRENCY_UNIT + "/kB. Shown only if all UTXO slots in the PSBT have been filled.\n"
                "  \"fee\" : fee                     (numeric, optional) The transaction fee paid. Shown only if all UTXO slots in the PSBT have been filled.\n"
                "  \"next\" : \"role\"                 (string) Role of the next person that this psbt needs to go to\n"
                "}\n"
            },
            RPCExamples {
                HelpExampleCli("analyzepsbt", "\"psbt\"")
            }}.Check(request);

    RPCTypeCheck(request.params, {UniValue::VSTR});

    // Unserialize the transaction
    PartiallySignedTransaction psbtx;
    std::string error;
    if (!DecodeBase64PSBT(psbtx, request.params[0].get_str(), error)) {
        throw JSONRPCError(RPC_DESERIALIZATION_ERROR, strprintf("TX decode failed %s", error));
    }

    PSBTAnalysis psbta = AnalyzePSBT(psbtx);

    UniValue result(UniValue::VOBJ);
    UniValue inputs_result(UniValue::VARR);
    for (const auto& input : psbta.inputs) {
        UniValue input_univ(UniValue::VOBJ);
        UniValue missing(UniValue::VOBJ);

        input_univ.pushKV("has_utxo", input.has_utxo);
        input_univ.pushKV("is_final", input.is_final);
        input_univ.pushKV("next", PSBTRoleName(input.next));

        if (!input.missing_pubkeys.empty()) {
            UniValue missing_pubkeys_univ(UniValue::VARR);
            for (const CKeyID& pubkey : input.missing_pubkeys) {
                missing_pubkeys_univ.push_back(HexStr(pubkey));
            }
            missing.pushKV("pubkeys", missing_pubkeys_univ);
        }
        if (!input.missing_redeem_script.IsNull()) {
            missing.pushKV("redeemscript", HexStr(input.missing_redeem_script));
        }
        if (!input.missing_witness_script.IsNull()) {
            missing.pushKV("witnessscript", HexStr(input.missing_witness_script));
        }
        if (!input.missing_sigs.empty()) {
            UniValue missing_sigs_univ(UniValue::VARR);
            for (const CKeyID& pubkey : input.missing_sigs) {
                missing_sigs_univ.push_back(HexStr(pubkey));
            }
            missing.pushKV("signatures", missing_sigs_univ);
        }
        if (!missing.getKeys().empty()) {
            input_univ.pushKV("missing", missing);
        }
        inputs_result.push_back(input_univ);
    }
    result.pushKV("inputs", inputs_result);

    if (psbta.estimated_vsize != nullopt) {
        result.pushKV("estimated_vsize", (int)*psbta.estimated_vsize);
    }
    if (psbta.estimated_feerate != nullopt) {
        result.pushKV("estimated_feerate", ValueFromAmount(psbta.estimated_feerate->GetFeePerK()));
    }
    if (psbta.fee != nullopt) {
        result.pushKV("fee", AmountMapToUniv(*psbta.fee, ""));
    }
    result.pushKV("next", PSBTRoleName(psbta.next));

    return result;
}

//
// ELEMENTS:

UniValue rawblindrawtransaction(const JSONRPCRequest& request)
{
    if (request.fHelp || (request.params.size() < 5 || request.params.size() > 7))
        throw std::runtime_error(
            RPCHelpMan{"rawblindrawtransaction",
                "\nConvert one or more outputs of a raw transaction into confidential ones.\n"
                "Returns the hex-encoded raw transaction.\n"
                "The input raw transaction cannot have already-blinded outputs.\n"
                "The output keys used can be specified by using a confidential address in createrawtransaction.\n"
                "If an additional blinded output is required to make a balanced blinding, a 0-value unspendable output will be added. Since there is no access to the wallet the blinding pubkey from the last output with blinding key will be repeated.\n"
                "You can not blind issuances with this call.\n",
                {
                    {"hexstring", RPCArg::Type::STR_HEX, RPCArg::Optional::NO, "A hex-encoded raw transaction."},
                    {"inputamountblinders", RPCArg::Type::ARR, RPCArg::Optional::NO, "An array with one entry per transaction input.",
                        {
                            {"inputamountblinder", RPCArg::Type::STR_HEX, RPCArg::Optional::NO, "A hex-encoded blinding factor, one for each input."
            "                           Blinding factors can be found in the \"blinder\" output of listunspent."},
                        }
                    },
                    {"inputamounts", RPCArg::Type::ARR, RPCArg::Optional::NO, "An array with one entry per transaction input.",
                        {
                            {"inputamount", RPCArg::Type::AMOUNT, RPCArg::Optional::NO, "An amount for each input."},
                        }
                    },
                    {"inputassets", RPCArg::Type::ARR, RPCArg::Optional::NO, "An array with one entry per transaction input.",
                        {
                            {"inputasset", RPCArg::Type::STR_HEX, RPCArg::Optional::NO, "A hex-encoded asset id, one for each input."},
                        }
                    },
                    {"inputassetblinders", RPCArg::Type::ARR, RPCArg::Optional::NO, "An array with one entry per transaction input.",
                        {
                            {"inputassetblinder", RPCArg::Type::STR_HEX, RPCArg::Optional::NO, "A hex-encoded asset blinding factor, one for each input."},
                        }
                    },
                    {"totalblinder", RPCArg::Type::STR, RPCArg::Optional::OMITTED_NAMED_ARG, "Ignored for now."},
                    {"ignoreblindfail", RPCArg::Type::BOOL, /* default */ "true", "Return a transaction even when a blinding attempt fails due to number of blinded inputs/outputs."},
                },
                RPCResult{
            "\"transaction\"              (string) hex string of the transaction\n"
                },
                RPCExamples{""},
            }.ToString());

    std::vector<unsigned char> txData(ParseHexV(request.params[0], "argument 1"));
    CDataStream ssData(txData, SER_NETWORK, PROTOCOL_VERSION);
    CMutableTransaction tx;
    try {
        ssData >> tx;
    } catch (const std::exception &) {
        throw JSONRPCError(RPC_DESERIALIZATION_ERROR, "TX decode failed");
    }

    UniValue inputBlinds = request.params[1].get_array();
    UniValue inputAmounts = request.params[2].get_array();
    UniValue inputAssets = request.params[3].get_array();
    UniValue inputAssetBlinds = request.params[4].get_array();

    bool fIgnoreBlindFail = true;
    if (!request.params[6].isNull()) {
        fIgnoreBlindFail = request.params[6].get_bool();
    }

    int n_blinded_ins = 0;

    if (inputBlinds.size() != tx.vin.size()) {
        throw JSONRPCError(RPC_INVALID_PARAMETER,
            "Invalid parameter: one (potentially empty) input blind for each input must be provided");
    }
    if (inputAmounts.size() != tx.vin.size()) {
        throw JSONRPCError(RPC_INVALID_PARAMETER,
            "Invalid parameter: one (potentially empty) input blind for each input must be provided");
    }
    if (inputAssets.size() != tx.vin.size()) {
        throw JSONRPCError(RPC_INVALID_PARAMETER,
            "Invalid parameter: one (potentially empty) input asset id for each input must be provided");
    }
    if (inputAssetBlinds.size() != tx.vin.size()) {
        throw JSONRPCError(RPC_INVALID_PARAMETER,
            "Invalid parameter: one (potentially empty) input asset blind for each input must be provided");
    }

    const auto& fedpegscripts = GetValidFedpegScripts(::ChainActive().Tip(), Params().GetConsensus(), true /* nextblock_validation */);

    std::vector<CAmount> input_amounts;
    std::vector<uint256> input_blinds;
    std::vector<uint256> input_asset_blinds;
    std::vector<CAsset> input_assets;
    std::vector<uint256> output_value_blinds;
    std::vector<uint256> output_asset_blinds;
    std::vector<CAsset> output_assets;
    std::vector<CPubKey> output_pubkeys;
    for (size_t nIn = 0; nIn < tx.vin.size(); nIn++) {
        // Special handling for pegin inputs: no blinds and explicit amount/asset.
        if (tx.vin[nIn].m_is_pegin) {
            std::string err;
            if (tx.witness.vtxinwit.size() != tx.vin.size() || !IsValidPeginWitness(tx.witness.vtxinwit[nIn].m_pegin_witness, fedpegscripts, tx.vin[nIn].prevout, err, false)) {
                throw JSONRPCError(RPC_INVALID_PARAMETER, strprintf("Transaction contains invalid peg-in input: %s", err));
            }
            CTxOut pegin_output = GetPeginOutputFromWitness(tx.witness.vtxinwit[nIn].m_pegin_witness);
            input_blinds.push_back(uint256());
            input_asset_blinds.push_back(uint256());
            input_assets.push_back(pegin_output.nAsset.GetAsset());
            input_amounts.push_back(pegin_output.nValue.GetAmount());
            continue;
        }

        if (!inputBlinds[nIn].isStr())
            throw JSONRPCError(RPC_INVALID_PARAMETER, "input blinds must be an array of hex strings");
        if (!inputAssetBlinds[nIn].isStr())
            throw JSONRPCError(RPC_INVALID_PARAMETER, "input asset blinds must be an array of hex strings");
        if (!inputAssets[nIn].isStr())
            throw JSONRPCError(RPC_INVALID_PARAMETER, "input asset ids must be an array of hex strings");

        std::string blind(inputBlinds[nIn].get_str());
        std::string assetblind(inputAssetBlinds[nIn].get_str());
        std::string asset(inputAssets[nIn].get_str());
        if (!IsHex(blind) || blind.length() != 32*2)
            throw JSONRPCError(RPC_INVALID_PARAMETER, "input blinds must be an array of 32-byte hex-encoded strings");
        if (!IsHex(assetblind) || assetblind.length() != 32*2)
            throw JSONRPCError(RPC_INVALID_PARAMETER, "input asset blinds must be an array of 32-byte hex-encoded strings");
        if (!IsHex(asset) || asset.length() != 32*2)
            throw JSONRPCError(RPC_INVALID_PARAMETER, "input asset blinds must be an array of 32-byte hex-encoded strings");

        input_blinds.push_back(uint256S(blind));
        input_asset_blinds.push_back(uint256S(assetblind));
        input_assets.push_back(CAsset(uint256S(asset)));
        input_amounts.push_back(AmountFromValue(inputAmounts[nIn]));

        if (!input_blinds.back().IsNull()) {
            n_blinded_ins++;
        }
    }

    RawFillBlinds(tx, output_value_blinds, output_asset_blinds, output_pubkeys);

    // How many are we trying to blind?
    int num_pubkeys = 0;
    unsigned int keyIndex = -1;
    for (unsigned int i = 0; i < output_pubkeys.size(); i++) {
        const CPubKey& key = output_pubkeys[i];
        if (key.IsValid()) {
            num_pubkeys++;
            keyIndex = i;
        }
    }

    if (num_pubkeys == 0 && n_blinded_ins == 0) {
        // Vacuous, just return the transaction
        return EncodeHexTx(CTransaction(tx));
    } else if (n_blinded_ins > 0 && num_pubkeys == 0) {
        // No notion of wallet, cannot complete this blinding without passed-in pubkey
        throw JSONRPCError(RPC_INVALID_PARAMETER, "Unable to blind transaction: Add another output to blind in order to complete the blinding.");
    } else if (n_blinded_ins == 0 && num_pubkeys == 1) {
        if (fIgnoreBlindFail) {
            // Just get rid of the ECDH key in the nonce field and return
            tx.vout[keyIndex].nNonce.SetNull();
            return EncodeHexTx(CTransaction(tx));
        } else {
            throw JSONRPCError(RPC_INVALID_PARAMETER, "Unable to blind transaction: Add another output to blind in order to complete the blinding.");
        }
    }

    int ret = BlindTransaction(input_blinds, input_asset_blinds, input_assets, input_amounts, output_value_blinds, output_asset_blinds, output_pubkeys, std::vector<CKey>(), std::vector<CKey>(), tx);
    if (ret != num_pubkeys) {
        // TODO Have more rich return values, communicating to user what has been blinded
        // User may be ok not blinding something that for instance has no corresponding type on input
        throw JSONRPCError(RPC_INVALID_PARAMETER, "Unable to blind transaction: Are you sure each asset type to blind is represented in the inputs?");
    }

    return EncodeHexTx(CTransaction(tx));
}

struct RawIssuanceDetails
{
    int input_index;
    uint256 entropy;
    CAsset asset;
    CAsset token;
};

// Appends a single issuance to the first input that doesn't have one, and includes
// a single output per asset type in shuffled positions.
void issueasset_base(CMutableTransaction& mtx, RawIssuanceDetails& issuance_details, const CAmount asset_amount, const CAmount token_amount, const std::string& asset_address_str, const std::string& token_address_str, const bool blind_issuance, const uint256& contract_hash)
{

    CTxDestination asset_address(DecodeDestination(asset_address_str));
    CTxDestination token_address(DecodeDestination(token_address_str));
    CScript asset_destination = GetScriptForDestination(asset_address);
    CScript token_destination = GetScriptForDestination(token_address);

    // Find an input with no issuance field
    size_t issuance_input_index = 0;
    for (; issuance_input_index < mtx.vin.size(); issuance_input_index++) {
        if (mtx.vin[issuance_input_index].assetIssuance.IsNull()) {
            break;
        }
    }
    // Can't add another one, exit
    if (issuance_input_index == mtx.vin.size()) {
        issuance_details.input_index = -1;
        return;
    }

    uint256 entropy;
    CAsset asset;
    CAsset token;
    GenerateAssetEntropy(entropy, mtx.vin[issuance_input_index].prevout, contract_hash);
    CalculateAsset(asset, entropy);
    CalculateReissuanceToken(token, entropy, blind_issuance);

    issuance_details.input_index = issuance_input_index;
    issuance_details.entropy = entropy;
    issuance_details.asset = asset;
    issuance_details.token = token;

    mtx.vin[issuance_input_index].assetIssuance.assetEntropy = contract_hash;

    // Place assets into randomly placed output slots, just insert in place
    // -1 due to fee output being at the end no matter what.
    int asset_place = GetRandInt(mtx.vout.size()-1);
    int token_place = GetRandInt(mtx.vout.size()); // Don't bias insertion

    CTxOut asset_out(asset, asset_amount, asset_destination);
    // If blinded address, insert the pubkey into the nonce field for later substitution by blinding
    if (IsBlindDestination(asset_address)) {
        CPubKey asset_blind = GetDestinationBlindingKey(asset_address);
        asset_out.nNonce.vchCommitment = std::vector<unsigned char>(asset_blind.begin(), asset_blind.end());
    }
    // Explicit 0 is represented by a null value, don't set to non-null in that case
    if (blind_issuance || asset_amount != 0) {
        mtx.vin[issuance_input_index].assetIssuance.nAmount = asset_amount;
    }
    // Don't make zero value output(impossible by consensus)
    if (asset_amount > 0) {
        mtx.vout.insert(mtx.vout.begin()+asset_place, asset_out);
    }

    CTxOut token_out(token, token_amount, token_destination);
    // If blinded address, insert the pubkey into the nonce field for later substitution by blinding
    if (IsBlindDestination(token_address)) {
        CPubKey token_blind = GetDestinationBlindingKey(token_address);
        token_out.nNonce.vchCommitment = std::vector<unsigned char>(token_blind.begin(), token_blind.end());
    }
    // Explicit 0 is represented by a null value, don't set to non-null in that case
    if (token_amount > 0) {
        mtx.vin[issuance_input_index].assetIssuance.nInflationKeys = token_amount;
        mtx.vout.insert(mtx.vout.begin()+token_place, token_out);
    }
}

// Appends a single reissuance to the specified input if none exists,
// and the corresponding output in a shuffled position. Errors otherwise.
void reissueasset_base(CMutableTransaction& mtx, int& issuance_input_index, const CAmount asset_amount, const std::string& asset_address_str, const uint256& asset_blinder, const uint256& entropy)
{

    CTxDestination asset_address(DecodeDestination(asset_address_str));
    CScript asset_destination = GetScriptForDestination(asset_address);

    // Check if issuance already exists, error if already exists
    if ((size_t)issuance_input_index >= mtx.vin.size() || !mtx.vin[issuance_input_index].assetIssuance.IsNull()) {
        issuance_input_index = -1;
        return;
    }

    CAsset asset;
    CalculateAsset(asset, entropy);

    mtx.vin[issuance_input_index].assetIssuance.assetEntropy = entropy;
    mtx.vin[issuance_input_index].assetIssuance.assetBlindingNonce = asset_blinder;
    mtx.vin[issuance_input_index].assetIssuance.nAmount = asset_amount;

    // Place assets into randomly placed output slots, before change output, inserted in place
    assert(mtx.vout.size() >= 1);
    int asset_place = GetRandInt(mtx.vout.size()-1);

    CTxOut asset_out(asset, asset_amount, asset_destination);
    // If blinded address, insert the pubkey into the nonce field for later substitution by blinding
    if (IsBlindDestination(asset_address)) {
        CPubKey asset_blind = GetDestinationBlindingKey(asset_address);
        asset_out.nNonce.vchCommitment = std::vector<unsigned char>(asset_blind.begin(), asset_blind.end());
    }
    assert(asset_amount > 0);
    mtx.vout.insert(mtx.vout.begin()+asset_place, asset_out);
    mtx.vin[issuance_input_index].assetIssuance.nAmount = asset_amount;
}

UniValue rawissueasset(const JSONRPCRequest& request)
{
    if (request.fHelp || request.params.size() != 2)
        throw std::runtime_error(
            RPCHelpMan{"rawissueasset",
                "\nCreate an asset by attaching issuances to transaction inputs. Returns the transaction hex. There must be as many inputs as issuances requested. The final transaction hex is the final version of the transaction appended to the last object in the array.\n",
                {
                    {"transaction", RPCArg::Type::STR_HEX, RPCArg::Optional::NO, "Transaction in hex in which to include an issuance input."},
                    {"issuances", RPCArg::Type::ARR, RPCArg::Optional::NO, "List of issuances to create. Each issuance must have one non-zero amount.",
                        {
                            {"", RPCArg::Type::OBJ, RPCArg::Optional::NO, "",
                                {
                                    {"asset_amount", RPCArg::Type::AMOUNT, RPCArg::Optional::OMITTED_NAMED_ARG, "Amount of asset to generate, if any."},
                                    {"asset_address", RPCArg::Type::STR, RPCArg::Optional::OMITTED_NAMED_ARG, "Destination address of generated asset. Required if `asset_amount` given."},
                                    {"token_amount", RPCArg::Type::AMOUNT, RPCArg::Optional::OMITTED_NAMED_ARG, "Amount of reissuance token to generate, if any."},
                                    {"token_address", RPCArg::Type::STR, RPCArg::Optional::OMITTED_NAMED_ARG, "Destination address of generated reissuance tokens. Required if `token_amount` given."},
                                    {"blind", RPCArg::Type::BOOL, /* default */ "true", "Whether to mark the issuance input for blinding or not. Only affects issuances with re-issuance tokens."},
                                    {"contract_hash", RPCArg::Type::STR_HEX, /* default */ "0000...0000", "Contract hash that is put into issuance definition. Must be 32 bytes worth in hex string form. This will affect the asset id."},
                                }
                            }
                        }
                    },
                },
                RPCResult{
            "[                           (json array) Results of issuances, in the order of `issuances` argument\n"
            "  {                           (json object)\n"
            "    \"hex\":<hex>,            (string) The transaction with issuances appended. Only appended to final index in returned array.\n"
            "    \"vin\":\"n\",            (numeric) The input position of the issuance in the transaction.\n"
            "    \"entropy\":\"<entropy>\" (string) Entropy of the asset type.\n"
            "    \"asset\":\"<asset>\",    (string) Asset type for issuance if known.\n"
            "    \"token\":\"<token>\",    (string) Token type for issuance.\n"
            "  },\n"
            "  ...\n"
            "]"
                },
                RPCExamples{""},
            }.ToString());

    CMutableTransaction mtx;

    if (!DecodeHexTx(mtx, request.params[0].get_str()))
        throw JSONRPCError(RPC_DESERIALIZATION_ERROR, "TX decode failed");

    UniValue issuances = request.params[1].get_array();

    std::string asset_address_str = "";
    std::string token_address_str = "";

    UniValue ret(UniValue::VARR);

    // Count issuances, only append hex to final one
    unsigned int issuances_til_now = 0;

    for (unsigned int idx = 0; idx < issuances.size(); idx++) {
        const UniValue& issuance = issuances[idx];
        const UniValue& issuance_o = issuance.get_obj();

        CAmount asset_amount = 0;
        const UniValue& asset_amount_uni = issuance_o["asset_amount"];
        if (asset_amount_uni.isNum()) {
            asset_amount = AmountFromValue(asset_amount_uni);
            if (asset_amount <= 0) {
                throw JSONRPCError(RPC_INVALID_PARAMETER, "Invalid parameter, asset_amount must be positive");
            }
            const UniValue& asset_address_uni = issuance_o["asset_address"];
            if (!asset_address_uni.isStr()) {
                throw JSONRPCError(RPC_INVALID_PARAMETER, "Invalid parameter, missing corresponding asset_address");
            }
            asset_address_str = asset_address_uni.get_str();
        }

        CAmount token_amount = 0;
        const UniValue& token_amount_uni = issuance_o["token_amount"];
        if (token_amount_uni.isNum()) {
            token_amount = AmountFromValue(token_amount_uni);
            if (token_amount <= 0) {
                throw JSONRPCError(RPC_INVALID_PARAMETER, "Invalid parameter, token_amount must be positive");
            }
            const UniValue& token_address_uni = issuance_o["token_address"];
            if (!token_address_uni.isStr()) {
                throw JSONRPCError(RPC_INVALID_PARAMETER, "Invalid parameter, missing corresponding token_address");
            }
            token_address_str = token_address_uni.get_str();
        }
        if (asset_amount == 0 && token_amount == 0) {
            throw JSONRPCError(RPC_TYPE_ERROR, "Issuance must have one non-zero component");
        }

        // If we have issuances, check if reissuance tokens will be generated via blinding path
        const UniValue blind_uni = issuance_o["blind"];
        const bool blind_issuance = !blind_uni.isBool() || blind_uni.get_bool();

        // Check for optional contract to hash into definition
        uint256 contract_hash;
        if (!issuance_o["contract_hash"].isNull()) {
            contract_hash = ParseHashV(issuance_o["contract_hash"], "contract_hash");
        }

        RawIssuanceDetails details;

        issueasset_base(mtx, details, asset_amount, token_amount, asset_address_str, token_address_str, blind_issuance, contract_hash);
        if (details.input_index == -1) {
            throw JSONRPCError(RPC_INVALID_PARAMETER, "Failed to find enough blank inputs for listed issuances.");
        }

        issuances_til_now++;

        UniValue obj(UniValue::VOBJ);
        if (issuances_til_now == issuances.size()) {
            obj.pushKV("hex", EncodeHexTx(CTransaction(mtx)));
        }
        obj.pushKV("vin", details.input_index);
        obj.pushKV("entropy", details.entropy.GetHex());
        obj.pushKV("asset", details.asset.GetHex());
        obj.pushKV("token", details.token.GetHex());

        ret.push_back(obj);
    }

    return ret;
}

UniValue rawreissueasset(const JSONRPCRequest& request)
{
    if (request.fHelp || request.params.size() != 2)
        throw std::runtime_error(
            RPCHelpMan{"rawreissueasset",
                "\nRe-issue an asset by attaching pseudo-inputs to transaction inputs, revealing the underlying reissuance token of the input. Returns the transaction hex.\n",
                {
                    {"transaction", RPCArg::Type::STR_HEX, RPCArg::Optional::NO, "Transaction in hex in which to include an issuance input."},
                    {"reissuances", RPCArg::Type::ARR, RPCArg::Optional::NO, "List of re-issuances to create. Each issuance must have one non-zero amount.",
                        {
                            {"", RPCArg::Type::OBJ, RPCArg::Optional::NO, "",
                                {
                                    {"asset_amount", RPCArg::Type::AMOUNT, RPCArg::Optional::NO, "Amount of asset to generate, if any."},
                                    {"asset_address", RPCArg::Type::STR, RPCArg::Optional::NO, "Destination address of generated asset. Required if `asset_amount` given."},
                                    {"input_index", RPCArg::Type::NUM, RPCArg::Optional::NO, "The input position of the reissuance in the transaction."},
                                    {"asset_blinder", RPCArg::Type::STR_HEX, RPCArg::Optional::NO, "The blinding factor of the reissuance token output being spent."},
                                    {"entropy", RPCArg::Type::STR_HEX, RPCArg::Optional::NO, "The `entropy` returned during initial issuance for the asset being reissued."},
                                }
                            }
                        }
                    },
                },
                RPCResult{
            "{                             (json object)\n"
            "    \"hex\":<hex>,            (string) The transaction with reissuances appended.\n"
            "}\n"
                },
                RPCExamples{""},
            }.ToString());

    CMutableTransaction mtx;

    if (!DecodeHexTx(mtx, request.params[0].get_str()))
        throw JSONRPCError(RPC_DESERIALIZATION_ERROR, "TX decode failed");

    if (mtx.vout.empty()) {
        throw JSONRPCError(RPC_INVALID_PARAMETER, "Transaction must have at least one output.");
    }

    UniValue issuances = request.params[1].get_array();

    unsigned int num_issuances = 0;

    for (unsigned int idx = 0; idx < issuances.size(); idx++) {
        const UniValue& issuance = issuances[idx];
        const UniValue& issuance_o = issuance.get_obj();

        CAmount asset_amount = 0;
        const UniValue& asset_amount_uni = issuance_o["asset_amount"];
        if (asset_amount_uni.isNum()) {
            asset_amount = AmountFromValue(asset_amount_uni);
            if (asset_amount <= 0) {
                throw JSONRPCError(RPC_INVALID_PARAMETER, "Invalid parameter, asset_amount must be positive");
            }
        } else {
            throw JSONRPCError(RPC_INVALID_PARAMETER, "Asset amount must be given for each reissuance.");
        }

        const UniValue& asset_address_uni = issuance_o["asset_address"];
        if (!asset_address_uni.isStr()) {
            throw JSONRPCError(RPC_INVALID_PARAMETER, "Reissuance missing asset_address");
        }
        std::string asset_address_str = asset_address_uni.get_str();

        int input_index = -1;
        const UniValue& input_index_o = issuance_o["input_index"];
        if (input_index_o.isNum()) {
            input_index = input_index_o.get_int();
            if (input_index < 0) {
                throw JSONRPCError(RPC_INVALID_PARAMETER, "Input index must be non-negative.");
            }
        } else {
            throw JSONRPCError(RPC_INVALID_PARAMETER, "Input indexes for all reissuances are required.");
        }

        uint256 asset_blinder = ParseHashV(issuance_o["asset_blinder"], "asset_blinder");

        uint256 entropy = ParseHashV(issuance_o["entropy"], "entropy");

        reissueasset_base(mtx, input_index, asset_amount, asset_address_str, asset_blinder, entropy);
        if (input_index == -1) {
            throw JSONRPCError(RPC_INVALID_PARAMETER, "Selected transaction input already has issuance data.");
        }

        num_issuances++;
    }

    if (num_issuances != issuances.size()) {
        throw JSONRPCError(RPC_INVALID_PARAMETER, "Failed to find enough blank inputs for listed issuances.");
    }

    UniValue ret(UniValue::VOBJ);
    ret.pushKV("hex", EncodeHexTx(CTransaction(mtx)));
    return ret;
}

// END ELEMENTS
//

// clang-format off
static const CRPCCommand commands[] =
{ //  category              name                            actor (function)            argNames
  //  --------------------- ------------------------        -----------------------     ----------
    { "rawtransactions",    "getrawtransaction",            &getrawtransaction,         {"txid","verbose","blockhash"} },
    { "rawtransactions",    "createrawtransaction",         &createrawtransaction,      {"inputs","outputs","locktime","replaceable", "output_assets"} },
    { "rawtransactions",    "decoderawtransaction",         &decoderawtransaction,      {"hexstring","iswitness"} },
    { "rawtransactions",    "decodescript",                 &decodescript,              {"hexstring"} },
    { "rawtransactions",    "sendrawtransaction",           &sendrawtransaction,        {"hexstring","allowhighfees|maxfeerate"} },
    { "rawtransactions",    "combinerawtransaction",        &combinerawtransaction,     {"txs"} },
    { "rawtransactions",    "signrawtransactionwithkey",    &signrawtransactionwithkey, {"hexstring","privkeys","prevtxs","sighashtype"} },
    { "rawtransactions",    "testmempoolaccept",            &testmempoolaccept,         {"rawtxs","allowhighfees|maxfeerate"} },
    { "rawtransactions",    "decodepsbt",                   &decodepsbt,                {"psbt"} },
    { "rawtransactions",    "combinepsbt",                  &combinepsbt,               {"txs"} },
    { "rawtransactions",    "blindpsbt",                    &blindpsbt,                 {"psbt","ignoreblindfail"} },
    { "rawtransactions",    "finalizepsbt",                 &finalizepsbt,              {"psbt", "extract"} },
    { "rawtransactions",    "createpsbt",                   &createpsbt,                {"inputs","outputs","locktime","replaceable"} },
    { "rawtransactions",    "converttopsbt",                &converttopsbt,             {"hexstring","permitsigdata","iswitness"} },
    { "rawtransactions",    "utxoupdatepsbt",               &utxoupdatepsbt,            {"psbt", "descriptors"} },
    { "rawtransactions",    "joinpsbts",                    &joinpsbts,                 {"txs"} },
    { "rawtransactions",    "analyzepsbt",                  &analyzepsbt,               {"psbt"} },

    { "blockchain",         "gettxoutproof",                &gettxoutproof,             {"txids", "blockhash"} },
    { "blockchain",         "verifytxoutproof",             &verifytxoutproof,          {"proof"} },
    { "rawtransactions",    "rawissueasset",                &rawissueasset,             {"transaction", "issuances"}},
    { "rawtransactions",    "rawreissueasset",              &rawreissueasset,           {"transaction", "reissuances"}},
    { "rawtransactions",    "rawblindrawtransaction",       &rawblindrawtransaction,    {"hexstring", "inputblinder", "inputamount", "inputasset", "inputassetblinder", "totalblinder", "ignoreblindfail"} },
};
// clang-format on

void RegisterRawTransactionRPCCommands(CRPCTable &t)
{
    for (unsigned int vcidx = 0; vcidx < ARRAYLEN(commands); vcidx++)
        t.appendCommand(commands[vcidx].name, &commands[vcidx]);
}<|MERGE_RESOLUTION|>--- conflicted
+++ resolved
@@ -364,339 +364,6 @@
     return res;
 }
 
-<<<<<<< HEAD
-=======
-template<typename T_tx>
-unsigned int GetPeginTxnOutputIndex(const T_tx& txn, const CScript& witnessProgram, const std::vector<std::pair<CScript, CScript>>& fedpegscripts)
-{
-    for (const auto & scripts : fedpegscripts) {
-        CScript mainchain_script = GetScriptForWitness(calculate_contract(scripts.second, witnessProgram));
-        if (scripts.first.IsPayToScriptHash()) {
-            mainchain_script = GetScriptForDestination(ScriptHash(mainchain_script));
-        }
-        for (unsigned int nOut = 0; nOut < txn.vout.size(); nOut++)
-            if (txn.vout[nOut].scriptPubKey == mainchain_script) {
-                return nOut;
-            }
-        }
-    return txn.vout.size();
-}
-
-// Modifies an existing transaction input in-place to be a valid peg-in input, and inserts the witness if deemed valid.
-template<typename T_tx_ref, typename T_merkle_block>
-static void CreatePegInInputInner(CMutableTransaction& mtx, uint32_t input_idx, T_tx_ref& txBTCRef, T_merkle_block& merkleBlock, const std::set<CScript>& claim_scripts, const std::vector<unsigned char>& txData, const std::vector<unsigned char>& txOutProofData)
-{
-    if ((mtx.vin.size() > input_idx && !mtx.vin[input_idx].scriptSig.empty()) || (mtx.witness.vtxinwit.size() > input_idx && !mtx.witness.vtxinwit[input_idx].IsNull())) {
-        throw JSONRPCError(RPC_INVALID_PARAMETER, "Attempting to add a peg-in to an input that already has a scriptSig or witness");
-    }
-
-    CDataStream ssTx(txData, SER_NETWORK, PROTOCOL_VERSION);
-    try {
-        ssTx >> txBTCRef;
-    }
-    catch (...) {
-        throw JSONRPCError(RPC_TYPE_ERROR, "The included bitcoinTx is malformed. Are you sure that is the whole string?");
-    }
-
-    CDataStream ssTxOutProof(txOutProofData, SER_NETWORK, PROTOCOL_VERSION | SERIALIZE_TRANSACTION_NO_WITNESS);
-    try {
-        ssTxOutProof >> merkleBlock;
-    }
-    catch (...) {
-        throw JSONRPCError(RPC_TYPE_ERROR, "The included txoutproof is malformed. Are you sure that is the whole string?");
-    }
-
-    if (!ssTxOutProof.empty()) {
-        throw JSONRPCError(RPC_INVALID_PARAMETER, "Invalid tx out proof");
-    }
-
-    std::vector<uint256> txHashes;
-    std::vector<unsigned int> txIndices;
-    if (merkleBlock.txn.ExtractMatches(txHashes, txIndices) != merkleBlock.header.hashMerkleRoot)
-        throw JSONRPCError(RPC_INVALID_PARAMETER, "Invalid tx out proof");
-
-    if (txHashes.size() != 1 || txHashes[0] != txBTCRef->GetHash())
-        throw JSONRPCError(RPC_INVALID_PARAMETER, "The txoutproof must contain bitcoinTx and only bitcoinTx");
-
-    CScript witness_script;
-    unsigned int nOut = txBTCRef->vout.size();
-    const auto fedpegscripts = GetValidFedpegScripts(chainActive.Tip(), Params().GetConsensus(), true /* nextblock_validation */);
-    for (const CScript& script : claim_scripts) {
-        nOut = GetPeginTxnOutputIndex(*txBTCRef, script, fedpegscripts);
-        if (nOut != txBTCRef->vout.size()) {
-            witness_script = script;
-            break;
-        }
-    }
-    if (nOut == txBTCRef->vout.size()) {
-        if (claim_scripts.size() == 1) {
-            throw JSONRPCError(RPC_INVALID_PARAMETER, "Given claim_script does not match the given Bitcoin transaction.");
-        } else {
-            throw JSONRPCError(RPC_INVALID_PARAMETER, "Failed to find output in bitcoinTx to the mainchain_address from getpeginaddress");
-        }
-    }
-    assert(witness_script != CScript());
-
-    int version = -1;
-    std::vector<unsigned char> witness_program;
-    if (!witness_script.IsWitnessProgram(version, witness_program) || version != 0) {
-        throw JSONRPCError(RPC_INVALID_PARAMETER, "Given or recovered script is not a v0 witness program.");
-    }
-
-    CAmount value = 0;
-    if (!GetAmountFromParentChainPegin(value, *txBTCRef, nOut)) {
-        throw JSONRPCError(RPC_INVALID_PARAMETER, strprintf("Amounts to pegin must be explicit and asset must be %s", Params().GetConsensus().parent_pegged_asset.GetHex()));
-    }
-
-    // Add/replace input in mtx
-    if (mtx.vin.size() <= input_idx) {
-        mtx.vin.resize(input_idx + 1);
-    }
-    mtx.vin[input_idx] = CTxIn(COutPoint(txHashes[0], nOut), CScript(), ~(uint32_t)0);
-
-    // Construct pegin proof
-    CScriptWitness pegin_witness = CreatePeginWitness(value, Params().GetConsensus().pegged_asset, Params().ParentGenesisBlockHash(), witness_script, txBTCRef, merkleBlock);
-
-    // Peg-in witness isn't valid, even though the block header is(without depth check)
-    // We re-check depth before returning with more descriptive result
-    std::string err;
-    if (!IsValidPeginWitness(pegin_witness, fedpegscripts, mtx.vin[input_idx].prevout, err, false)) {
-        throw JSONRPCError(RPC_INVALID_PARAMETER, strprintf("Constructed peg-in witness is invalid: %s", err));
-    }
-
-    // Put input witness in transaction
-    mtx.vin[input_idx].m_is_pegin = true;
-    CTxInWitness txinwit;
-    txinwit.m_pegin_witness = pegin_witness;
-
-    if (mtx.witness.vtxinwit.size() <= input_idx) {
-        mtx.witness.vtxinwit.resize(input_idx + 1);
-    }
-    mtx.witness.vtxinwit[input_idx] = txinwit;
-}
-
-void CreatePegInInput(CMutableTransaction& mtx, uint32_t input_idx, CTransactionRef& tx_btc, CMerkleBlock& merkle_block, const std::set<CScript>& claim_scripts, const std::vector<unsigned char>& txData, const std::vector<unsigned char>& txOutProofData)
-{
-    CreatePegInInputInner(mtx, input_idx, tx_btc, merkle_block, claim_scripts, txData, txOutProofData);
-}
-void CreatePegInInput(CMutableTransaction& mtx, uint32_t input_idx, Sidechain::Bitcoin::CTransactionRef& tx_btc, Sidechain::Bitcoin::CMerkleBlock& merkle_block, const std::set<CScript>& claim_scripts, const std::vector<unsigned char>& txData, const std::vector<unsigned char>& txOutProofData)
-{
-    CreatePegInInputInner(mtx, input_idx, tx_btc, merkle_block, claim_scripts, txData, txOutProofData);
-}
-
-CMutableTransaction ConstructTransaction(const UniValue& inputs_in, const UniValue& outputs_in, const UniValue& locktime, const UniValue& rbf, const UniValue& assets_in, std::vector<CPubKey>* output_pubkeys_out, bool allow_peg_in)
-{
-    if (inputs_in.isNull() || outputs_in.isNull())
-        throw JSONRPCError(RPC_INVALID_PARAMETER, "Invalid parameter, arguments 1 and 2 must be non-null");
-
-    UniValue inputs = inputs_in.get_array();
-    const bool outputs_is_obj = outputs_in.isObject();
-    UniValue outputs = outputs_is_obj ? outputs_in.get_obj() : outputs_in.get_array();
-
-    CMutableTransaction rawTx;
-
-    if (!locktime.isNull()) {
-        int64_t nLockTime = locktime.get_int64();
-        if (nLockTime < 0 || nLockTime > LOCKTIME_MAX)
-            throw JSONRPCError(RPC_INVALID_PARAMETER, "Invalid parameter, locktime out of range");
-        rawTx.nLockTime = nLockTime;
-    }
-
-    bool rbfOptIn = rbf.isTrue();
-
-    UniValue assets;
-    if (!assets_in.isNull()) {
-        assets = assets_in.get_obj();
-    }
-
-    for (unsigned int idx = 0; idx < inputs.size(); idx++) {
-        const UniValue& input = inputs[idx];
-        const UniValue& o = input.get_obj();
-
-        uint256 txid = ParseHashO(o, "txid");
-
-        const UniValue& vout_v = find_value(o, "vout");
-        if (!vout_v.isNum())
-            throw JSONRPCError(RPC_INVALID_PARAMETER, "Invalid parameter, missing vout key");
-        int nOutput = vout_v.get_int();
-        if (nOutput < 0)
-            throw JSONRPCError(RPC_INVALID_PARAMETER, "Invalid parameter, vout must be positive");
-
-        uint32_t nSequence;
-        if (rbfOptIn) {
-            nSequence = MAX_BIP125_RBF_SEQUENCE; /* CTxIn::SEQUENCE_FINAL - 2 */
-        } else if (rawTx.nLockTime) {
-            nSequence = CTxIn::SEQUENCE_FINAL - 1;
-        } else {
-            nSequence = CTxIn::SEQUENCE_FINAL;
-        }
-
-        // set the sequence number if passed in the parameters object
-        const UniValue& sequenceObj = find_value(o, "sequence");
-        if (sequenceObj.isNum()) {
-            int64_t seqNr64 = sequenceObj.get_int64();
-            if (seqNr64 < 0 || seqNr64 > CTxIn::SEQUENCE_FINAL) {
-                throw JSONRPCError(RPC_INVALID_PARAMETER, "Invalid parameter, sequence number is out of range");
-            } else {
-                nSequence = (uint32_t)seqNr64;
-            }
-        }
-
-        CTxIn in(COutPoint(txid, nOutput), CScript(), nSequence);
-        rawTx.vin.push_back(in);
-
-        // Get the pegin stuff if it's there
-        const UniValue& pegin_tx = find_value(o, "pegin_bitcoin_tx");
-        const UniValue& pegin_tx_proof = find_value(o, "pegin_txout_proof");
-        const UniValue& pegin_script = find_value(o, "pegin_claim_script");
-        if (!pegin_tx.isNull() && !pegin_tx_proof.isNull() && !pegin_script.isNull() && allow_peg_in) {
-            if (!IsHex(pegin_script.get_str())) {
-                throw JSONRPCError(RPC_INVALID_PARAMETER, "Given claim_script is not hex.");
-            }
-            // If given manually, no need for it to be a witness script
-            std::vector<unsigned char> claim_script_bytes(ParseHex(pegin_script.get_str()));
-            CScript claim_script(claim_script_bytes.begin(), claim_script_bytes.end());
-            std::set<CScript> claim_scripts;
-            claim_scripts.insert(std::move(claim_script));
-            if (Params().GetConsensus().ParentChainHasPow()) {
-                Sidechain::Bitcoin::CTransactionRef tx_btc;
-                Sidechain::Bitcoin::CMerkleBlock merkle_block;
-                CreatePegInInput(rawTx, idx, tx_btc, merkle_block, claim_scripts, ParseHex(pegin_tx.get_str()), ParseHex(pegin_tx_proof.get_str()));
-                if (!CheckParentProofOfWork(merkle_block.header.GetHash(), merkle_block.header.nBits, Params().GetConsensus())) {
-                    throw JSONRPCError(RPC_INVALID_PARAMETER, "Invalid tx out proof");
-                }
-            } else {
-                CTransactionRef tx_btc;
-                CMerkleBlock merkle_block;
-                CreatePegInInput(rawTx, idx, tx_btc, merkle_block, claim_scripts, ParseHex(pegin_tx.get_str()), ParseHex(pegin_tx_proof.get_str()));
-                if (!CheckProofSignedParent(merkle_block.header, Params().GetConsensus())) {
-                    throw JSONRPCError(RPC_INVALID_PARAMETER, "Invalid tx out proof");
-                }
-            }
-        } else if (!pegin_tx.isNull() || !pegin_tx_proof.isNull() || !pegin_script.isNull()) {
-            if (allow_peg_in) {
-                throw JSONRPCError(RPC_INVALID_PARAMETER, "Some but not all pegin_ arguments provided");
-            } else {
-                throw JSONRPCError(RPC_INVALID_PARAMETER, "pegin_ arguments provided but this command does not support peg-ins");
-            }
-        }
-    }
-
-    if (!outputs_is_obj) {
-        // Translate array of key-value pairs into dict
-        UniValue outputs_dict = UniValue(UniValue::VOBJ);
-        for (size_t i = 0; i < outputs.size(); ++i) {
-            const UniValue& output = outputs[i];
-            if (!output.isObject()) {
-                throw JSONRPCError(RPC_INVALID_PARAMETER, "Invalid parameter, key-value pair not an object as expected");
-            }
-            if (output.size() != 1) {
-                throw JSONRPCError(RPC_INVALID_PARAMETER, "Invalid parameter, key-value pair must contain exactly one key");
-            }
-            outputs_dict.pushKVs(output);
-        }
-        outputs = std::move(outputs_dict);
-    }
-    // Keep track of the fee output so we can add it in the very end of the transaction.
-    CTxOut fee_out;
-
-    // Duplicate checking
-    std::set<CTxDestination> destinations;
-    bool has_data{false};
-
-    for (const std::string& name_ : outputs.getKeys()) {
-        // ELEMENTS:
-        // Asset defaults to policyAsset
-        CAsset asset(::policyAsset);
-        if (!assets.isNull()) {
-            if (!find_value(assets, name_).isNull()) {
-                asset = CAsset(ParseHashO(assets, name_));
-            }
-        }
-
-        if (name_ == "data") {
-            if (has_data) {
-                throw JSONRPCError(RPC_INVALID_PARAMETER, "Invalid parameter, duplicate key: data");
-            }
-            has_data = true;
-            std::vector<unsigned char> data = ParseHexV(outputs[name_].getValStr(), "Data");
-
-            CTxOut out(asset, 0, CScript() << OP_RETURN << data);
-            rawTx.vout.push_back(out);
-            if (output_pubkeys_out) {
-                output_pubkeys_out->push_back(CPubKey());
-            }
-        } else if (name_ == "vdata") {
-            // ELEMENTS: support multi-push OP_RETURN
-            UniValue vdata = outputs[name_].get_array();
-            CScript datascript = CScript() << OP_RETURN;
-            for (size_t i = 0; i < vdata.size(); i++) {
-                std::vector<unsigned char> data = ParseHexV(vdata[i].get_str(), "Data");
-                datascript << data;
-            }
-
-            CTxOut out(asset, 0, datascript);
-            rawTx.vout.push_back(out);
-            if (output_pubkeys_out) {
-                output_pubkeys_out->push_back(CPubKey());
-            }
-        } else if (name_ == "fee") {
-            // ELEMENTS: explicit fee outputs
-            CAmount nAmount = AmountFromValue(outputs[name_]);
-            fee_out = CTxOut(asset, nAmount, CScript());
-        } else if (name_ == "burn") {
-            CScript datascript = CScript() << OP_RETURN;
-            CAmount nAmount = AmountFromValue(outputs[name_]);
-            CTxOut out(asset, nAmount, datascript);
-            rawTx.vout.push_back(out);
-            if (output_pubkeys_out) {
-                output_pubkeys_out->push_back(CPubKey());
-            }
-        } else {
-            CTxDestination destination = DecodeDestination(name_);
-            if (!IsValidDestination(destination)) {
-                throw JSONRPCError(RPC_INVALID_ADDRESS_OR_KEY, std::string("Invalid Bitcoin address: ") + name_);
-            }
-
-            if (!destinations.insert(destination).second) {
-                throw JSONRPCError(RPC_INVALID_PARAMETER, std::string("Invalid parameter, duplicated address: ") + name_);
-            }
-
-            CScript scriptPubKey = GetScriptForDestination(destination);
-            CAmount nAmount = AmountFromValue(outputs[name_]);
-
-            CTxOut out(asset, nAmount, scriptPubKey);
-            CPubKey blind_pub;
-            if (IsBlindDestination(destination)) {
-                blind_pub = GetDestinationBlindingKey(destination);
-                if (!output_pubkeys_out) {
-                    // Only use the pubkey-in-nonce hack if the caller is not getting the pubkeys the nice way.
-                    out.nNonce.vchCommitment = std::vector<unsigned char>(blind_pub.begin(), blind_pub.end());
-                }
-            }
-            rawTx.vout.push_back(out);
-            if (output_pubkeys_out) {
-                output_pubkeys_out->push_back(blind_pub);
-            }
-        }
-    }
-
-    // Add fee output in the end.
-    if (!fee_out.nValue.IsNull() && fee_out.nValue.GetAmount() > 0) {
-        rawTx.vout.push_back(fee_out);
-        if (output_pubkeys_out) {
-            output_pubkeys_out->push_back(CPubKey());
-        }
-    }
-
-    if (!rbf.isNull() && rawTx.vin.size() > 0 && rbfOptIn != SignalsOptInRBF(CTransaction(rawTx))) {
-        throw JSONRPCError(RPC_INVALID_PARAMETER, "Invalid parameter combination: Sequence number(s) contradict replaceable option");
-    }
-
-    return rawTx;
-}
-
->>>>>>> 0d2832a6
 static UniValue createrawtransaction(const JSONRPCRequest& request)
 {
             RPCHelpMan{"createrawtransaction",
@@ -1952,15 +1619,11 @@
     );
 
     std::vector<CPubKey> output_pubkeys;
-<<<<<<< HEAD
     bool rbf = false;
     if (!request.params[3].isNull()) {
         rbf = request.params[3].isTrue();
     }
-    CMutableTransaction rawTx = ConstructTransaction(request.params[0], request.params[1], request.params[2], rbf, request.params[4], &output_pubkeys);
-=======
-    CMutableTransaction rawTx = ConstructTransaction(request.params[0], request.params[1], request.params[2], request.params[3], request.params[4], &output_pubkeys, false /* allow_peg_in */);
->>>>>>> 0d2832a6
+    CMutableTransaction rawTx = ConstructTransaction(request.params[0], request.params[1], request.params[2], rbf, request.params[4], &output_pubkeys, false /* allow_peg_in */);
 
     // Make a blank psbt
     PartiallySignedTransaction psbtx(rawTx);
