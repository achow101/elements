--- conflicted
+++ resolved
@@ -78,46 +78,7 @@
     }
 }
 
-<<<<<<< HEAD
 static RPCHelpMan getrawtransaction()
-=======
-void RPCCheckPSBTBlinding(const PartiallySignedTransaction& psbtx) {
-    // Plausibly, we may want a way to let the user continue anyway. However, we
-    //   want to fail by default, to make it as hard as possible to do something
-    //   really dangerous. And since this way of handling blinded PSBTs is going
-    //   away "real soon now" in favor of a better one, no sense in trying too
-    //   hard about it.
-
-    for (size_t i = 0; i < psbtx.outputs.size(); ++i) {
-        const PSBTOutput& output = psbtx.outputs[i];
-        const CTxOut& txo = psbtx.tx->vout[i];
-
-        if (txo.nValue.IsCommitment() || txo.nAsset.IsCommitment()) {
-            throw JSONRPCError(RPC_INVALID_PARAMETER, "PSBT's 'tx' field may not have pre-blinded outputs.");
-        }
-
-        if (!output.value_commitment.IsCommitment() &&
-            !output.asset_commitment.IsCommitment() &&
-            output.value_blinding_factor.IsNull() &&
-            output.asset_blinding_factor.IsNull()) {
-            // Nothing blinded, nothing to check.
-            continue;
-        } else if (!output.value_commitment.IsCommitment() ||
-            !output.asset_commitment.IsCommitment() ||
-            output.value_blinding_factor.IsNull() ||
-            output.asset_blinding_factor.IsNull()) {
-            // Something blinded, but not everything? That's not expected.
-            throw JSONRPCError(RPC_INVALID_PARAMETER, "PSBT has a partially-blinded output. Blinded outputs must be fully blinded.");
-        }
-
-        if (!VerifyConfidentialPair(output.value_commitment, output.asset_commitment, txo.nValue.GetAmount(), txo.nAsset.GetAsset(), output.value_blinding_factor, output.asset_blinding_factor)) {
-            throw JSONRPCError(RPC_INVALID_PARAMETER, "PSBT's 'tx' field output values do not match blinded output values (or are invalid in some way)! Either there is a bug, or the blinder is attacking you.");
-        }
-    }
-}
-
-static UniValue getrawtransaction(const JSONRPCRequest& request)
->>>>>>> e6207229
 {
     return RPCHelpMan{
                 "getrawtransaction",
@@ -1337,7 +1298,9 @@
     if (!DecodeBase64PSBT(psbtx, request.params[0].get_str(), error)) {
         throw JSONRPCError(RPC_DESERIALIZATION_ERROR, strprintf("TX decode failed %s", error));
     }
-    RPCCheckPSBTBlinding(psbtx);
+    if (!CheckPSBTBlinding(psbtx, error)) {
+        throw JSONRPCError(RPC_INVALID_PARAMETER, error);
+    }
 
     UniValue result(UniValue::VOBJ);
 
