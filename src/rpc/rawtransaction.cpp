// Copyright (c) 2010 Satoshi Nakamoto
// Copyright (c) 2009-2020 The Bitcoin Core developers
// Distributed under the MIT software license, see the accompanying
// file COPYING or http://www.opensource.org/licenses/mit-license.php.

#include <asset.h>
#include <block_proof.h>
#include <chain.h>
#include <coins.h>
#include <consensus/validation.h>
#include <core_io.h>
#include <index/txindex.h>
#include <key_io.h>
#include <merkleblock.h>
#include <net.h>
#include <node/coin.h>
#include <node/context.h>
#include <node/psbt.h>
#include <node/transaction.h>
#include <pegins.h>
#include <policy/policy.h>
#include <policy/rbf.h>
#include <primitives/transaction.h>
#include <primitives/bitcoin/merkleblock.h>
#include <primitives/bitcoin/transaction.h>
#include <psbt.h>
#include <random.h>
#include <rpc/blockchain.h>
#include <rpc/rawtransaction_util.h>
#include <rpc/server.h>
#include <rpc/util.h>
#include <script/pegins.h>
#include <script/script.h>
#include <script/sign.h>
#include <script/signingprovider.h>
#include <script/standard.h>
#include <uint256.h>
#include <util/bip32.h>
#include <util/moneystr.h>
#include <util/rbf.h>
#include <util/strencodings.h>
#include <util/string.h>
#include <validation.h>
#include <validationinterface.h>
#include <confidential_validation.h>
#include <blind.h>
#include <issuance.h>


#include <numeric>
#include <stdint.h>

#include <univalue.h>

static void TxToJSON(const CTransaction& tx, const uint256 hashBlock, UniValue& entry)
{
    // Call into TxToUniv() in bitcoin-common to decode the transaction hex.
    //
    // Blockchain contextual information (confirmations and blocktime) is not
    // available to code in bitcoin-common, so we query them here and push the
    // data into the returned UniValue.
    TxToUniv(tx, uint256(), entry, true, RPCSerializationFlags());

    if (!hashBlock.IsNull()) {
        LOCK(cs_main);

        entry.pushKV("blockhash", hashBlock.GetHex());
        CBlockIndex* pindex = LookupBlockIndex(hashBlock);
        if (pindex) {
            if (::ChainActive().Contains(pindex)) {
                entry.pushKV("confirmations", 1 + ::ChainActive().Height() - pindex->nHeight);
                entry.pushKV("time", pindex->GetBlockTime());
                entry.pushKV("blocktime", pindex->GetBlockTime());
            }
            else
                entry.pushKV("confirmations", 0);
        }
    }
}

static UniValue getrawtransaction(const JSONRPCRequest& request)
{
    RPCHelpMan{
                "getrawtransaction",
                "\nReturn the raw transaction data.\n"

                "\nBy default this function only works for mempool transactions. When called with a blockhash\n"
                "argument, getrawtransaction will return the transaction if the specified block is available and\n"
                "the transaction is found in that block. When called without a blockhash argument, getrawtransaction\n"
                "will return the transaction if it is in the mempool, or if -txindex is enabled and the transaction\n"
                "is in a block in the blockchain.\n"

                "\nHint: Use gettransaction for wallet transactions.\n"

                "\nIf verbose is 'true', returns an Object with information about 'txid'.\n"
                "If verbose is 'false' or omitted, returns a string that is serialized, hex-encoded data for 'txid'.\n",
                {
                    {"txid", RPCArg::Type::STR_HEX, RPCArg::Optional::NO, "The transaction id"},
                    {"verbose", RPCArg::Type::BOOL, /* default */ "false", "If false, return a string, otherwise return a json object"},
                    {"blockhash", RPCArg::Type::STR_HEX, RPCArg::Optional::OMITTED_NAMED_ARG, "The block in which to look for the transaction"},
                },
                {
                    RPCResult{"if verbose is not set or set to false",
                         RPCResult::Type::STR, "data", "The serialized, hex-encoded data for 'txid'"
                     },
                     RPCResult{"if verbose is set to true",
                         RPCResult::Type::OBJ, "", "",
                         {
                             {RPCResult::Type::BOOL, "in_active_chain", "Whether specified block is in the active chain or not (only present with explicit \"blockhash\" argument)"},
                             {RPCResult::Type::STR_HEX, "hex", "The serialized, hex-encoded data for 'txid'"},
                             {RPCResult::Type::STR_HEX, "txid", "The transaction id (same as provided)"},
                             {RPCResult::Type::STR_HEX, "hash", "The transaction hash (differs from txid for witness transactions)"},
                             {RPCResult::Type::NUM, "size", "The serialized transaction size"},
                             {RPCResult::Type::NUM, "vsize", "The virtual transaction size (differs from size for witness transactions)"},
                             {RPCResult::Type::NUM, "weight", "The transaction's weight (between vsize*4-3 and vsize*4)"},
                             {RPCResult::Type::NUM, "version", "The version"},
                             {RPCResult::Type::NUM_TIME, "locktime", "The lock time"},
                             {RPCResult::Type::ARR, "vin", "",
                             {
                                 {RPCResult::Type::OBJ, "", "",
                                 {
                                     {RPCResult::Type::STR_HEX, "txid", "The transaction id"},
                                     {RPCResult::Type::STR, "vout", ""},
                                     {RPCResult::Type::OBJ, "scriptSig", "The script",
                                     {
                                         {RPCResult::Type::STR, "asm", "asm"},
                                         {RPCResult::Type::STR_HEX, "hex", "hex"},
                                     }},
                                     {RPCResult::Type::NUM, "sequence", "The script sequence number"},
                                     {RPCResult::Type::ARR, "txinwitness", "",
                                     {
                                         {RPCResult::Type::STR_HEX, "hex", "hex-encoded witness data (if any)"},
                                     }},
                                 }},
                             }},
                             {RPCResult::Type::ARR, "vout", "",
                             {
                                 {RPCResult::Type::OBJ, "", "",
                                 {
                                     {RPCResult::Type::NUM, "value", "The value in " + CURRENCY_UNIT},
                                     {RPCResult::Type::NUM, "n", "index"},
                                     {RPCResult::Type::OBJ, "scriptPubKey", "",
                                     {
                                         {RPCResult::Type::STR, "asm", "the asm"},
                                         {RPCResult::Type::STR, "hex", "the hex"},
                                         {RPCResult::Type::NUM, "reqSigs", "The required sigs"},
                                         {RPCResult::Type::STR, "type", "The type, eg 'pubkeyhash'"},
                                         {RPCResult::Type::ARR, "addresses", "",
                                         {
                                             {RPCResult::Type::STR, "address", ""},
                                         }},
                                         {RPCResult::Type::STR_HEX, "pegout_chain", "(only pegout) Hash of genesis block of parent chain"},
                                         {RPCResult::Type::STR, "pegout_asm", "(only pegout) pegout scriptpubkey (asm)"},
                                         {RPCResult::Type::STR_HEX, "pegout_hex", "(only pegout) pegout scriptpubkey (hex)"},
                                         {RPCResult::Type::STR, "pegout_type", "(only pegout) The pegout type, eg 'pubkeyhash'"},
                                         {RPCResult::Type::ARR, "pegout_addresses", "(only pegout)",
                                         {
                                             {RPCResult::Type::STR, "address", ""},
                                         }},
                                     }},
                                 }},
                             }},
                             {RPCResult::Type::STR_HEX, "blockhash", "the block hash"},
                             {RPCResult::Type::NUM, "confirmations", "The confirmations"},
                             {RPCResult::Type::NUM_TIME, "blocktime", "The block time expressed in " + UNIX_EPOCH_TIME},
                             {RPCResult::Type::NUM, "time", "Same as \"blocktime\""},
                        }
                    },
                },
                RPCExamples{
                    HelpExampleCli("getrawtransaction", "\"mytxid\"")
            + HelpExampleCli("getrawtransaction", "\"mytxid\" true")
            + HelpExampleRpc("getrawtransaction", "\"mytxid\", true")
            + HelpExampleCli("getrawtransaction", "\"mytxid\" false \"myblockhash\"")
            + HelpExampleCli("getrawtransaction", "\"mytxid\" true \"myblockhash\"")
                },
    }.Check(request);

    bool in_active_chain = true;
    uint256 hash = ParseHashV(request.params[0], "parameter 1");
    CBlockIndex* blockindex = nullptr;

    if (!Params().GetConsensus().connect_genesis_outputs &&
            hash == Params().GenesisBlock().hashMerkleRoot) {
        // Special exception for the genesis block coinbase transaction
        throw JSONRPCError(RPC_INVALID_ADDRESS_OR_KEY, "The genesis block coinbase is not considered an ordinary transaction and cannot be retrieved");
    }

    // Accept either a bool (true) or a num (>=1) to indicate verbose output.
    bool fVerbose = false;
    if (!request.params[1].isNull()) {
        fVerbose = request.params[1].isNum() ? (request.params[1].get_int() != 0) : request.params[1].get_bool();
    }

    if (!request.params[2].isNull()) {
        LOCK(cs_main);

        uint256 blockhash = ParseHashV(request.params[2], "parameter 3");
        blockindex = LookupBlockIndex(blockhash);
        if (!blockindex) {
            throw JSONRPCError(RPC_INVALID_ADDRESS_OR_KEY, "Block hash not found");
        }
        in_active_chain = ::ChainActive().Contains(blockindex);
    }

    bool f_txindex_ready = false;
    if (g_txindex && !blockindex) {
        f_txindex_ready = g_txindex->BlockUntilSyncedToCurrentChain();
    }

    CTransactionRef tx;
    uint256 hash_block;
    if (!GetTransaction(hash, tx, Params().GetConsensus(), hash_block, blockindex)) {
        std::string errmsg;
        if (blockindex) {
            if (!(blockindex->nStatus & BLOCK_HAVE_DATA)) {
                throw JSONRPCError(RPC_MISC_ERROR, "Block not available");
            }
            errmsg = "No such transaction found in the provided block";
        } else if (!g_txindex) {
            errmsg = "No such mempool transaction. Use -txindex or provide a block hash to enable blockchain transaction queries";
        } else if (!f_txindex_ready) {
            errmsg = "No such mempool transaction. Blockchain transactions are still in the process of being indexed";
        } else {
            errmsg = "No such mempool or blockchain transaction";
        }
        throw JSONRPCError(RPC_INVALID_ADDRESS_OR_KEY, errmsg + ". Use gettransaction for wallet transactions.");
    }

    if (!fVerbose) {
        return EncodeHexTx(CTransaction(*tx), RPCSerializationFlags());
    }

    UniValue result(UniValue::VOBJ);
    if (blockindex) result.pushKV("in_active_chain", in_active_chain);
    TxToJSON(*tx, hash_block, result);
    return result;
}

static UniValue gettxoutproof(const JSONRPCRequest& request)
{
            RPCHelpMan{"gettxoutproof",
                "\nReturns a hex-encoded proof that \"txid\" was included in a block.\n"
                "\nNOTE: By default this function only works sometimes. This is when there is an\n"
                "unspent output in the utxo for this transaction. To make it always work,\n"
                "you need to maintain a transaction index, using the -txindex command line option or\n"
                "specify the block in which the transaction is included manually (by blockhash).\n",
                {
                    {"txids", RPCArg::Type::ARR, RPCArg::Optional::NO, "The txids to filter",
                        {
                            {"txid", RPCArg::Type::STR_HEX, RPCArg::Optional::OMITTED, "A transaction hash"},
                        },
                        },
                    {"blockhash", RPCArg::Type::STR_HEX, RPCArg::Optional::OMITTED_NAMED_ARG, "If specified, looks for txid in the block with this hash"},
                },
                RPCResult{
                    RPCResult::Type::STR, "data", "A string that is a serialized, hex-encoded data for the proof."
                },
                RPCExamples{""},
            }.Check(request);

    std::set<uint256> setTxids;
    uint256 oneTxid;
    UniValue txids = request.params[0].get_array();
    for (unsigned int idx = 0; idx < txids.size(); idx++) {
        const UniValue& txid = txids[idx];
        uint256 hash(ParseHashV(txid, "txid"));
        if (setTxids.count(hash))
            throw JSONRPCError(RPC_INVALID_PARAMETER, std::string("Invalid parameter, duplicated txid: ")+txid.get_str());
       setTxids.insert(hash);
       oneTxid = hash;
    }

    CBlockIndex* pblockindex = nullptr;
    uint256 hashBlock;
    if (!request.params[1].isNull()) {
        LOCK(cs_main);
        hashBlock = ParseHashV(request.params[1], "blockhash");
        pblockindex = LookupBlockIndex(hashBlock);
        if (!pblockindex) {
            throw JSONRPCError(RPC_INVALID_ADDRESS_OR_KEY, "Block not found");
        }
    } else {
        LOCK(cs_main);

        // Loop through txids and try to find which block they're in. Exit loop once a block is found.
        for (const auto& tx : setTxids) {
            const Coin& coin = AccessByTxid(::ChainstateActive().CoinsTip(), tx);
            if (!coin.IsSpent()) {
                pblockindex = ::ChainActive()[coin.nHeight];
                break;
            }
        }
    }


    // Allow txindex to catch up if we need to query it and before we acquire cs_main.
    if (g_txindex && !pblockindex) {
        g_txindex->BlockUntilSyncedToCurrentChain();
    }

    LOCK(cs_main);

    if (pblockindex == nullptr)
    {
        CTransactionRef tx;
        if (!GetTransaction(oneTxid, tx, Params().GetConsensus(), hashBlock) || hashBlock.IsNull())
            throw JSONRPCError(RPC_INVALID_ADDRESS_OR_KEY, "Transaction not yet in block");
        pblockindex = LookupBlockIndex(hashBlock);
        if (!pblockindex) {
            throw JSONRPCError(RPC_INTERNAL_ERROR, "Transaction index corrupt");
        }
    }

    CBlock block;
    if(!ReadBlockFromDisk(block, pblockindex, Params().GetConsensus()))
        throw JSONRPCError(RPC_INTERNAL_ERROR, "Can't read block from disk");

    unsigned int ntxFound = 0;
    for (const auto& tx : block.vtx)
        if (setTxids.count(tx->GetHash()))
            ntxFound++;
    if (ntxFound != setTxids.size())
        throw JSONRPCError(RPC_INVALID_ADDRESS_OR_KEY, "Not all transactions found in specified or retrieved block");

    CDataStream ssMB(SER_NETWORK, PROTOCOL_VERSION | SERIALIZE_TRANSACTION_NO_WITNESS);
    CMerkleBlock mb(block, setTxids);
    ssMB << mb;
    std::string strHex = HexStr(ssMB);
    return strHex;
}

static UniValue verifytxoutproof(const JSONRPCRequest& request)
{
            RPCHelpMan{"verifytxoutproof",
                "\nVerifies that a proof points to a transaction in a block, returning the transaction it commits to\n"
                "and throwing an RPC error if the block is not in our best chain\n",
                {
                    {"proof", RPCArg::Type::STR_HEX, RPCArg::Optional::NO, "The hex-encoded proof generated by gettxoutproof"},
                },
                RPCResult{
                    RPCResult::Type::ARR, "", "",
                    {
                        {RPCResult::Type::STR_HEX, "txid", "The txid(s) which the proof commits to, or empty array if the proof can not be validated."},
                    }
                },
                RPCExamples{""},
            }.Check(request);

    CDataStream ssMB(ParseHexV(request.params[0], "proof"), SER_NETWORK, PROTOCOL_VERSION | SERIALIZE_TRANSACTION_NO_WITNESS);
    CMerkleBlock merkleBlock;
    ssMB >> merkleBlock;

    UniValue res(UniValue::VARR);

    std::vector<uint256> vMatch;
    std::vector<unsigned int> vIndex;
    if (merkleBlock.txn.ExtractMatches(vMatch, vIndex) != merkleBlock.header.hashMerkleRoot)
        return res;

    LOCK(cs_main);

    const CBlockIndex* pindex = LookupBlockIndex(merkleBlock.header.GetHash());
    if (!pindex || !::ChainActive().Contains(pindex) || pindex->nTx == 0) {
        throw JSONRPCError(RPC_INVALID_ADDRESS_OR_KEY, "Block not found in chain");
    }

    // Check if proof is valid, only add results if so
    if (pindex->nTx == merkleBlock.txn.GetNumTransactions()) {
        for (const uint256& hash : vMatch) {
            res.push_back(hash.GetHex());
        }
    }

    return res;
}

static UniValue createrawtransaction(const JSONRPCRequest& request)
{
            RPCHelpMan{"createrawtransaction",
                "\nCreate a transaction spending the given inputs and creating new outputs.\n"
                "Outputs can be addresses or data.\n"
                "Returns hex-encoded raw transaction.\n"
                "Note that the transaction's inputs are not signed, and\n"
                "it is not stored in the wallet or transmitted to the network.\n",
                {
                    {"inputs", RPCArg::Type::ARR, RPCArg::Optional::NO, "The inputs",
                        {
                            {"", RPCArg::Type::OBJ, RPCArg::Optional::OMITTED, "",
                                {
                                    {"txid", RPCArg::Type::STR_HEX, RPCArg::Optional::NO, "The transaction id"},
                                    {"vout", RPCArg::Type::NUM, RPCArg::Optional::NO, "The output number"},
                                    {"sequence", RPCArg::Type::NUM, /* default */ "depends on the value of the 'replaceable' and 'locktime' arguments", "The sequence number"},
                                    {"pegin_bitcoin_tx", RPCArg::Type::STR_HEX, RPCArg::Optional::NO, "The raw bitcoin transaction (in hex) depositing bitcoin to the mainchain_address generated by getpeginaddress"},
                                    {"pegin_txout_proof", RPCArg::Type::STR_HEX, RPCArg::Optional::NO, "A rawtxoutproof (in hex) generated by the mainchain daemon's `gettxoutproof` containing a proof of only bitcoin_tx"},
                                    {"pegin_claim_script", RPCArg::Type::STR_HEX, RPCArg::Optional::NO, "The claim script generated by getpeginaddress."},
                                },
                                },
                        },
                        },
                    {"outputs", RPCArg::Type::ARR, RPCArg::Optional::NO, "The outputs (key-value pairs), where none of the keys are duplicated.\n"
                            "That is, each address can only appear once and there can only be one 'data' object.\n"
                            "For compatibility reasons, a dictionary, which holds the key-value pairs directly, is also\n"
                            "                             accepted as second parameter.",
                        {
                            {"", RPCArg::Type::OBJ, RPCArg::Optional::OMITTED, "",
                                {
                                    {"address", RPCArg::Type::AMOUNT, RPCArg::Optional::NO, "A key-value pair. The key (string) is the bitcoin address, the value (float or string) is the amount in " + CURRENCY_UNIT},
                                },
                                },
                            {"", RPCArg::Type::OBJ, RPCArg::Optional::OMITTED, "",
                                {
                                    {"data", RPCArg::Type::STR_HEX, RPCArg::Optional::NO, "A key-value pair. The key must be \"data\", the value is hex-encoded data"},
                                },
                                },
                            {"", RPCArg::Type::OBJ, RPCArg::Optional::OMITTED, "",
                                {
                                    {"vdata", RPCArg::Type::STR_HEX, RPCArg::Optional::NO, "The key is \"vdata\", the value is an array of hex encoded data"},
                                },
                                },
                            {"", RPCArg::Type::OBJ, RPCArg::Optional::OMITTED, "",
                                {
                                    {"burn", RPCArg::Type::STR_HEX, RPCArg::Optional::NO, "A key-value pair. The key must be \"burn\", the value is the amount that will be burned."},
                                },
                                },
                            {"", RPCArg::Type::OBJ, RPCArg::Optional::OMITTED, "",
                                {
                                    {"fee", RPCArg::Type::AMOUNT, RPCArg::Optional::NO, "The key is \"fee\", the value the fee output you want to add."},
                                },
                                },
                        },
                        },
                    {"locktime", RPCArg::Type::NUM, /* default */ "0", "Raw locktime. Non-0 value also locktime-activates inputs"},
                    {"replaceable", RPCArg::Type::BOOL, /* default */ "false", "Marks this transaction as BIP125-replaceable.\n"
            "                             Allows this transaction to be replaced by a transaction with higher fees. If provided, it is an error if explicit sequence numbers are incompatible."},
                    {"output_assets", RPCArg::Type::OBJ, RPCArg::Optional::OMITTED, "A json object of addresses to the assets (label or hex ID) used to pay them. (default: bitcoin)",
                        {
                            {"address", RPCArg::Type::STR, RPCArg::Optional::OMITTED, "A key-value pair. The key (string) is the bitcoin address, the value is the asset label or asset ID."},
                            {"fee", RPCArg::Type::STR, RPCArg::Optional::OMITTED, "A key-value pair. The key (string) is the bitcoin address, the value is the asset label or asset ID."},
                        },
                        },
                },
                RPCResult{
                    RPCResult::Type::STR_HEX, "transaction", "hex string of the transaction"
                },
                RPCExamples{
                    HelpExampleCli("createrawtransaction", "\"[{\\\"txid\\\":\\\"myid\\\",\\\"vout\\\":0}]\" \"[{\\\"address\\\":0.01}]\"")
            + HelpExampleCli("createrawtransaction", "\"[{\\\"txid\\\":\\\"myid\\\",\\\"vout\\\":0}]\" \"[{\\\"data\\\":\\\"00010203\\\"}]\"")
            + HelpExampleRpc("createrawtransaction", "\"[{\\\"txid\\\":\\\"myid\\\",\\\"vout\\\":0}]\", \"[{\\\"address\\\":0.01}]\"")
            + HelpExampleRpc("createrawtransaction", "\"[{\\\"txid\\\":\\\"myid\\\",\\\"vout\\\":0}]\", \"[{\\\"data\\\":\\\"00010203\\\"}]\"")
                },
            }.Check(request);

    RPCTypeCheck(request.params, {
        UniValue::VARR,
        UniValueType(), // ARR or OBJ, checked later
        UniValue::VNUM,
        UniValue::VBOOL,
        UniValue::VOBJ
        }, true
    );

    bool rbf = false;
    if (!request.params[3].isNull()) {
        rbf = request.params[3].isTrue();
    }
    CMutableTransaction rawTx = ConstructTransaction(request.params[0], request.params[1], request.params[2], rbf, request.params[4]);

    return EncodeHexTx(CTransaction(rawTx));
}

static UniValue decoderawtransaction(const JSONRPCRequest& request)
{
    RPCHelpMan{"decoderawtransaction",
                "\nReturn a JSON object representing the serialized, hex-encoded transaction.\n",
                {
                    {"hexstring", RPCArg::Type::STR_HEX, RPCArg::Optional::NO, "The transaction hex string"},
                    {"iswitness", RPCArg::Type::BOOL, /* default */ "depends on heuristic tests", "Whether the transaction hex is a serialized witness transaction.\n"
                        "If iswitness is not present, heuristic tests will be used in decoding.\n"
                        "If true, only witness deserialization will be tried.\n"
                        "If false, only non-witness deserialization will be tried.\n"
                        "This boolean should reflect whether the transaction has inputs\n"
                        "(e.g. fully valid, or on-chain transactions), if known by the caller."
                    },
                },
                RPCResult{
                    RPCResult::Type::OBJ, "", "",
                    {
                        {RPCResult::Type::STR_HEX, "txid", "The transaction id"},
                        {RPCResult::Type::STR_HEX, "hash", "The transaction hash (differs from txid for witness transactions)"},
                        {RPCResult::Type::NUM, "size", "The transaction size"},
                        {RPCResult::Type::NUM, "vsize", "The virtual transaction size (differs from size for witness transactions)"},
                        {RPCResult::Type::NUM, "weight", "The transaction's weight (between vsize*4 - 3 and vsize*4)"},
                        {RPCResult::Type::NUM, "version", "The version"},
                        {RPCResult::Type::NUM_TIME, "locktime", "The lock time"},
                        {RPCResult::Type::ARR, "vin", "",
                        {
                            {RPCResult::Type::OBJ, "", "",
                            {
                                {RPCResult::Type::STR_HEX, "txid", "The transaction id"},
                                {RPCResult::Type::NUM, "vout", "The output number"},
                                {RPCResult::Type::OBJ, "scriptSig", "The script",
                                {
                                    {RPCResult::Type::STR, "asm", "asm"},
                                    {RPCResult::Type::STR_HEX, "hex", "hex"},
                                }},
                                {RPCResult::Type::ARR, "txinwitness", "",
                                {
                                    {RPCResult::Type::STR_HEX, "hex", "hex-encoded witness data (if any)"},
                                }},
                                {RPCResult::Type::NUM, "sequence", "The script sequence number"},
                            }},
                        }},
                        {RPCResult::Type::ARR, "vout", "",
                        {
                            {RPCResult::Type::OBJ, "", "",
                            {
                                {RPCResult::Type::NUM, "value", "The value in " + CURRENCY_UNIT},
                                {RPCResult::Type::NUM, "n", "index"},
                                {RPCResult::Type::OBJ, "scriptPubKey", "",
                                {
                                    {RPCResult::Type::STR, "asm", "the asm"},
                                    {RPCResult::Type::STR_HEX, "hex", "the hex"},
                                    {RPCResult::Type::NUM, "reqSigs", "The required sigs"},
                                    {RPCResult::Type::STR, "type", "The type, eg 'pubkeyhash'"},
                                    {RPCResult::Type::ARR, "addresses", "",
                                    {
                                        {RPCResult::Type::STR, "address", "bitcoin address"},
                                    }},
                                }},
                            }},
                        }},
                    }
                },
                RPCExamples{
                    HelpExampleCli("decoderawtransaction", "\"hexstring\"")
            + HelpExampleRpc("decoderawtransaction", "\"hexstring\"")
                },
    }.Check(request);

    RPCTypeCheck(request.params, {UniValue::VSTR, UniValue::VBOOL});

    CMutableTransaction mtx;

    bool try_witness = request.params[1].isNull() ? true : request.params[1].get_bool();
    bool try_no_witness = request.params[1].isNull() ? true : !request.params[1].get_bool();

    if (!DecodeHexTx(mtx, request.params[0].get_str(), try_no_witness, try_witness)) {
        throw JSONRPCError(RPC_DESERIALIZATION_ERROR, "TX decode failed");
    }

    UniValue result(UniValue::VOBJ);
    TxToUniv(CTransaction(std::move(mtx)), uint256(), result, false);

    return result;
}

static std::string GetAllOutputTypes()
{
    std::vector<std::string> ret;
    using U = std::underlying_type<TxoutType>::type;
    for (U i = (U)TxoutType::NONSTANDARD; i <= (U)TxoutType::WITNESS_UNKNOWN; ++i) {
        ret.emplace_back(GetTxnOutputType(static_cast<TxoutType>(i)));
    }
    return Join(ret, ", ");
}

static UniValue decodescript(const JSONRPCRequest& request)
{
    RPCHelpMan{"decodescript",
                "\nDecode a hex-encoded script.\n",
                {
                    {"hexstring", RPCArg::Type::STR_HEX, RPCArg::Optional::NO, "the hex-encoded script"},
                },
                RPCResult{
                    RPCResult::Type::OBJ, "", "",
                    {
                        {RPCResult::Type::STR, "asm", "Script public key"},
                        {RPCResult::Type::STR, "type", "The output type (e.g. "+GetAllOutputTypes()+")"},
                        {RPCResult::Type::NUM, "reqSigs", "The required signatures"},
                        {RPCResult::Type::ARR, "addresses", "",
                        {
                            {RPCResult::Type::STR, "address", "bitcoin address"},
                        }},
                        {RPCResult::Type::STR, "p2sh", "address of P2SH script wrapping this redeem script (not returned if the script is already a P2SH)"},
                        {RPCResult::Type::OBJ, "segwit", "Result of a witness script public key wrapping this redeem script (not returned if the script is a P2SH or witness)",
                        {
                            {RPCResult::Type::STR, "asm", "String representation of the script public key"},
                            {RPCResult::Type::STR_HEX, "hex", "Hex string of the script public key"},
                            {RPCResult::Type::STR, "type", "The type of the script public key (e.g. witness_v0_keyhash or witness_v0_scripthash)"},
                            {RPCResult::Type::NUM, "reqSigs", "The required signatures (always 1)"},
                            {RPCResult::Type::ARR, "addresses", "(always length 1)",
                            {
                                {RPCResult::Type::STR, "address", "segwit address"},
                            }},
                            {RPCResult::Type::STR, "p2sh-segwit", "address of the P2SH script wrapping this witness redeem script"},
                        }},
                    }
                },
                RPCExamples{
                    HelpExampleCli("decodescript", "\"hexstring\"")
            + HelpExampleRpc("decodescript", "\"hexstring\"")
                },
    }.Check(request);

    RPCTypeCheck(request.params, {UniValue::VSTR});

    UniValue r(UniValue::VOBJ);
    CScript script;
    if (request.params[0].get_str().size() > 0){
        std::vector<unsigned char> scriptData(ParseHexV(request.params[0], "argument"));
        script = CScript(scriptData.begin(), scriptData.end());
    } else {
        // Empty scripts are valid
    }
    ScriptPubKeyToUniv(script, r, /* fIncludeHex */ false);

    UniValue type;
    type = find_value(r, "type");

    if (type.isStr() && type.get_str() != "scripthash") {
        // P2SH cannot be wrapped in a P2SH. If this script is already a P2SH,
        // don't return the address for a P2SH of the P2SH.
        r.pushKV("p2sh", EncodeDestination(ScriptHash(script)));
        // P2SH and witness programs cannot be wrapped in P2WSH, if this script
        // is a witness program, don't return addresses for a segwit programs.
        if (type.get_str() == "pubkey" || type.get_str() == "pubkeyhash" || type.get_str() == "multisig" || type.get_str() == "nonstandard" || type.get_str() == "true") {
            std::vector<std::vector<unsigned char>> solutions_data;
            TxoutType which_type = Solver(script, solutions_data);
            // Uncompressed pubkeys cannot be used with segwit checksigs.
            // If the script contains an uncompressed pubkey, skip encoding of a segwit program.
            if ((which_type == TxoutType::PUBKEY) || (which_type == TxoutType::MULTISIG)) {
                for (const auto& solution : solutions_data) {
                    if ((solution.size() != 1) && !CPubKey(solution).IsCompressed()) {
                        return r;
                    }
                }
            }
            UniValue sr(UniValue::VOBJ);
            CScript segwitScr;
            if (which_type == TxoutType::PUBKEY) {
                segwitScr = GetScriptForDestination(WitnessV0KeyHash(Hash160(solutions_data[0].begin(), solutions_data[0].end())));
            } else if (which_type == TxoutType::PUBKEYHASH) {
                segwitScr = GetScriptForDestination(WitnessV0KeyHash(uint160{solutions_data[0]}));
            } else {
                // Scripts that are not fit for P2WPKH are encoded as P2WSH.
                // Newer segwit program versions should be considered when then become available.
                segwitScr = GetScriptForDestination(WitnessV0ScriptHash(script));
            }
            ScriptPubKeyToUniv(segwitScr, sr, /* fIncludeHex */ true);
            sr.pushKV("p2sh-segwit", EncodeDestination(ScriptHash(segwitScr)));
            r.pushKV("segwit", sr);
        }
    }

    return r;
}

static UniValue combinerawtransaction(const JSONRPCRequest& request)
{
            RPCHelpMan{"combinerawtransaction",
                "\nCombine multiple partially signed transactions into one transaction.\n"
                "The combined transaction may be another partially signed transaction or a \n"
                "fully signed transaction.",
                {
                    {"txs", RPCArg::Type::ARR, RPCArg::Optional::NO, "The hex strings of partially signed transactions",
                        {
                            {"hexstring", RPCArg::Type::STR_HEX, RPCArg::Optional::OMITTED, "A transaction hash"},
                        },
                        },
                },
                RPCResult{
                    RPCResult::Type::STR, "", "The hex-encoded raw transaction with signature(s)"
                },
                RPCExamples{
                    HelpExampleCli("combinerawtransaction", R"('["myhex1", "myhex2", "myhex3"]')")
                },
            }.Check(request);


    UniValue txs = request.params[0].get_array();
    std::vector<CMutableTransaction> txVariants(txs.size());

    for (unsigned int idx = 0; idx < txs.size(); idx++) {
        if (!DecodeHexTx(txVariants[idx], txs[idx].get_str(), true)) {
            throw JSONRPCError(RPC_DESERIALIZATION_ERROR, strprintf("TX decode failed for tx %d", idx));
        }
    }

    if (txVariants.empty()) {
        throw JSONRPCError(RPC_DESERIALIZATION_ERROR, "Missing transactions");
    }

    // mergedTx will end up with all the signatures; it
    // starts as a clone of the rawtx:
    CMutableTransaction mergedTx(txVariants[0]);

    // Fetch previous transactions (inputs):
    CCoinsView viewDummy;
    CCoinsViewCache view(&viewDummy);
    {
        const CTxMemPool& mempool = EnsureMemPool(request.context);
        LOCK(cs_main);
        LOCK(mempool.cs);
        CCoinsViewCache &viewChain = ::ChainstateActive().CoinsTip();
        CCoinsViewMemPool viewMempool(&viewChain, mempool);
        view.SetBackend(viewMempool); // temporarily switch cache backend to db+mempool view

        for (const CTxIn& txin : mergedTx.vin) {
            view.AccessCoin(txin.prevout); // Load entries from viewChain into view; can fail.
        }

        view.SetBackend(viewDummy); // switch back to avoid locking mempool for too long
    }

    // Sign what we can:
    for (unsigned int i = 0; i < mergedTx.vin.size(); i++) {
        CTxIn& txin = mergedTx.vin[i];
        const Coin& coin = view.AccessCoin(txin.prevout);
        if (coin.IsSpent()) {
            throw JSONRPCError(RPC_VERIFY_ERROR, "Input not found or already spent");
        }
        SignatureData sigdata;

        // ... and merge in other signatures:
        for (const CMutableTransaction& txv : txVariants) {
            if (txv.vin.size() > i) {
                sigdata.MergeSignatureData(DataFromTransaction(txv, i, coin.out));
            }
        }
        ProduceSignature(DUMMY_SIGNING_PROVIDER, MutableTransactionSignatureCreator(&mergedTx, i, coin.out.nValue, 1), coin.out.scriptPubKey, sigdata);

        UpdateTransaction(mergedTx, i, sigdata);
    }

    return EncodeHexTx(CTransaction(mergedTx));
}

static UniValue signrawtransactionwithkey(const JSONRPCRequest& request)
{
            RPCHelpMan{"signrawtransactionwithkey",
                "\nSign inputs for raw transaction (serialized, hex-encoded).\n"
                "The second argument is an array of base58-encoded private\n"
                "keys that will be the only keys used to sign the transaction.\n"
                "The third optional argument (may be null) is an array of previous transaction outputs that\n"
                "this transaction depends on but may not yet be in the block chain.\n",
                {
                    {"hexstring", RPCArg::Type::STR, RPCArg::Optional::NO, "The transaction hex string"},
                    {"privkeys", RPCArg::Type::ARR, RPCArg::Optional::NO, "The base58-encoded private keys for signing",
                        {
                            {"privatekey", RPCArg::Type::STR_HEX, RPCArg::Optional::OMITTED, "private key in base58-encoding"},
                        },
                        },
                    {"prevtxs", RPCArg::Type::ARR, RPCArg::Optional::OMITTED_NAMED_ARG, "The previous dependent transaction outputs",
                        {
                            {"", RPCArg::Type::OBJ, RPCArg::Optional::OMITTED, "",
                                {
                                    {"txid", RPCArg::Type::STR_HEX, RPCArg::Optional::NO, "The transaction id"},
                                    {"vout", RPCArg::Type::NUM, RPCArg::Optional::NO, "The output number"},
                                    {"scriptPubKey", RPCArg::Type::STR_HEX, RPCArg::Optional::NO, "script key"},
                                    {"redeemScript", RPCArg::Type::STR_HEX, RPCArg::Optional::OMITTED, "(required for P2SH) redeem script"},
                                    {"witnessScript", RPCArg::Type::STR_HEX, RPCArg::Optional::OMITTED, "(required for P2WSH or P2SH-P2WSH) witness script"},
                                    {"amount", RPCArg::Type::AMOUNT, RPCArg::Optional::OMITTED, "The amount spent (required if non-confidential segwit output)"},
                                    {"amountcommitment", RPCArg::Type::STR_HEX, RPCArg::Optional::OMITTED, "The amount commitment spent (required if confidential segwit output)"},
                                },
                                },
                        },
                        },
                    {"sighashtype", RPCArg::Type::STR, /* default */ "ALL", "The signature hash type. Must be one of:\n"
            "       \"ALL\"\n"
            "       \"NONE\"\n"
            "       \"SINGLE\"\n"
            "       \"ALL|ANYONECANPAY\"\n"
            "       \"NONE|ANYONECANPAY\"\n"
            "       \"SINGLE|ANYONECANPAY\"\n"
                    },
                },
                RPCResult{
                    RPCResult::Type::OBJ, "", "",
                    {
                        {RPCResult::Type::STR_HEX, "hex", "The hex-encoded raw transaction with signature(s)"},
                        {RPCResult::Type::BOOL, "complete", "If the transaction has a complete set of signatures"},
                        {RPCResult::Type::ARR, "errors", "Script verification errors (if there are any)",
                        {
                            {RPCResult::Type::OBJ, "", "",
                            {
                                {RPCResult::Type::STR_HEX, "txid", "The hash of the referenced, previous transaction"},
                                {RPCResult::Type::NUM, "vout", "The index of the output to spent and used as input"},
                                {RPCResult::Type::STR_HEX, "scriptSig", "The hex-encoded signature script"},
                                {RPCResult::Type::NUM, "sequence", "Script sequence number"},
                                {RPCResult::Type::STR, "error", "Verification or signing error related to the input"},
                            }},
                        }},
                        {RPCResult::Type::STR, "warning", "Warning that a peg-in input signed may be immature. This could mean lack of connectivity to or misconfiguration of the daemon"},
                    }
                },
                RPCExamples{
                    HelpExampleCli("signrawtransactionwithkey", "\"myhex\" \"[\\\"key1\\\",\\\"key2\\\"]\"")
            + HelpExampleRpc("signrawtransactionwithkey", "\"myhex\", \"[\\\"key1\\\",\\\"key2\\\"]\"")
                },
            }.Check(request);

    RPCTypeCheck(request.params, {UniValue::VSTR, UniValue::VARR, UniValue::VARR, UniValue::VSTR}, true);

    CMutableTransaction mtx;
    if (!DecodeHexTx(mtx, request.params[0].get_str(), true)) {
        throw JSONRPCError(RPC_DESERIALIZATION_ERROR, "TX decode failed");
    }

    FillableSigningProvider keystore;
    const UniValue& keys = request.params[1].get_array();
    for (unsigned int idx = 0; idx < keys.size(); ++idx) {
        UniValue k = keys[idx];
        CKey key = DecodeSecret(k.get_str());
        if (!key.IsValid()) {
            throw JSONRPCError(RPC_INVALID_ADDRESS_OR_KEY, "Invalid private key");
        }
        keystore.AddKey(key);
    }

    // Fetch previous transactions (inputs):
    std::map<COutPoint, Coin> coins;
    for (const CTxIn& txin : mtx.vin) {
        coins[txin.prevout]; // Create empty map entry keyed by prevout.
    }
    NodeContext& node = EnsureNodeContext(request.context);
    FindCoins(node, coins);

    // Parse the prevtxs array
    ParsePrevouts(request.params[2], &keystore, coins);

    UniValue result(UniValue::VOBJ);
    SignTransaction(mtx, &keystore, coins, request.params[3], result);
    return result;
}

UniValue sendrawtransaction(const JSONRPCRequest& request)
{
    RPCHelpMan{"sendrawtransaction",
                "\nSubmit a raw transaction (serialized, hex-encoded) to local node and network.\n"
                "\nNote that the transaction will be sent unconditionally to all peers, so using this\n"
                "for manual rebroadcast may degrade privacy by leaking the transaction's origin, as\n"
                "nodes will normally not rebroadcast non-wallet transactions already in their mempool.\n"
                "\nAlso see createrawtransaction and signrawtransactionwithkey calls.\n",
                {
                    {"hexstring", RPCArg::Type::STR_HEX, RPCArg::Optional::NO, "The hex string of the raw transaction"},
                    {"maxfeerate", RPCArg::Type::AMOUNT, /* default */ FormatMoney(DEFAULT_MAX_RAW_TX_FEE_RATE.GetFeePerK()),
                        "Reject transactions whose fee rate is higher than the specified value, expressed in " + CURRENCY_UNIT +
                            "/kB.\nSet to 0 to accept any fee rate.\n"},
                },
                RPCResult{
                    RPCResult::Type::STR_HEX, "", "The transaction hash in hex"
                },
                RPCExamples{
            "\nCreate a transaction\n"
            + HelpExampleCli("createrawtransaction", "\"[{\\\"txid\\\" : \\\"mytxid\\\",\\\"vout\\\":0}]\" \"{\\\"myaddress\\\":0.01}\"") +
            "Sign the transaction, and get back the hex\n"
            + HelpExampleCli("signrawtransactionwithwallet", "\"myhex\"") +
            "\nSend the transaction (signed hex)\n"
            + HelpExampleCli("sendrawtransaction", "\"signedhex\"") +
            "\nAs a JSON-RPC call\n"
            + HelpExampleRpc("sendrawtransaction", "\"signedhex\"")
                },
    }.Check(request);

    RPCTypeCheck(request.params, {
        UniValue::VSTR,
        UniValueType(), // VNUM or VSTR, checked inside AmountFromValue()
    });

    // parse hex string from parameter
    CMutableTransaction mtx;
    if (!DecodeHexTx(mtx, request.params[0].get_str()))
        throw JSONRPCError(RPC_DESERIALIZATION_ERROR, "TX decode failed");
    CTransactionRef tx(MakeTransactionRef(std::move(mtx)));

    const CFeeRate max_raw_tx_fee_rate = request.params[1].isNull() ?
                                             DEFAULT_MAX_RAW_TX_FEE_RATE :
                                             CFeeRate(AmountFromValue(request.params[1]));

    for (const auto& out : tx->vout) {
        // If we have a nonce, it could be a smuggled pubkey, or it could be a
        //   proper nonce produced by blinding. In the latter case, the value
        //   will always be blinded and not explicit. In the former case, we
        //   error out because the transaction is not blinded properly.
        if (!out.nNonce.IsNull() && out.nValue.IsExplicit()) {
            throw JSONRPCError(RPC_TRANSACTION_ERROR, "Transaction output has nonce, but is not blinded. Did you forget to call blindpsbt, blindrawtranssaction, or rawblindrawtransaction?");
        }
    }

    int64_t virtual_size = GetVirtualTransactionSize(*tx);
    CAmount max_raw_tx_fee = max_raw_tx_fee_rate.GetFee(virtual_size);

    std::string err_string;
    AssertLockNotHeld(cs_main);
    NodeContext& node = EnsureNodeContext(request.context);
    const TransactionError err = BroadcastTransaction(node, tx, err_string, max_raw_tx_fee, /*relay*/ true, /*wait_callback*/ true);
    if (TransactionError::OK != err) {
        throw JSONRPCTransactionError(err, err_string);
    }

    return tx->GetHash().GetHex();
}

static UniValue testmempoolaccept(const JSONRPCRequest& request)
{
    RPCHelpMan{"testmempoolaccept",
                "\nReturns result of mempool acceptance tests indicating if raw transaction (serialized, hex-encoded) would be accepted by mempool.\n"
                "\nThis checks if the transaction violates the consensus or policy rules.\n"
                "\nSee sendrawtransaction call.\n",
                {
                    {"rawtxs", RPCArg::Type::ARR, RPCArg::Optional::NO, "An array of hex strings of raw transactions.\n"
            "                                        Length must be one for now.",
                        {
                            {"rawtx", RPCArg::Type::STR_HEX, RPCArg::Optional::OMITTED, ""},
                        },
                        },
                    {"maxfeerate", RPCArg::Type::AMOUNT, /* default */ FormatMoney(DEFAULT_MAX_RAW_TX_FEE_RATE.GetFeePerK()), "Reject transactions whose fee rate is higher than the specified value, expressed in " + CURRENCY_UNIT + "/kB\n"},
                },
                RPCResult{
                    RPCResult::Type::ARR, "", "The result of the mempool acceptance test for each raw transaction in the input array.\n"
                        "Length is exactly one for now.",
                    {
                        {RPCResult::Type::OBJ, "", "",
                        {
                            {RPCResult::Type::STR_HEX, "txid", "The transaction hash in hex"},
                            {RPCResult::Type::BOOL, "allowed", "If the mempool allows this tx to be inserted"},
                            {RPCResult::Type::STR, "reject-reason", "Rejection string (only present when 'allowed' is false)"},
                        }},
                    }
                },
                RPCExamples{
            "\nCreate a transaction\n"
            + HelpExampleCli("createrawtransaction", "\"[{\\\"txid\\\" : \\\"mytxid\\\",\\\"vout\\\":0}]\" \"{\\\"myaddress\\\":0.01}\"") +
            "Sign the transaction, and get back the hex\n"
            + HelpExampleCli("signrawtransactionwithwallet", "\"myhex\"") +
            "\nTest acceptance of the transaction (signed hex)\n"
            + HelpExampleCli("testmempoolaccept", R"('["signedhex"]')") +
            "\nAs a JSON-RPC call\n"
            + HelpExampleRpc("testmempoolaccept", "[\"signedhex\"]")
                },
    }.Check(request);

    RPCTypeCheck(request.params, {
        UniValue::VARR,
        UniValueType(), // VNUM or VSTR, checked inside AmountFromValue()
    });

    if (request.params[0].get_array().size() != 1) {
        throw JSONRPCError(RPC_INVALID_PARAMETER, "Array must contain exactly one raw transaction for now");
    }

    CMutableTransaction mtx;
    if (!DecodeHexTx(mtx, request.params[0].get_array()[0].get_str())) {
        throw JSONRPCError(RPC_DESERIALIZATION_ERROR, "TX decode failed");
    }
    CTransactionRef tx(MakeTransactionRef(std::move(mtx)));
    const uint256& tx_hash = tx->GetHash();

    const CFeeRate max_raw_tx_fee_rate = request.params[1].isNull() ?
                                             DEFAULT_MAX_RAW_TX_FEE_RATE :
                                             CFeeRate(AmountFromValue(request.params[1]));

    CTxMemPool& mempool = EnsureMemPool(request.context);
    int64_t virtual_size = GetVirtualTransactionSize(*tx);
    CAmount max_raw_tx_fee = max_raw_tx_fee_rate.GetFee(virtual_size);

    UniValue result(UniValue::VARR);
    UniValue result_0(UniValue::VOBJ);
    result_0.pushKV("txid", tx_hash.GetHex());

    TxValidationState state;
    bool test_accept_res;
    {
        LOCK(cs_main);
        test_accept_res = AcceptToMemoryPool(mempool, state, std::move(tx),
            nullptr /* plTxnReplaced */, false /* bypass_limits */, max_raw_tx_fee, /* test_accept */ true);
    }
    result_0.pushKV("allowed", test_accept_res);
    if (!test_accept_res) {
        if (state.IsInvalid()) {
            if (state.GetResult() == TxValidationResult::TX_MISSING_INPUTS) {
                result_0.pushKV("reject-reason", "missing-inputs");
            } else {
                result_0.pushKV("reject-reason", strprintf("%s", state.GetRejectReason()));
            }
        } else {
            result_0.pushKV("reject-reason", state.GetRejectReason());
        }
    }

    result.push_back(std::move(result_0));
    return result;
}

<<<<<<< HEAD
static std::string WriteHDKeypath(std::vector<uint32_t>& keypath)
{
    std::string keypath_str = "m";
    for (uint32_t num : keypath) {
        keypath_str += "/";
        bool hardened = false;
        if (num & 0x80000000) {
            hardened = true;
            num &= ~0x80000000;
        }

        keypath_str += ToString(num);
        if (hardened) {
            keypath_str += "'";
        }
    }
    return keypath_str;
}

UniValue blindpsbt(const JSONRPCRequest& request)
{
    if (!g_con_elementsmode)
        throw std::runtime_error("PSBT operations are disabled when not in elementsmode.\n");

    if (request.fHelp || request.params.size() < 1 || request.params.size() > 2)
        throw std::runtime_error(
            RPCHelpMan{"blindpsbt",
                "\nUses the blinding data from the PSBT inputs to generate the blinding data for the PSBT outputs.\n",
                {
                    {"psbt", RPCArg::Type::STR, RPCArg::Optional::NO, "The PSBT base64 string"},
                    {"ignoreblindfail", RPCArg::Type::BOOL, /* default*/ "true", "Return a transaction even when a blinding attempt fails due to number of blinded inputs/outputs."},
                },
                RPCResult{
                    RPCResult::Type::STR, "psbt", "base64-encoded partially signed transaction",
                },
                RPCExamples{
                    HelpExampleCli("blindpsbt", "\"psbt\"")
                    + HelpExampleRpc("blindpsbt", "\"psbt\"")
                }
            }.ToString()
        );

    RPCTypeCheck(request.params, {UniValue::VSTR, UniValue::VBOOL}, true);

    // Unserialize the transactions
    PartiallySignedTransaction psbtx;
    std::string error;
    if (!DecodeBase64PSBT(psbtx, request.params[0].get_str(), error)) {
        throw JSONRPCError(RPC_DESERIALIZATION_ERROR, strprintf("TX decode failed %s", error));
    }

    bool fIgnoreBlindFail = true;
    if (!request.params[1].isNull()) {
        fIgnoreBlindFail = request.params[1].get_bool();
    }

    // TODO(gwillen): Refactor out significant duplicated code between here and rawblindrawtransaction.

    std::vector<CAmount> input_amounts;
    std::vector<uint256> input_blinds;
    std::vector<uint256> input_asset_blinds;
    std::vector<CAsset> input_assets;
    std::vector<uint256> output_value_blinds;
    std::vector<uint256> output_asset_blinds;
    std::vector<CAsset> output_assets;
    std::vector<CPubKey> output_pubkeys;

    int n_blinded_ins = 0;

    // TODO(gwillen): If blinding is not possible due to missing input data, we should bail here with a useful error message.
    for (const auto& input : psbtx.inputs) {
        input_blinds.push_back(input.value_blinding_factor);
        input_asset_blinds.push_back(input.asset_blinding_factor);
        input_assets.push_back(input.asset);
        input_amounts.push_back(input.value ? *input.value : CAmount(-1));

        if (!input_blinds.back().IsNull()) {
            n_blinded_ins++;
        }
    }

    for (auto& output : psbtx.outputs) {
        output_pubkeys.push_back(output.blinding_pubkey);
    }

    // How many are we trying to blind?
    int num_pubkeys = 0;
    unsigned int keyIndex = -1;
    for (unsigned int i = 0; i < output_pubkeys.size(); i++) {
        const CPubKey& key = output_pubkeys[i];
        if (key.IsValid()) {
            num_pubkeys++;
            keyIndex = i;
        }
    }

    CMutableTransaction& tx = *psbtx.tx;

    // TODO(gwillen): Replace all this with the 'bonus output' scheme to use an OP_RETURN to balance blinders, with a rangeproof exponent of -1 (public).
    if (num_pubkeys == 0 && n_blinded_ins == 0) {
        // Vacuous, just return the transaction
        return EncodePSBT(psbtx);
    } else if (n_blinded_ins > 0 && num_pubkeys == 0) {
        // No notion of wallet, cannot complete this blinding without passed-in pubkey
        throw JSONRPCError(RPC_INVALID_PARAMETER, "Unable to blind transaction: Add another output to blind in order to complete the blinding.");
    } else if (n_blinded_ins == 0 && num_pubkeys == 1) {
        if (fIgnoreBlindFail) {
            // Remove the pubkey to signal that blinding is complete
            psbtx.outputs[keyIndex].blinding_pubkey = CPubKey();
            return EncodePSBT(psbtx);
        } else {
            throw JSONRPCError(RPC_INVALID_PARAMETER, "Unable to blind transaction: Add another output to blind in order to complete the blinding.");
        }
    }

    CMutableTransaction tx_tmp = tx;  // We don't want to mutate the transaction in the PSBT yet, just extract blinding data

    // TODO(gwillen): Make this do something better than fail silently if there are any issuances, reissuances, pegins, etc.
    int ret = BlindTransaction(input_blinds, input_asset_blinds, input_assets, input_amounts, output_value_blinds, output_asset_blinds, output_pubkeys, std::vector<CKey>(), std::vector<CKey>(), tx_tmp);
    if (ret != num_pubkeys) {
        // TODO Have more rich return values, communicating to user what has been blinded
        // User may be ok not blinding something that for instance has no corresponding type on input
        throw JSONRPCError(RPC_INVALID_PARAMETER, "Unable to blind transaction: Are you sure each asset type to blind is represented in the inputs?");
    }

    for (size_t i = 0; i < psbtx.outputs.size(); ++i) {
        PSBTOutput& o = psbtx.outputs[i];

        o.value_commitment = tx_tmp.vout[i].nValue;
        o.asset_commitment = tx_tmp.vout[i].nAsset;
        o.nonce_commitment = tx_tmp.vout[i].nNonce;
        o.value_blinding_factor = output_value_blinds[i];
        o.asset_blinding_factor = output_asset_blinds[i];
        o.range_proof = tx_tmp.witness.vtxoutwit[i].vchRangeproof;
        o.surjection_proof = tx_tmp.witness.vtxoutwit[i].vchSurjectionproof;

        o.blinding_pubkey = CPubKey();  // Once we're done blinding, remove the pubkeys to signal that it's complete
    }

    return EncodePSBT(psbtx);
}

=======
>>>>>>> f5000ae6
UniValue decodepsbt(const JSONRPCRequest& request)
{
    if (!g_con_elementsmode)
        throw std::runtime_error("PSBT operations are disabled when not in elementsmode.\n");

            RPCHelpMan{"decodepsbt",
                "\nReturn a JSON object representing the serialized, base64-encoded partially signed Bitcoin transaction.\n",
                {
                    {"psbt", RPCArg::Type::STR, RPCArg::Optional::NO, "The PSBT base64 string"},
                },
                RPCResult{
                    RPCResult::Type::OBJ, "", "",
                    {
                        {RPCResult::Type::OBJ, "tx", "The decoded network-serialized unsigned transaction.",
                        {
                            {RPCResult::Type::ELISION, "", "The layout is the same as the output of decoderawtransaction."},
                        }},
                        {RPCResult::Type::OBJ_DYN, "unknown", "The unknown global fields",
                        {
                             {RPCResult::Type::STR_HEX, "key", "(key-value pair) An unknown key-value pair"},
                        }},
                        {RPCResult::Type::ARR, "inputs", "",
                        {
                            {RPCResult::Type::OBJ, "", "",
                            {
                                {RPCResult::Type::OBJ, "non_witness_utxo", /* optional */ true, "Decoded network transaction for non-witness UTXOs",
                                {
                                    {RPCResult::Type::ELISION, "",""},
                                }},
                                {RPCResult::Type::OBJ, "witness_utxo", /* optional */ true, "Transaction output for witness UTXOs",
                                {
                                    {RPCResult::Type::NUM, "amount", "The value in " + CURRENCY_UNIT},
                                    {RPCResult::Type::OBJ, "scriptPubKey", "",
                                    {
                                        {RPCResult::Type::STR, "asm", "The asm"},
                                        {RPCResult::Type::STR_HEX, "hex", "The hex"},
                                        {RPCResult::Type::STR, "type", "The type, eg 'pubkeyhash'"},
                                        {RPCResult::Type::STR, "address"," Bitcoin address if there is one"},
                                    }},
                                }},
                                {RPCResult::Type::OBJ_DYN, "partial_signatures", /* optional */ true, "",
                                {
                                    {RPCResult::Type::STR, "pubkey", "The public key and signature that corresponds to it."},
                                }},
                                {RPCResult::Type::STR, "sighash", /* optional */ true, "The sighash type to be used"},
                                {RPCResult::Type::OBJ, "redeem_script", /* optional */ true, "",
                                {
                                    {RPCResult::Type::STR, "asm", "The asm"},
                                    {RPCResult::Type::STR_HEX, "hex", "The hex"},
                                    {RPCResult::Type::STR, "type", "The type, eg 'pubkeyhash'"},
                                }},
                                {RPCResult::Type::OBJ, "witness_script", /* optional */ true, "",
                                {
                                    {RPCResult::Type::STR, "asm", "The asm"},
                                    {RPCResult::Type::STR_HEX, "hex", "The hex"},
                                    {RPCResult::Type::STR, "type", "The type, eg 'pubkeyhash'"},
                                }},
                                {RPCResult::Type::ARR, "bip32_derivs", /* optional */ true, "",
                                {
                                    {RPCResult::Type::OBJ, "pubkey", /* optional */ true, "The public key with the derivation path as the value.",
                                    {
                                        {RPCResult::Type::STR, "master_fingerprint", "The fingerprint of the master key"},
                                        {RPCResult::Type::STR, "path", "The path"},
                                    }},
                                }},
                                {RPCResult::Type::OBJ, "final_scriptsig", /* optional */ true, "",
                                {
                                    {RPCResult::Type::STR, "asm", "The asm"},
                                    {RPCResult::Type::STR, "hex", "The hex"},
                                }},
                                {RPCResult::Type::ARR, "final_scriptwitness", "",
                                {
                                    {RPCResult::Type::STR_HEX, "", "hex-encoded witness data (if any)"},
                                }},
                                {RPCResult::Type::NUM, "value", "The (unblinded) value of the input in " + CURRENCY_UNIT},
                                {RPCResult::Type::STR_HEX, "value_blinding_factor", "The value blinding factor from the output being spent"},
                                {RPCResult::Type::STR_HEX, "asset", "The (unblinded) asset id of the input"},
                                {RPCResult::Type::STR_HEX, "asset_blinding_factor", "The asset blinding factor from the output being spent\n"},
                                {RPCResult::Type::STR_HEX, "pegin_bitcoin_tx", "The tx providing the peg-in in the format of the getrawtransaction RPC"},
                                {RPCResult::Type::STR_HEX, "pegin_claim_script", "The claim script for the peg-in input"},
                                {RPCResult::Type::STR_HEX, "pegin_txout_proof", "The tx providing the peg-in input"},
                                {RPCResult::Type::STR_HEX, "pegin_genesis_hash", "The hash of the genesis block for this peg-in"},
                                {RPCResult::Type::OBJ_DYN, "unknown", "The unknown global fields",
                                {
                                    {RPCResult::Type::STR_HEX, "key", "(key-value pair) An unknown key-value pair"},
                                }},
                            }},
                        }},
                        {RPCResult::Type::ARR, "outputs", "",
                        {
                            {RPCResult::Type::OBJ, "", "",
                            {
                                {RPCResult::Type::OBJ, "redeem_script", /* optional */ true, "",
                                {
                                    {RPCResult::Type::STR, "asm", "The asm"},
                                    {RPCResult::Type::STR_HEX, "hex", "The hex"},
                                    {RPCResult::Type::STR, "type", "The type, eg 'pubkeyhash'"},
                                }},
                                {RPCResult::Type::OBJ, "witness_script", /* optional */ true, "",
                                {
                                    {RPCResult::Type::STR, "asm", "The asm"},
                                    {RPCResult::Type::STR_HEX, "hex", "The hex"},
                                    {RPCResult::Type::STR, "type", "The type, eg 'pubkeyhash'"},
                                }},
                                {RPCResult::Type::ARR, "bip32_derivs", /* optional */ true, "",
                                {
                                    {RPCResult::Type::OBJ, "", "",
                                    {
                                        {RPCResult::Type::STR, "pubkey", "The public key this path corresponds to"},
                                        {RPCResult::Type::STR, "master_fingerprint", "The fingerprint of the master key"},
                                        {RPCResult::Type::STR, "path", "The path"},
                                    }},
                                }},
                                {RPCResult::Type::STR_HEX, "value_commitment", "The blinded value of the output"},
                                {RPCResult::Type::STR_HEX, "value_blinding_factor", "The value blinding factor for the output"},
                                {RPCResult::Type::STR_HEX, "asset_commiment", "The blinded asset id of the output"},
                                {RPCResult::Type::STR_HEX, "asset_blinding_factor", "The asset blinding factor for the output"},
                                {RPCResult::Type::STR_HEX, "nonce_commiment", "The nonce for the output"},
                                {RPCResult::Type::STR_HEX, "surjection_proof", "The surjection proof for the output"},
                                {RPCResult::Type::STR_HEX, "blinding_pubkey", "The blinding pubkey for the output"},
                                {RPCResult::Type::OBJ_DYN, "unknown", "The unknown global fields",
                                {
                                    {RPCResult::Type::STR_HEX, "key", "(key-value pair) An unknown key-value pair"},
                                }},
                            }},
                        }},
                        {RPCResult::Type::STR_AMOUNT, "fee", /* optional */ true, "The transaction fee paid if all UTXOs slots in the PSBT have been filled."},
                    }
                },
                RPCExamples{
                    HelpExampleCli("decodepsbt", "\"psbt\"")
                },
            }.Check(request);

    RPCTypeCheck(request.params, {UniValue::VSTR});

    // Unserialize the transactions
    PartiallySignedTransaction psbtx;
    std::string error;
    if (!DecodeBase64PSBT(psbtx, request.params[0].get_str(), error)) {
        throw JSONRPCError(RPC_DESERIALIZATION_ERROR, strprintf("TX decode failed %s", error));
    }

    UniValue result(UniValue::VOBJ);

    // Add the decoded tx
    UniValue tx_univ(UniValue::VOBJ);
    TxToUniv(CTransaction(*psbtx.tx), uint256(), tx_univ, false);
    result.pushKV("tx", tx_univ);
    result.pushKV("fees", AmountMapToUniv(GetFeeMap(CTransaction(*psbtx.tx)), ""));

    // Unknown data
    UniValue unknowns(UniValue::VOBJ);
    for (auto entry : psbtx.unknown) {
        unknowns.pushKV(HexStr(entry.first), HexStr(entry.second));
    }
    result.pushKV("unknown", unknowns);

    // inputs
    UniValue inputs(UniValue::VARR);
    for (unsigned int i = 0; i < psbtx.inputs.size(); ++i) {
        const PSBTInput& input = psbtx.inputs[i];
        UniValue in(UniValue::VOBJ);
        // UTXOs
        CTxOut txout;
        if (!input.witness_utxo.IsNull()) {
            txout = input.witness_utxo;

            UniValue o(UniValue::VOBJ);
            ScriptToUniv(txout.scriptPubKey, o, true);

            UniValue out(UniValue::VOBJ);
            if (txout.nValue.IsExplicit()) {
                CAmount nValue = txout.nValue.GetAmount();
                out.pushKV("amount", ValueFromAmount(nValue));
            } else {
                out.pushKV("amountcommitment", txout.nValue.GetHex());
            }
            out.pushKV("scriptPubKey", o);

            in.pushKV("witness_utxo", out);
        }
        if (input.non_witness_utxo) {
            txout = input.non_witness_utxo->vout[psbtx.tx->vin[i].prevout.n];

            UniValue non_wit(UniValue::VOBJ);
            TxToUniv(*input.non_witness_utxo, uint256(), non_wit, false);
            in.pushKV("non_witness_utxo", non_wit);
        }

        // Partial sigs
        if (!input.partial_sigs.empty()) {
            UniValue partial_sigs(UniValue::VOBJ);
            for (const auto& sig : input.partial_sigs) {
                partial_sigs.pushKV(HexStr(sig.second.first), HexStr(sig.second.second));
            }
            in.pushKV("partial_signatures", partial_sigs);
        }

        // Sighash
        if (input.sighash_type > 0) {
            in.pushKV("sighash", SighashToStr((unsigned char)input.sighash_type));
        }

        // Redeem script and witness script
        if (!input.redeem_script.empty()) {
            UniValue r(UniValue::VOBJ);
            ScriptToUniv(input.redeem_script, r, false);
            in.pushKV("redeem_script", r);
        }
        if (!input.witness_script.empty()) {
            UniValue r(UniValue::VOBJ);
            ScriptToUniv(input.witness_script, r, false);
            in.pushKV("witness_script", r);
        }

        // keypaths
        if (!input.hd_keypaths.empty()) {
            UniValue keypaths(UniValue::VARR);
            for (auto entry : input.hd_keypaths) {
                UniValue keypath(UniValue::VOBJ);
                keypath.pushKV("pubkey", HexStr(entry.first));

                keypath.pushKV("master_fingerprint", strprintf("%08x", ReadBE32(entry.second.fingerprint)));
                keypath.pushKV("path", WriteHDKeypath(entry.second.path));
                keypaths.push_back(keypath);
            }
            in.pushKV("bip32_derivs", keypaths);
        }

        // Final scriptSig and scriptwitness
        if (!input.final_script_sig.empty()) {
            UniValue scriptsig(UniValue::VOBJ);
            scriptsig.pushKV("asm", ScriptToAsmStr(input.final_script_sig, true));
            scriptsig.pushKV("hex", HexStr(input.final_script_sig));
            in.pushKV("final_scriptSig", scriptsig);
        }
        if (!input.final_script_witness.IsNull()) {
            UniValue txinwitness(UniValue::VARR);
            for (const auto& item : input.final_script_witness.stack) {
                txinwitness.push_back(HexStr(item));
            }
            in.pushKV("final_scriptwitness", txinwitness);
        }

        // Value
        if (input.value) {
            in.pushKV("value", ValueFromAmount(*input.value));
        }

        // Value blinder
        if (!input.value_blinding_factor.IsNull()) {
            in.pushKV("value_blinding_factor", input.value_blinding_factor.GetHex());
        }

        // Asset
        if (!input.asset.IsNull()) {
            in.pushKV("asset", input.asset.id.GetHex());
        }

        // Asset blinder
        if (!input.asset_blinding_factor.IsNull()) {
            in.pushKV("asset_blinding_factor", input.asset_blinding_factor.GetHex());
        }

        // Peg-in stuff
        if (Params().GetConsensus().ParentChainHasPow()) {
            if (input.peg_in_tx.which() > 0) {
                const Sidechain::Bitcoin::CTransactionRef& btc_peg_in_tx = boost::get<Sidechain::Bitcoin::CTransactionRef>(input.peg_in_tx);
                if (btc_peg_in_tx) {
                    CDataStream ss_tx(SER_NETWORK, PROTOCOL_VERSION | SERIALIZE_TRANSACTION_NO_WITNESS);
                    ss_tx << btc_peg_in_tx;
                    in.pushKV("pegin_bitcoin_tx", HexStr(ss_tx));
                }
            }
            if (input.txout_proof.which() > 0) {
                const Sidechain::Bitcoin::CMerkleBlock& btc_txout_proof = boost::get<Sidechain::Bitcoin::CMerkleBlock>(input.txout_proof);
                if (!btc_txout_proof.header.IsNull()) {
                    CDataStream ss_mb(SER_NETWORK, PROTOCOL_VERSION | SERIALIZE_TRANSACTION_NO_WITNESS);
                    ss_mb << btc_txout_proof;
                    in.pushKV("pegin_txout_proof", HexStr(ss_mb));
                }
            }
        } else {
            if (input.peg_in_tx.which() > 0) {
                const CTransactionRef& elem_peg_in_tx = boost::get<CTransactionRef>(input.peg_in_tx);
                if (elem_peg_in_tx) {
                    CDataStream ss_tx(SER_NETWORK, PROTOCOL_VERSION | SERIALIZE_TRANSACTION_NO_WITNESS);
                    ss_tx << elem_peg_in_tx;
                    in.pushKV("pegin_bitcoin_tx", HexStr(ss_tx));
                }
            }
            if (input.txout_proof.which() > 0) {
                const CMerkleBlock& elem_txout_proof = boost::get<CMerkleBlock>(input.txout_proof);
                if (!elem_txout_proof.header.IsNull()) {
                    CDataStream ss_mb(SER_NETWORK, PROTOCOL_VERSION | SERIALIZE_TRANSACTION_NO_WITNESS);
                    ss_mb << elem_txout_proof;
                    in.pushKV("pegin_txout_proof", HexStr(ss_mb));
                }
            }
        }
        if (!input.claim_script.empty()) {
            in.pushKV("pegin_claim_script", HexStr(input.claim_script));
        }
        if (!input.genesis_hash.IsNull()) {
            in.pushKV("pegin_genesis_hash", input.genesis_hash.GetHex());
        }

        // Unknown data
        if (input.unknown.size() > 0) {
            UniValue unknowns(UniValue::VOBJ);
            for (auto entry : input.unknown) {
                unknowns.pushKV(HexStr(entry.first), HexStr(entry.second));
            }
            in.pushKV("unknown", unknowns);
        }

        inputs.push_back(in);
    }
    result.pushKV("inputs", inputs);

    // outputs
    UniValue outputs(UniValue::VARR);
    for (unsigned int i = 0; i < psbtx.outputs.size(); ++i) {
        const PSBTOutput& output = psbtx.outputs[i];
        UniValue out(UniValue::VOBJ);
        // Redeem script and witness script
        if (!output.redeem_script.empty()) {
            UniValue r(UniValue::VOBJ);
            ScriptToUniv(output.redeem_script, r, false);
            out.pushKV("redeem_script", r);
        }
        if (!output.witness_script.empty()) {
            UniValue r(UniValue::VOBJ);
            ScriptToUniv(output.witness_script, r, false);
            out.pushKV("witness_script", r);
        }

        // keypaths
        if (!output.hd_keypaths.empty()) {
            UniValue keypaths(UniValue::VARR);
            for (auto entry : output.hd_keypaths) {
                UniValue keypath(UniValue::VOBJ);
                keypath.pushKV("pubkey", HexStr(entry.first));
                keypath.pushKV("master_fingerprint", strprintf("%08x", ReadBE32(entry.second.fingerprint)));
                keypath.pushKV("path", WriteHDKeypath(entry.second.path));
                keypaths.push_back(keypath);
            }
            out.pushKV("bip32_derivs", keypaths);
        }

        // Value commitment
        if (!output.value_commitment.IsNull()) {
            out.pushKV("value_commitment", output.value_commitment.GetHex());
        }

        // Value blinder
        if (!output.value_blinding_factor.IsNull()) {
            out.pushKV("value_blinding_factor", output.value_blinding_factor.GetHex());
        }

        // Asset commitment
        if (!output.asset_commitment.IsNull()) {
            out.pushKV("asset_commitment", output.asset_commitment.GetHex());
        }

        // Asset blinder
        if (!output.asset_blinding_factor.IsNull()) {
            out.pushKV("asset_blinding_factor", output.asset_blinding_factor.GetHex());
        }

        // Nonce commitment
        if (!output.nonce_commitment.IsNull()) {
            out.pushKV("nonce_commitment", output.nonce_commitment.GetHex());
        }

        // Range proof omitted due to size

        // Surjection proof
        if (!output.surjection_proof.empty()) {
            out.pushKV("surjection_proof", HexStr(output.surjection_proof));
        }

        // Blinding pubkey
        if (output.blinding_pubkey.IsValid()) {
            out.pushKV("blinding_pubkey", HexStr(output.blinding_pubkey));
        }

        // Unknown data
        if (output.unknown.size() > 0) {
            UniValue unknowns(UniValue::VOBJ);
            for (auto entry : output.unknown) {
                unknowns.pushKV(HexStr(entry.first), HexStr(entry.second));
            }
            out.pushKV("unknown", unknowns);
        }

        outputs.push_back(out);
    }
    result.pushKV("outputs", outputs);

    return result;
}

UniValue combinepsbt(const JSONRPCRequest& request)
{
    if (!g_con_elementsmode)
        throw std::runtime_error("PSBT operations are disabled when not in elementsmode.\n");

            RPCHelpMan{"combinepsbt",
                "\nCombine multiple partially signed Bitcoin transactions into one transaction.\n"
                "Implements the Combiner role.\n",
                {
                    {"txs", RPCArg::Type::ARR, RPCArg::Optional::NO, "The base64 strings of partially signed transactions",
                        {
                            {"psbt", RPCArg::Type::STR, RPCArg::Optional::OMITTED, "A base64 string of a PSBT"},
                        },
                        },
                },
                RPCResult{
                    RPCResult::Type::STR, "", "The base64-encoded partially signed transaction"
                },
                RPCExamples{
                    HelpExampleCli("combinepsbt", R"('["mybase64_1", "mybase64_2", "mybase64_3"]')")
                },
            }.Check(request);

    RPCTypeCheck(request.params, {UniValue::VARR}, true);

    // Unserialize the transactions
    std::vector<PartiallySignedTransaction> psbtxs;
    UniValue txs = request.params[0].get_array();
    if (txs.empty()) {
        throw JSONRPCError(RPC_INVALID_PARAMETER, "Parameter 'txs' cannot be empty");
    }
    for (unsigned int i = 0; i < txs.size(); ++i) {
        PartiallySignedTransaction psbtx;
        std::string error;
        if (!DecodeBase64PSBT(psbtx, txs[i].get_str(), error)) {
            throw JSONRPCError(RPC_DESERIALIZATION_ERROR, strprintf("TX decode failed %s", error));
        }
        psbtxs.push_back(psbtx);
    }

    PartiallySignedTransaction merged_psbt;
    const TransactionError error = CombinePSBTs(merged_psbt, psbtxs);
    if (error != TransactionError::OK) {
        throw JSONRPCTransactionError(error);
    }

    return EncodePSBT(merged_psbt);
}

UniValue finalizepsbt(const JSONRPCRequest& request)
{
    if (!g_con_elementsmode)
        throw std::runtime_error("PSBT operations are disabled when not in elementsmode.\n");

            RPCHelpMan{"finalizepsbt",
                "Finalize the inputs of a PSBT. If the transaction is fully signed, it will produce a\n"
                "network serialized transaction which can be broadcast with sendrawtransaction. Otherwise a PSBT will be\n"
                "created which has the final_scriptSig and final_scriptWitness fields filled for inputs that are complete.\n"
                "Implements the Finalizer and Extractor roles.\n",
                {
                    {"psbt", RPCArg::Type::STR, RPCArg::Optional::NO, "A base64 string of a PSBT"},
                    {"extract", RPCArg::Type::BOOL, /* default */ "true", "If true and the transaction is complete,\n"
            "                             extract and return the complete transaction in normal network serialization instead of the PSBT."},
                },
                RPCResult{
                    RPCResult::Type::OBJ, "", "",
                    {
                        {RPCResult::Type::STR, "psbt", "The base64-encoded partially signed transaction if not extracted"},
                        {RPCResult::Type::STR_HEX, "hex", "The hex-encoded network transaction if extracted"},
                        {RPCResult::Type::BOOL, "complete", "If the transaction has a complete set of signatures"},
                    }
                },
                RPCExamples{
                    HelpExampleCli("finalizepsbt", "\"psbt\"")
                },
            }.Check(request);

    RPCTypeCheck(request.params, {UniValue::VSTR, UniValue::VBOOL}, true);

    // Unserialize the transactions
    PartiallySignedTransaction psbtx;
    std::string error;
    if (!DecodeBase64PSBT(psbtx, request.params[0].get_str(), error)) {
        throw JSONRPCError(RPC_DESERIALIZATION_ERROR, strprintf("TX decode failed %s", error));
    }

    bool extract = request.params[1].isNull() || (!request.params[1].isNull() && request.params[1].get_bool());

    CMutableTransaction mtx;
    bool complete = FinalizeAndExtractPSBT(psbtx, mtx);

    UniValue result(UniValue::VOBJ);
    CDataStream ssTx(SER_NETWORK, PROTOCOL_VERSION);
    std::string result_str;

    if (complete && extract) {
        ssTx << mtx;
        result_str = HexStr(ssTx.str());
        result.pushKV("hex", result_str);
    } else {
        ssTx << psbtx;
        result_str = EncodeBase64(ssTx.str());
        result.pushKV("psbt", result_str);
    }
    result.pushKV("complete", complete);
    return result;
}

UniValue createpsbt(const JSONRPCRequest& request)
{
    if (!g_con_elementsmode)
        throw std::runtime_error("PSBT operations are disabled when not in elementsmode.\n");

            RPCHelpMan{"createpsbt",
                "\nCreates a transaction in the Partially Signed Transaction format.\n"
                "Implements the Creator role.\n",
                {
                    {"inputs", RPCArg::Type::ARR, RPCArg::Optional::NO, "The json objects",
                        {
                            {"", RPCArg::Type::OBJ, RPCArg::Optional::OMITTED, "",
                                {
                                    {"txid", RPCArg::Type::STR_HEX, RPCArg::Optional::NO, "The transaction id"},
                                    {"vout", RPCArg::Type::NUM, RPCArg::Optional::NO, "The output number"},
                                    {"sequence", RPCArg::Type::NUM, /* default */ "depends on the value of the 'replaceable' and 'locktime' arguments", "The sequence number"},
                                    {"pegin_bitcoin_tx", RPCArg::Type::STR_HEX, RPCArg::Optional::NO, "The raw bitcoin transaction (in hex) depositing bitcoin to the mainchain_address generated by getpeginaddress"},
                                    {"pegin_txout_proof", RPCArg::Type::STR_HEX, RPCArg::Optional::NO, "A rawtxoutproof (in hex) generated by the mainchain daemon's `gettxoutproof` containing a proof of only bitcoin_tx"},
                                    {"pegin_claim_script", RPCArg::Type::STR_HEX, RPCArg::Optional::NO, "The witness program generated by getpeginaddress."},
                                },
                                },
                        },
                        },
                    {"outputs", RPCArg::Type::ARR, RPCArg::Optional::NO, "The outputs (key-value pairs), where none of the keys are duplicated.\n"
                            "That is, each address can only appear once and there can only be one 'data' object.\n"
                            "For compatibility reasons, a dictionary, which holds the key-value pairs directly, is also\n"
                            "                             accepted as second parameter.",
                        {
                            {"", RPCArg::Type::OBJ, RPCArg::Optional::OMITTED, "",
                                {
                                    {"address", RPCArg::Type::AMOUNT, RPCArg::Optional::NO, "A key-value pair. The key (string) is the bitcoin address, the value (float or string) is the amount in " + CURRENCY_UNIT},
                                },
                                },
                            {"", RPCArg::Type::OBJ, RPCArg::Optional::OMITTED, "",
                                {
                                    {"data", RPCArg::Type::STR_HEX, RPCArg::Optional::NO, "A key-value pair. The key must be \"data\", the value is hex-encoded data"},
                                },
                                },
                        },
                        },
                    {"locktime", RPCArg::Type::NUM, /* default */ "0", "Raw locktime. Non-0 value also locktime-activates inputs"},
                    {"replaceable", RPCArg::Type::BOOL, /* default */ "false", "Marks this transaction as BIP125 replaceable.\n"
                            "                             Allows this transaction to be replaced by a transaction with higher fees. If provided, it is an error if explicit sequence numbers are incompatible."},
                    {"output_assets", RPCArg::Type::OBJ, RPCArg::Optional::OMITTED, "A json object of addresses to the assets (label or hex ID) used to pay them. (default: bitcoin)",
                        {
                            {"address", RPCArg::Type::STR, RPCArg::Optional::OMITTED, "A key-value pair. The key (string) is the bitcoin address, the value is the asset label or asset ID."},
                            {"fee", RPCArg::Type::STR, RPCArg::Optional::OMITTED, "A key-value pair. The key (string) is the bitcoin address, the value is the asset label or asset ID."},
                        },
                        },
                },
                RPCResult{
                    RPCResult::Type::STR, "", "The resulting raw transaction (base64-encoded string)"
                },
                RPCExamples{
                    HelpExampleCli("createpsbt", "\"[{\\\"txid\\\":\\\"myid\\\",\\\"vout\\\":0}]\" \"[{\\\"data\\\":\\\"00010203\\\"}]\"")
                },
            }.Check(request);


    RPCTypeCheck(request.params, {
        UniValue::VARR,
        UniValueType(), // ARR or OBJ, checked later
        UniValue::VNUM,
        UniValue::VBOOL,
        }, true
    );

    std::vector<CPubKey> output_pubkeys;
    bool rbf = false;
    if (!request.params[3].isNull()) {
        rbf = request.params[3].isTrue();
    }
    CMutableTransaction rawTx = ConstructTransaction(request.params[0], request.params[1], request.params[2], rbf, request.params[4], &output_pubkeys);

    // Make a blank psbt
    PartiallySignedTransaction psbtx(rawTx);
    for (unsigned int i = 0; i < rawTx.vout.size(); ++i) {
        psbtx.outputs[i].blinding_pubkey = output_pubkeys[i];
    }

    // Add peg-in stuff if it's there
    for (unsigned int i = 0; i < rawTx.vin.size(); ++i) {
        if (psbtx.tx->vin[i].m_is_pegin) {
            CScriptWitness& pegin_witness = psbtx.tx->witness.vtxinwit[i].m_pegin_witness;
            CAmount val;
            VectorReader vr_val(SER_NETWORK, PROTOCOL_VERSION, pegin_witness.stack[0], 0);
            vr_val >> val;
            psbtx.inputs[i].value = val;
            VectorReader vr_asset(SER_NETWORK, PROTOCOL_VERSION, pegin_witness.stack[1], 0);
            vr_asset >> psbtx.inputs[i].asset;
            VectorReader vr_genesis(SER_NETWORK, PROTOCOL_VERSION, pegin_witness.stack[2], 0);
            vr_genesis >> psbtx.inputs[i].genesis_hash;
            psbtx.inputs[i].claim_script.assign(pegin_witness.stack[3].begin(), pegin_witness.stack[3].end());

            VectorReader vr_tx(SER_NETWORK, PROTOCOL_VERSION, pegin_witness.stack[4], 0);
            VectorReader vr_proof(SER_NETWORK, PROTOCOL_VERSION, pegin_witness.stack[5], 0);
            if (Params().GetConsensus().ParentChainHasPow()) {
                Sidechain::Bitcoin::CTransactionRef tx_btc;
                vr_tx >> tx_btc;
                psbtx.inputs[i].peg_in_tx = tx_btc;
                Sidechain::Bitcoin::CMerkleBlock tx_proof;
                vr_proof >> tx_proof;
                psbtx.inputs[i].txout_proof = tx_proof;
            } else {
                CTransactionRef tx_btc;
                vr_tx >> tx_btc;
                psbtx.inputs[i].peg_in_tx = tx_btc;
                CMerkleBlock tx_proof;
                vr_proof >> tx_proof;
                psbtx.inputs[i].txout_proof = tx_proof;
            }
            pegin_witness.SetNull();
            psbtx.tx->vin[i].m_is_pegin = false;
        }
    }

    return EncodePSBT(psbtx);
}

UniValue converttopsbt(const JSONRPCRequest& request)
{
    if (!g_con_elementsmode)
        throw std::runtime_error("PSBT operations are disabled when not in elementsmode.\n");

            RPCHelpMan{"converttopsbt",
                "\nConverts a network serialized transaction to a PSBT. This should be used only with createrawtransaction and fundrawtransaction\n"
                "createpsbt and walletcreatefundedpsbt should be used for new applications.\n",
                {
                    {"hexstring", RPCArg::Type::STR_HEX, RPCArg::Optional::NO, "The hex string of a raw transaction"},
                    {"permitsigdata", RPCArg::Type::BOOL, /* default */ "false", "If true, any signatures in the input will be discarded and conversion\n"
                            "                              will continue. If false, RPC will fail if any signatures are present."},
                    {"iswitness", RPCArg::Type::BOOL, /* default */ "depends on heuristic tests", "Whether the transaction hex is a serialized witness transaction.\n"
                        "If iswitness is not present, heuristic tests will be used in decoding.\n"
                        "If true, only witness deserialization will be tried.\n"
                        "If false, only non-witness deserialization will be tried.\n"
                        "This boolean should reflect whether the transaction has inputs\n"
                        "(e.g. fully valid, or on-chain transactions), if known by the caller."
                    },
                },
                RPCResult{
                    RPCResult::Type::STR, "", "The resulting raw transaction (base64-encoded string)"
                },
                RPCExamples{
                            "\nCreate a transaction\n"
                            + HelpExampleCli("createrawtransaction", "\"[{\\\"txid\\\":\\\"myid\\\",\\\"vout\\\":0}]\" \"[{\\\"data\\\":\\\"00010203\\\"}]\"") +
                            "\nConvert the transaction to a PSBT\n"
                            + HelpExampleCli("converttopsbt", "\"rawtransaction\"")
                },
    }.Check(request);

    RPCTypeCheck(request.params, {UniValue::VSTR, UniValue::VBOOL, UniValue::VBOOL}, true);

    // parse hex string from parameter
    CMutableTransaction tx;
    bool permitsigdata = request.params[1].isNull() ? false : request.params[1].get_bool();
    bool witness_specified = !request.params[2].isNull();
    bool iswitness = witness_specified ? request.params[2].get_bool() : false;
    const bool try_witness = witness_specified ? iswitness : true;
    const bool try_no_witness = witness_specified ? !iswitness : true;
    if (!DecodeHexTx(tx, request.params[0].get_str(), try_no_witness, try_witness)) {
        throw JSONRPCError(RPC_DESERIALIZATION_ERROR, "TX decode failed");
    }

    // Remove all scriptSigs and scriptWitnesses from inputs
    for (CTxIn& input : tx.vin) {
        if (!input.scriptSig.empty() && !permitsigdata) {
            throw JSONRPCError(RPC_DESERIALIZATION_ERROR, "Inputs must not have scriptSigs");
        }
        input.scriptSig.clear();
    }
    for (CTxInWitness& witness: tx.witness.vtxinwit) {
        if (!witness.scriptWitness.IsNull() && !permitsigdata) {
            throw JSONRPCError(RPC_DESERIALIZATION_ERROR, "Inputs must not have scriptWitnesses");
        }
    }
    tx.witness.SetNull();

    // Make a blank psbt
    PartiallySignedTransaction psbtx;
    for (unsigned int i = 0; i < tx.vin.size(); ++i) {
        psbtx.inputs.push_back(PSBTInput());
    }
    for (unsigned int i = 0; i < tx.vout.size(); ++i) {
        psbtx.outputs.push_back(PSBTOutput());
        // At this point, if the nonce field is present it should be a smuggled
        //   pubkey, and not a real nonce. Convert it back to a pubkey and strip
        //   it out.
        psbtx.outputs[i].blinding_pubkey = CPubKey(tx.vout[i].nNonce.vchCommitment);
        tx.vout[i].nNonce.SetNull();
    }

    psbtx.tx = tx;

    // Serialize the PSBT
    CDataStream ssTx(SER_NETWORK, PROTOCOL_VERSION);
    ssTx << psbtx;

    return EncodeBase64((unsigned char*)ssTx.data(), ssTx.size());
}

UniValue utxoupdatepsbt(const JSONRPCRequest& request)
{
            RPCHelpMan{"utxoupdatepsbt",
            "\nUpdates all segwit inputs and outputs in a PSBT with data from output descriptors, the UTXO set or the mempool.\n",
            {
                {"psbt", RPCArg::Type::STR, RPCArg::Optional::NO, "A base64 string of a PSBT"},
                {"descriptors", RPCArg::Type::ARR, RPCArg::Optional::OMITTED_NAMED_ARG, "An array of either strings or objects", {
                    {"", RPCArg::Type::STR, RPCArg::Optional::OMITTED, "An output descriptor"},
                    {"", RPCArg::Type::OBJ, RPCArg::Optional::OMITTED, "An object with an output descriptor and extra information", {
                         {"desc", RPCArg::Type::STR, RPCArg::Optional::NO, "An output descriptor"},
                         {"range", RPCArg::Type::RANGE, "1000", "Up to what index HD chains should be explored (either end or [begin,end])"},
                    }},
                }},
            },
            RPCResult {
                    RPCResult::Type::STR, "", "The base64-encoded partially signed transaction with inputs updated"
            },
            RPCExamples {
                HelpExampleCli("utxoupdatepsbt", "\"psbt\"")
            }}.Check(request);

    RPCTypeCheck(request.params, {UniValue::VSTR, UniValue::VARR}, true);

    // Unserialize the transactions
    PartiallySignedTransaction psbtx;
    std::string error;
    if (!DecodeBase64PSBT(psbtx, request.params[0].get_str(), error)) {
        throw JSONRPCError(RPC_DESERIALIZATION_ERROR, strprintf("TX decode failed %s", error));
    }

    // Parse descriptors, if any.
    FlatSigningProvider provider;
    if (!request.params[1].isNull()) {
        auto descs = request.params[1].get_array();
        for (size_t i = 0; i < descs.size(); ++i) {
            EvalDescriptorStringOrObject(descs[i], provider);
        }
    }
    // We don't actually need private keys further on; hide them as a precaution.
    HidingSigningProvider public_provider(&provider, /* nosign */ true, /* nobip32derivs */ false);

    // Fetch previous transactions (inputs):
    CCoinsView viewDummy;
    CCoinsViewCache view(&viewDummy);
    {
        const CTxMemPool& mempool = EnsureMemPool(request.context);
        LOCK2(cs_main, mempool.cs);
        CCoinsViewCache &viewChain = ::ChainstateActive().CoinsTip();
        CCoinsViewMemPool viewMempool(&viewChain, mempool);
        view.SetBackend(viewMempool); // temporarily switch cache backend to db+mempool view

        for (const CTxIn& txin : psbtx.tx->vin) {
            view.AccessCoin(txin.prevout); // Load entries from viewChain into view; can fail.
        }

        view.SetBackend(viewDummy); // switch back to avoid locking mempool for too long
    }

    // Fill the inputs
    for (unsigned int i = 0; i < psbtx.tx->vin.size(); ++i) {
        PSBTInput& input = psbtx.inputs.at(i);

        if (input.non_witness_utxo || !input.witness_utxo.IsNull()) {
            continue;
        }

        const Coin& coin = view.AccessCoin(psbtx.tx->vin[i].prevout);

        if (IsSegWitOutput(provider, coin.out.scriptPubKey)) {
            input.witness_utxo = coin.out;
        }

        // Update script/keypath information using descriptor data.
        // Note that SignPSBTInput does a lot more than just constructing ECDSA signatures
        // we don't actually care about those here, in fact.
        SignPSBTInput(public_provider, psbtx, i, /* sighash_type */ 1);
    }

    // Update script/keypath information using descriptor data.
    for (unsigned int i = 0; i < psbtx.tx->vout.size(); ++i) {
        UpdatePSBTOutput(public_provider, psbtx, i);
    }

    CDataStream ssTx(SER_NETWORK, PROTOCOL_VERSION);
    ssTx << psbtx;
    return EncodeBase64((unsigned char*)ssTx.data(), ssTx.size());
}

UniValue joinpsbts(const JSONRPCRequest& request)
{
            RPCHelpMan{"joinpsbts",
            "\nJoins multiple distinct PSBTs with different inputs and outputs into one PSBT with inputs and outputs from all of the PSBTs\n"
            "No input in any of the PSBTs can be in more than one of the PSBTs.\n",
            {
                {"txs", RPCArg::Type::ARR, RPCArg::Optional::NO, "The base64 strings of partially signed transactions",
                    {
                        {"psbt", RPCArg::Type::STR, RPCArg::Optional::NO, "A base64 string of a PSBT"}
                    }}
            },
            RPCResult {
                    RPCResult::Type::STR, "", "The base64-encoded partially signed transaction"
            },
            RPCExamples {
                HelpExampleCli("joinpsbts", "\"psbt\"")
            }}.Check(request);

    RPCTypeCheck(request.params, {UniValue::VARR}, true);

    // Unserialize the transactions
    std::vector<PartiallySignedTransaction> psbtxs;
    UniValue txs = request.params[0].get_array();

    if (txs.size() <= 1) {
        throw JSONRPCError(RPC_INVALID_PARAMETER, "At least two PSBTs are required to join PSBTs.");
    }

    uint32_t best_version = 1;
    uint32_t best_locktime = 0xffffffff;
    for (unsigned int i = 0; i < txs.size(); ++i) {
        PartiallySignedTransaction psbtx;
        std::string error;
        if (!DecodeBase64PSBT(psbtx, txs[i].get_str(), error)) {
            throw JSONRPCError(RPC_DESERIALIZATION_ERROR, strprintf("TX decode failed %s", error));
        }
        psbtxs.push_back(psbtx);
        // Choose the highest version number
        if (static_cast<uint32_t>(psbtx.tx->nVersion) > best_version) {
            best_version = static_cast<uint32_t>(psbtx.tx->nVersion);
        }
        // Choose the lowest lock time
        if (psbtx.tx->nLockTime < best_locktime) {
            best_locktime = psbtx.tx->nLockTime;
        }
    }

    // Create a blank psbt where everything will be added
    PartiallySignedTransaction merged_psbt;
    merged_psbt.tx = CMutableTransaction();
    merged_psbt.tx->nVersion = static_cast<int32_t>(best_version);
    merged_psbt.tx->nLockTime = best_locktime;

    // Merge
    for (auto& psbt : psbtxs) {
        for (unsigned int i = 0; i < psbt.tx->vin.size(); ++i) {
            if (!merged_psbt.AddInput(psbt.tx->vin[i], psbt.inputs[i])) {
                throw JSONRPCError(RPC_INVALID_PARAMETER, strprintf("Input %s:%d exists in multiple PSBTs", psbt.tx->vin[i].prevout.hash.ToString(), psbt.tx->vin[i].prevout.n));
            }
        }
        for (unsigned int i = 0; i < psbt.tx->vout.size(); ++i) {
            merged_psbt.AddOutput(psbt.tx->vout[i], psbt.outputs[i]);
        }
        merged_psbt.unknown.insert(psbt.unknown.begin(), psbt.unknown.end());
    }

    // Generate list of shuffled indices for shuffling inputs and outputs of the merged PSBT
    std::vector<int> input_indices(merged_psbt.inputs.size());
    std::iota(input_indices.begin(), input_indices.end(), 0);
    std::vector<int> output_indices(merged_psbt.outputs.size());
    std::iota(output_indices.begin(), output_indices.end(), 0);

    // Shuffle input and output indices lists
    Shuffle(input_indices.begin(), input_indices.end(), FastRandomContext());
    Shuffle(output_indices.begin(), output_indices.end(), FastRandomContext());

    PartiallySignedTransaction shuffled_psbt;
    shuffled_psbt.tx = CMutableTransaction();
    shuffled_psbt.tx->nVersion = merged_psbt.tx->nVersion;
    shuffled_psbt.tx->nLockTime = merged_psbt.tx->nLockTime;
    for (int i : input_indices) {
        shuffled_psbt.AddInput(merged_psbt.tx->vin[i], merged_psbt.inputs[i]);
    }
    for (int i : output_indices) {
        shuffled_psbt.AddOutput(merged_psbt.tx->vout[i], merged_psbt.outputs[i]);
    }
    shuffled_psbt.unknown.insert(merged_psbt.unknown.begin(), merged_psbt.unknown.end());

    CDataStream ssTx(SER_NETWORK, PROTOCOL_VERSION);
    ssTx << shuffled_psbt;
    return EncodeBase64((unsigned char*)ssTx.data(), ssTx.size());
}

UniValue analyzepsbt(const JSONRPCRequest& request)
{
            RPCHelpMan{"analyzepsbt",
            "\nAnalyzes and provides information about the current status of a PSBT and its inputs\n",
            {
                {"psbt", RPCArg::Type::STR, RPCArg::Optional::NO, "A base64 string of a PSBT"}
            },
            RPCResult {
                RPCResult::Type::OBJ, "", "",
                {
                    {RPCResult::Type::ARR, "inputs", "",
                    {
                        {RPCResult::Type::OBJ, "", "",
                        {
                            {RPCResult::Type::BOOL, "has_utxo", "Whether a UTXO is provided"},
                            {RPCResult::Type::BOOL, "is_final", "Whether the input is finalized"},
                            {RPCResult::Type::OBJ, "missing", /* optional */ true, "Things that are missing that are required to complete this input",
                            {
                                {RPCResult::Type::ARR, "pubkeys", /* optional */ true, "",
                                {
                                    {RPCResult::Type::STR_HEX, "keyid", "Public key ID, hash160 of the public key, of a public key whose BIP 32 derivation path is missing"},
                                }},
                                {RPCResult::Type::ARR, "signatures", /* optional */ true, "",
                                {
                                    {RPCResult::Type::STR_HEX, "keyid", "Public key ID, hash160 of the public key, of a public key whose signature is missing"},
                                }},
                                {RPCResult::Type::STR_HEX, "redeemscript", /* optional */ true, "Hash160 of the redeemScript that is missing"},
                                {RPCResult::Type::STR_HEX, "witnessscript", /* optional */ true, "SHA256 of the witnessScript that is missing"},
                            }},
                            {RPCResult::Type::STR, "next", /* optional */ true, "Role of the next person that this input needs to go to"},
                        }},
                    }},
                    {RPCResult::Type::NUM, "estimated_vsize", /* optional */ true, "Estimated vsize of the final signed transaction"},
                    {RPCResult::Type::STR_AMOUNT, "estimated_feerate", /* optional */ true, "Estimated feerate of the final signed transaction in " + CURRENCY_UNIT + "/kB. Shown only if all UTXO slots in the PSBT have been filled"},
                    {RPCResult::Type::STR_AMOUNT, "fee", /* optional */ true, "The transaction fee paid. Shown only if all UTXO slots in the PSBT have been filled"},
                    {RPCResult::Type::STR, "next", "Role of the next person that this psbt needs to go to"},
                    {RPCResult::Type::STR, "error", "Error message if there is one"},
                }
            },
            RPCExamples {
                HelpExampleCli("analyzepsbt", "\"psbt\"")
            }}.Check(request);

    RPCTypeCheck(request.params, {UniValue::VSTR});

    // Unserialize the transaction
    PartiallySignedTransaction psbtx;
    std::string error;
    if (!DecodeBase64PSBT(psbtx, request.params[0].get_str(), error)) {
        throw JSONRPCError(RPC_DESERIALIZATION_ERROR, strprintf("TX decode failed %s", error));
    }

    PSBTAnalysis psbta = AnalyzePSBT(psbtx);

    UniValue result(UniValue::VOBJ);
    UniValue inputs_result(UniValue::VARR);
    for (const auto& input : psbta.inputs) {
        UniValue input_univ(UniValue::VOBJ);
        UniValue missing(UniValue::VOBJ);

        input_univ.pushKV("has_utxo", input.has_utxo);
        input_univ.pushKV("is_final", input.is_final);
        input_univ.pushKV("next", PSBTRoleName(input.next));

        if (!input.missing_pubkeys.empty()) {
            UniValue missing_pubkeys_univ(UniValue::VARR);
            for (const CKeyID& pubkey : input.missing_pubkeys) {
                missing_pubkeys_univ.push_back(HexStr(pubkey));
            }
            missing.pushKV("pubkeys", missing_pubkeys_univ);
        }
        if (!input.missing_redeem_script.IsNull()) {
            missing.pushKV("redeemscript", HexStr(input.missing_redeem_script));
        }
        if (!input.missing_witness_script.IsNull()) {
            missing.pushKV("witnessscript", HexStr(input.missing_witness_script));
        }
        if (!input.missing_sigs.empty()) {
            UniValue missing_sigs_univ(UniValue::VARR);
            for (const CKeyID& pubkey : input.missing_sigs) {
                missing_sigs_univ.push_back(HexStr(pubkey));
            }
            missing.pushKV("signatures", missing_sigs_univ);
        }
        if (!missing.getKeys().empty()) {
            input_univ.pushKV("missing", missing);
        }
        inputs_result.push_back(input_univ);
    }
    if (!inputs_result.empty()) result.pushKV("inputs", inputs_result);

    if (psbta.estimated_vsize != nullopt) {
        result.pushKV("estimated_vsize", (int)*psbta.estimated_vsize);
    }
    if (psbta.estimated_feerate != nullopt) {
        result.pushKV("estimated_feerate", ValueFromAmount(psbta.estimated_feerate->GetFeePerK()));
    }
    if (psbta.fee != nullopt) {
        result.pushKV("fee", AmountMapToUniv(*psbta.fee, ""));
    }
    result.pushKV("next", PSBTRoleName(psbta.next));
    if (!psbta.error.empty()) {
        result.pushKV("error", psbta.error);
    }

    return result;
}

//
// ELEMENTS:

UniValue rawblindrawtransaction(const JSONRPCRequest& request)
{
    if (request.fHelp || (request.params.size() < 5 || request.params.size() > 7))
        throw std::runtime_error(
            RPCHelpMan{"rawblindrawtransaction",
                "\nConvert one or more outputs of a raw transaction into confidential ones.\n"
                "Returns the hex-encoded raw transaction.\n"
                "The input raw transaction cannot have already-blinded outputs.\n"
                "The output keys used can be specified by using a confidential address in createrawtransaction.\n"
                "If an additional blinded output is required to make a balanced blinding, a 0-value unspendable output will be added. Since there is no access to the wallet the blinding pubkey from the last output with blinding key will be repeated.\n"
                "You can not blind issuances with this call.\n",
                {
                    {"hexstring", RPCArg::Type::STR_HEX, RPCArg::Optional::NO, "A hex-encoded raw transaction."},
                    {"inputamountblinders", RPCArg::Type::ARR, RPCArg::Optional::NO, "An array with one entry per transaction input.",
                        {
                            {"inputamountblinder", RPCArg::Type::STR_HEX, RPCArg::Optional::NO, "A hex-encoded blinding factor, one for each input."
            "                           Blinding factors can be found in the \"blinder\" output of listunspent."},
                        }
                    },
                    {"inputamounts", RPCArg::Type::ARR, RPCArg::Optional::NO, "An array with one entry per transaction input.",
                        {
                            {"inputamount", RPCArg::Type::AMOUNT, RPCArg::Optional::NO, "An amount for each input."},
                        }
                    },
                    {"inputassets", RPCArg::Type::ARR, RPCArg::Optional::NO, "An array with one entry per transaction input.",
                        {
                            {"inputasset", RPCArg::Type::STR_HEX, RPCArg::Optional::NO, "A hex-encoded asset id, one for each input."},
                        }
                    },
                    {"inputassetblinders", RPCArg::Type::ARR, RPCArg::Optional::NO, "An array with one entry per transaction input.",
                        {
                            {"inputassetblinder", RPCArg::Type::STR_HEX, RPCArg::Optional::NO, "A hex-encoded asset blinding factor, one for each input."},
                        }
                    },
                    {"totalblinder", RPCArg::Type::STR, RPCArg::Optional::OMITTED_NAMED_ARG, "Ignored for now."},
                    {"ignoreblindfail", RPCArg::Type::BOOL, /* default */ "true", "Return a transaction even when a blinding attempt fails due to number of blinded inputs/outputs."},
                },
                RPCResult{
                     RPCResult::Type::STR, "transaction", "hex string of the transaction"
                },
                RPCExamples{""},
            }.ToString());

    std::vector<unsigned char> txData(ParseHexV(request.params[0], "argument 1"));
    CDataStream ssData(txData, SER_NETWORK, PROTOCOL_VERSION);
    CMutableTransaction tx;
    try {
        ssData >> tx;
    } catch (const std::exception &) {
        throw JSONRPCError(RPC_DESERIALIZATION_ERROR, "TX decode failed");
    }

    UniValue inputBlinds = request.params[1].get_array();
    UniValue inputAmounts = request.params[2].get_array();
    UniValue inputAssets = request.params[3].get_array();
    UniValue inputAssetBlinds = request.params[4].get_array();

    bool fIgnoreBlindFail = true;
    if (!request.params[6].isNull()) {
        fIgnoreBlindFail = request.params[6].get_bool();
    }

    int n_blinded_ins = 0;

    if (inputBlinds.size() != tx.vin.size()) {
        throw JSONRPCError(RPC_INVALID_PARAMETER,
            "Invalid parameter: one (potentially empty) input blind for each input must be provided");
    }
    if (inputAmounts.size() != tx.vin.size()) {
        throw JSONRPCError(RPC_INVALID_PARAMETER,
            "Invalid parameter: one (potentially empty) input blind for each input must be provided");
    }
    if (inputAssets.size() != tx.vin.size()) {
        throw JSONRPCError(RPC_INVALID_PARAMETER,
            "Invalid parameter: one (potentially empty) input asset id for each input must be provided");
    }
    if (inputAssetBlinds.size() != tx.vin.size()) {
        throw JSONRPCError(RPC_INVALID_PARAMETER,
            "Invalid parameter: one (potentially empty) input asset blind for each input must be provided");
    }

    const auto& fedpegscripts = GetValidFedpegScripts(::ChainActive().Tip(), Params().GetConsensus(), true /* nextblock_validation */);

    std::vector<CAmount> input_amounts;
    std::vector<uint256> input_blinds;
    std::vector<uint256> input_asset_blinds;
    std::vector<CAsset> input_assets;
    std::vector<uint256> output_value_blinds;
    std::vector<uint256> output_asset_blinds;
    std::vector<CAsset> output_assets;
    std::vector<CPubKey> output_pubkeys;
    for (size_t nIn = 0; nIn < tx.vin.size(); nIn++) {
        // Special handling for pegin inputs: no blinds and explicit amount/asset.
        if (tx.vin[nIn].m_is_pegin) {
            std::string err;
            if (tx.witness.vtxinwit.size() != tx.vin.size() || !IsValidPeginWitness(tx.witness.vtxinwit[nIn].m_pegin_witness, fedpegscripts, tx.vin[nIn].prevout, err, false)) {
                throw JSONRPCError(RPC_INVALID_PARAMETER, strprintf("Transaction contains invalid peg-in input: %s", err));
            }
            CTxOut pegin_output = GetPeginOutputFromWitness(tx.witness.vtxinwit[nIn].m_pegin_witness);
            input_blinds.push_back(uint256());
            input_asset_blinds.push_back(uint256());
            input_assets.push_back(pegin_output.nAsset.GetAsset());
            input_amounts.push_back(pegin_output.nValue.GetAmount());
            continue;
        }

        if (!inputBlinds[nIn].isStr())
            throw JSONRPCError(RPC_INVALID_PARAMETER, "input blinds must be an array of hex strings");
        if (!inputAssetBlinds[nIn].isStr())
            throw JSONRPCError(RPC_INVALID_PARAMETER, "input asset blinds must be an array of hex strings");
        if (!inputAssets[nIn].isStr())
            throw JSONRPCError(RPC_INVALID_PARAMETER, "input asset ids must be an array of hex strings");

        std::string blind(inputBlinds[nIn].get_str());
        std::string assetblind(inputAssetBlinds[nIn].get_str());
        std::string asset(inputAssets[nIn].get_str());
        if (!IsHex(blind) || blind.length() != 32*2)
            throw JSONRPCError(RPC_INVALID_PARAMETER, "input blinds must be an array of 32-byte hex-encoded strings");
        if (!IsHex(assetblind) || assetblind.length() != 32*2)
            throw JSONRPCError(RPC_INVALID_PARAMETER, "input asset blinds must be an array of 32-byte hex-encoded strings");
        if (!IsHex(asset) || asset.length() != 32*2)
            throw JSONRPCError(RPC_INVALID_PARAMETER, "input asset blinds must be an array of 32-byte hex-encoded strings");

        input_blinds.push_back(uint256S(blind));
        input_asset_blinds.push_back(uint256S(assetblind));
        input_assets.push_back(CAsset(uint256S(asset)));
        input_amounts.push_back(AmountFromValue(inputAmounts[nIn]));

        if (!input_blinds.back().IsNull()) {
            n_blinded_ins++;
        }
    }

    RawFillBlinds(tx, output_value_blinds, output_asset_blinds, output_pubkeys);

    // How many are we trying to blind?
    int num_pubkeys = 0;
    unsigned int keyIndex = -1;
    for (unsigned int i = 0; i < output_pubkeys.size(); i++) {
        const CPubKey& key = output_pubkeys[i];
        if (key.IsValid()) {
            num_pubkeys++;
            keyIndex = i;
        }
    }

    if (num_pubkeys == 0 && n_blinded_ins == 0) {
        // Vacuous, just return the transaction
        return EncodeHexTx(CTransaction(tx));
    } else if (n_blinded_ins > 0 && num_pubkeys == 0) {
        // No notion of wallet, cannot complete this blinding without passed-in pubkey
        throw JSONRPCError(RPC_INVALID_PARAMETER, "Unable to blind transaction: Add another output to blind in order to complete the blinding.");
    } else if (n_blinded_ins == 0 && num_pubkeys == 1) {
        if (fIgnoreBlindFail) {
            // Just get rid of the ECDH key in the nonce field and return
            tx.vout[keyIndex].nNonce.SetNull();
            return EncodeHexTx(CTransaction(tx));
        } else {
            throw JSONRPCError(RPC_INVALID_PARAMETER, "Unable to blind transaction: Add another output to blind in order to complete the blinding.");
        }
    }

    int ret = BlindTransaction(input_blinds, input_asset_blinds, input_assets, input_amounts, output_value_blinds, output_asset_blinds, output_pubkeys, std::vector<CKey>(), std::vector<CKey>(), tx);
    if (ret != num_pubkeys) {
        // TODO Have more rich return values, communicating to user what has been blinded
        // User may be ok not blinding something that for instance has no corresponding type on input
        throw JSONRPCError(RPC_INVALID_PARAMETER, "Unable to blind transaction: Are you sure each asset type to blind is represented in the inputs?");
    }

    return EncodeHexTx(CTransaction(tx));
}

struct RawIssuanceDetails
{
    int input_index;
    uint256 entropy;
    CAsset asset;
    CAsset token;
};

// Appends a single issuance to the first input that doesn't have one, and includes
// a single output per asset type in shuffled positions.
void issueasset_base(CMutableTransaction& mtx, RawIssuanceDetails& issuance_details, const CAmount asset_amount, const CAmount token_amount, const CTxDestination& asset_dest, const CTxDestination& token_dest, const bool blind_issuance, const uint256& contract_hash)
{
    CScript asset_script = GetScriptForDestination(asset_dest);
    CScript token_script = GetScriptForDestination(token_dest);

    // Find an input with no issuance field
    size_t issuance_input_index = 0;
    for (; issuance_input_index < mtx.vin.size(); issuance_input_index++) {
        if (mtx.vin[issuance_input_index].assetIssuance.IsNull()) {
            break;
        }
    }
    // Can't add another one, exit
    if (issuance_input_index == mtx.vin.size()) {
        issuance_details.input_index = -1;
        return;
    }

    uint256 entropy;
    CAsset asset;
    CAsset token;
    GenerateAssetEntropy(entropy, mtx.vin[issuance_input_index].prevout, contract_hash);
    CalculateAsset(asset, entropy);
    CalculateReissuanceToken(token, entropy, blind_issuance);

    issuance_details.input_index = issuance_input_index;
    issuance_details.entropy = entropy;
    issuance_details.asset = asset;
    issuance_details.token = token;

    mtx.vin[issuance_input_index].assetIssuance.assetEntropy = contract_hash;

    // Place assets into randomly placed output slots, just insert in place
    // -1 due to fee output being at the end no matter what.
    int asset_place = GetRandInt(mtx.vout.size()-1);
    int token_place = GetRandInt(mtx.vout.size()); // Don't bias insertion

    assert(asset_amount > 0 || token_amount > 0);
    if (asset_amount > 0) {
        CTxOut asset_out(asset, asset_amount, asset_script);
        // If blinded address, insert the pubkey into the nonce field for later substitution by blinding
        if (IsBlindDestination(asset_dest)) {
            CPubKey asset_blind = GetDestinationBlindingKey(asset_dest);
            asset_out.nNonce.vchCommitment = std::vector<unsigned char>(asset_blind.begin(), asset_blind.end());
        }

        mtx.vout.insert(mtx.vout.begin()+asset_place, asset_out);
    }
    // Explicit 0 is represented by a null value, don't set to non-null in that case
    if (blind_issuance || asset_amount != 0) {
        mtx.vin[issuance_input_index].assetIssuance.nAmount = asset_amount;
    }

    if (token_amount > 0) {
        CTxOut token_out(token, token_amount, token_script);
        // If blinded address, insert the pubkey into the nonce field for later substitution by blinding
        if (IsBlindDestination(token_dest)) {
            CPubKey token_blind = GetDestinationBlindingKey(token_dest);
            token_out.nNonce.vchCommitment = std::vector<unsigned char>(token_blind.begin(), token_blind.end());
        }

        mtx.vin[issuance_input_index].assetIssuance.nInflationKeys = token_amount;
        mtx.vout.insert(mtx.vout.begin()+token_place, token_out);
    }
}

// Appends a single reissuance to the specified input if none exists,
// and the corresponding output in a shuffled position. Errors otherwise.
void reissueasset_base(CMutableTransaction& mtx, int& issuance_input_index, const CAmount asset_amount, const CTxDestination& asset_dest, const uint256& asset_blinder, const uint256& entropy)
{
    CScript asset_script = GetScriptForDestination(asset_dest);

    // Check if issuance already exists, error if already exists
    if ((size_t)issuance_input_index >= mtx.vin.size() || !mtx.vin[issuance_input_index].assetIssuance.IsNull()) {
        issuance_input_index = -1;
        return;
    }

    CAsset asset;
    CalculateAsset(asset, entropy);

    mtx.vin[issuance_input_index].assetIssuance.assetEntropy = entropy;
    mtx.vin[issuance_input_index].assetIssuance.assetBlindingNonce = asset_blinder;
    mtx.vin[issuance_input_index].assetIssuance.nAmount = asset_amount;

    // Place assets into randomly placed output slots, before change output, inserted in place
    assert(mtx.vout.size() >= 1);
    int asset_place = GetRandInt(mtx.vout.size()-1);

    CTxOut asset_out(asset, asset_amount, asset_script);
    // If blinded address, insert the pubkey into the nonce field for later substitution by blinding
    if (IsBlindDestination(asset_dest)) {
        CPubKey asset_blind = GetDestinationBlindingKey(asset_dest);
        asset_out.nNonce.vchCommitment = std::vector<unsigned char>(asset_blind.begin(), asset_blind.end());
    }
    assert(asset_amount > 0);
    mtx.vout.insert(mtx.vout.begin()+asset_place, asset_out);
    mtx.vin[issuance_input_index].assetIssuance.nAmount = asset_amount;
}

UniValue rawissueasset(const JSONRPCRequest& request)
{
    if (request.fHelp || request.params.size() != 2)
        throw std::runtime_error(
            RPCHelpMan{"rawissueasset",
                "\nCreate an asset by attaching issuances to transaction inputs. Returns the transaction hex. There must be as many inputs as issuances requested. The final transaction hex is the final version of the transaction appended to the last object in the array.\n",
                {
                    {"transaction", RPCArg::Type::STR_HEX, RPCArg::Optional::NO, "Transaction in hex in which to include an issuance input."},
                    {"issuances", RPCArg::Type::ARR, RPCArg::Optional::NO, "List of issuances to create. Each issuance must have one non-zero amount.",
                        {
                            {"", RPCArg::Type::OBJ, RPCArg::Optional::NO, "",
                                {
                                    {"asset_amount", RPCArg::Type::AMOUNT, RPCArg::Optional::OMITTED_NAMED_ARG, "Amount of asset to generate, if any."},
                                    {"asset_address", RPCArg::Type::STR, RPCArg::Optional::OMITTED_NAMED_ARG, "Destination address of generated asset. Required if `asset_amount` given."},
                                    {"token_amount", RPCArg::Type::AMOUNT, RPCArg::Optional::OMITTED_NAMED_ARG, "Amount of reissuance token to generate, if any."},
                                    {"token_address", RPCArg::Type::STR, RPCArg::Optional::OMITTED_NAMED_ARG, "Destination address of generated reissuance tokens. Required if `token_amount` given."},
                                    {"blind", RPCArg::Type::BOOL, /* default */ "true", "Whether to mark the issuance input for blinding or not. Only affects issuances with re-issuance tokens."},
                                    {"contract_hash", RPCArg::Type::STR_HEX, /* default */ "0000...0000", "Contract hash that is put into issuance definition. Must be 32 bytes worth in hex string form. This will affect the asset id."},
                                }
                            }
                        }
                    },
                },
                RPCResult{
                    RPCResult::Type::ARR, "", "Results of issuances, in the order of `issuances` arguments",
                    {
                        {RPCResult::Type::OBJ, "", "",
                        {
                            {RPCResult::Type::STR_HEX, "hex", "The transaction with issuances appended. Only appended to final index in returned array"},
                            {RPCResult::Type::NUM, "vin", "The input position of the issuance in the transaction"},
                            {RPCResult::Type::STR_HEX, "entropy", "Entropy of the asset type"},
                            {RPCResult::Type::STR_HEX, "asset", "Asset type for issuance if known"},
                            {RPCResult::Type::STR_HEX, "token", "Token type for issuance"},
                        }},
                    },
                },
                RPCExamples{""},
            }.ToString());

    CMutableTransaction mtx;

    if (!DecodeHexTx(mtx, request.params[0].get_str()))
        throw JSONRPCError(RPC_DESERIALIZATION_ERROR, "TX decode failed");

    UniValue issuances = request.params[1].get_array();

    UniValue ret(UniValue::VARR);

    // Count issuances, only append hex to final one
    unsigned int issuances_til_now = 0;

    for (unsigned int idx = 0; idx < issuances.size(); idx++) {
        const UniValue& issuance = issuances[idx];
        const UniValue& issuance_o = issuance.get_obj();

        CTxDestination asset_dest = CNoDestination();
        CTxDestination token_dest = CNoDestination();

        CAmount asset_amount = 0;
        const UniValue& asset_amount_uni = issuance_o["asset_amount"];
        if (asset_amount_uni.isNum()) {
            asset_amount = AmountFromValue(asset_amount_uni);
            if (asset_amount <= 0) {
                throw JSONRPCError(RPC_INVALID_PARAMETER, "Invalid parameter, asset_amount must be positive");
            }
            const UniValue& asset_address_uni = issuance_o["asset_address"];
            if (!asset_address_uni.isStr()) {
                throw JSONRPCError(RPC_INVALID_PARAMETER, "Invalid parameter, missing corresponding asset_address");
            }
            asset_dest = DecodeDestination(asset_address_uni.get_str());
            if (boost::get<CNoDestination>(&asset_dest)) {
                throw JSONRPCError(RPC_INVALID_PARAMETER, strprintf("Invalid asset address provided: %s", asset_address_uni.get_str()));
            }
        }

        CAmount token_amount = 0;
        const UniValue& token_amount_uni = issuance_o["token_amount"];
        if (token_amount_uni.isNum()) {
            token_amount = AmountFromValue(token_amount_uni);
            if (token_amount <= 0) {
                throw JSONRPCError(RPC_INVALID_PARAMETER, "Invalid parameter, token_amount must be positive");
            }
            const UniValue& token_address_uni = issuance_o["token_address"];
            if (!token_address_uni.isStr()) {
                throw JSONRPCError(RPC_INVALID_PARAMETER, "Invalid parameter, missing corresponding token_address");
            }
            token_dest = DecodeDestination(token_address_uni.get_str());
            if (boost::get<CNoDestination>(&token_dest)) {
                throw JSONRPCError(RPC_INVALID_PARAMETER, strprintf("Invalid token address provided: %s", token_address_uni.get_str()));
            }
        }

        if (asset_amount == 0 && token_amount == 0) {
            throw JSONRPCError(RPC_TYPE_ERROR, "Issuance must have one non-zero component");
        }

        // If we have issuances, check if reissuance tokens will be generated via blinding path
        const UniValue blind_uni = issuance_o["blind"];
        const bool blind_issuance = !blind_uni.isBool() || blind_uni.get_bool();

        // Check for optional contract to hash into definition
        uint256 contract_hash;
        if (!issuance_o["contract_hash"].isNull()) {
            contract_hash = ParseHashV(issuance_o["contract_hash"], "contract_hash");
        }

        RawIssuanceDetails details;

        issueasset_base(mtx, details, asset_amount, token_amount, asset_dest, token_dest, blind_issuance, contract_hash);
        if (details.input_index == -1) {
            throw JSONRPCError(RPC_INVALID_PARAMETER, "Failed to find enough blank inputs for listed issuances.");
        }

        issuances_til_now++;

        UniValue obj(UniValue::VOBJ);
        if (issuances_til_now == issuances.size()) {
            obj.pushKV("hex", EncodeHexTx(CTransaction(mtx)));
        }
        obj.pushKV("vin", details.input_index);
        obj.pushKV("entropy", details.entropy.GetHex());
        obj.pushKV("asset", details.asset.GetHex());
        obj.pushKV("token", details.token.GetHex());

        ret.push_back(obj);
    }

    return ret;
}

UniValue rawreissueasset(const JSONRPCRequest& request)
{
    if (request.fHelp || request.params.size() != 2)
        throw std::runtime_error(
            RPCHelpMan{"rawreissueasset",
                "\nRe-issue an asset by attaching pseudo-inputs to transaction inputs, revealing the underlying reissuance token of the input. Returns the transaction hex.\n",
                {
                    {"transaction", RPCArg::Type::STR_HEX, RPCArg::Optional::NO, "Transaction in hex in which to include an issuance input."},
                    {"reissuances", RPCArg::Type::ARR, RPCArg::Optional::NO, "List of re-issuances to create. Each issuance must have one non-zero amount.",
                        {
                            {"", RPCArg::Type::OBJ, RPCArg::Optional::NO, "",
                                {
                                    {"asset_amount", RPCArg::Type::AMOUNT, RPCArg::Optional::NO, "Amount of asset to generate, if any."},
                                    {"asset_address", RPCArg::Type::STR, RPCArg::Optional::NO, "Destination address of generated asset. Required if `asset_amount` given."},
                                    {"input_index", RPCArg::Type::NUM, RPCArg::Optional::NO, "The input position of the reissuance in the transaction."},
                                    {"asset_blinder", RPCArg::Type::STR_HEX, RPCArg::Optional::NO, "The blinding factor of the reissuance token output being spent."},
                                    {"entropy", RPCArg::Type::STR_HEX, RPCArg::Optional::NO, "The `entropy` returned during initial issuance for the asset being reissued."},
                                }
                            }
                        }
                    },
                },
                RPCResult{
                    RPCResult::Type::OBJ, "", "",
                    {
                        {RPCResult::Type::STR_HEX, "hex", "The transaction with reissuances appended"},
                    },
                },
                RPCExamples{""},
            }.ToString());

    CMutableTransaction mtx;

    if (!DecodeHexTx(mtx, request.params[0].get_str()))
        throw JSONRPCError(RPC_DESERIALIZATION_ERROR, "TX decode failed");

    if (mtx.vout.empty()) {
        throw JSONRPCError(RPC_INVALID_PARAMETER, "Transaction must have at least one output.");
    }

    UniValue issuances = request.params[1].get_array();

    unsigned int num_issuances = 0;

    for (unsigned int idx = 0; idx < issuances.size(); idx++) {
        const UniValue& issuance = issuances[idx];
        const UniValue& issuance_o = issuance.get_obj();

        CAmount asset_amount = 0;
        const UniValue& asset_amount_uni = issuance_o["asset_amount"];
        if (asset_amount_uni.isNum()) {
            asset_amount = AmountFromValue(asset_amount_uni);
            if (asset_amount <= 0) {
                throw JSONRPCError(RPC_INVALID_PARAMETER, "Invalid parameter, asset_amount must be positive");
            }
        } else {
            throw JSONRPCError(RPC_INVALID_PARAMETER, "Asset amount must be given for each reissuance.");
        }

        const UniValue& asset_address_uni = issuance_o["asset_address"];
        if (!asset_address_uni.isStr()) {
            throw JSONRPCError(RPC_INVALID_PARAMETER, "Reissuance missing asset_address");
        }
        CTxDestination asset_dest = DecodeDestination(asset_address_uni.get_str());
        if (boost::get<CNoDestination>(&asset_dest)) {
            throw JSONRPCError(RPC_INVALID_PARAMETER, strprintf("Invalid asset address provided: %s", asset_address_uni.get_str()));
        }

        int input_index = -1;
        const UniValue& input_index_o = issuance_o["input_index"];
        if (input_index_o.isNum()) {
            input_index = input_index_o.get_int();
            if (input_index < 0) {
                throw JSONRPCError(RPC_INVALID_PARAMETER, "Input index must be non-negative.");
            }
        } else {
            throw JSONRPCError(RPC_INVALID_PARAMETER, "Input indexes for all reissuances are required.");
        }

        uint256 asset_blinder = ParseHashV(issuance_o["asset_blinder"], "asset_blinder");

        uint256 entropy = ParseHashV(issuance_o["entropy"], "entropy");

        reissueasset_base(mtx, input_index, asset_amount, asset_dest, asset_blinder, entropy);
        if (input_index == -1) {
            throw JSONRPCError(RPC_INVALID_PARAMETER, "Selected transaction input already has issuance data.");
        }

        num_issuances++;
    }

    if (num_issuances != issuances.size()) {
        throw JSONRPCError(RPC_INVALID_PARAMETER, "Failed to find enough blank inputs for listed issuances.");
    }

    UniValue ret(UniValue::VOBJ);
    ret.pushKV("hex", EncodeHexTx(CTransaction(mtx)));
    return ret;
}

// END ELEMENTS
//

void RegisterRawTransactionRPCCommands(CRPCTable &t)
{
// clang-format off
static const CRPCCommand commands[] =
{ //  category              name                            actor (function)            argNames
  //  --------------------- ------------------------        -----------------------     ----------
    { "rawtransactions",    "getrawtransaction",            &getrawtransaction,         {"txid","verbose","blockhash"} },
    { "rawtransactions",    "createrawtransaction",         &createrawtransaction,      {"inputs","outputs","locktime","replaceable", "output_assets"} },
    { "rawtransactions",    "decoderawtransaction",         &decoderawtransaction,      {"hexstring","iswitness"} },
    { "rawtransactions",    "decodescript",                 &decodescript,              {"hexstring"} },
    { "rawtransactions",    "sendrawtransaction",           &sendrawtransaction,        {"hexstring","maxfeerate"} },
    { "rawtransactions",    "combinerawtransaction",        &combinerawtransaction,     {"txs"} },
    { "rawtransactions",    "signrawtransactionwithkey",    &signrawtransactionwithkey, {"hexstring","privkeys","prevtxs","sighashtype"} },
    { "rawtransactions",    "testmempoolaccept",            &testmempoolaccept,         {"rawtxs","maxfeerate"} },
    { "rawtransactions",    "decodepsbt",                   &decodepsbt,                {"psbt"} },
    { "rawtransactions",    "combinepsbt",                  &combinepsbt,               {"txs"} },
    { "rawtransactions",    "blindpsbt",                    &blindpsbt,                 {"psbt","ignoreblindfail"} },
    { "rawtransactions",    "finalizepsbt",                 &finalizepsbt,              {"psbt", "extract"} },
    { "rawtransactions",    "createpsbt",                   &createpsbt,                {"inputs","outputs","locktime","replaceable"} },
    { "rawtransactions",    "converttopsbt",                &converttopsbt,             {"hexstring","permitsigdata","iswitness"} },
    { "rawtransactions",    "utxoupdatepsbt",               &utxoupdatepsbt,            {"psbt", "descriptors"} },
    { "rawtransactions",    "joinpsbts",                    &joinpsbts,                 {"txs"} },
    { "rawtransactions",    "analyzepsbt",                  &analyzepsbt,               {"psbt"} },

    { "blockchain",         "gettxoutproof",                &gettxoutproof,             {"txids", "blockhash"} },
    { "blockchain",         "verifytxoutproof",             &verifytxoutproof,          {"proof"} },
    { "rawtransactions",    "rawissueasset",                &rawissueasset,             {"transaction", "issuances"}},
    { "rawtransactions",    "rawreissueasset",              &rawreissueasset,           {"transaction", "reissuances"}},
    { "rawtransactions",    "rawblindrawtransaction",       &rawblindrawtransaction,    {"hexstring", "inputblinder", "inputamount", "inputasset", "inputassetblinder", "totalblinder", "ignoreblindfail"} },
};
// clang-format on

    for (unsigned int vcidx = 0; vcidx < ARRAYLEN(commands); vcidx++)
        t.appendCommand(commands[vcidx].name, &commands[vcidx]);
}<|MERGE_RESOLUTION|>--- conflicted
+++ resolved
@@ -993,26 +993,6 @@
     return result;
 }
 
-<<<<<<< HEAD
-static std::string WriteHDKeypath(std::vector<uint32_t>& keypath)
-{
-    std::string keypath_str = "m";
-    for (uint32_t num : keypath) {
-        keypath_str += "/";
-        bool hardened = false;
-        if (num & 0x80000000) {
-            hardened = true;
-            num &= ~0x80000000;
-        }
-
-        keypath_str += ToString(num);
-        if (hardened) {
-            keypath_str += "'";
-        }
-    }
-    return keypath_str;
-}
-
 UniValue blindpsbt(const JSONRPCRequest& request)
 {
     if (!g_con_elementsmode)
@@ -1136,8 +1116,6 @@
     return EncodePSBT(psbtx);
 }
 
-=======
->>>>>>> f5000ae6
 UniValue decodepsbt(const JSONRPCRequest& request)
 {
     if (!g_con_elementsmode)
