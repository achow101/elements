--- conflicted
+++ resolved
@@ -1298,38 +1298,23 @@
         const PSBTInput& input = psbtx.inputs[i];
         UniValue in(UniValue::VOBJ);
         // UTXOs
-<<<<<<< HEAD
+        CTxOut txout;
         if (!input.witness_utxo.IsNull()) {
-            const CTxOut& txout = input.witness_utxo;
+            txout = input.witness_utxo;
+
+            UniValue o(UniValue::VOBJ);
+            ScriptToUniv(txout.scriptPubKey, o, true);
 
             UniValue out(UniValue::VOBJ);
-
             if (txout.nValue.IsExplicit()) {
                 CAmount nValue = txout.nValue.GetAmount();
                 out.pushKV("amount", ValueFromAmount(nValue));
             } else {
                 out.pushKV("amountcommitment", txout.nValue.GetHex());
             }
-=======
-        bool have_a_utxo = false;
-        CTxOut txout;
-        if (!input.witness_utxo.IsNull()) {
-            txout = input.witness_utxo;
->>>>>>> 032cfdc9
-
-            UniValue o(UniValue::VOBJ);
-            ScriptToUniv(txout.scriptPubKey, o, true);
-
-            UniValue out(UniValue::VOBJ);
-            out.pushKV("amount", ValueFromAmount(txout.nValue));
             out.pushKV("scriptPubKey", o);
 
             in.pushKV("witness_utxo", out);
-<<<<<<< HEAD
-=======
-
-            have_a_utxo = true;
->>>>>>> 032cfdc9
         }
         if (input.non_witness_utxo) {
             txout = input.non_witness_utxo->vout[psbtx.tx->vin[i].prevout.n];
@@ -1337,21 +1322,6 @@
             UniValue non_wit(UniValue::VOBJ);
             TxToUniv(*input.non_witness_utxo, uint256(), non_wit, false);
             in.pushKV("non_witness_utxo", non_wit);
-<<<<<<< HEAD
-=======
-
-            have_a_utxo = true;
-        }
-        if (have_a_utxo) {
-            if (MoneyRange(txout.nValue) && MoneyRange(total_in + txout.nValue)) {
-                total_in += txout.nValue;
-            } else {
-                // Hack to just not show fee later
-                have_all_utxos = false;
-            }
-        } else {
-            have_all_utxos = false;
->>>>>>> 032cfdc9
         }
 
         // Partial sigs
