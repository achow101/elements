// Copyright (c) 2010 Satoshi Nakamoto
// Copyright (c) 2009-2020 The Bitcoin Core developers
// Distributed under the MIT software license, see the accompanying
// file COPYING or http://www.opensource.org/licenses/mit-license.php.

#include <asset.h>
#include <block_proof.h>
#include <chain.h>
#include <coins.h>
#include <consensus/validation.h>
#include <core_io.h>
#include <index/txindex.h>
#include <key_io.h>
#include <merkleblock.h>
#include <net.h>
#include <node/coin.h>
#include <node/context.h>
#include <node/psbt.h>
#include <node/transaction.h>
#include <pegins.h>
#include <policy/policy.h>
#include <policy/rbf.h>
#include <primitives/transaction.h>
#include <primitives/bitcoin/merkleblock.h>
#include <primitives/bitcoin/transaction.h>
#include <psbt.h>
#include <random.h>
#include <rpc/blockchain.h>
#include <rpc/rawtransaction_util.h>
#include <rpc/server.h>
#include <rpc/util.h>
#include <script/pegins.h>
#include <script/script.h>
#include <script/sign.h>
#include <script/signingprovider.h>
#include <script/standard.h>
#include <uint256.h>
#include <util/bip32.h>
#include <util/moneystr.h>
#include <util/rbf.h>
#include <util/strencodings.h>
#include <util/string.h>
#include <validation.h>
#include <validationinterface.h>
#include <confidential_validation.h>
#include <blind.h>
#include <issuance.h>


#include <numeric>
#include <stdint.h>

#include <univalue.h>

static void TxToJSON(const CTransaction& tx, const uint256 hashBlock, UniValue& entry)
{
    // Call into TxToUniv() in bitcoin-common to decode the transaction hex.
    //
    // Blockchain contextual information (confirmations and blocktime) is not
    // available to code in bitcoin-common, so we query them here and push the
    // data into the returned UniValue.
    TxToUniv(tx, uint256(), entry, true, RPCSerializationFlags());

    if (!hashBlock.IsNull()) {
        LOCK(cs_main);

        entry.pushKV("blockhash", hashBlock.GetHex());
        CBlockIndex* pindex = LookupBlockIndex(hashBlock);
        if (pindex) {
            if (::ChainActive().Contains(pindex)) {
                entry.pushKV("confirmations", 1 + ::ChainActive().Height() - pindex->nHeight);
                entry.pushKV("time", pindex->GetBlockTime());
                entry.pushKV("blocktime", pindex->GetBlockTime());
            }
            else
                entry.pushKV("confirmations", 0);
        }
    }
}

static UniValue getrawtransaction(const JSONRPCRequest& request)
{
    RPCHelpMan{
                "getrawtransaction",
                "\nReturn the raw transaction data.\n"

                "\nBy default this function only works for mempool transactions. When called with a blockhash\n"
                "argument, getrawtransaction will return the transaction if the specified block is available and\n"
                "the transaction is found in that block. When called without a blockhash argument, getrawtransaction\n"
                "will return the transaction if it is in the mempool, or if -txindex is enabled and the transaction\n"
                "is in a block in the blockchain.\n"

                "\nHint: Use gettransaction for wallet transactions.\n"

                "\nIf verbose is 'true', returns an Object with information about 'txid'.\n"
                "If verbose is 'false' or omitted, returns a string that is serialized, hex-encoded data for 'txid'.\n",
                {
                    {"txid", RPCArg::Type::STR_HEX, RPCArg::Optional::NO, "The transaction id"},
                    {"verbose", RPCArg::Type::BOOL, /* default */ "false", "If false, return a string, otherwise return a json object"},
                    {"blockhash", RPCArg::Type::STR_HEX, RPCArg::Optional::OMITTED_NAMED_ARG, "The block in which to look for the transaction"},
                },
                {
                    RPCResult{"if verbose is not set or set to false",
                         RPCResult::Type::STR, "data", "The serialized, hex-encoded data for 'txid'"
                     },
                     RPCResult{"if verbose is set to true",
                         RPCResult::Type::OBJ, "", "",
                         {
                             {RPCResult::Type::BOOL, "in_active_chain", "Whether specified block is in the active chain or not (only present with explicit \"blockhash\" argument)"},
                             {RPCResult::Type::STR_HEX, "hex", "The serialized, hex-encoded data for 'txid'"},
                             {RPCResult::Type::STR_HEX, "txid", "The transaction id (same as provided)"},
                             {RPCResult::Type::STR_HEX, "hash", "The transaction hash (differs from txid for witness transactions)"},
                             {RPCResult::Type::NUM, "size", "The serialized transaction size"},
                             {RPCResult::Type::NUM, "vsize", "The virtual transaction size (differs from size for witness transactions)"},
                             {RPCResult::Type::NUM, "weight", "The transaction's weight (between vsize*4-3 and vsize*4)"},
                             {RPCResult::Type::NUM, "version", "The version"},
                             {RPCResult::Type::NUM_TIME, "locktime", "The lock time"},
                             {RPCResult::Type::ARR, "vin", "",
                             {
                                 {RPCResult::Type::OBJ, "", "",
                                 {
                                     {RPCResult::Type::STR_HEX, "txid", "The transaction id"},
                                     {RPCResult::Type::STR, "vout", ""},
                                     {RPCResult::Type::OBJ, "scriptSig", "The script",
                                     {
                                         {RPCResult::Type::STR, "asm", "asm"},
                                         {RPCResult::Type::STR_HEX, "hex", "hex"},
                                     }},
                                     {RPCResult::Type::NUM, "sequence", "The script sequence number"},
                                     {RPCResult::Type::ARR, "txinwitness", "",
                                     {
                                         {RPCResult::Type::STR_HEX, "hex", "hex-encoded witness data (if any)"},
                                     }},
                                 }},
                             }},
                             {RPCResult::Type::ARR, "vout", "",
                             {
                                 {RPCResult::Type::OBJ, "", "",
                                 {
                                     {RPCResult::Type::NUM, "value", "The value in " + CURRENCY_UNIT},
                                     {RPCResult::Type::NUM, "n", "index"},
                                     {RPCResult::Type::OBJ, "scriptPubKey", "",
                                     {
                                         {RPCResult::Type::STR, "asm", "the asm"},
                                         {RPCResult::Type::STR, "hex", "the hex"},
                                         {RPCResult::Type::NUM, "reqSigs", "The required sigs"},
                                         {RPCResult::Type::STR, "type", "The type, eg 'pubkeyhash'"},
                                         {RPCResult::Type::ARR, "addresses", "",
                                         {
                                             {RPCResult::Type::STR, "address", ""},
                                         }},
                                         {RPCResult::Type::STR_HEX, "pegout_chain", "(only pegout) Hash of genesis block of parent chain"},
                                         {RPCResult::Type::STR, "pegout_asm", "(only pegout) pegout scriptpubkey (asm)"},
                                         {RPCResult::Type::STR_HEX, "pegout_hex", "(only pegout) pegout scriptpubkey (hex)"},
                                         {RPCResult::Type::STR, "pegout_type", "(only pegout) The pegout type, eg 'pubkeyhash'"},
                                         {RPCResult::Type::ARR, "pegout_addresses", "(only pegout)",
                                         {
                                             {RPCResult::Type::STR, "address", ""},
                                         }},
                                     }},
                                 }},
                             }},
                             {RPCResult::Type::STR_HEX, "blockhash", "the block hash"},
                             {RPCResult::Type::NUM, "confirmations", "The confirmations"},
                             {RPCResult::Type::NUM_TIME, "blocktime", "The block time expressed in " + UNIX_EPOCH_TIME},
                             {RPCResult::Type::NUM, "time", "Same as \"blocktime\""},
                        }
                    },
                },
                RPCExamples{
                    HelpExampleCli("getrawtransaction", "\"mytxid\"")
            + HelpExampleCli("getrawtransaction", "\"mytxid\" true")
            + HelpExampleRpc("getrawtransaction", "\"mytxid\", true")
            + HelpExampleCli("getrawtransaction", "\"mytxid\" false \"myblockhash\"")
            + HelpExampleCli("getrawtransaction", "\"mytxid\" true \"myblockhash\"")
                },
    }.Check(request);

    const NodeContext& node = EnsureNodeContext(request.context);

    bool in_active_chain = true;
    uint256 hash = ParseHashV(request.params[0], "parameter 1");
    CBlockIndex* blockindex = nullptr;

    if (!Params().GetConsensus().connect_genesis_outputs &&
            hash == Params().GenesisBlock().hashMerkleRoot) {
        // Special exception for the genesis block coinbase transaction
        throw JSONRPCError(RPC_INVALID_ADDRESS_OR_KEY, "The genesis block coinbase is not considered an ordinary transaction and cannot be retrieved");
    }

    // Accept either a bool (true) or a num (>=1) to indicate verbose output.
    bool fVerbose = false;
    if (!request.params[1].isNull()) {
        fVerbose = request.params[1].isNum() ? (request.params[1].get_int() != 0) : request.params[1].get_bool();
    }

    if (!request.params[2].isNull()) {
        LOCK(cs_main);

        uint256 blockhash = ParseHashV(request.params[2], "parameter 3");
        blockindex = LookupBlockIndex(blockhash);
        if (!blockindex) {
            throw JSONRPCError(RPC_INVALID_ADDRESS_OR_KEY, "Block hash not found");
        }
        in_active_chain = ::ChainActive().Contains(blockindex);
    }

    bool f_txindex_ready = false;
    if (g_txindex && !blockindex) {
        f_txindex_ready = g_txindex->BlockUntilSyncedToCurrentChain();
    }

    uint256 hash_block;
    const CTransactionRef tx = GetTransaction(blockindex, node.mempool, hash, Params().GetConsensus(), hash_block);
    if (!tx) {
        std::string errmsg;
        if (blockindex) {
            if (!(blockindex->nStatus & BLOCK_HAVE_DATA)) {
                throw JSONRPCError(RPC_MISC_ERROR, "Block not available");
            }
            errmsg = "No such transaction found in the provided block";
        } else if (!g_txindex) {
            errmsg = "No such mempool transaction. Use -txindex or provide a block hash to enable blockchain transaction queries";
        } else if (!f_txindex_ready) {
            errmsg = "No such mempool transaction. Blockchain transactions are still in the process of being indexed";
        } else {
            errmsg = "No such mempool or blockchain transaction";
        }
        throw JSONRPCError(RPC_INVALID_ADDRESS_OR_KEY, errmsg + ". Use gettransaction for wallet transactions.");
    }

    if (!fVerbose) {
        return EncodeHexTx(CTransaction(*tx), RPCSerializationFlags());
    }

    UniValue result(UniValue::VOBJ);
    if (blockindex) result.pushKV("in_active_chain", in_active_chain);
    TxToJSON(*tx, hash_block, result);
    return result;
}

static UniValue gettxoutproof(const JSONRPCRequest& request)
{
            RPCHelpMan{"gettxoutproof",
                "\nReturns a hex-encoded proof that \"txid\" was included in a block.\n"
                "\nNOTE: By default this function only works sometimes. This is when there is an\n"
                "unspent output in the utxo for this transaction. To make it always work,\n"
                "you need to maintain a transaction index, using the -txindex command line option or\n"
                "specify the block in which the transaction is included manually (by blockhash).\n",
                {
                    {"txids", RPCArg::Type::ARR, RPCArg::Optional::NO, "The txids to filter",
                        {
                            {"txid", RPCArg::Type::STR_HEX, RPCArg::Optional::OMITTED, "A transaction hash"},
                        },
                        },
                    {"blockhash", RPCArg::Type::STR_HEX, RPCArg::Optional::OMITTED_NAMED_ARG, "If specified, looks for txid in the block with this hash"},
                },
                RPCResult{
                    RPCResult::Type::STR, "data", "A string that is a serialized, hex-encoded data for the proof."
                },
                RPCExamples{""},
            }.Check(request);

    std::set<uint256> setTxids;
    uint256 oneTxid;
    UniValue txids = request.params[0].get_array();
    for (unsigned int idx = 0; idx < txids.size(); idx++) {
        const UniValue& txid = txids[idx];
        uint256 hash(ParseHashV(txid, "txid"));
        if (setTxids.count(hash)) {
            throw JSONRPCError(RPC_INVALID_PARAMETER, std::string("Invalid parameter, duplicated txid: ") + txid.get_str());
        }
        setTxids.insert(hash);
        oneTxid = hash;
    }

    CBlockIndex* pblockindex = nullptr;
    uint256 hashBlock;
    if (!request.params[1].isNull()) {
        LOCK(cs_main);
        hashBlock = ParseHashV(request.params[1], "blockhash");
        pblockindex = LookupBlockIndex(hashBlock);
        if (!pblockindex) {
            throw JSONRPCError(RPC_INVALID_ADDRESS_OR_KEY, "Block not found");
        }
    } else {
        LOCK(cs_main);

        // Loop through txids and try to find which block they're in. Exit loop once a block is found.
        for (const auto& tx : setTxids) {
            const Coin& coin = AccessByTxid(::ChainstateActive().CoinsTip(), tx);
            if (!coin.IsSpent()) {
                pblockindex = ::ChainActive()[coin.nHeight];
                break;
            }
        }
    }


    // Allow txindex to catch up if we need to query it and before we acquire cs_main.
    if (g_txindex && !pblockindex) {
        g_txindex->BlockUntilSyncedToCurrentChain();
    }

    LOCK(cs_main);

    if (pblockindex == nullptr) {
        const CTransactionRef tx = GetTransaction(/* block_index */ nullptr, /* mempool */ nullptr, oneTxid, Params().GetConsensus(), hashBlock);
        if (!tx || hashBlock.IsNull()) {
            throw JSONRPCError(RPC_INVALID_ADDRESS_OR_KEY, "Transaction not yet in block");
        }
        pblockindex = LookupBlockIndex(hashBlock);
        if (!pblockindex) {
            throw JSONRPCError(RPC_INTERNAL_ERROR, "Transaction index corrupt");
        }
    }

    CBlock block;
    if (!ReadBlockFromDisk(block, pblockindex, Params().GetConsensus())) {
        throw JSONRPCError(RPC_INTERNAL_ERROR, "Can't read block from disk");
    }

    unsigned int ntxFound = 0;
    for (const auto& tx : block.vtx) {
        if (setTxids.count(tx->GetHash())) {
            ntxFound++;
        }
    }
    if (ntxFound != setTxids.size()) {
        throw JSONRPCError(RPC_INVALID_ADDRESS_OR_KEY, "Not all transactions found in specified or retrieved block");
    }

    CDataStream ssMB(SER_NETWORK, PROTOCOL_VERSION | SERIALIZE_TRANSACTION_NO_WITNESS);
    CMerkleBlock mb(block, setTxids);
    ssMB << mb;
    std::string strHex = HexStr(ssMB);
    return strHex;
}

static UniValue verifytxoutproof(const JSONRPCRequest& request)
{
            RPCHelpMan{"verifytxoutproof",
                "\nVerifies that a proof points to a transaction in a block, returning the transaction it commits to\n"
                "and throwing an RPC error if the block is not in our best chain\n",
                {
                    {"proof", RPCArg::Type::STR_HEX, RPCArg::Optional::NO, "The hex-encoded proof generated by gettxoutproof"},
                },
                RPCResult{
                    RPCResult::Type::ARR, "", "",
                    {
                        {RPCResult::Type::STR_HEX, "txid", "The txid(s) which the proof commits to, or empty array if the proof can not be validated."},
                    }
                },
                RPCExamples{""},
            }.Check(request);

    CDataStream ssMB(ParseHexV(request.params[0], "proof"), SER_NETWORK, PROTOCOL_VERSION | SERIALIZE_TRANSACTION_NO_WITNESS);
    CMerkleBlock merkleBlock;
    ssMB >> merkleBlock;

    UniValue res(UniValue::VARR);

    std::vector<uint256> vMatch;
    std::vector<unsigned int> vIndex;
    if (merkleBlock.txn.ExtractMatches(vMatch, vIndex) != merkleBlock.header.hashMerkleRoot)
        return res;

    LOCK(cs_main);

    const CBlockIndex* pindex = LookupBlockIndex(merkleBlock.header.GetHash());
    if (!pindex || !::ChainActive().Contains(pindex) || pindex->nTx == 0) {
        throw JSONRPCError(RPC_INVALID_ADDRESS_OR_KEY, "Block not found in chain");
    }

    // Check if proof is valid, only add results if so
    if (pindex->nTx == merkleBlock.txn.GetNumTransactions()) {
        for (const uint256& hash : vMatch) {
            res.push_back(hash.GetHex());
        }
    }

    return res;
}

static UniValue createrawtransaction(const JSONRPCRequest& request)
{
            RPCHelpMan{"createrawtransaction",
                "\nCreate a transaction spending the given inputs and creating new outputs.\n"
                "Outputs can be addresses or data.\n"
                "Returns hex-encoded raw transaction.\n"
                "Note that the transaction's inputs are not signed, and\n"
                "it is not stored in the wallet or transmitted to the network.\n",
                {
                    {"inputs", RPCArg::Type::ARR, RPCArg::Optional::NO, "The inputs",
                        {
                            {"", RPCArg::Type::OBJ, RPCArg::Optional::OMITTED, "",
                                {
                                    {"txid", RPCArg::Type::STR_HEX, RPCArg::Optional::NO, "The transaction id"},
                                    {"vout", RPCArg::Type::NUM, RPCArg::Optional::NO, "The output number"},
                                    {"sequence", RPCArg::Type::NUM, /* default */ "depends on the value of the 'replaceable' and 'locktime' arguments", "The sequence number"},
                                    {"pegin_bitcoin_tx", RPCArg::Type::STR_HEX, RPCArg::Optional::NO, "The raw bitcoin transaction (in hex) depositing bitcoin to the mainchain_address generated by getpeginaddress"},
                                    {"pegin_txout_proof", RPCArg::Type::STR_HEX, RPCArg::Optional::NO, "A rawtxoutproof (in hex) generated by the mainchain daemon's `gettxoutproof` containing a proof of only bitcoin_tx"},
                                    {"pegin_claim_script", RPCArg::Type::STR_HEX, RPCArg::Optional::NO, "The claim script generated by getpeginaddress."},
                                },
                                },
                        },
                        },
                    {"outputs", RPCArg::Type::ARR, RPCArg::Optional::NO, "The outputs (key-value pairs), where none of the keys are duplicated.\n"
                            "That is, each address can only appear once and there can only be one 'data' object.\n"
                            "For compatibility reasons, a dictionary, which holds the key-value pairs directly, is also\n"
                            "                             accepted as second parameter.",
                        {
                            {"", RPCArg::Type::OBJ, RPCArg::Optional::OMITTED, "",
                                {
                                    {"address", RPCArg::Type::AMOUNT, RPCArg::Optional::NO, "A key-value pair. The key (string) is the bitcoin address, the value (float or string) is the amount in " + CURRENCY_UNIT},
                                },
                                },
                            {"", RPCArg::Type::OBJ, RPCArg::Optional::OMITTED, "",
                                {
                                    {"data", RPCArg::Type::STR_HEX, RPCArg::Optional::NO, "A key-value pair. The key must be \"data\", the value is hex-encoded data"},
                                },
                                },
                            {"", RPCArg::Type::OBJ, RPCArg::Optional::OMITTED, "",
                                {
                                    {"vdata", RPCArg::Type::STR_HEX, RPCArg::Optional::NO, "The key is \"vdata\", the value is an array of hex encoded data"},
                                },
                                },
                            {"", RPCArg::Type::OBJ, RPCArg::Optional::OMITTED, "",
                                {
                                    {"burn", RPCArg::Type::STR_HEX, RPCArg::Optional::NO, "A key-value pair. The key must be \"burn\", the value is the amount that will be burned."},
                                },
                                },
                            {"", RPCArg::Type::OBJ, RPCArg::Optional::OMITTED, "",
                                {
                                    {"fee", RPCArg::Type::AMOUNT, RPCArg::Optional::NO, "The key is \"fee\", the value the fee output you want to add."},
                                },
                                },
                        },
                        },
                    {"locktime", RPCArg::Type::NUM, /* default */ "0", "Raw locktime. Non-0 value also locktime-activates inputs"},
                    {"replaceable", RPCArg::Type::BOOL, /* default */ "false", "Marks this transaction as BIP125-replaceable.\n"
            "                             Allows this transaction to be replaced by a transaction with higher fees. If provided, it is an error if explicit sequence numbers are incompatible."},
                    {"output_assets", RPCArg::Type::OBJ, RPCArg::Optional::OMITTED, "A json object of addresses to the assets (label or hex ID) used to pay them. (default: bitcoin)",
                        {
                            {"address", RPCArg::Type::STR, RPCArg::Optional::OMITTED, "A key-value pair. The key (string) is the bitcoin address, the value is the asset label or asset ID."},
                            {"fee", RPCArg::Type::STR, RPCArg::Optional::OMITTED, "A key-value pair. The key (string) is the bitcoin address, the value is the asset label or asset ID."},
                        },
                        },
                },
                RPCResult{
                    RPCResult::Type::STR_HEX, "transaction", "hex string of the transaction"
                },
                RPCExamples{
                    HelpExampleCli("createrawtransaction", "\"[{\\\"txid\\\":\\\"myid\\\",\\\"vout\\\":0}]\" \"[{\\\"address\\\":0.01}]\"")
            + HelpExampleCli("createrawtransaction", "\"[{\\\"txid\\\":\\\"myid\\\",\\\"vout\\\":0}]\" \"[{\\\"data\\\":\\\"00010203\\\"}]\"")
            + HelpExampleRpc("createrawtransaction", "\"[{\\\"txid\\\":\\\"myid\\\",\\\"vout\\\":0}]\", \"[{\\\"address\\\":0.01}]\"")
            + HelpExampleRpc("createrawtransaction", "\"[{\\\"txid\\\":\\\"myid\\\",\\\"vout\\\":0}]\", \"[{\\\"data\\\":\\\"00010203\\\"}]\"")
                },
            }.Check(request);

    RPCTypeCheck(request.params, {
        UniValue::VARR,
        UniValueType(), // ARR or OBJ, checked later
        UniValue::VNUM,
        UniValue::VBOOL,
        UniValue::VOBJ
        }, true
    );

    bool rbf = false;
    if (!request.params[3].isNull()) {
        rbf = request.params[3].isTrue();
    }
    CMutableTransaction rawTx = ConstructTransaction(request.params[0], request.params[1], request.params[2], rbf, request.params[4]);

    return EncodeHexTx(CTransaction(rawTx));
}

static UniValue decoderawtransaction(const JSONRPCRequest& request)
{
    RPCHelpMan{"decoderawtransaction",
                "\nReturn a JSON object representing the serialized, hex-encoded transaction.\n",
                {
                    {"hexstring", RPCArg::Type::STR_HEX, RPCArg::Optional::NO, "The transaction hex string"},
                    {"iswitness", RPCArg::Type::BOOL, /* default */ "depends on heuristic tests", "Whether the transaction hex is a serialized witness transaction.\n"
                        "If iswitness is not present, heuristic tests will be used in decoding.\n"
                        "If true, only witness deserialization will be tried.\n"
                        "If false, only non-witness deserialization will be tried.\n"
                        "This boolean should reflect whether the transaction has inputs\n"
                        "(e.g. fully valid, or on-chain transactions), if known by the caller."
                    },
                },
                RPCResult{
                    RPCResult::Type::OBJ, "", "",
                    {
                        {RPCResult::Type::STR_HEX, "txid", "The transaction id"},
                        {RPCResult::Type::STR_HEX, "hash", "The transaction hash (differs from txid for witness transactions)"},
                        {RPCResult::Type::NUM, "size", "The transaction size"},
                        {RPCResult::Type::NUM, "vsize", "The virtual transaction size (differs from size for witness transactions)"},
                        {RPCResult::Type::NUM, "weight", "The transaction's weight (between vsize*4 - 3 and vsize*4)"},
                        {RPCResult::Type::NUM, "version", "The version"},
                        {RPCResult::Type::NUM_TIME, "locktime", "The lock time"},
                        {RPCResult::Type::ARR, "vin", "",
                        {
                            {RPCResult::Type::OBJ, "", "",
                            {
                                {RPCResult::Type::STR_HEX, "txid", "The transaction id"},
                                {RPCResult::Type::NUM, "vout", "The output number"},
                                {RPCResult::Type::OBJ, "scriptSig", "The script",
                                {
                                    {RPCResult::Type::STR, "asm", "asm"},
                                    {RPCResult::Type::STR_HEX, "hex", "hex"},
                                }},
                                {RPCResult::Type::ARR, "txinwitness", "",
                                {
                                    {RPCResult::Type::STR_HEX, "hex", "hex-encoded witness data (if any)"},
                                }},
                                {RPCResult::Type::NUM, "sequence", "The script sequence number"},
                            }},
                        }},
                        {RPCResult::Type::ARR, "vout", "",
                        {
                            {RPCResult::Type::OBJ, "", "",
                            {
                                {RPCResult::Type::NUM, "value", "The value in " + CURRENCY_UNIT},
                                {RPCResult::Type::NUM, "n", "index"},
                                {RPCResult::Type::OBJ, "scriptPubKey", "",
                                {
                                    {RPCResult::Type::STR, "asm", "the asm"},
                                    {RPCResult::Type::STR_HEX, "hex", "the hex"},
                                    {RPCResult::Type::NUM, "reqSigs", "The required sigs"},
                                    {RPCResult::Type::STR, "type", "The type, eg 'pubkeyhash'"},
                                    {RPCResult::Type::ARR, "addresses", "",
                                    {
                                        {RPCResult::Type::STR, "address", "bitcoin address"},
                                    }},
                                }},
                            }},
                        }},
                    }
                },
                RPCExamples{
                    HelpExampleCli("decoderawtransaction", "\"hexstring\"")
            + HelpExampleRpc("decoderawtransaction", "\"hexstring\"")
                },
    }.Check(request);

    RPCTypeCheck(request.params, {UniValue::VSTR, UniValue::VBOOL});

    CMutableTransaction mtx;

    bool try_witness = request.params[1].isNull() ? true : request.params[1].get_bool();
    bool try_no_witness = request.params[1].isNull() ? true : !request.params[1].get_bool();

    if (!DecodeHexTx(mtx, request.params[0].get_str(), try_no_witness, try_witness)) {
        throw JSONRPCError(RPC_DESERIALIZATION_ERROR, "TX decode failed");
    }

    UniValue result(UniValue::VOBJ);
    TxToUniv(CTransaction(std::move(mtx)), uint256(), result, false);

    return result;
}

static std::string GetAllOutputTypes()
{
    std::vector<std::string> ret;
    using U = std::underlying_type<TxoutType>::type;
    for (U i = (U)TxoutType::NONSTANDARD; i <= (U)TxoutType::WITNESS_UNKNOWN; ++i) {
        ret.emplace_back(GetTxnOutputType(static_cast<TxoutType>(i)));
    }
    return Join(ret, ", ");
}

static UniValue decodescript(const JSONRPCRequest& request)
{
    RPCHelpMan{"decodescript",
                "\nDecode a hex-encoded script.\n",
                {
                    {"hexstring", RPCArg::Type::STR_HEX, RPCArg::Optional::NO, "the hex-encoded script"},
                },
                RPCResult{
                    RPCResult::Type::OBJ, "", "",
                    {
                        {RPCResult::Type::STR, "asm", "Script public key"},
                        {RPCResult::Type::STR, "type", "The output type (e.g. "+GetAllOutputTypes()+")"},
                        {RPCResult::Type::NUM, "reqSigs", "The required signatures"},
                        {RPCResult::Type::ARR, "addresses", "",
                        {
                            {RPCResult::Type::STR, "address", "bitcoin address"},
                        }},
                        {RPCResult::Type::STR, "p2sh", "address of P2SH script wrapping this redeem script (not returned if the script is already a P2SH)"},
                        {RPCResult::Type::OBJ, "segwit", "Result of a witness script public key wrapping this redeem script (not returned if the script is a P2SH or witness)",
                        {
                            {RPCResult::Type::STR, "asm", "String representation of the script public key"},
                            {RPCResult::Type::STR_HEX, "hex", "Hex string of the script public key"},
                            {RPCResult::Type::STR, "type", "The type of the script public key (e.g. witness_v0_keyhash or witness_v0_scripthash)"},
                            {RPCResult::Type::NUM, "reqSigs", "The required signatures (always 1)"},
                            {RPCResult::Type::ARR, "addresses", "(always length 1)",
                            {
                                {RPCResult::Type::STR, "address", "segwit address"},
                            }},
                            {RPCResult::Type::STR, "p2sh-segwit", "address of the P2SH script wrapping this witness redeem script"},
                        }},
                    }
                },
                RPCExamples{
                    HelpExampleCli("decodescript", "\"hexstring\"")
            + HelpExampleRpc("decodescript", "\"hexstring\"")
                },
    }.Check(request);

    RPCTypeCheck(request.params, {UniValue::VSTR});

    UniValue r(UniValue::VOBJ);
    CScript script;
    if (request.params[0].get_str().size() > 0){
        std::vector<unsigned char> scriptData(ParseHexV(request.params[0], "argument"));
        script = CScript(scriptData.begin(), scriptData.end());
    } else {
        // Empty scripts are valid
    }
    ScriptPubKeyToUniv(script, r, /* fIncludeHex */ false);

    UniValue type;
    type = find_value(r, "type");

    if (type.isStr() && type.get_str() != "scripthash") {
        // P2SH cannot be wrapped in a P2SH. If this script is already a P2SH,
        // don't return the address for a P2SH of the P2SH.
        r.pushKV("p2sh", EncodeDestination(ScriptHash(script)));
        // P2SH and witness programs cannot be wrapped in P2WSH, if this script
        // is a witness program, don't return addresses for a segwit programs.
        if (type.get_str() == "pubkey" || type.get_str() == "pubkeyhash" || type.get_str() == "multisig" || type.get_str() == "nonstandard" || type.get_str() == "true") {
            std::vector<std::vector<unsigned char>> solutions_data;
            TxoutType which_type = Solver(script, solutions_data);
            // Uncompressed pubkeys cannot be used with segwit checksigs.
            // If the script contains an uncompressed pubkey, skip encoding of a segwit program.
            if ((which_type == TxoutType::PUBKEY) || (which_type == TxoutType::MULTISIG)) {
                for (const auto& solution : solutions_data) {
                    if ((solution.size() != 1) && !CPubKey(solution).IsCompressed()) {
                        return r;
                    }
                }
            }
            UniValue sr(UniValue::VOBJ);
            CScript segwitScr;
            if (which_type == TxoutType::PUBKEY) {
                segwitScr = GetScriptForDestination(WitnessV0KeyHash(Hash160(solutions_data[0])));
            } else if (which_type == TxoutType::PUBKEYHASH) {
                segwitScr = GetScriptForDestination(WitnessV0KeyHash(uint160{solutions_data[0]}));
            } else {
                // Scripts that are not fit for P2WPKH are encoded as P2WSH.
                // Newer segwit program versions should be considered when then become available.
                segwitScr = GetScriptForDestination(WitnessV0ScriptHash(script));
            }
            ScriptPubKeyToUniv(segwitScr, sr, /* fIncludeHex */ true);
            sr.pushKV("p2sh-segwit", EncodeDestination(ScriptHash(segwitScr)));
            r.pushKV("segwit", sr);
        }
    }

    return r;
}

static UniValue combinerawtransaction(const JSONRPCRequest& request)
{
            RPCHelpMan{"combinerawtransaction",
                "\nCombine multiple partially signed transactions into one transaction.\n"
                "The combined transaction may be another partially signed transaction or a \n"
                "fully signed transaction.",
                {
                    {"txs", RPCArg::Type::ARR, RPCArg::Optional::NO, "The hex strings of partially signed transactions",
                        {
                            {"hexstring", RPCArg::Type::STR_HEX, RPCArg::Optional::OMITTED, "A transaction hash"},
                        },
                        },
                },
                RPCResult{
                    RPCResult::Type::STR, "", "The hex-encoded raw transaction with signature(s)"
                },
                RPCExamples{
                    HelpExampleCli("combinerawtransaction", R"('["myhex1", "myhex2", "myhex3"]')")
                },
            }.Check(request);


    UniValue txs = request.params[0].get_array();
    std::vector<CMutableTransaction> txVariants(txs.size());

    for (unsigned int idx = 0; idx < txs.size(); idx++) {
        if (!DecodeHexTx(txVariants[idx], txs[idx].get_str(), true)) {
            throw JSONRPCError(RPC_DESERIALIZATION_ERROR, strprintf("TX decode failed for tx %d", idx));
        }
    }

    if (txVariants.empty()) {
        throw JSONRPCError(RPC_DESERIALIZATION_ERROR, "Missing transactions");
    }

    // mergedTx will end up with all the signatures; it
    // starts as a clone of the rawtx:
    CMutableTransaction mergedTx(txVariants[0]);

    // Fetch previous transactions (inputs):
    CCoinsView viewDummy;
    CCoinsViewCache view(&viewDummy);
    {
        const CTxMemPool& mempool = EnsureMemPool(request.context);
        LOCK(cs_main);
        LOCK(mempool.cs);
        CCoinsViewCache &viewChain = ::ChainstateActive().CoinsTip();
        CCoinsViewMemPool viewMempool(&viewChain, mempool);
        view.SetBackend(viewMempool); // temporarily switch cache backend to db+mempool view

        for (const CTxIn& txin : mergedTx.vin) {
            view.AccessCoin(txin.prevout); // Load entries from viewChain into view; can fail.
        }

        view.SetBackend(viewDummy); // switch back to avoid locking mempool for too long
    }

    // Sign what we can:
    for (unsigned int i = 0; i < mergedTx.vin.size(); i++) {
        CTxIn& txin = mergedTx.vin[i];
        const Coin& coin = view.AccessCoin(txin.prevout);
        if (coin.IsSpent()) {
            throw JSONRPCError(RPC_VERIFY_ERROR, "Input not found or already spent");
        }
        SignatureData sigdata;

        // ... and merge in other signatures:
        for (const CMutableTransaction& txv : txVariants) {
            if (txv.vin.size() > i) {
                sigdata.MergeSignatureData(DataFromTransaction(txv, i, coin.out));
            }
        }
        ProduceSignature(DUMMY_SIGNING_PROVIDER, MutableTransactionSignatureCreator(&mergedTx, i, coin.out.nValue, 1), coin.out.scriptPubKey, sigdata);

        UpdateTransaction(mergedTx, i, sigdata);
    }

    return EncodeHexTx(CTransaction(mergedTx));
}

static UniValue signrawtransactionwithkey(const JSONRPCRequest& request)
{
            RPCHelpMan{"signrawtransactionwithkey",
                "\nSign inputs for raw transaction (serialized, hex-encoded).\n"
                "The second argument is an array of base58-encoded private\n"
                "keys that will be the only keys used to sign the transaction.\n"
                "The third optional argument (may be null) is an array of previous transaction outputs that\n"
                "this transaction depends on but may not yet be in the block chain.\n",
                {
                    {"hexstring", RPCArg::Type::STR, RPCArg::Optional::NO, "The transaction hex string"},
                    {"privkeys", RPCArg::Type::ARR, RPCArg::Optional::NO, "The base58-encoded private keys for signing",
                        {
                            {"privatekey", RPCArg::Type::STR_HEX, RPCArg::Optional::OMITTED, "private key in base58-encoding"},
                        },
                        },
                    {"prevtxs", RPCArg::Type::ARR, RPCArg::Optional::OMITTED_NAMED_ARG, "The previous dependent transaction outputs",
                        {
                            {"", RPCArg::Type::OBJ, RPCArg::Optional::OMITTED, "",
                                {
                                    {"txid", RPCArg::Type::STR_HEX, RPCArg::Optional::NO, "The transaction id"},
                                    {"vout", RPCArg::Type::NUM, RPCArg::Optional::NO, "The output number"},
                                    {"scriptPubKey", RPCArg::Type::STR_HEX, RPCArg::Optional::NO, "script key"},
                                    {"redeemScript", RPCArg::Type::STR_HEX, RPCArg::Optional::OMITTED, "(required for P2SH) redeem script"},
                                    {"witnessScript", RPCArg::Type::STR_HEX, RPCArg::Optional::OMITTED, "(required for P2WSH or P2SH-P2WSH) witness script"},
                                    {"amount", RPCArg::Type::AMOUNT, RPCArg::Optional::OMITTED, "The amount spent (required if non-confidential segwit output)"},
                                    {"amountcommitment", RPCArg::Type::STR_HEX, RPCArg::Optional::OMITTED, "The amount commitment spent (required if confidential segwit output)"},
                                },
                                },
                        },
                        },
                    {"sighashtype", RPCArg::Type::STR, /* default */ "ALL", "The signature hash type. Must be one of:\n"
            "       \"ALL\"\n"
            "       \"NONE\"\n"
            "       \"SINGLE\"\n"
            "       \"ALL|ANYONECANPAY\"\n"
            "       \"NONE|ANYONECANPAY\"\n"
            "       \"SINGLE|ANYONECANPAY\"\n"
                    },
                },
                RPCResult{
                    RPCResult::Type::OBJ, "", "",
                    {
                        {RPCResult::Type::STR_HEX, "hex", "The hex-encoded raw transaction with signature(s)"},
                        {RPCResult::Type::BOOL, "complete", "If the transaction has a complete set of signatures"},
                        {RPCResult::Type::ARR, "errors", /* optional */ true, "Script verification errors (if there are any)",
                        {
                            {RPCResult::Type::OBJ, "", "",
                            {
                                {RPCResult::Type::STR_HEX, "txid", "The hash of the referenced, previous transaction"},
                                {RPCResult::Type::NUM, "vout", "The index of the output to spent and used as input"},
                                {RPCResult::Type::STR_HEX, "scriptSig", "The hex-encoded signature script"},
                                {RPCResult::Type::NUM, "sequence", "Script sequence number"},
                                {RPCResult::Type::STR, "error", "Verification or signing error related to the input"},
                            }},
                        }},
                        {RPCResult::Type::STR, "warning", "Warning that a peg-in input signed may be immature. This could mean lack of connectivity to or misconfiguration of the daemon"},
                    }
                },
                RPCExamples{
                    HelpExampleCli("signrawtransactionwithkey", "\"myhex\" \"[\\\"key1\\\",\\\"key2\\\"]\"")
            + HelpExampleRpc("signrawtransactionwithkey", "\"myhex\", \"[\\\"key1\\\",\\\"key2\\\"]\"")
                },
            }.Check(request);

    RPCTypeCheck(request.params, {UniValue::VSTR, UniValue::VARR, UniValue::VARR, UniValue::VSTR}, true);

    CMutableTransaction mtx;
    if (!DecodeHexTx(mtx, request.params[0].get_str(), true)) {
        throw JSONRPCError(RPC_DESERIALIZATION_ERROR, "TX decode failed");
    }

    FillableSigningProvider keystore;
    const UniValue& keys = request.params[1].get_array();
    for (unsigned int idx = 0; idx < keys.size(); ++idx) {
        UniValue k = keys[idx];
        CKey key = DecodeSecret(k.get_str());
        if (!key.IsValid()) {
            throw JSONRPCError(RPC_INVALID_ADDRESS_OR_KEY, "Invalid private key");
        }
        keystore.AddKey(key);
    }

    // Fetch previous transactions (inputs):
    std::map<COutPoint, Coin> coins;
    for (const CTxIn& txin : mtx.vin) {
        coins[txin.prevout]; // Create empty map entry keyed by prevout.
    }
    NodeContext& node = EnsureNodeContext(request.context);
    FindCoins(node, coins);

    // Parse the prevtxs array
    ParsePrevouts(request.params[2], &keystore, coins);

    UniValue result(UniValue::VOBJ);
    SignTransaction(mtx, &keystore, coins, request.params[3], result);
    return result;
}

UniValue sendrawtransaction(const JSONRPCRequest& request)
{
    RPCHelpMan{"sendrawtransaction",
                "\nSubmit a raw transaction (serialized, hex-encoded) to local node and network.\n"
                "\nNote that the transaction will be sent unconditionally to all peers, so using this\n"
                "for manual rebroadcast may degrade privacy by leaking the transaction's origin, as\n"
                "nodes will normally not rebroadcast non-wallet transactions already in their mempool.\n"
                "\nAlso see createrawtransaction and signrawtransactionwithkey calls.\n",
                {
                    {"hexstring", RPCArg::Type::STR_HEX, RPCArg::Optional::NO, "The hex string of the raw transaction"},
                    {"maxfeerate", RPCArg::Type::AMOUNT, /* default */ FormatMoney(DEFAULT_MAX_RAW_TX_FEE_RATE.GetFeePerK()),
                        "Reject transactions whose fee rate is higher than the specified value, expressed in " + CURRENCY_UNIT +
                            "/kB.\nSet to 0 to accept any fee rate.\n"},
                },
                RPCResult{
                    RPCResult::Type::STR_HEX, "", "The transaction hash in hex"
                },
                RPCExamples{
            "\nCreate a transaction\n"
            + HelpExampleCli("createrawtransaction", "\"[{\\\"txid\\\" : \\\"mytxid\\\",\\\"vout\\\":0}]\" \"{\\\"myaddress\\\":0.01}\"") +
            "Sign the transaction, and get back the hex\n"
            + HelpExampleCli("signrawtransactionwithwallet", "\"myhex\"") +
            "\nSend the transaction (signed hex)\n"
            + HelpExampleCli("sendrawtransaction", "\"signedhex\"") +
            "\nAs a JSON-RPC call\n"
            + HelpExampleRpc("sendrawtransaction", "\"signedhex\"")
                },
    }.Check(request);

    RPCTypeCheck(request.params, {
        UniValue::VSTR,
        UniValueType(), // VNUM or VSTR, checked inside AmountFromValue()
    });

    // parse hex string from parameter
    CMutableTransaction mtx;
    if (!DecodeHexTx(mtx, request.params[0].get_str()))
        throw JSONRPCError(RPC_DESERIALIZATION_ERROR, "TX decode failed");
    CTransactionRef tx(MakeTransactionRef(std::move(mtx)));

    const CFeeRate max_raw_tx_fee_rate = request.params[1].isNull() ?
                                             DEFAULT_MAX_RAW_TX_FEE_RATE :
                                             CFeeRate(AmountFromValue(request.params[1]));

    for (const auto& out : tx->vout) {
        // If we have a nonce, it could be a smuggled pubkey, or it could be a
        //   proper nonce produced by blinding. In the latter case, the value
        //   will always be blinded and not explicit. In the former case, we
        //   error out because the transaction is not blinded properly.
        if (!out.nNonce.IsNull() && out.nValue.IsExplicit()) {
            throw JSONRPCError(RPC_TRANSACTION_ERROR, "Transaction output has nonce, but is not blinded. Did you forget to call blindpsbt, blindrawtranssaction, or rawblindrawtransaction?");
        }
    }

    int64_t virtual_size = GetVirtualTransactionSize(*tx);
    CAmount max_raw_tx_fee = max_raw_tx_fee_rate.GetFee(virtual_size);

    std::string err_string;
    AssertLockNotHeld(cs_main);
    NodeContext& node = EnsureNodeContext(request.context);
    const TransactionError err = BroadcastTransaction(node, tx, err_string, max_raw_tx_fee, /*relay*/ true, /*wait_callback*/ true);
    if (TransactionError::OK != err) {
        throw JSONRPCTransactionError(err, err_string);
    }

    return tx->GetHash().GetHex();
}

static UniValue testmempoolaccept(const JSONRPCRequest& request)
{
    RPCHelpMan{"testmempoolaccept",
                "\nReturns result of mempool acceptance tests indicating if raw transaction (serialized, hex-encoded) would be accepted by mempool.\n"
                "\nThis checks if the transaction violates the consensus or policy rules.\n"
                "\nSee sendrawtransaction call.\n",
                {
                    {"rawtxs", RPCArg::Type::ARR, RPCArg::Optional::NO, "An array of hex strings of raw transactions.\n"
            "                                        Length must be one for now.",
                        {
                            {"rawtx", RPCArg::Type::STR_HEX, RPCArg::Optional::OMITTED, ""},
                        },
                        },
                    {"maxfeerate", RPCArg::Type::AMOUNT, /* default */ FormatMoney(DEFAULT_MAX_RAW_TX_FEE_RATE.GetFeePerK()), "Reject transactions whose fee rate is higher than the specified value, expressed in " + CURRENCY_UNIT + "/kB\n"},
                },
                RPCResult{
                    RPCResult::Type::ARR, "", "The result of the mempool acceptance test for each raw transaction in the input array.\n"
                        "Length is exactly one for now.",
                    {
                        {RPCResult::Type::OBJ, "", "",
                        {
                            {RPCResult::Type::STR_HEX, "txid", "The transaction hash in hex"},
                            {RPCResult::Type::BOOL, "allowed", "If the mempool allows this tx to be inserted"},
                            {RPCResult::Type::STR, "reject-reason", "Rejection string (only present when 'allowed' is false)"},
                        }},
                    }
                },
                RPCExamples{
            "\nCreate a transaction\n"
            + HelpExampleCli("createrawtransaction", "\"[{\\\"txid\\\" : \\\"mytxid\\\",\\\"vout\\\":0}]\" \"{\\\"myaddress\\\":0.01}\"") +
            "Sign the transaction, and get back the hex\n"
            + HelpExampleCli("signrawtransactionwithwallet", "\"myhex\"") +
            "\nTest acceptance of the transaction (signed hex)\n"
            + HelpExampleCli("testmempoolaccept", R"('["signedhex"]')") +
            "\nAs a JSON-RPC call\n"
            + HelpExampleRpc("testmempoolaccept", "[\"signedhex\"]")
                },
    }.Check(request);

    RPCTypeCheck(request.params, {
        UniValue::VARR,
        UniValueType(), // VNUM or VSTR, checked inside AmountFromValue()
    });

    if (request.params[0].get_array().size() != 1) {
        throw JSONRPCError(RPC_INVALID_PARAMETER, "Array must contain exactly one raw transaction for now");
    }

    CMutableTransaction mtx;
    if (!DecodeHexTx(mtx, request.params[0].get_array()[0].get_str())) {
        throw JSONRPCError(RPC_DESERIALIZATION_ERROR, "TX decode failed");
    }
    CTransactionRef tx(MakeTransactionRef(std::move(mtx)));
    const uint256& tx_hash = tx->GetHash();

    const CFeeRate max_raw_tx_fee_rate = request.params[1].isNull() ?
                                             DEFAULT_MAX_RAW_TX_FEE_RATE :
                                             CFeeRate(AmountFromValue(request.params[1]));

    CTxMemPool& mempool = EnsureMemPool(request.context);
    int64_t virtual_size = GetVirtualTransactionSize(*tx);
    CAmount max_raw_tx_fee = max_raw_tx_fee_rate.GetFee(virtual_size);

    UniValue result(UniValue::VARR);
    UniValue result_0(UniValue::VOBJ);
    result_0.pushKV("txid", tx_hash.GetHex());

    TxValidationState state;
    bool test_accept_res;
    {
        LOCK(cs_main);
        test_accept_res = AcceptToMemoryPool(mempool, state, std::move(tx),
            nullptr /* plTxnReplaced */, false /* bypass_limits */, max_raw_tx_fee, /* test_accept */ true);
    }
    result_0.pushKV("allowed", test_accept_res);
    if (!test_accept_res) {
        if (state.IsInvalid()) {
            if (state.GetResult() == TxValidationResult::TX_MISSING_INPUTS) {
                result_0.pushKV("reject-reason", "missing-inputs");
            } else {
                result_0.pushKV("reject-reason", strprintf("%s", state.GetRejectReason()));
            }
        } else {
            result_0.pushKV("reject-reason", state.GetRejectReason());
        }
    }

    result.push_back(std::move(result_0));
    return result;
}

UniValue blindpsbt(const JSONRPCRequest& request)
{
    if (!g_con_elementsmode)
        throw std::runtime_error("PSBT operations are disabled when not in elementsmode.\n");

    if (request.fHelp || request.params.size() < 1 || request.params.size() > 2)
        throw std::runtime_error(
            RPCHelpMan{"blindpsbt",
                "\nUses the blinding data from the PSBT inputs to generate the blinding data for the PSBT outputs.\n",
                {
                    {"psbt", RPCArg::Type::STR, RPCArg::Optional::NO, "The PSBT base64 string"},
                    {"ignoreblindfail", RPCArg::Type::BOOL, /* default*/ "true", "Return a transaction even when a blinding attempt fails due to number of blinded inputs/outputs."},
                },
                RPCResult{
                    RPCResult::Type::STR, "psbt", "base64-encoded partially signed transaction",
                },
                RPCExamples{
                    HelpExampleCli("blindpsbt", "\"psbt\"")
                    + HelpExampleRpc("blindpsbt", "\"psbt\"")
                }
            }.ToString()
        );

    RPCTypeCheck(request.params, {UniValue::VSTR, UniValue::VBOOL}, true);

    // Unserialize the transactions
    PartiallySignedTransaction psbtx;
    std::string error;
    if (!DecodeBase64PSBT(psbtx, request.params[0].get_str(), error)) {
        throw JSONRPCError(RPC_DESERIALIZATION_ERROR, strprintf("TX decode failed %s", error));
    }

    bool fIgnoreBlindFail = true;
    if (!request.params[1].isNull()) {
        fIgnoreBlindFail = request.params[1].get_bool();
    }

    // TODO(gwillen): Refactor out significant duplicated code between here and rawblindrawtransaction.

    std::vector<CAmount> input_amounts;
    std::vector<uint256> input_blinds;
    std::vector<uint256> input_asset_blinds;
    std::vector<CAsset> input_assets;
    std::vector<uint256> output_value_blinds;
    std::vector<uint256> output_asset_blinds;
    std::vector<CAsset> output_assets;
    std::vector<CPubKey> output_pubkeys;

    int n_blinded_ins = 0;

    // TODO(gwillen): If blinding is not possible due to missing input data, we should bail here with a useful error message.
    for (const auto& input : psbtx.inputs) {
        input_blinds.push_back(input.value_blinding_factor);
        input_asset_blinds.push_back(input.asset_blinding_factor);
        input_assets.push_back(input.asset);
        input_amounts.push_back(input.value ? *input.value : CAmount(-1));

        if (!input_blinds.back().IsNull()) {
            n_blinded_ins++;
        }
    }

    for (auto& output : psbtx.outputs) {
        output_pubkeys.push_back(output.blinding_pubkey);
    }

    // How many are we trying to blind?
    int num_pubkeys = 0;
    unsigned int keyIndex = -1;
    for (unsigned int i = 0; i < output_pubkeys.size(); i++) {
        const CPubKey& key = output_pubkeys[i];
        if (key.IsValid()) {
            num_pubkeys++;
            keyIndex = i;
        }
    }

    CMutableTransaction& tx = *psbtx.tx;

    // TODO(gwillen): Replace all this with the 'bonus output' scheme to use an OP_RETURN to balance blinders, with a rangeproof exponent of -1 (public).
    if (num_pubkeys == 0 && n_blinded_ins == 0) {
        // Vacuous, just return the transaction
        return EncodePSBT(psbtx);
    } else if (n_blinded_ins > 0 && num_pubkeys == 0) {
        // No notion of wallet, cannot complete this blinding without passed-in pubkey
        throw JSONRPCError(RPC_INVALID_PARAMETER, "Unable to blind transaction: Add another output to blind in order to complete the blinding.");
    } else if (n_blinded_ins == 0 && num_pubkeys == 1) {
        if (fIgnoreBlindFail) {
            // Remove the pubkey to signal that blinding is complete
            psbtx.outputs[keyIndex].blinding_pubkey = CPubKey();
            return EncodePSBT(psbtx);
        } else {
            throw JSONRPCError(RPC_INVALID_PARAMETER, "Unable to blind transaction: Add another output to blind in order to complete the blinding.");
        }
    }

    CMutableTransaction tx_tmp = tx;  // We don't want to mutate the transaction in the PSBT yet, just extract blinding data

    // TODO(gwillen): Make this do something better than fail silently if there are any issuances, reissuances, pegins, etc.
    int ret = BlindTransaction(input_blinds, input_asset_blinds, input_assets, input_amounts, output_value_blinds, output_asset_blinds, output_pubkeys, std::vector<CKey>(), std::vector<CKey>(), tx_tmp);
    if (ret != num_pubkeys) {
        // TODO Have more rich return values, communicating to user what has been blinded
        // User may be ok not blinding something that for instance has no corresponding type on input
        throw JSONRPCError(RPC_INVALID_PARAMETER, "Unable to blind transaction: Are you sure each asset type to blind is represented in the inputs?");
    }

    for (size_t i = 0; i < psbtx.outputs.size(); ++i) {
        PSBTOutput& o = psbtx.outputs[i];

        o.value_commitment = tx_tmp.vout[i].nValue;
        o.asset_commitment = tx_tmp.vout[i].nAsset;
        o.nonce_commitment = tx_tmp.vout[i].nNonce;
        o.value_blinding_factor = output_value_blinds[i];
        o.asset_blinding_factor = output_asset_blinds[i];
        o.range_proof = tx_tmp.witness.vtxoutwit[i].vchRangeproof;
        o.surjection_proof = tx_tmp.witness.vtxoutwit[i].vchSurjectionproof;

        o.blinding_pubkey = CPubKey();  // Once we're done blinding, remove the pubkeys to signal that it's complete
    }

    return EncodePSBT(psbtx);
}

UniValue decodepsbt(const JSONRPCRequest& request)
{
    if (!g_con_elementsmode)
        throw std::runtime_error("PSBT operations are disabled when not in elementsmode.\n");

            RPCHelpMan{"decodepsbt",
                "\nReturn a JSON object representing the serialized, base64-encoded partially signed Bitcoin transaction.\n",
                {
                    {"psbt", RPCArg::Type::STR, RPCArg::Optional::NO, "The PSBT base64 string"},
                },
                RPCResult{
                    RPCResult::Type::OBJ, "", "",
                    {
                        {RPCResult::Type::OBJ, "tx", "The decoded network-serialized unsigned transaction.",
                        {
                            {RPCResult::Type::ELISION, "", "The layout is the same as the output of decoderawtransaction."},
                        }},
                        {RPCResult::Type::OBJ_DYN, "unknown", "The unknown global fields",
                        {
                             {RPCResult::Type::STR_HEX, "key", "(key-value pair) An unknown key-value pair"},
                        }},
                        {RPCResult::Type::ARR, "inputs", "",
                        {
                            {RPCResult::Type::OBJ, "", "",
                            {
                                {RPCResult::Type::OBJ, "non_witness_utxo", /* optional */ true, "Decoded network transaction for non-witness UTXOs",
                                {
                                    {RPCResult::Type::ELISION, "",""},
                                }},
                                {RPCResult::Type::OBJ, "witness_utxo", /* optional */ true, "Transaction output for witness UTXOs",
                                {
                                    {RPCResult::Type::NUM, "amount", "The value in " + CURRENCY_UNIT},
                                    {RPCResult::Type::OBJ, "scriptPubKey", "",
                                    {
                                        {RPCResult::Type::STR, "asm", "The asm"},
                                        {RPCResult::Type::STR_HEX, "hex", "The hex"},
                                        {RPCResult::Type::STR, "type", "The type, eg 'pubkeyhash'"},
                                        {RPCResult::Type::STR, "address"," Bitcoin address if there is one"},
                                    }},
                                }},
                                {RPCResult::Type::OBJ_DYN, "partial_signatures", /* optional */ true, "",
                                {
                                    {RPCResult::Type::STR, "pubkey", "The public key and signature that corresponds to it."},
                                }},
                                {RPCResult::Type::STR, "sighash", /* optional */ true, "The sighash type to be used"},
                                {RPCResult::Type::OBJ, "redeem_script", /* optional */ true, "",
                                {
                                    {RPCResult::Type::STR, "asm", "The asm"},
                                    {RPCResult::Type::STR_HEX, "hex", "The hex"},
                                    {RPCResult::Type::STR, "type", "The type, eg 'pubkeyhash'"},
                                }},
                                {RPCResult::Type::OBJ, "witness_script", /* optional */ true, "",
                                {
                                    {RPCResult::Type::STR, "asm", "The asm"},
                                    {RPCResult::Type::STR_HEX, "hex", "The hex"},
                                    {RPCResult::Type::STR, "type", "The type, eg 'pubkeyhash'"},
                                }},
                                {RPCResult::Type::ARR, "bip32_derivs", /* optional */ true, "",
                                {
                                    {RPCResult::Type::OBJ, "pubkey", /* optional */ true, "The public key with the derivation path as the value.",
                                    {
                                        {RPCResult::Type::STR, "master_fingerprint", "The fingerprint of the master key"},
                                        {RPCResult::Type::STR, "path", "The path"},
                                    }},
                                }},
                                {RPCResult::Type::OBJ, "final_scriptsig", /* optional */ true, "",
                                {
                                    {RPCResult::Type::STR, "asm", "The asm"},
                                    {RPCResult::Type::STR, "hex", "The hex"},
                                }},
                                {RPCResult::Type::ARR, "final_scriptwitness", "",
                                {
                                    {RPCResult::Type::STR_HEX, "", "hex-encoded witness data (if any)"},
                                }},
                                {RPCResult::Type::NUM, "value", "The (unblinded) value of the input in " + CURRENCY_UNIT},
                                {RPCResult::Type::STR_HEX, "value_blinding_factor", "The value blinding factor from the output being spent"},
                                {RPCResult::Type::STR_HEX, "asset", "The (unblinded) asset id of the input"},
                                {RPCResult::Type::STR_HEX, "asset_blinding_factor", "The asset blinding factor from the output being spent\n"},
                                {RPCResult::Type::STR_HEX, "pegin_bitcoin_tx", "The tx providing the peg-in in the format of the getrawtransaction RPC"},
                                {RPCResult::Type::STR_HEX, "pegin_claim_script", "The claim script for the peg-in input"},
                                {RPCResult::Type::STR_HEX, "pegin_txout_proof", "The tx providing the peg-in input"},
                                {RPCResult::Type::STR_HEX, "pegin_genesis_hash", "The hash of the genesis block for this peg-in"},
                                {RPCResult::Type::OBJ_DYN, "unknown", "The unknown global fields",
                                {
                                    {RPCResult::Type::STR_HEX, "key", "(key-value pair) An unknown key-value pair"},
                                }},
                            }},
                        }},
                        {RPCResult::Type::ARR, "outputs", "",
                        {
                            {RPCResult::Type::OBJ, "", "",
                            {
                                {RPCResult::Type::OBJ, "redeem_script", /* optional */ true, "",
                                {
                                    {RPCResult::Type::STR, "asm", "The asm"},
                                    {RPCResult::Type::STR_HEX, "hex", "The hex"},
                                    {RPCResult::Type::STR, "type", "The type, eg 'pubkeyhash'"},
                                }},
                                {RPCResult::Type::OBJ, "witness_script", /* optional */ true, "",
                                {
                                    {RPCResult::Type::STR, "asm", "The asm"},
                                    {RPCResult::Type::STR_HEX, "hex", "The hex"},
                                    {RPCResult::Type::STR, "type", "The type, eg 'pubkeyhash'"},
                                }},
                                {RPCResult::Type::ARR, "bip32_derivs", /* optional */ true, "",
                                {
                                    {RPCResult::Type::OBJ, "", "",
                                    {
                                        {RPCResult::Type::STR, "pubkey", "The public key this path corresponds to"},
                                        {RPCResult::Type::STR, "master_fingerprint", "The fingerprint of the master key"},
                                        {RPCResult::Type::STR, "path", "The path"},
                                    }},
                                }},
                                {RPCResult::Type::STR_HEX, "value_commitment", "The blinded value of the output"},
                                {RPCResult::Type::STR_HEX, "value_blinding_factor", "The value blinding factor for the output"},
                                {RPCResult::Type::STR_HEX, "asset_commiment", "The blinded asset id of the output"},
                                {RPCResult::Type::STR_HEX, "asset_blinding_factor", "The asset blinding factor for the output"},
                                {RPCResult::Type::STR_HEX, "nonce_commiment", "The nonce for the output"},
                                {RPCResult::Type::STR_HEX, "surjection_proof", "The surjection proof for the output"},
                                {RPCResult::Type::STR_HEX, "blinding_pubkey", "The blinding pubkey for the output"},
                                {RPCResult::Type::OBJ_DYN, "unknown", "The unknown global fields",
                                {
                                    {RPCResult::Type::STR_HEX, "key", "(key-value pair) An unknown key-value pair"},
                                }},
                            }},
                        }},
                        {RPCResult::Type::STR_AMOUNT, "fee", /* optional */ true, "The transaction fee paid if all UTXOs slots in the PSBT have been filled."},
                    }
                },
                RPCExamples{
                    HelpExampleCli("decodepsbt", "\"psbt\"")
                },
            }.Check(request);

    RPCTypeCheck(request.params, {UniValue::VSTR});

    // Unserialize the transactions
    PartiallySignedTransaction psbtx;
    std::string error;
    if (!DecodeBase64PSBT(psbtx, request.params[0].get_str(), error)) {
        throw JSONRPCError(RPC_DESERIALIZATION_ERROR, strprintf("TX decode failed %s", error));
    }

    UniValue result(UniValue::VOBJ);

    // Add the decoded tx
    UniValue tx_univ(UniValue::VOBJ);
    TxToUniv(CTransaction(*psbtx.tx), uint256(), tx_univ, false);
    result.pushKV("tx", tx_univ);
    result.pushKV("fees", AmountMapToUniv(GetFeeMap(CTransaction(*psbtx.tx)), ""));

    // Unknown data
    UniValue unknowns(UniValue::VOBJ);
    for (auto entry : psbtx.unknown) {
        unknowns.pushKV(HexStr(entry.first), HexStr(entry.second));
    }
    result.pushKV("unknown", unknowns);

    // inputs
    UniValue inputs(UniValue::VARR);
    for (unsigned int i = 0; i < psbtx.inputs.size(); ++i) {
        const PSBTInput& input = psbtx.inputs[i];
        UniValue in(UniValue::VOBJ);
        // UTXOs
        CTxOut txout;
        if (!input.witness_utxo.IsNull()) {
            txout = input.witness_utxo;

            UniValue o(UniValue::VOBJ);
            ScriptToUniv(txout.scriptPubKey, o, true);

            UniValue out(UniValue::VOBJ);
            if (txout.nValue.IsExplicit()) {
                CAmount nValue = txout.nValue.GetAmount();
                out.pushKV("amount", ValueFromAmount(nValue));
            } else {
                out.pushKV("amountcommitment", txout.nValue.GetHex());
            }
            out.pushKV("scriptPubKey", o);

            in.pushKV("witness_utxo", out);
        }
        if (input.non_witness_utxo) {
            txout = input.non_witness_utxo->vout[psbtx.tx->vin[i].prevout.n];

            UniValue non_wit(UniValue::VOBJ);
            TxToUniv(*input.non_witness_utxo, uint256(), non_wit, false);
            in.pushKV("non_witness_utxo", non_wit);
        }

        // Partial sigs
        if (!input.partial_sigs.empty()) {
            UniValue partial_sigs(UniValue::VOBJ);
            for (const auto& sig : input.partial_sigs) {
                partial_sigs.pushKV(HexStr(sig.second.first), HexStr(sig.second.second));
            }
            in.pushKV("partial_signatures", partial_sigs);
        }

        // Sighash
        if (input.sighash_type > 0) {
            in.pushKV("sighash", SighashToStr((unsigned char)input.sighash_type));
        }

        // Redeem script and witness script
        if (!input.redeem_script.empty()) {
            UniValue r(UniValue::VOBJ);
            ScriptToUniv(input.redeem_script, r, false);
            in.pushKV("redeem_script", r);
        }
        if (!input.witness_script.empty()) {
            UniValue r(UniValue::VOBJ);
            ScriptToUniv(input.witness_script, r, false);
            in.pushKV("witness_script", r);
        }

        // keypaths
        if (!input.hd_keypaths.empty()) {
            UniValue keypaths(UniValue::VARR);
            for (auto entry : input.hd_keypaths) {
                UniValue keypath(UniValue::VOBJ);
                keypath.pushKV("pubkey", HexStr(entry.first));

                keypath.pushKV("master_fingerprint", strprintf("%08x", ReadBE32(entry.second.fingerprint)));
                keypath.pushKV("path", WriteHDKeypath(entry.second.path));
                keypaths.push_back(keypath);
            }
            in.pushKV("bip32_derivs", keypaths);
        }

        // Final scriptSig and scriptwitness
        if (!input.final_script_sig.empty()) {
            UniValue scriptsig(UniValue::VOBJ);
            scriptsig.pushKV("asm", ScriptToAsmStr(input.final_script_sig, true));
            scriptsig.pushKV("hex", HexStr(input.final_script_sig));
            in.pushKV("final_scriptSig", scriptsig);
        }
        if (!input.final_script_witness.IsNull()) {
            UniValue txinwitness(UniValue::VARR);
            for (const auto& item : input.final_script_witness.stack) {
                txinwitness.push_back(HexStr(item));
            }
            in.pushKV("final_scriptwitness", txinwitness);
        }

        // Value
        if (input.value) {
            in.pushKV("value", ValueFromAmount(*input.value));
        }

        // Value blinder
        if (!input.value_blinding_factor.IsNull()) {
            in.pushKV("value_blinding_factor", input.value_blinding_factor.GetHex());
        }

        // Asset
        if (!input.asset.IsNull()) {
            in.pushKV("asset", input.asset.id.GetHex());
        }

        // Asset blinder
        if (!input.asset_blinding_factor.IsNull()) {
            in.pushKV("asset_blinding_factor", input.asset_blinding_factor.GetHex());
        }

        // Peg-in stuff
        if (Params().GetConsensus().ParentChainHasPow()) {
            if (input.peg_in_tx.which() > 0) {
                const Sidechain::Bitcoin::CTransactionRef& btc_peg_in_tx = boost::get<Sidechain::Bitcoin::CTransactionRef>(input.peg_in_tx);
                if (btc_peg_in_tx) {
                    CDataStream ss_tx(SER_NETWORK, PROTOCOL_VERSION | SERIALIZE_TRANSACTION_NO_WITNESS);
                    ss_tx << btc_peg_in_tx;
                    in.pushKV("pegin_bitcoin_tx", HexStr(ss_tx));
                }
            }
            if (input.txout_proof.which() > 0) {
                const Sidechain::Bitcoin::CMerkleBlock& btc_txout_proof = boost::get<Sidechain::Bitcoin::CMerkleBlock>(input.txout_proof);
                if (!btc_txout_proof.header.IsNull()) {
                    CDataStream ss_mb(SER_NETWORK, PROTOCOL_VERSION | SERIALIZE_TRANSACTION_NO_WITNESS);
                    ss_mb << btc_txout_proof;
                    in.pushKV("pegin_txout_proof", HexStr(ss_mb));
                }
            }
        } else {
            if (input.peg_in_tx.which() > 0) {
                const CTransactionRef& elem_peg_in_tx = boost::get<CTransactionRef>(input.peg_in_tx);
                if (elem_peg_in_tx) {
                    CDataStream ss_tx(SER_NETWORK, PROTOCOL_VERSION | SERIALIZE_TRANSACTION_NO_WITNESS);
                    ss_tx << elem_peg_in_tx;
                    in.pushKV("pegin_bitcoin_tx", HexStr(ss_tx));
                }
            }
            if (input.txout_proof.which() > 0) {
                const CMerkleBlock& elem_txout_proof = boost::get<CMerkleBlock>(input.txout_proof);
                if (!elem_txout_proof.header.IsNull()) {
                    CDataStream ss_mb(SER_NETWORK, PROTOCOL_VERSION | SERIALIZE_TRANSACTION_NO_WITNESS);
                    ss_mb << elem_txout_proof;
                    in.pushKV("pegin_txout_proof", HexStr(ss_mb));
                }
            }
        }
        if (!input.claim_script.empty()) {
            in.pushKV("pegin_claim_script", HexStr(input.claim_script));
        }
        if (!input.genesis_hash.IsNull()) {
            in.pushKV("pegin_genesis_hash", input.genesis_hash.GetHex());
        }

        // Unknown data
        if (input.unknown.size() > 0) {
            UniValue unknowns(UniValue::VOBJ);
            for (auto entry : input.unknown) {
                unknowns.pushKV(HexStr(entry.first), HexStr(entry.second));
            }
            in.pushKV("unknown", unknowns);
        }

        inputs.push_back(in);
    }
    result.pushKV("inputs", inputs);

    // outputs
    UniValue outputs(UniValue::VARR);
    for (unsigned int i = 0; i < psbtx.outputs.size(); ++i) {
        const PSBTOutput& output = psbtx.outputs[i];
        UniValue out(UniValue::VOBJ);
        // Redeem script and witness script
        if (!output.redeem_script.empty()) {
            UniValue r(UniValue::VOBJ);
            ScriptToUniv(output.redeem_script, r, false);
            out.pushKV("redeem_script", r);
        }
        if (!output.witness_script.empty()) {
            UniValue r(UniValue::VOBJ);
            ScriptToUniv(output.witness_script, r, false);
            out.pushKV("witness_script", r);
        }

        // keypaths
        if (!output.hd_keypaths.empty()) {
            UniValue keypaths(UniValue::VARR);
            for (auto entry : output.hd_keypaths) {
                UniValue keypath(UniValue::VOBJ);
                keypath.pushKV("pubkey", HexStr(entry.first));
                keypath.pushKV("master_fingerprint", strprintf("%08x", ReadBE32(entry.second.fingerprint)));
                keypath.pushKV("path", WriteHDKeypath(entry.second.path));
                keypaths.push_back(keypath);
            }
            out.pushKV("bip32_derivs", keypaths);
        }

        // Value commitment
        if (!output.value_commitment.IsNull()) {
            out.pushKV("value_commitment", output.value_commitment.GetHex());
        }

        // Value blinder
        if (!output.value_blinding_factor.IsNull()) {
            out.pushKV("value_blinding_factor", output.value_blinding_factor.GetHex());
        }

        // Asset commitment
        if (!output.asset_commitment.IsNull()) {
            out.pushKV("asset_commitment", output.asset_commitment.GetHex());
        }

        // Asset blinder
        if (!output.asset_blinding_factor.IsNull()) {
            out.pushKV("asset_blinding_factor", output.asset_blinding_factor.GetHex());
        }

        // Nonce commitment
        if (!output.nonce_commitment.IsNull()) {
            out.pushKV("nonce_commitment", output.nonce_commitment.GetHex());
        }

        // Range proof omitted due to size

        // Surjection proof
        if (!output.surjection_proof.empty()) {
            out.pushKV("surjection_proof", HexStr(output.surjection_proof));
        }

        // Blinding pubkey
        if (output.blinding_pubkey.IsValid()) {
            out.pushKV("blinding_pubkey", HexStr(output.blinding_pubkey));
        }

        // Unknown data
        if (output.unknown.size() > 0) {
            UniValue unknowns(UniValue::VOBJ);
            for (auto entry : output.unknown) {
                unknowns.pushKV(HexStr(entry.first), HexStr(entry.second));
            }
            out.pushKV("unknown", unknowns);
        }

        outputs.push_back(out);
    }
    result.pushKV("outputs", outputs);

    return result;
}

UniValue combinepsbt(const JSONRPCRequest& request)
{
    if (!g_con_elementsmode)
        throw std::runtime_error("PSBT operations are disabled when not in elementsmode.\n");

            RPCHelpMan{"combinepsbt",
                "\nCombine multiple partially signed Bitcoin transactions into one transaction.\n"
                "Implements the Combiner role.\n",
                {
                    {"txs", RPCArg::Type::ARR, RPCArg::Optional::NO, "The base64 strings of partially signed transactions",
                        {
                            {"psbt", RPCArg::Type::STR, RPCArg::Optional::OMITTED, "A base64 string of a PSBT"},
                        },
                        },
                },
                RPCResult{
                    RPCResult::Type::STR, "", "The base64-encoded partially signed transaction"
                },
                RPCExamples{
                    HelpExampleCli("combinepsbt", R"('["mybase64_1", "mybase64_2", "mybase64_3"]')")
                },
            }.Check(request);

    RPCTypeCheck(request.params, {UniValue::VARR}, true);

    // Unserialize the transactions
    std::vector<PartiallySignedTransaction> psbtxs;
    UniValue txs = request.params[0].get_array();
    if (txs.empty()) {
        throw JSONRPCError(RPC_INVALID_PARAMETER, "Parameter 'txs' cannot be empty");
    }
    for (unsigned int i = 0; i < txs.size(); ++i) {
        PartiallySignedTransaction psbtx;
        std::string error;
        if (!DecodeBase64PSBT(psbtx, txs[i].get_str(), error)) {
            throw JSONRPCError(RPC_DESERIALIZATION_ERROR, strprintf("TX decode failed %s", error));
        }
        psbtxs.push_back(psbtx);
    }

    PartiallySignedTransaction merged_psbt;
    const TransactionError error = CombinePSBTs(merged_psbt, psbtxs);
    if (error != TransactionError::OK) {
        throw JSONRPCTransactionError(error);
    }

<<<<<<< HEAD
    return EncodePSBT(merged_psbt);
=======
    CDataStream ssTx(SER_NETWORK, PROTOCOL_VERSION);
    ssTx << merged_psbt;
    return EncodeBase64(MakeUCharSpan(ssTx));
>>>>>>> a12d9e5f
}

UniValue finalizepsbt(const JSONRPCRequest& request)
{
    if (!g_con_elementsmode)
        throw std::runtime_error("PSBT operations are disabled when not in elementsmode.\n");

            RPCHelpMan{"finalizepsbt",
                "Finalize the inputs of a PSBT. If the transaction is fully signed, it will produce a\n"
                "network serialized transaction which can be broadcast with sendrawtransaction. Otherwise a PSBT will be\n"
                "created which has the final_scriptSig and final_scriptWitness fields filled for inputs that are complete.\n"
                "Implements the Finalizer and Extractor roles.\n",
                {
                    {"psbt", RPCArg::Type::STR, RPCArg::Optional::NO, "A base64 string of a PSBT"},
                    {"extract", RPCArg::Type::BOOL, /* default */ "true", "If true and the transaction is complete,\n"
            "                             extract and return the complete transaction in normal network serialization instead of the PSBT."},
                },
                RPCResult{
                    RPCResult::Type::OBJ, "", "",
                    {
                        {RPCResult::Type::STR, "psbt", "The base64-encoded partially signed transaction if not extracted"},
                        {RPCResult::Type::STR_HEX, "hex", "The hex-encoded network transaction if extracted"},
                        {RPCResult::Type::BOOL, "complete", "If the transaction has a complete set of signatures"},
                    }
                },
                RPCExamples{
                    HelpExampleCli("finalizepsbt", "\"psbt\"")
                },
            }.Check(request);

    RPCTypeCheck(request.params, {UniValue::VSTR, UniValue::VBOOL}, true);

    // Unserialize the transactions
    PartiallySignedTransaction psbtx;
    std::string error;
    if (!DecodeBase64PSBT(psbtx, request.params[0].get_str(), error)) {
        throw JSONRPCError(RPC_DESERIALIZATION_ERROR, strprintf("TX decode failed %s", error));
    }

    bool extract = request.params[1].isNull() || (!request.params[1].isNull() && request.params[1].get_bool());

    CMutableTransaction mtx;
    bool complete = FinalizeAndExtractPSBT(psbtx, mtx);

    UniValue result(UniValue::VOBJ);
    CDataStream ssTx(SER_NETWORK, PROTOCOL_VERSION);
    std::string result_str;

    if (complete && extract) {
        ssTx << mtx;
        result_str = HexStr(ssTx);
        result.pushKV("hex", result_str);
    } else {
        ssTx << psbtx;
        result_str = EncodeBase64(ssTx.str());
        result.pushKV("psbt", result_str);
    }
    result.pushKV("complete", complete);
    return result;
}

UniValue createpsbt(const JSONRPCRequest& request)
{
    if (!g_con_elementsmode)
        throw std::runtime_error("PSBT operations are disabled when not in elementsmode.\n");

            RPCHelpMan{"createpsbt",
                "\nCreates a transaction in the Partially Signed Transaction format.\n"
                "Implements the Creator role.\n",
                {
                    {"inputs", RPCArg::Type::ARR, RPCArg::Optional::NO, "The json objects",
                        {
                            {"", RPCArg::Type::OBJ, RPCArg::Optional::OMITTED, "",
                                {
                                    {"txid", RPCArg::Type::STR_HEX, RPCArg::Optional::NO, "The transaction id"},
                                    {"vout", RPCArg::Type::NUM, RPCArg::Optional::NO, "The output number"},
                                    {"sequence", RPCArg::Type::NUM, /* default */ "depends on the value of the 'replaceable' and 'locktime' arguments", "The sequence number"},
                                    {"pegin_bitcoin_tx", RPCArg::Type::STR_HEX, RPCArg::Optional::NO, "The raw bitcoin transaction (in hex) depositing bitcoin to the mainchain_address generated by getpeginaddress"},
                                    {"pegin_txout_proof", RPCArg::Type::STR_HEX, RPCArg::Optional::NO, "A rawtxoutproof (in hex) generated by the mainchain daemon's `gettxoutproof` containing a proof of only bitcoin_tx"},
                                    {"pegin_claim_script", RPCArg::Type::STR_HEX, RPCArg::Optional::NO, "The witness program generated by getpeginaddress."},
                                },
                                },
                        },
                        },
                    {"outputs", RPCArg::Type::ARR, RPCArg::Optional::NO, "The outputs (key-value pairs), where none of the keys are duplicated.\n"
                            "That is, each address can only appear once and there can only be one 'data' object.\n"
                            "For compatibility reasons, a dictionary, which holds the key-value pairs directly, is also\n"
                            "                             accepted as second parameter.",
                        {
                            {"", RPCArg::Type::OBJ, RPCArg::Optional::OMITTED, "",
                                {
                                    {"address", RPCArg::Type::AMOUNT, RPCArg::Optional::NO, "A key-value pair. The key (string) is the bitcoin address, the value (float or string) is the amount in " + CURRENCY_UNIT},
                                },
                                },
                            {"", RPCArg::Type::OBJ, RPCArg::Optional::OMITTED, "",
                                {
                                    {"data", RPCArg::Type::STR_HEX, RPCArg::Optional::NO, "A key-value pair. The key must be \"data\", the value is hex-encoded data"},
                                },
                                },
                        },
                        },
                    {"locktime", RPCArg::Type::NUM, /* default */ "0", "Raw locktime. Non-0 value also locktime-activates inputs"},
                    {"replaceable", RPCArg::Type::BOOL, /* default */ "false", "Marks this transaction as BIP125 replaceable.\n"
                            "                             Allows this transaction to be replaced by a transaction with higher fees. If provided, it is an error if explicit sequence numbers are incompatible."},
                    {"output_assets", RPCArg::Type::OBJ, RPCArg::Optional::OMITTED, "A json object of addresses to the assets (label or hex ID) used to pay them. (default: bitcoin)",
                        {
                            {"address", RPCArg::Type::STR, RPCArg::Optional::OMITTED, "A key-value pair. The key (string) is the bitcoin address, the value is the asset label or asset ID."},
                            {"fee", RPCArg::Type::STR, RPCArg::Optional::OMITTED, "A key-value pair. The key (string) is the bitcoin address, the value is the asset label or asset ID."},
                        },
                        },
                },
                RPCResult{
                    RPCResult::Type::STR, "", "The resulting raw transaction (base64-encoded string)"
                },
                RPCExamples{
                    HelpExampleCli("createpsbt", "\"[{\\\"txid\\\":\\\"myid\\\",\\\"vout\\\":0}]\" \"[{\\\"data\\\":\\\"00010203\\\"}]\"")
                },
            }.Check(request);


    RPCTypeCheck(request.params, {
        UniValue::VARR,
        UniValueType(), // ARR or OBJ, checked later
        UniValue::VNUM,
        UniValue::VBOOL,
        }, true
    );

    std::vector<CPubKey> output_pubkeys;
    bool rbf = false;
    if (!request.params[3].isNull()) {
        rbf = request.params[3].isTrue();
    }
    CMutableTransaction rawTx = ConstructTransaction(request.params[0], request.params[1], request.params[2], rbf, request.params[4], &output_pubkeys);

    // Make a blank psbt
    PartiallySignedTransaction psbtx(rawTx);
    for (unsigned int i = 0; i < rawTx.vout.size(); ++i) {
        psbtx.outputs[i].blinding_pubkey = output_pubkeys[i];
    }

    // Add peg-in stuff if it's there
    for (unsigned int i = 0; i < rawTx.vin.size(); ++i) {
        if (psbtx.tx->vin[i].m_is_pegin) {
            CScriptWitness& pegin_witness = psbtx.tx->witness.vtxinwit[i].m_pegin_witness;
            CAmount val;
            VectorReader vr_val(SER_NETWORK, PROTOCOL_VERSION, pegin_witness.stack[0], 0);
            vr_val >> val;
            psbtx.inputs[i].value = val;
            VectorReader vr_asset(SER_NETWORK, PROTOCOL_VERSION, pegin_witness.stack[1], 0);
            vr_asset >> psbtx.inputs[i].asset;
            VectorReader vr_genesis(SER_NETWORK, PROTOCOL_VERSION, pegin_witness.stack[2], 0);
            vr_genesis >> psbtx.inputs[i].genesis_hash;
            psbtx.inputs[i].claim_script.assign(pegin_witness.stack[3].begin(), pegin_witness.stack[3].end());

            VectorReader vr_tx(SER_NETWORK, PROTOCOL_VERSION, pegin_witness.stack[4], 0);
            VectorReader vr_proof(SER_NETWORK, PROTOCOL_VERSION, pegin_witness.stack[5], 0);
            if (Params().GetConsensus().ParentChainHasPow()) {
                Sidechain::Bitcoin::CTransactionRef tx_btc;
                vr_tx >> tx_btc;
                psbtx.inputs[i].peg_in_tx = tx_btc;
                Sidechain::Bitcoin::CMerkleBlock tx_proof;
                vr_proof >> tx_proof;
                psbtx.inputs[i].txout_proof = tx_proof;
            } else {
                CTransactionRef tx_btc;
                vr_tx >> tx_btc;
                psbtx.inputs[i].peg_in_tx = tx_btc;
                CMerkleBlock tx_proof;
                vr_proof >> tx_proof;
                psbtx.inputs[i].txout_proof = tx_proof;
            }
            pegin_witness.SetNull();
            psbtx.tx->vin[i].m_is_pegin = false;
        }
    }

<<<<<<< HEAD
    return EncodePSBT(psbtx);
=======
    return EncodeBase64(MakeUCharSpan(ssTx));
>>>>>>> a12d9e5f
}

UniValue converttopsbt(const JSONRPCRequest& request)
{
    if (!g_con_elementsmode)
        throw std::runtime_error("PSBT operations are disabled when not in elementsmode.\n");

            RPCHelpMan{"converttopsbt",
                "\nConverts a network serialized transaction to a PSBT. This should be used only with createrawtransaction and fundrawtransaction\n"
                "createpsbt and walletcreatefundedpsbt should be used for new applications.\n",
                {
                    {"hexstring", RPCArg::Type::STR_HEX, RPCArg::Optional::NO, "The hex string of a raw transaction"},
                    {"permitsigdata", RPCArg::Type::BOOL, /* default */ "false", "If true, any signatures in the input will be discarded and conversion\n"
                            "                              will continue. If false, RPC will fail if any signatures are present."},
                    {"iswitness", RPCArg::Type::BOOL, /* default */ "depends on heuristic tests", "Whether the transaction hex is a serialized witness transaction.\n"
                        "If iswitness is not present, heuristic tests will be used in decoding.\n"
                        "If true, only witness deserialization will be tried.\n"
                        "If false, only non-witness deserialization will be tried.\n"
                        "This boolean should reflect whether the transaction has inputs\n"
                        "(e.g. fully valid, or on-chain transactions), if known by the caller."
                    },
                },
                RPCResult{
                    RPCResult::Type::STR, "", "The resulting raw transaction (base64-encoded string)"
                },
                RPCExamples{
                            "\nCreate a transaction\n"
                            + HelpExampleCli("createrawtransaction", "\"[{\\\"txid\\\":\\\"myid\\\",\\\"vout\\\":0}]\" \"[{\\\"data\\\":\\\"00010203\\\"}]\"") +
                            "\nConvert the transaction to a PSBT\n"
                            + HelpExampleCli("converttopsbt", "\"rawtransaction\"")
                },
    }.Check(request);

    RPCTypeCheck(request.params, {UniValue::VSTR, UniValue::VBOOL, UniValue::VBOOL}, true);

    // parse hex string from parameter
    CMutableTransaction tx;
    bool permitsigdata = request.params[1].isNull() ? false : request.params[1].get_bool();
    bool witness_specified = !request.params[2].isNull();
    bool iswitness = witness_specified ? request.params[2].get_bool() : false;
    const bool try_witness = witness_specified ? iswitness : true;
    const bool try_no_witness = witness_specified ? !iswitness : true;
    if (!DecodeHexTx(tx, request.params[0].get_str(), try_no_witness, try_witness)) {
        throw JSONRPCError(RPC_DESERIALIZATION_ERROR, "TX decode failed");
    }

    // Remove all scriptSigs and scriptWitnesses from inputs
    for (CTxIn& input : tx.vin) {
        if (!input.scriptSig.empty() && !permitsigdata) {
            throw JSONRPCError(RPC_DESERIALIZATION_ERROR, "Inputs must not have scriptSigs");
        }
        input.scriptSig.clear();
    }
    for (CTxInWitness& witness: tx.witness.vtxinwit) {
        if (!witness.scriptWitness.IsNull() && !permitsigdata) {
            throw JSONRPCError(RPC_DESERIALIZATION_ERROR, "Inputs must not have scriptWitnesses");
        }
    }
    tx.witness.SetNull();

    // Make a blank psbt
    PartiallySignedTransaction psbtx;
    for (unsigned int i = 0; i < tx.vin.size(); ++i) {
        psbtx.inputs.push_back(PSBTInput());
    }
    for (unsigned int i = 0; i < tx.vout.size(); ++i) {
        psbtx.outputs.push_back(PSBTOutput());
        // At this point, if the nonce field is present it should be a smuggled
        //   pubkey, and not a real nonce. Convert it back to a pubkey and strip
        //   it out.
        psbtx.outputs[i].blinding_pubkey = CPubKey(tx.vout[i].nNonce.vchCommitment);
        tx.vout[i].nNonce.SetNull();
    }

    psbtx.tx = tx;

    // Serialize the PSBT
    CDataStream ssTx(SER_NETWORK, PROTOCOL_VERSION);
    ssTx << psbtx;

    return EncodeBase64(MakeUCharSpan(ssTx));
}

UniValue utxoupdatepsbt(const JSONRPCRequest& request)
{
            RPCHelpMan{"utxoupdatepsbt",
            "\nUpdates all segwit inputs and outputs in a PSBT with data from output descriptors, the UTXO set or the mempool.\n",
            {
                {"psbt", RPCArg::Type::STR, RPCArg::Optional::NO, "A base64 string of a PSBT"},
                {"descriptors", RPCArg::Type::ARR, RPCArg::Optional::OMITTED_NAMED_ARG, "An array of either strings or objects", {
                    {"", RPCArg::Type::STR, RPCArg::Optional::OMITTED, "An output descriptor"},
                    {"", RPCArg::Type::OBJ, RPCArg::Optional::OMITTED, "An object with an output descriptor and extra information", {
                         {"desc", RPCArg::Type::STR, RPCArg::Optional::NO, "An output descriptor"},
                         {"range", RPCArg::Type::RANGE, "1000", "Up to what index HD chains should be explored (either end or [begin,end])"},
                    }},
                }},
            },
            RPCResult {
                    RPCResult::Type::STR, "", "The base64-encoded partially signed transaction with inputs updated"
            },
            RPCExamples {
                HelpExampleCli("utxoupdatepsbt", "\"psbt\"")
            }}.Check(request);

    RPCTypeCheck(request.params, {UniValue::VSTR, UniValue::VARR}, true);

    // Unserialize the transactions
    PartiallySignedTransaction psbtx;
    std::string error;
    if (!DecodeBase64PSBT(psbtx, request.params[0].get_str(), error)) {
        throw JSONRPCError(RPC_DESERIALIZATION_ERROR, strprintf("TX decode failed %s", error));
    }

    // Parse descriptors, if any.
    FlatSigningProvider provider;
    if (!request.params[1].isNull()) {
        auto descs = request.params[1].get_array();
        for (size_t i = 0; i < descs.size(); ++i) {
            EvalDescriptorStringOrObject(descs[i], provider);
        }
    }
    // We don't actually need private keys further on; hide them as a precaution.
    HidingSigningProvider public_provider(&provider, /* nosign */ true, /* nobip32derivs */ false);

    // Fetch previous transactions (inputs):
    CCoinsView viewDummy;
    CCoinsViewCache view(&viewDummy);
    {
        const CTxMemPool& mempool = EnsureMemPool(request.context);
        LOCK2(cs_main, mempool.cs);
        CCoinsViewCache &viewChain = ::ChainstateActive().CoinsTip();
        CCoinsViewMemPool viewMempool(&viewChain, mempool);
        view.SetBackend(viewMempool); // temporarily switch cache backend to db+mempool view

        for (const CTxIn& txin : psbtx.tx->vin) {
            view.AccessCoin(txin.prevout); // Load entries from viewChain into view; can fail.
        }

        view.SetBackend(viewDummy); // switch back to avoid locking mempool for too long
    }

    // Fill the inputs
    for (unsigned int i = 0; i < psbtx.tx->vin.size(); ++i) {
        PSBTInput& input = psbtx.inputs.at(i);

        if (input.non_witness_utxo || !input.witness_utxo.IsNull()) {
            continue;
        }

        const Coin& coin = view.AccessCoin(psbtx.tx->vin[i].prevout);

        if (IsSegWitOutput(provider, coin.out.scriptPubKey)) {
            input.witness_utxo = coin.out;
        }

        // Update script/keypath information using descriptor data.
        // Note that SignPSBTInput does a lot more than just constructing ECDSA signatures
        // we don't actually care about those here, in fact.
        SignPSBTInput(public_provider, psbtx, i, /* sighash_type */ 1);
    }

    // Update script/keypath information using descriptor data.
    for (unsigned int i = 0; i < psbtx.tx->vout.size(); ++i) {
        UpdatePSBTOutput(public_provider, psbtx, i);
    }

    CDataStream ssTx(SER_NETWORK, PROTOCOL_VERSION);
    ssTx << psbtx;
    return EncodeBase64(MakeUCharSpan(ssTx));
}

UniValue joinpsbts(const JSONRPCRequest& request)
{
            RPCHelpMan{"joinpsbts",
            "\nJoins multiple distinct PSBTs with different inputs and outputs into one PSBT with inputs and outputs from all of the PSBTs\n"
            "No input in any of the PSBTs can be in more than one of the PSBTs.\n",
            {
                {"txs", RPCArg::Type::ARR, RPCArg::Optional::NO, "The base64 strings of partially signed transactions",
                    {
                        {"psbt", RPCArg::Type::STR, RPCArg::Optional::NO, "A base64 string of a PSBT"}
                    }}
            },
            RPCResult {
                    RPCResult::Type::STR, "", "The base64-encoded partially signed transaction"
            },
            RPCExamples {
                HelpExampleCli("joinpsbts", "\"psbt\"")
            }}.Check(request);

    RPCTypeCheck(request.params, {UniValue::VARR}, true);

    // Unserialize the transactions
    std::vector<PartiallySignedTransaction> psbtxs;
    UniValue txs = request.params[0].get_array();

    if (txs.size() <= 1) {
        throw JSONRPCError(RPC_INVALID_PARAMETER, "At least two PSBTs are required to join PSBTs.");
    }

    uint32_t best_version = 1;
    uint32_t best_locktime = 0xffffffff;
    for (unsigned int i = 0; i < txs.size(); ++i) {
        PartiallySignedTransaction psbtx;
        std::string error;
        if (!DecodeBase64PSBT(psbtx, txs[i].get_str(), error)) {
            throw JSONRPCError(RPC_DESERIALIZATION_ERROR, strprintf("TX decode failed %s", error));
        }
        psbtxs.push_back(psbtx);
        // Choose the highest version number
        if (static_cast<uint32_t>(psbtx.tx->nVersion) > best_version) {
            best_version = static_cast<uint32_t>(psbtx.tx->nVersion);
        }
        // Choose the lowest lock time
        if (psbtx.tx->nLockTime < best_locktime) {
            best_locktime = psbtx.tx->nLockTime;
        }
    }

    // Create a blank psbt where everything will be added
    PartiallySignedTransaction merged_psbt;
    merged_psbt.tx = CMutableTransaction();
    merged_psbt.tx->nVersion = static_cast<int32_t>(best_version);
    merged_psbt.tx->nLockTime = best_locktime;

    // Merge
    for (auto& psbt : psbtxs) {
        for (unsigned int i = 0; i < psbt.tx->vin.size(); ++i) {
            if (!merged_psbt.AddInput(psbt.tx->vin[i], psbt.inputs[i])) {
                throw JSONRPCError(RPC_INVALID_PARAMETER, strprintf("Input %s:%d exists in multiple PSBTs", psbt.tx->vin[i].prevout.hash.ToString(), psbt.tx->vin[i].prevout.n));
            }
        }
        for (unsigned int i = 0; i < psbt.tx->vout.size(); ++i) {
            merged_psbt.AddOutput(psbt.tx->vout[i], psbt.outputs[i]);
        }
        merged_psbt.unknown.insert(psbt.unknown.begin(), psbt.unknown.end());
    }

    // Generate list of shuffled indices for shuffling inputs and outputs of the merged PSBT
    std::vector<int> input_indices(merged_psbt.inputs.size());
    std::iota(input_indices.begin(), input_indices.end(), 0);
    std::vector<int> output_indices(merged_psbt.outputs.size());
    std::iota(output_indices.begin(), output_indices.end(), 0);

    // Shuffle input and output indices lists
    Shuffle(input_indices.begin(), input_indices.end(), FastRandomContext());
    Shuffle(output_indices.begin(), output_indices.end(), FastRandomContext());

    PartiallySignedTransaction shuffled_psbt;
    shuffled_psbt.tx = CMutableTransaction();
    shuffled_psbt.tx->nVersion = merged_psbt.tx->nVersion;
    shuffled_psbt.tx->nLockTime = merged_psbt.tx->nLockTime;
    for (int i : input_indices) {
        shuffled_psbt.AddInput(merged_psbt.tx->vin[i], merged_psbt.inputs[i]);
    }
    for (int i : output_indices) {
        shuffled_psbt.AddOutput(merged_psbt.tx->vout[i], merged_psbt.outputs[i]);
    }
    shuffled_psbt.unknown.insert(merged_psbt.unknown.begin(), merged_psbt.unknown.end());

    CDataStream ssTx(SER_NETWORK, PROTOCOL_VERSION);
    ssTx << shuffled_psbt;
    return EncodeBase64(MakeUCharSpan(ssTx));
}

UniValue analyzepsbt(const JSONRPCRequest& request)
{
            RPCHelpMan{"analyzepsbt",
            "\nAnalyzes and provides information about the current status of a PSBT and its inputs\n",
            {
                {"psbt", RPCArg::Type::STR, RPCArg::Optional::NO, "A base64 string of a PSBT"}
            },
            RPCResult {
                RPCResult::Type::OBJ, "", "",
                {
                    {RPCResult::Type::ARR, "inputs", "",
                    {
                        {RPCResult::Type::OBJ, "", "",
                        {
                            {RPCResult::Type::BOOL, "has_utxo", "Whether a UTXO is provided"},
                            {RPCResult::Type::BOOL, "is_final", "Whether the input is finalized"},
                            {RPCResult::Type::OBJ, "missing", /* optional */ true, "Things that are missing that are required to complete this input",
                            {
                                {RPCResult::Type::ARR, "pubkeys", /* optional */ true, "",
                                {
                                    {RPCResult::Type::STR_HEX, "keyid", "Public key ID, hash160 of the public key, of a public key whose BIP 32 derivation path is missing"},
                                }},
                                {RPCResult::Type::ARR, "signatures", /* optional */ true, "",
                                {
                                    {RPCResult::Type::STR_HEX, "keyid", "Public key ID, hash160 of the public key, of a public key whose signature is missing"},
                                }},
                                {RPCResult::Type::STR_HEX, "redeemscript", /* optional */ true, "Hash160 of the redeemScript that is missing"},
                                {RPCResult::Type::STR_HEX, "witnessscript", /* optional */ true, "SHA256 of the witnessScript that is missing"},
                            }},
                            {RPCResult::Type::STR, "next", /* optional */ true, "Role of the next person that this input needs to go to"},
                        }},
                    }},
                    {RPCResult::Type::NUM, "estimated_vsize", /* optional */ true, "Estimated vsize of the final signed transaction"},
                    {RPCResult::Type::STR_AMOUNT, "estimated_feerate", /* optional */ true, "Estimated feerate of the final signed transaction in " + CURRENCY_UNIT + "/kB. Shown only if all UTXO slots in the PSBT have been filled"},
                    {RPCResult::Type::STR_AMOUNT, "fee", /* optional */ true, "The transaction fee paid. Shown only if all UTXO slots in the PSBT have been filled"},
                    {RPCResult::Type::STR, "next", "Role of the next person that this psbt needs to go to"},
                    {RPCResult::Type::STR, "error", /* optional */ true, "Error message (if there is one)"},
                }
            },
            RPCExamples {
                HelpExampleCli("analyzepsbt", "\"psbt\"")
            }}.Check(request);

    RPCTypeCheck(request.params, {UniValue::VSTR});

    // Unserialize the transaction
    PartiallySignedTransaction psbtx;
    std::string error;
    if (!DecodeBase64PSBT(psbtx, request.params[0].get_str(), error)) {
        throw JSONRPCError(RPC_DESERIALIZATION_ERROR, strprintf("TX decode failed %s", error));
    }

    PSBTAnalysis psbta = AnalyzePSBT(psbtx);

    UniValue result(UniValue::VOBJ);
    UniValue inputs_result(UniValue::VARR);
    for (const auto& input : psbta.inputs) {
        UniValue input_univ(UniValue::VOBJ);
        UniValue missing(UniValue::VOBJ);

        input_univ.pushKV("has_utxo", input.has_utxo);
        input_univ.pushKV("is_final", input.is_final);
        input_univ.pushKV("next", PSBTRoleName(input.next));

        if (!input.missing_pubkeys.empty()) {
            UniValue missing_pubkeys_univ(UniValue::VARR);
            for (const CKeyID& pubkey : input.missing_pubkeys) {
                missing_pubkeys_univ.push_back(HexStr(pubkey));
            }
            missing.pushKV("pubkeys", missing_pubkeys_univ);
        }
        if (!input.missing_redeem_script.IsNull()) {
            missing.pushKV("redeemscript", HexStr(input.missing_redeem_script));
        }
        if (!input.missing_witness_script.IsNull()) {
            missing.pushKV("witnessscript", HexStr(input.missing_witness_script));
        }
        if (!input.missing_sigs.empty()) {
            UniValue missing_sigs_univ(UniValue::VARR);
            for (const CKeyID& pubkey : input.missing_sigs) {
                missing_sigs_univ.push_back(HexStr(pubkey));
            }
            missing.pushKV("signatures", missing_sigs_univ);
        }
        if (!missing.getKeys().empty()) {
            input_univ.pushKV("missing", missing);
        }
        inputs_result.push_back(input_univ);
    }
    if (!inputs_result.empty()) result.pushKV("inputs", inputs_result);

    if (psbta.estimated_vsize != nullopt) {
        result.pushKV("estimated_vsize", (int)*psbta.estimated_vsize);
    }
    if (psbta.estimated_feerate != nullopt) {
        result.pushKV("estimated_feerate", ValueFromAmount(psbta.estimated_feerate->GetFeePerK()));
    }
    if (psbta.fee != nullopt) {
        result.pushKV("fee", AmountMapToUniv(*psbta.fee, ""));
    }
    result.pushKV("next", PSBTRoleName(psbta.next));
    if (!psbta.error.empty()) {
        result.pushKV("error", psbta.error);
    }

    return result;
}

//
// ELEMENTS:

UniValue rawblindrawtransaction(const JSONRPCRequest& request)
{
    if (request.fHelp || (request.params.size() < 5 || request.params.size() > 7))
        throw std::runtime_error(
            RPCHelpMan{"rawblindrawtransaction",
                "\nConvert one or more outputs of a raw transaction into confidential ones.\n"
                "Returns the hex-encoded raw transaction.\n"
                "The input raw transaction cannot have already-blinded outputs.\n"
                "The output keys used can be specified by using a confidential address in createrawtransaction.\n"
                "If an additional blinded output is required to make a balanced blinding, a 0-value unspendable output will be added. Since there is no access to the wallet the blinding pubkey from the last output with blinding key will be repeated.\n"
                "You can not blind issuances with this call.\n",
                {
                    {"hexstring", RPCArg::Type::STR_HEX, RPCArg::Optional::NO, "A hex-encoded raw transaction."},
                    {"inputamountblinders", RPCArg::Type::ARR, RPCArg::Optional::NO, "An array with one entry per transaction input.",
                        {
                            {"inputamountblinder", RPCArg::Type::STR_HEX, RPCArg::Optional::NO, "A hex-encoded blinding factor, one for each input."
            "                           Blinding factors can be found in the \"blinder\" output of listunspent."},
                        }
                    },
                    {"inputamounts", RPCArg::Type::ARR, RPCArg::Optional::NO, "An array with one entry per transaction input.",
                        {
                            {"inputamount", RPCArg::Type::AMOUNT, RPCArg::Optional::NO, "An amount for each input."},
                        }
                    },
                    {"inputassets", RPCArg::Type::ARR, RPCArg::Optional::NO, "An array with one entry per transaction input.",
                        {
                            {"inputasset", RPCArg::Type::STR_HEX, RPCArg::Optional::NO, "A hex-encoded asset id, one for each input."},
                        }
                    },
                    {"inputassetblinders", RPCArg::Type::ARR, RPCArg::Optional::NO, "An array with one entry per transaction input.",
                        {
                            {"inputassetblinder", RPCArg::Type::STR_HEX, RPCArg::Optional::NO, "A hex-encoded asset blinding factor, one for each input."},
                        }
                    },
                    {"totalblinder", RPCArg::Type::STR, RPCArg::Optional::OMITTED_NAMED_ARG, "Ignored for now."},
                    {"ignoreblindfail", RPCArg::Type::BOOL, /* default */ "true", "Return a transaction even when a blinding attempt fails due to number of blinded inputs/outputs."},
                },
                RPCResult{
                     RPCResult::Type::STR, "transaction", "hex string of the transaction"
                },
                RPCExamples{""},
            }.ToString());

    std::vector<unsigned char> txData(ParseHexV(request.params[0], "argument 1"));
    CDataStream ssData(txData, SER_NETWORK, PROTOCOL_VERSION);
    CMutableTransaction tx;
    try {
        ssData >> tx;
    } catch (const std::exception &) {
        throw JSONRPCError(RPC_DESERIALIZATION_ERROR, "TX decode failed");
    }

    UniValue inputBlinds = request.params[1].get_array();
    UniValue inputAmounts = request.params[2].get_array();
    UniValue inputAssets = request.params[3].get_array();
    UniValue inputAssetBlinds = request.params[4].get_array();

    bool fIgnoreBlindFail = true;
    if (!request.params[6].isNull()) {
        fIgnoreBlindFail = request.params[6].get_bool();
    }

    int n_blinded_ins = 0;

    if (inputBlinds.size() != tx.vin.size()) {
        throw JSONRPCError(RPC_INVALID_PARAMETER,
            "Invalid parameter: one (potentially empty) input blind for each input must be provided");
    }
    if (inputAmounts.size() != tx.vin.size()) {
        throw JSONRPCError(RPC_INVALID_PARAMETER,
            "Invalid parameter: one (potentially empty) input blind for each input must be provided");
    }
    if (inputAssets.size() != tx.vin.size()) {
        throw JSONRPCError(RPC_INVALID_PARAMETER,
            "Invalid parameter: one (potentially empty) input asset id for each input must be provided");
    }
    if (inputAssetBlinds.size() != tx.vin.size()) {
        throw JSONRPCError(RPC_INVALID_PARAMETER,
            "Invalid parameter: one (potentially empty) input asset blind for each input must be provided");
    }

    const auto& fedpegscripts = GetValidFedpegScripts(::ChainActive().Tip(), Params().GetConsensus(), true /* nextblock_validation */);

    std::vector<CAmount> input_amounts;
    std::vector<uint256> input_blinds;
    std::vector<uint256> input_asset_blinds;
    std::vector<CAsset> input_assets;
    std::vector<uint256> output_value_blinds;
    std::vector<uint256> output_asset_blinds;
    std::vector<CAsset> output_assets;
    std::vector<CPubKey> output_pubkeys;
    for (size_t nIn = 0; nIn < tx.vin.size(); nIn++) {
        // Special handling for pegin inputs: no blinds and explicit amount/asset.
        if (tx.vin[nIn].m_is_pegin) {
            std::string err;
            if (tx.witness.vtxinwit.size() != tx.vin.size() || !IsValidPeginWitness(tx.witness.vtxinwit[nIn].m_pegin_witness, fedpegscripts, tx.vin[nIn].prevout, err, false)) {
                throw JSONRPCError(RPC_INVALID_PARAMETER, strprintf("Transaction contains invalid peg-in input: %s", err));
            }
            CTxOut pegin_output = GetPeginOutputFromWitness(tx.witness.vtxinwit[nIn].m_pegin_witness);
            input_blinds.push_back(uint256());
            input_asset_blinds.push_back(uint256());
            input_assets.push_back(pegin_output.nAsset.GetAsset());
            input_amounts.push_back(pegin_output.nValue.GetAmount());
            continue;
        }

        if (!inputBlinds[nIn].isStr())
            throw JSONRPCError(RPC_INVALID_PARAMETER, "input blinds must be an array of hex strings");
        if (!inputAssetBlinds[nIn].isStr())
            throw JSONRPCError(RPC_INVALID_PARAMETER, "input asset blinds must be an array of hex strings");
        if (!inputAssets[nIn].isStr())
            throw JSONRPCError(RPC_INVALID_PARAMETER, "input asset ids must be an array of hex strings");

        std::string blind(inputBlinds[nIn].get_str());
        std::string assetblind(inputAssetBlinds[nIn].get_str());
        std::string asset(inputAssets[nIn].get_str());
        if (!IsHex(blind) || blind.length() != 32*2)
            throw JSONRPCError(RPC_INVALID_PARAMETER, "input blinds must be an array of 32-byte hex-encoded strings");
        if (!IsHex(assetblind) || assetblind.length() != 32*2)
            throw JSONRPCError(RPC_INVALID_PARAMETER, "input asset blinds must be an array of 32-byte hex-encoded strings");
        if (!IsHex(asset) || asset.length() != 32*2)
            throw JSONRPCError(RPC_INVALID_PARAMETER, "input asset blinds must be an array of 32-byte hex-encoded strings");

        input_blinds.push_back(uint256S(blind));
        input_asset_blinds.push_back(uint256S(assetblind));
        input_assets.push_back(CAsset(uint256S(asset)));
        input_amounts.push_back(AmountFromValue(inputAmounts[nIn]));

        if (!input_blinds.back().IsNull()) {
            n_blinded_ins++;
        }
    }

    RawFillBlinds(tx, output_value_blinds, output_asset_blinds, output_pubkeys);

    // How many are we trying to blind?
    int num_pubkeys = 0;
    unsigned int keyIndex = -1;
    for (unsigned int i = 0; i < output_pubkeys.size(); i++) {
        const CPubKey& key = output_pubkeys[i];
        if (key.IsValid()) {
            num_pubkeys++;
            keyIndex = i;
        }
    }

    if (num_pubkeys == 0 && n_blinded_ins == 0) {
        // Vacuous, just return the transaction
        return EncodeHexTx(CTransaction(tx));
    } else if (n_blinded_ins > 0 && num_pubkeys == 0) {
        // No notion of wallet, cannot complete this blinding without passed-in pubkey
        throw JSONRPCError(RPC_INVALID_PARAMETER, "Unable to blind transaction: Add another output to blind in order to complete the blinding.");
    } else if (n_blinded_ins == 0 && num_pubkeys == 1) {
        if (fIgnoreBlindFail) {
            // Just get rid of the ECDH key in the nonce field and return
            tx.vout[keyIndex].nNonce.SetNull();
            return EncodeHexTx(CTransaction(tx));
        } else {
            throw JSONRPCError(RPC_INVALID_PARAMETER, "Unable to blind transaction: Add another output to blind in order to complete the blinding.");
        }
    }

    int ret = BlindTransaction(input_blinds, input_asset_blinds, input_assets, input_amounts, output_value_blinds, output_asset_blinds, output_pubkeys, std::vector<CKey>(), std::vector<CKey>(), tx);
    if (ret != num_pubkeys) {
        // TODO Have more rich return values, communicating to user what has been blinded
        // User may be ok not blinding something that for instance has no corresponding type on input
        throw JSONRPCError(RPC_INVALID_PARAMETER, "Unable to blind transaction: Are you sure each asset type to blind is represented in the inputs?");
    }

    return EncodeHexTx(CTransaction(tx));
}

struct RawIssuanceDetails
{
    int input_index;
    uint256 entropy;
    CAsset asset;
    CAsset token;
};

// Appends a single issuance to the first input that doesn't have one, and includes
// a single output per asset type in shuffled positions. Requires at least one output
// to exist (the fee output, which must be last).
void issueasset_base(CMutableTransaction& mtx, RawIssuanceDetails& issuance_details, const CAmount asset_amount, const CAmount token_amount, const CTxDestination& asset_dest, const CTxDestination& token_dest, const bool blind_issuance, const uint256& contract_hash)
{
    assert(asset_amount > 0 || token_amount > 0);
    assert(mtx.vout.size() > 0);

    CScript asset_script = GetScriptForDestination(asset_dest);
    CScript token_script = GetScriptForDestination(token_dest);

    // Find an input with no issuance field
    size_t issuance_input_index = 0;
    for (; issuance_input_index < mtx.vin.size(); issuance_input_index++) {
        if (mtx.vin[issuance_input_index].assetIssuance.IsNull()) {
            break;
        }
    }
    // Can't add another one, exit
    if (issuance_input_index == mtx.vin.size()) {
        issuance_details.input_index = -1;
        return;
    }

    uint256 entropy;
    CAsset asset;
    CAsset token;
    GenerateAssetEntropy(entropy, mtx.vin[issuance_input_index].prevout, contract_hash);
    CalculateAsset(asset, entropy);
    CalculateReissuanceToken(token, entropy, blind_issuance);

    issuance_details.input_index = issuance_input_index;
    issuance_details.entropy = entropy;
    issuance_details.asset = asset;
    issuance_details.token = token;

    mtx.vin[issuance_input_index].assetIssuance.assetEntropy = contract_hash;

    if (asset_amount > 0) {
        // Fee output is required to be last. We will insert _before_ the selected position, which preserves that.
        int asset_place = GetRandInt(mtx.vout.size());

        CTxOut asset_out(asset, asset_amount, asset_script);
        // If blinded address, insert the pubkey into the nonce field for later substitution by blinding
        if (IsBlindDestination(asset_dest)) {
            CPubKey asset_blind = GetDestinationBlindingKey(asset_dest);
            asset_out.nNonce.vchCommitment = std::vector<unsigned char>(asset_blind.begin(), asset_blind.end());
        }

        mtx.vout.insert(mtx.vout.begin()+asset_place, asset_out);
    }
    // Explicit 0 is represented by a null value, don't set to non-null in that case
    if (blind_issuance || asset_amount != 0) {
        mtx.vin[issuance_input_index].assetIssuance.nAmount = asset_amount;
    }

    if (token_amount > 0) {
        // Calculate this _after_ we conditionally insert the asset output, which changes mtx.vout.size().
        int token_place = GetRandInt(mtx.vout.size());

        CTxOut token_out(token, token_amount, token_script);
        // If blinded address, insert the pubkey into the nonce field for later substitution by blinding
        if (IsBlindDestination(token_dest)) {
            CPubKey token_blind = GetDestinationBlindingKey(token_dest);
            token_out.nNonce.vchCommitment = std::vector<unsigned char>(token_blind.begin(), token_blind.end());
        }

        mtx.vin[issuance_input_index].assetIssuance.nInflationKeys = token_amount;
        mtx.vout.insert(mtx.vout.begin()+token_place, token_out);
    }
}

// Appends a single reissuance to the specified input if none exists, and the
// corresponding output in a shuffled position. Errors otherwise. Requires at
// least one output to exist (the fee output, which must be last).
void reissueasset_base(CMutableTransaction& mtx, size_t issuance_input_index, const CAmount asset_amount, const CTxDestination& asset_dest, const uint256& asset_blinder, const uint256& entropy)
{
    assert(mtx.vout.size() > 0);
    assert(asset_amount > 0);
    assert(mtx.vin[issuance_input_index].assetIssuance.IsNull());

    CScript asset_script = GetScriptForDestination(asset_dest);

    CAsset asset;
    CalculateAsset(asset, entropy);

    mtx.vin[issuance_input_index].assetIssuance.assetEntropy = entropy;
    mtx.vin[issuance_input_index].assetIssuance.assetBlindingNonce = asset_blinder;
    mtx.vin[issuance_input_index].assetIssuance.nAmount = asset_amount;

    // Place assets into randomly placed output slots, before change output, inserted in place
    int asset_place = GetRandInt(mtx.vout.size());

    CTxOut asset_out(asset, asset_amount, asset_script);
    // If blinded address, insert the pubkey into the nonce field for later substitution by blinding
    if (IsBlindDestination(asset_dest)) {
        CPubKey asset_blind = GetDestinationBlindingKey(asset_dest);
        asset_out.nNonce.vchCommitment = std::vector<unsigned char>(asset_blind.begin(), asset_blind.end());
    }
    mtx.vout.insert(mtx.vout.begin()+asset_place, asset_out);
    mtx.vin[issuance_input_index].assetIssuance.nAmount = asset_amount;
}

UniValue rawissueasset(const JSONRPCRequest& request)
{
    if (request.fHelp || request.params.size() != 2)
        throw std::runtime_error(
            RPCHelpMan{"rawissueasset",
                "\nCreate an asset by attaching issuances to transaction inputs. Returns the transaction hex. There must be as many inputs as issuances requested. The final transaction hex is the final version of the transaction appended to the last object in the array.\n",
                {
                    {"transaction", RPCArg::Type::STR_HEX, RPCArg::Optional::NO, "Transaction in hex in which to include an issuance input."},
                    {"issuances", RPCArg::Type::ARR, RPCArg::Optional::NO, "List of issuances to create. Each issuance must have one non-zero amount.",
                        {
                            {"", RPCArg::Type::OBJ, RPCArg::Optional::NO, "",
                                {
                                    {"asset_amount", RPCArg::Type::AMOUNT, RPCArg::Optional::OMITTED_NAMED_ARG, "Amount of asset to generate, if any."},
                                    {"asset_address", RPCArg::Type::STR, RPCArg::Optional::OMITTED_NAMED_ARG, "Destination address of generated asset. Required if `asset_amount` given."},
                                    {"token_amount", RPCArg::Type::AMOUNT, RPCArg::Optional::OMITTED_NAMED_ARG, "Amount of reissuance token to generate, if any."},
                                    {"token_address", RPCArg::Type::STR, RPCArg::Optional::OMITTED_NAMED_ARG, "Destination address of generated reissuance tokens. Required if `token_amount` given."},
                                    {"blind", RPCArg::Type::BOOL, /* default */ "true", "Whether to mark the issuance input for blinding or not. Only affects issuances with re-issuance tokens."},
                                    {"contract_hash", RPCArg::Type::STR_HEX, /* default */ "0000...0000", "Contract hash that is put into issuance definition. Must be 32 bytes worth in hex string form. This will affect the asset id."},
                                }
                            }
                        }
                    },
                },
                RPCResult{
                    RPCResult::Type::ARR, "", "Results of issuances, in the order of `issuances` arguments",
                    {
                        {RPCResult::Type::OBJ, "", "",
                        {
                            {RPCResult::Type::STR_HEX, "hex", "The transaction with issuances appended. Only appended to final index in returned array"},
                            {RPCResult::Type::NUM, "vin", "The input position of the issuance in the transaction"},
                            {RPCResult::Type::STR_HEX, "entropy", "Entropy of the asset type"},
                            {RPCResult::Type::STR_HEX, "asset", "Asset type for issuance if known"},
                            {RPCResult::Type::STR_HEX, "token", "Token type for issuance"},
                        }},
                    },
                },
                RPCExamples{""},
            }.ToString());

    CMutableTransaction mtx;

    if (!DecodeHexTx(mtx, request.params[0].get_str()))
        throw JSONRPCError(RPC_DESERIALIZATION_ERROR, "TX decode failed");

    UniValue issuances = request.params[1].get_array();

    UniValue ret(UniValue::VARR);

    // Count issuances, only append hex to final one
    unsigned int issuances_til_now = 0;

    // Validate fee output location, required by the implementation of issueasset_base
    if (mtx.vout.size() == 0){
        throw JSONRPCError(RPC_INVALID_PARAMETER, "Transaction must have at least one output.");
    }
    if (!mtx.vout[mtx.vout.size() - 1].IsFee()) {
        throw JSONRPCError(RPC_INVALID_PARAMETER, "Last transaction output must be fee.");
    }
    for (size_t i = 0; i < mtx.vout.size() - 1; i++) {
        if (mtx.vout[i].IsFee()) {
            throw JSONRPCError(RPC_INVALID_PARAMETER, "Transaction can only have one fee output.");
        }
    }

    for (unsigned int idx = 0; idx < issuances.size(); idx++) {
        const UniValue& issuance = issuances[idx];
        const UniValue& issuance_o = issuance.get_obj();

        CTxDestination asset_dest = CNoDestination();
        CTxDestination token_dest = CNoDestination();

        CAmount asset_amount = 0;
        const UniValue& asset_amount_uni = issuance_o["asset_amount"];
        if (asset_amount_uni.isNum()) {
            asset_amount = AmountFromValue(asset_amount_uni);
            if (asset_amount <= 0) {
                throw JSONRPCError(RPC_INVALID_PARAMETER, "Invalid parameter, asset_amount must be positive");
            }
            const UniValue& asset_address_uni = issuance_o["asset_address"];
            if (!asset_address_uni.isStr()) {
                throw JSONRPCError(RPC_INVALID_PARAMETER, "Invalid parameter, missing corresponding asset_address");
            }
            asset_dest = DecodeDestination(asset_address_uni.get_str());
            if (boost::get<CNoDestination>(&asset_dest)) {
                throw JSONRPCError(RPC_INVALID_PARAMETER, strprintf("Invalid asset address provided: %s", asset_address_uni.get_str()));
            }
        }

        CAmount token_amount = 0;
        const UniValue& token_amount_uni = issuance_o["token_amount"];
        if (token_amount_uni.isNum()) {
            token_amount = AmountFromValue(token_amount_uni);
            if (token_amount <= 0) {
                throw JSONRPCError(RPC_INVALID_PARAMETER, "Invalid parameter, token_amount must be positive");
            }
            const UniValue& token_address_uni = issuance_o["token_address"];
            if (!token_address_uni.isStr()) {
                throw JSONRPCError(RPC_INVALID_PARAMETER, "Invalid parameter, missing corresponding token_address");
            }
            token_dest = DecodeDestination(token_address_uni.get_str());
            if (boost::get<CNoDestination>(&token_dest)) {
                throw JSONRPCError(RPC_INVALID_PARAMETER, strprintf("Invalid token address provided: %s", token_address_uni.get_str()));
            }
        }

        if (asset_amount == 0 && token_amount == 0) {
            throw JSONRPCError(RPC_TYPE_ERROR, "Issuance must have one non-zero component");
        }

        // If we have issuances, check if reissuance tokens will be generated via blinding path
        const UniValue blind_uni = issuance_o["blind"];
        const bool blind_issuance = !blind_uni.isBool() || blind_uni.get_bool();

        // Check for optional contract to hash into definition
        uint256 contract_hash;
        if (!issuance_o["contract_hash"].isNull()) {
            contract_hash = ParseHashV(issuance_o["contract_hash"], "contract_hash");
        }

        RawIssuanceDetails details;

        issueasset_base(mtx, details, asset_amount, token_amount, asset_dest, token_dest, blind_issuance, contract_hash);
        if (details.input_index == -1) {
            throw JSONRPCError(RPC_INVALID_PARAMETER, "Failed to find enough blank inputs for listed issuances.");
        }

        issuances_til_now++;

        UniValue obj(UniValue::VOBJ);
        if (issuances_til_now == issuances.size()) {
            obj.pushKV("hex", EncodeHexTx(CTransaction(mtx)));
        }
        obj.pushKV("vin", details.input_index);
        obj.pushKV("entropy", details.entropy.GetHex());
        obj.pushKV("asset", details.asset.GetHex());
        obj.pushKV("token", details.token.GetHex());

        ret.push_back(obj);
    }

    return ret;
}

UniValue rawreissueasset(const JSONRPCRequest& request)
{
    if (request.fHelp || request.params.size() != 2)
        throw std::runtime_error(
            RPCHelpMan{"rawreissueasset",
                "\nRe-issue an asset by attaching pseudo-inputs to transaction inputs, revealing the underlying reissuance token of the input. Returns the transaction hex.\n",
                {
                    {"transaction", RPCArg::Type::STR_HEX, RPCArg::Optional::NO, "Transaction in hex in which to include an issuance input."},
                    {"reissuances", RPCArg::Type::ARR, RPCArg::Optional::NO, "List of re-issuances to create. Each issuance must have one non-zero amount.",
                        {
                            {"", RPCArg::Type::OBJ, RPCArg::Optional::NO, "",
                                {
                                    {"asset_amount", RPCArg::Type::AMOUNT, RPCArg::Optional::NO, "Amount of asset to generate, if any."},
                                    {"asset_address", RPCArg::Type::STR, RPCArg::Optional::NO, "Destination address of generated asset. Required if `asset_amount` given."},
                                    {"input_index", RPCArg::Type::NUM, RPCArg::Optional::NO, "The input position of the reissuance in the transaction."},
                                    {"asset_blinder", RPCArg::Type::STR_HEX, RPCArg::Optional::NO, "The blinding factor of the reissuance token output being spent."},
                                    {"entropy", RPCArg::Type::STR_HEX, RPCArg::Optional::NO, "The `entropy` returned during initial issuance for the asset being reissued."},
                                }
                            }
                        }
                    },
                },
                RPCResult{
                    RPCResult::Type::OBJ, "", "",
                    {
                        {RPCResult::Type::STR_HEX, "hex", "The transaction with reissuances appended"},
                    },
                },
                RPCExamples{""},
            }.ToString());

    CMutableTransaction mtx;

    if (!DecodeHexTx(mtx, request.params[0].get_str()))
        throw JSONRPCError(RPC_DESERIALIZATION_ERROR, "TX decode failed");

    if (mtx.vout.empty()) {
        throw JSONRPCError(RPC_INVALID_PARAMETER, "Transaction must have at least one output.");
    }

    // Validate fee output location, required by the implementation of reissueasset_base
    if (!mtx.vout[mtx.vout.size() - 1].IsFee()) {
        throw JSONRPCError(RPC_INVALID_PARAMETER, "Last transaction output must be fee.");
    }
    for (size_t i = 0; i < mtx.vout.size() - 1; i++) {
        if (mtx.vout[i].IsFee()) {
            throw JSONRPCError(RPC_INVALID_PARAMETER, "Transaction can only have one fee output.");
        }
    }

    UniValue issuances = request.params[1].get_array();

    for (unsigned int idx = 0; idx < issuances.size(); idx++) {
        const UniValue& issuance = issuances[idx];
        const UniValue& issuance_o = issuance.get_obj();

        CAmount asset_amount = 0;
        const UniValue& asset_amount_uni = issuance_o["asset_amount"];
        if (asset_amount_uni.isNum()) {
            asset_amount = AmountFromValue(asset_amount_uni);
            if (asset_amount <= 0) {
                throw JSONRPCError(RPC_INVALID_PARAMETER, "Invalid parameter, asset_amount must be positive");
            }
        } else {
            throw JSONRPCError(RPC_INVALID_PARAMETER, "Asset amount must be given for each reissuance.");
        }

        const UniValue& asset_address_uni = issuance_o["asset_address"];
        if (!asset_address_uni.isStr()) {
            throw JSONRPCError(RPC_INVALID_PARAMETER, "Reissuance missing asset_address");
        }
        CTxDestination asset_dest = DecodeDestination(asset_address_uni.get_str());
        if (boost::get<CNoDestination>(&asset_dest)) {
            throw JSONRPCError(RPC_INVALID_PARAMETER, strprintf("Invalid asset address provided: %s", asset_address_uni.get_str()));
        }

        size_t input_index = -1;
        const UniValue& input_index_o = issuance_o["input_index"];
        if (input_index_o.isNum()) {
            input_index = input_index_o.get_int();
            if (input_index < 0) {
                throw JSONRPCError(RPC_INVALID_PARAMETER, "Input index must be non-negative.");
            } else if (input_index >= mtx.vin.size()) {
                throw JSONRPCError(RPC_INVALID_PARAMETER, "Input index must exist in transaction.");
            } else if (!mtx.vin[input_index].assetIssuance.IsNull()) {
                throw JSONRPCError(RPC_INVALID_PARAMETER, "Selected transaction input already has issuance data.");
            }
        } else {
            throw JSONRPCError(RPC_INVALID_PARAMETER, "Input indexes for all reissuances are required.");
        }

        uint256 asset_blinder = ParseHashV(issuance_o["asset_blinder"], "asset_blinder");
        uint256 entropy = ParseHashV(issuance_o["entropy"], "entropy");
        reissueasset_base(mtx, input_index, asset_amount, asset_dest, asset_blinder, entropy);
    }

    UniValue ret(UniValue::VOBJ);
    ret.pushKV("hex", EncodeHexTx(CTransaction(mtx)));
    return ret;
}

// END ELEMENTS
//

void RegisterRawTransactionRPCCommands(CRPCTable &t)
{
// clang-format off
static const CRPCCommand commands[] =
{ //  category              name                            actor (function)            argNames
  //  --------------------- ------------------------        -----------------------     ----------
    { "rawtransactions",    "getrawtransaction",            &getrawtransaction,         {"txid","verbose","blockhash"} },
    { "rawtransactions",    "createrawtransaction",         &createrawtransaction,      {"inputs","outputs","locktime","replaceable", "output_assets"} },
    { "rawtransactions",    "decoderawtransaction",         &decoderawtransaction,      {"hexstring","iswitness"} },
    { "rawtransactions",    "decodescript",                 &decodescript,              {"hexstring"} },
    { "rawtransactions",    "sendrawtransaction",           &sendrawtransaction,        {"hexstring","maxfeerate"} },
    { "rawtransactions",    "combinerawtransaction",        &combinerawtransaction,     {"txs"} },
    { "rawtransactions",    "signrawtransactionwithkey",    &signrawtransactionwithkey, {"hexstring","privkeys","prevtxs","sighashtype"} },
    { "rawtransactions",    "testmempoolaccept",            &testmempoolaccept,         {"rawtxs","maxfeerate"} },
    { "rawtransactions",    "decodepsbt",                   &decodepsbt,                {"psbt"} },
    { "rawtransactions",    "combinepsbt",                  &combinepsbt,               {"txs"} },
    { "rawtransactions",    "blindpsbt",                    &blindpsbt,                 {"psbt","ignoreblindfail"} },
    { "rawtransactions",    "finalizepsbt",                 &finalizepsbt,              {"psbt", "extract"} },
    { "rawtransactions",    "createpsbt",                   &createpsbt,                {"inputs","outputs","locktime","replaceable"} },
    { "rawtransactions",    "converttopsbt",                &converttopsbt,             {"hexstring","permitsigdata","iswitness"} },
    { "rawtransactions",    "utxoupdatepsbt",               &utxoupdatepsbt,            {"psbt", "descriptors"} },
    { "rawtransactions",    "joinpsbts",                    &joinpsbts,                 {"txs"} },
    { "rawtransactions",    "analyzepsbt",                  &analyzepsbt,               {"psbt"} },

    { "blockchain",         "gettxoutproof",                &gettxoutproof,             {"txids", "blockhash"} },
    { "blockchain",         "verifytxoutproof",             &verifytxoutproof,          {"proof"} },
    { "rawtransactions",    "rawissueasset",                &rawissueasset,             {"transaction", "issuances"}},
    { "rawtransactions",    "rawreissueasset",              &rawreissueasset,           {"transaction", "reissuances"}},
    { "rawtransactions",    "rawblindrawtransaction",       &rawblindrawtransaction,    {"hexstring", "inputblinder", "inputamount", "inputasset", "inputassetblinder", "totalblinder", "ignoreblindfail"} },
};
// clang-format on
    for (const auto& c : commands) {
        t.appendCommand(c.name, &c);
    }
}<|MERGE_RESOLUTION|>--- conflicted
+++ resolved
@@ -1573,13 +1573,7 @@
         throw JSONRPCTransactionError(error);
     }
 
-<<<<<<< HEAD
     return EncodePSBT(merged_psbt);
-=======
-    CDataStream ssTx(SER_NETWORK, PROTOCOL_VERSION);
-    ssTx << merged_psbt;
-    return EncodeBase64(MakeUCharSpan(ssTx));
->>>>>>> a12d9e5f
 }
 
 UniValue finalizepsbt(const JSONRPCRequest& request)
@@ -1757,11 +1751,7 @@
         }
     }
 
-<<<<<<< HEAD
     return EncodePSBT(psbtx);
-=======
-    return EncodeBase64(MakeUCharSpan(ssTx));
->>>>>>> a12d9e5f
 }
 
 UniValue converttopsbt(const JSONRPCRequest& request)
