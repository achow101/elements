--- conflicted
+++ resolved
@@ -11,19 +11,8 @@
         /*.name =*/ "testdummy",
         /*.gbt_force =*/ true,
     },
-<<<<<<< HEAD
-=======
-    {
-        /*.name =*/ "csv",
-        /*.gbt_force =*/ true,
-    },
-    {
-        /*.name =*/ "segwit",
-        /*.gbt_force =*/ true,
-    },
     {
         /*.name =*/ "dynafed",
         /*.gbt_force =*/ true,
     },
->>>>>>> 5b2fe556
 };