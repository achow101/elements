# Copyright (c) 2013-2016 The Bitcoin Core developers
# Distributed under the MIT software license, see the accompanying
# file COPYING or http://www.opensource.org/licenses/mit-license.php.

DIST_SUBDIRS = secp256k1 univalue

AM_LDFLAGS = $(PTHREAD_CFLAGS) $(LIBTOOL_LDFLAGS) $(HARDENED_LDFLAGS) $(GPROF_LDFLAGS) $(SANITIZER_LDFLAGS)
AM_CXXFLAGS = $(DEBUG_CXXFLAGS) $(HARDENED_CXXFLAGS) $(WARN_CXXFLAGS) $(NOWARN_CXXFLAGS) $(ERROR_CXXFLAGS) $(GPROF_CXXFLAGS) $(SANITIZER_CXXFLAGS)
AM_CPPFLAGS = $(DEBUG_CPPFLAGS) $(HARDENED_CPPFLAGS)
AM_LIBTOOLFLAGS = --preserve-dup-deps
EXTRA_LIBRARIES =

if EMBEDDED_UNIVALUE
LIBUNIVALUE = univalue/libunivalue.la

$(LIBUNIVALUE): $(wildcard univalue/lib/*) $(wildcard univalue/include/*)
	$(AM_V_at)$(MAKE) $(AM_MAKEFLAGS) -C $(@D) $(@F)
else
LIBUNIVALUE = $(UNIVALUE_LIBS)
endif

BITCOIN_INCLUDES=-I$(builddir) $(BDB_CPPFLAGS) $(BOOST_CPPFLAGS) $(LEVELDB_CPPFLAGS) $(CRYPTO_CFLAGS) $(SSL_CFLAGS)

BITCOIN_INCLUDES += -I$(srcdir)/secp256k1/include
BITCOIN_INCLUDES += $(UNIVALUE_CFLAGS)

LIBBITCOIN_SERVER=libbitcoin_server.a
LIBBITCOIN_COMMON=libbitcoin_common.a
LIBBITCOIN_CONSENSUS=libbitcoin_consensus.a
LIBBITCOIN_CLI=libbitcoin_cli.a
LIBBITCOIN_UTIL=libbitcoin_util.a
LIBBITCOIN_CRYPTO_BASE=crypto/libbitcoin_crypto_base.a
LIBBITCOINQT=qt/libbitcoinqt.a
LIBSECP256K1=secp256k1/libsecp256k1.la

if ENABLE_ZMQ
LIBBITCOIN_ZMQ=libbitcoin_zmq.a
endif
if BUILD_BITCOIN_LIBS
LIBBITCOINCONSENSUS=libelementsconsensus.la
endif
if ENABLE_WALLET
LIBBITCOIN_WALLET=libbitcoin_wallet.a
LIBBITCOIN_WALLET_TOOL=libbitcoin_wallet_tool.a
endif

LIBBITCOIN_CRYPTO= $(LIBBITCOIN_CRYPTO_BASE)
if ENABLE_SSE41
LIBBITCOIN_CRYPTO_SSE41 = crypto/libbitcoin_crypto_sse41.a
LIBBITCOIN_CRYPTO += $(LIBBITCOIN_CRYPTO_SSE41)
endif
if ENABLE_AVX2
LIBBITCOIN_CRYPTO_AVX2 = crypto/libbitcoin_crypto_avx2.a
LIBBITCOIN_CRYPTO += $(LIBBITCOIN_CRYPTO_AVX2)
endif
if ENABLE_SHANI
LIBBITCOIN_CRYPTO_SHANI = crypto/libbitcoin_crypto_shani.a
LIBBITCOIN_CRYPTO += $(LIBBITCOIN_CRYPTO_SHANI)
endif

$(LIBSECP256K1): $(wildcard secp256k1/src/*.h) $(wildcard secp256k1/src/*.c) $(wildcard secp256k1/include/*)
	$(AM_V_at)$(MAKE) $(AM_MAKEFLAGS) -C $(@D) $(@F)

# Make is not made aware of per-object dependencies to avoid limiting building parallelization
# But to build the less dependent modules first, we manually select their order here:
EXTRA_LIBRARIES += \
  $(LIBBITCOIN_CRYPTO) \
  $(LIBBITCOIN_UTIL) \
  $(LIBBITCOIN_COMMON) \
  $(LIBBITCOIN_CONSENSUS) \
  $(LIBBITCOIN_SERVER) \
  $(LIBBITCOIN_CLI) \
  $(LIBBITCOIN_WALLET) \
  $(LIBBITCOIN_WALLET_TOOL) \
  $(LIBBITCOIN_ZMQ)

lib_LTLIBRARIES = $(LIBBITCOINCONSENSUS)

bin_PROGRAMS =
noinst_PROGRAMS =
TESTS =
BENCHMARKS =

if BUILD_BITCOIND
  bin_PROGRAMS += elementsd
endif

if BUILD_BITCOIN_CLI
  bin_PROGRAMS += elements-cli
endif
if BUILD_BITCOIN_TX
  bin_PROGRAMS += elements-tx
endif
if ENABLE_WALLET
if BUILD_BITCOIN_WALLET
  bin_PROGRAMS += elements-wallet
endif
endif

.PHONY: FORCE check-symbols check-security
# bitcoin core #
BITCOIN_CORE_H = \
  addrdb.h \
  addrman.h \
  asset.h \
  assetsdir.h \
  attributes.h \
  banman.h \
  base58.h \
  bech32.h \
  blech32.h \
  blind.h \
  bloom.h \
  blockencodings.h \
  blockfilter.h \
  block_proof.h \
  chain.h \
  chainparams.h \
  chainparamsbase.h \
  chainparamsseeds.h \
  checkqueue.h \
  clientversion.h \
  coins.h \
  compat.h \
  compat/assumptions.h \
  compat/byteswap.h \
  compat/endian.h \
  compat/sanity.h \
  compressor.h \
  confidential_validation.h \
  consensus/consensus.h \
  consensus/tx_check.h \
  consensus/tx_verify.h \
  core_io.h \
  core_memusage.h \
  cuckoocache.h \
  flatfile.h \
  fs.h \
  httprpc.h \
  httpserver.h \
  index/base.h \
  index/blockfilterindex.h \
  index/txindex.h \
  indirectmap.h \
  init.h \
  interfaces/chain.h \
  interfaces/handler.h \
  interfaces/node.h \
  interfaces/wallet.h \
  issuance.h \
  key.h \
  key_io.h \
  keystore.h \
  dbwrapper.h \
  limitedmap.h \
  logging.h \
  mainchainrpc.h \
  memusage.h \
  merkleblock.h \
  miner.h \
  net.h \
  net_processing.h \
  netaddress.h \
  netbase.h \
  netmessagemaker.h \
  node/coin.h \
  node/psbt.h \
  node/transaction.h \
  noui.h \
  optional.h \
  outputtype.h \
  pegins.h \
  policy/feerate.h \
  policy/fees.h \
  policy/policy.h \
  policy/rbf.h \
  policy/settings.h \
  pow.h \
  protocol.h \
  psbt.h \
  random.h \
  reverse_iterator.h \
  reverselock.h \
  rpc/blockchain.h \
  rpc/client.h \
  rpc/protocol.h \
  rpc/server.h \
  rpc/rawtransaction_util.h \
  rpc/register.h \
  rpc/util.h \
  scheduler.h \
  script/descriptor.h \
<<<<<<< HEAD
  script/generic.hpp \
  script/ismine.h \
=======
>>>>>>> fd333e15
  script/sigcache.h \
  script/sign.h \
  script/standard.h \
  shutdown.h \
  streams.h \
  support/allocators/secure.h \
  support/allocators/zeroafterfree.h \
  support/cleanse.h \
  support/events.h \
  support/lockedpool.h \
  sync.h \
  threadsafety.h \
  threadinterrupt.h \
  timedata.h \
  torcontrol.h \
  txdb.h \
  txmempool.h \
  ui_interface.h \
  undo.h \
  util/bip32.h \
  util/bytevectorhash.h \
  util/error.h \
  util/fees.h \
  util/system.h \
  util/memory.h \
  util/moneystr.h \
  util/rbf.h \
  util/threadnames.h \
  util/time.h \
  util/url.h \
  util/validation.h \
  validation.h \
  validationinterface.h \
  versionbits.h \
  versionbitsinfo.h \
  walletinitinterface.h \
  wallet/coincontrol.h \
  wallet/crypter.h \
  wallet/db.h \
  wallet/feebumper.h \
  wallet/fees.h \
  wallet/ismine.h \
  wallet/load.h \
  wallet/psbtwallet.h \
  wallet/rpcwallet.h \
  wallet/wallet.h \
  wallet/walletdb.h \
  wallet/wallettool.h \
  wallet/walletutil.h \
  wallet/coinselection.h \
  warnings.h \
  zmq/zmqabstractnotifier.h \
  zmq/zmqconfig.h\
  zmq/zmqnotificationinterface.h \
  zmq/zmqpublishnotifier.h \
  zmq/zmqrpc.h


obj/build.h: FORCE
	@$(MKDIR_P) $(builddir)/obj
	@$(top_srcdir)/share/genbuild.sh "$(abs_top_builddir)/src/obj/build.h" \
	  "$(abs_top_srcdir)"
libbitcoin_util_a-clientversion.$(OBJEXT): obj/build.h

# server: shared between bitcoind and bitcoin-qt
# Contains code accessing mempool and chain state that is meant to be separated
# from wallet and gui code (see node/README.md). Shared code should go in
# libbitcoin_common or libbitcoin_util libraries, instead.
libbitcoin_server_a_CPPFLAGS = $(AM_CPPFLAGS) $(BITCOIN_INCLUDES) $(MINIUPNPC_CPPFLAGS) $(EVENT_CFLAGS) $(EVENT_PTHREADS_CFLAGS)
libbitcoin_server_a_CXXFLAGS = $(AM_CXXFLAGS) $(PIE_FLAGS)
libbitcoin_server_a_SOURCES = \
  addrdb.cpp \
  addrman.cpp \
  assetsdir.cpp \
  banman.cpp \
  blockencodings.cpp \
  blockfilter.cpp \
  block_proof.cpp \
  chain.cpp \
  confidential_validation.cpp \
  consensus/tx_verify.cpp \
  flatfile.cpp \
  httprpc.cpp \
  httpserver.cpp \
  index/base.cpp \
  index/blockfilterindex.cpp \
  index/txindex.cpp \
  interfaces/chain.cpp \
  interfaces/node.cpp \
  init.cpp \
  dbwrapper.cpp \
  mainchainrpc.cpp \
  miner.cpp \
  net.cpp \
  net_processing.cpp \
  node/coin.cpp \
  node/psbt.cpp \
  node/transaction.cpp \
  noui.cpp \
  pegins.cpp \
  policy/fees.cpp \
  policy/rbf.cpp \
  policy/settings.cpp \
  pow.cpp \
  rest.cpp \
  rpc/blockchain.cpp \
  rpc/mining.cpp \
  rpc/misc.cpp \
  rpc/net.cpp \
  rpc/rawtransaction.cpp \
  rpc/server.cpp \
  script/sigcache.cpp \
  shutdown.cpp \
  timedata.cpp \
  torcontrol.cpp \
  txdb.cpp \
  txmempool.cpp \
  ui_interface.cpp \
  validation.cpp \
  validationinterface.cpp \
  versionbits.cpp \
  $(BITCOIN_CORE_H)

if ENABLE_WALLET
libbitcoin_server_a_SOURCES += wallet/init.cpp
endif
if !ENABLE_WALLET
libbitcoin_server_a_SOURCES += dummywallet.cpp
endif

if ENABLE_ZMQ
libbitcoin_zmq_a_CPPFLAGS = $(BITCOIN_INCLUDES) $(ZMQ_CFLAGS)
libbitcoin_zmq_a_CXXFLAGS = $(AM_CXXFLAGS) $(PIE_FLAGS)
libbitcoin_zmq_a_SOURCES = \
  zmq/zmqabstractnotifier.cpp \
  zmq/zmqnotificationinterface.cpp \
  zmq/zmqpublishnotifier.cpp \
  zmq/zmqrpc.cpp
endif


# wallet: shared between bitcoind and bitcoin-qt, but only linked
# when wallet enabled
libbitcoin_wallet_a_CPPFLAGS = $(AM_CPPFLAGS) $(BITCOIN_INCLUDES)
libbitcoin_wallet_a_CXXFLAGS = $(AM_CXXFLAGS) $(PIE_FLAGS)
libbitcoin_wallet_a_SOURCES = \
  assetsdir.cpp \
  interfaces/wallet.cpp \
  wallet/coincontrol.cpp \
  wallet/crypter.cpp \
  wallet/db.cpp \
  wallet/feebumper.cpp \
  wallet/fees.cpp \
  wallet/ismine.cpp \
  wallet/load.cpp \
  wallet/psbtwallet.cpp \
  wallet/rpcdump.cpp \
  wallet/rpcwallet.cpp \
  wallet/wallet.cpp \
  wallet/walletdb.cpp \
  wallet/walletutil.cpp \
  wallet/coinselection.cpp \
  primitives/bitcoin/merkleblock.cpp \
  primitives/bitcoin/block.cpp \
  $(BITCOIN_CORE_H)

libbitcoin_wallet_tool_a_CPPFLAGS = $(AM_CPPFLAGS) $(BITCOIN_INCLUDES)
libbitcoin_wallet_tool_a_CXXFLAGS = $(AM_CXXFLAGS) $(PIE_FLAGS)
libbitcoin_wallet_tool_a_SOURCES = \
  wallet/wallettool.cpp \
  $(BITCOIN_CORE_H)

# crypto primitives library
crypto_libbitcoin_crypto_base_a_CPPFLAGS = $(AM_CPPFLAGS)
crypto_libbitcoin_crypto_base_a_CXXFLAGS = $(AM_CXXFLAGS) $(PIE_FLAGS)
crypto_libbitcoin_crypto_base_a_SOURCES = \
  crypto/aes.cpp \
  crypto/aes.h \
  crypto/chacha20.h \
  crypto/chacha20.cpp \
  crypto/common.h \
  crypto/hkdf_sha256_32.cpp \
  crypto/hkdf_sha256_32.h \
  crypto/hmac_sha256.cpp \
  crypto/hmac_sha256.h \
  crypto/hmac_sha512.cpp \
  crypto/hmac_sha512.h \
  crypto/poly1305.h \
  crypto/poly1305.cpp \
  crypto/ripemd160.cpp \
  crypto/ripemd160.h \
  crypto/sha1.cpp \
  crypto/sha1.h \
  crypto/sha256.cpp \
  crypto/sha256.h \
  crypto/sha512.cpp \
  crypto/sha512.h \
  crypto/siphash.cpp \
  crypto/siphash.h

if USE_ASM
crypto_libbitcoin_crypto_base_a_SOURCES += crypto/sha256_sse4.cpp
endif

crypto_libbitcoin_crypto_sse41_a_CXXFLAGS = $(AM_CXXFLAGS) $(PIE_FLAGS)
crypto_libbitcoin_crypto_sse41_a_CPPFLAGS = $(AM_CPPFLAGS)
crypto_libbitcoin_crypto_sse41_a_CXXFLAGS += $(SSE41_CXXFLAGS)
crypto_libbitcoin_crypto_sse41_a_CPPFLAGS += -DENABLE_SSE41
crypto_libbitcoin_crypto_sse41_a_SOURCES = crypto/sha256_sse41.cpp

crypto_libbitcoin_crypto_avx2_a_CXXFLAGS = $(AM_CXXFLAGS) $(PIE_FLAGS)
crypto_libbitcoin_crypto_avx2_a_CPPFLAGS = $(AM_CPPFLAGS)
crypto_libbitcoin_crypto_avx2_a_CXXFLAGS += $(AVX2_CXXFLAGS)
crypto_libbitcoin_crypto_avx2_a_CPPFLAGS += -DENABLE_AVX2
crypto_libbitcoin_crypto_avx2_a_SOURCES = crypto/sha256_avx2.cpp

crypto_libbitcoin_crypto_shani_a_CXXFLAGS = $(AM_CXXFLAGS) $(PIE_FLAGS)
crypto_libbitcoin_crypto_shani_a_CPPFLAGS = $(AM_CPPFLAGS)
crypto_libbitcoin_crypto_shani_a_CXXFLAGS += $(SHANI_CXXFLAGS)
crypto_libbitcoin_crypto_shani_a_CPPFLAGS += -DENABLE_SHANI
crypto_libbitcoin_crypto_shani_a_SOURCES = crypto/sha256_shani.cpp

# consensus: shared between all executables that validate any consensus rules.
libbitcoin_consensus_a_CPPFLAGS = $(AM_CPPFLAGS) $(BITCOIN_INCLUDES)
libbitcoin_consensus_a_CXXFLAGS = $(AM_CXXFLAGS) $(PIE_FLAGS)
libbitcoin_consensus_a_SOURCES = \
  amount.h \
  arith_uint256.cpp \
  arith_uint256.h \
  asset.cpp \
  consensus/merkle.cpp \
  consensus/merkle.h \
  consensus/params.h \
  consensus/tx_check.cpp \
  consensus/validation.h \
  hash.cpp \
  hash.h \
  prevector.h \
  primitives/block.cpp \
  primitives/block.h \
  primitives/confidential.cpp \
  primitives/confidential.h \
  primitives/txwitness.cpp \
  primitives/txwitness.h \
  primitives/transaction.cpp \
  primitives/transaction.h \
  primitives/pak.cpp \
  primitives/pak.h \
  primitives/bitcoin/block.cpp \
  primitives/bitcoin/block.h \
  primitives/bitcoin/merkleblock.cpp \
  primitives/bitcoin/merkleblock.h \
  primitives/bitcoin/transaction.cpp \
  primitives/bitcoin/transaction.h \
  pubkey.cpp \
  pubkey.h \
  script/bitcoinconsensus.cpp \
  script/interpreter.cpp \
  script/interpreter.h \
  script/script.cpp \
  script/script.h \
  script/script_error.cpp \
  script/script_error.h \
  serialize.h \
  span.h \
  tinyformat.h \
  uint256.cpp \
  uint256.h \
  util/strencodings.cpp \
  util/strencodings.h \
  version.h

# common: shared between bitcoind, and bitcoin-qt and non-server tools
libbitcoin_common_a_CPPFLAGS = $(AM_CPPFLAGS) $(BITCOIN_INCLUDES)
libbitcoin_common_a_CXXFLAGS = $(AM_CXXFLAGS) $(PIE_FLAGS)
libbitcoin_common_a_SOURCES = \
  base58.cpp \
  bech32.cpp \
  blech32.cpp \
  blind.cpp \
  bloom.cpp \
  chainparams.cpp \
  coins.cpp \
  compressor.cpp \
  core_read.cpp \
  core_write.cpp \
  issuance.cpp \
  key.cpp \
  key_io.cpp \
  keystore.cpp \
  merkleblock.cpp \
  netaddress.cpp \
  netbase.cpp \
  outputtype.cpp \
  policy/feerate.cpp \
  policy/policy.cpp \
  protocol.cpp \
  psbt.cpp \
  rpc/rawtransaction_util.cpp \
  rpc/util.cpp \
  scheduler.cpp \
  script/descriptor.cpp \
  script/sign.cpp \
  script/standard.cpp \
  versionbitsinfo.cpp \
  warnings.cpp \
  $(BITCOIN_CORE_H)

# util: shared between all executables.
# This library *must* be included to make sure that the glibc
# backward-compatibility objects and their sanity checks are linked.
libbitcoin_util_a_CPPFLAGS = $(AM_CPPFLAGS) $(BITCOIN_INCLUDES)
libbitcoin_util_a_CXXFLAGS = $(AM_CXXFLAGS) $(PIE_FLAGS)
libbitcoin_util_a_SOURCES = \
  support/lockedpool.cpp \
  chainparamsbase.cpp \
  clientversion.cpp \
  compat/glibc_sanity.cpp \
  compat/glibcxx_sanity.cpp \
  compat/strnlen.cpp \
  fs.cpp \
  interfaces/handler.cpp \
  logging.cpp \
  random.cpp \
  rpc/protocol.cpp \
  support/cleanse.cpp \
  sync.cpp \
  threadinterrupt.cpp \
  util/bip32.cpp \
  util/bytevectorhash.cpp \
  util/error.cpp \
  util/fees.cpp \
  util/system.cpp \
  util/moneystr.cpp \
  util/rbf.cpp \
  util/threadnames.cpp \
  util/strencodings.cpp \
  util/time.cpp \
  util/url.cpp \
  util/validation.cpp \
  $(BITCOIN_CORE_H)

if GLIBC_BACK_COMPAT
libbitcoin_util_a_SOURCES += compat/glibc_compat.cpp
AM_LDFLAGS += $(COMPAT_LDFLAGS)
endif

# cli: shared between bitcoin-cli and bitcoin-qt
libbitcoin_cli_a_CPPFLAGS = $(AM_CPPFLAGS) $(BITCOIN_INCLUDES)
libbitcoin_cli_a_CXXFLAGS = $(AM_CXXFLAGS) $(PIE_FLAGS)
libbitcoin_cli_a_SOURCES = \
  rpc/client.cpp \
  $(BITCOIN_CORE_H)

nodist_libbitcoin_util_a_SOURCES = $(srcdir)/obj/build.h
#

# bitcoind binary #
elementsd_SOURCES = bitcoind.cpp
elementsd_CPPFLAGS = $(AM_CPPFLAGS) $(BITCOIN_INCLUDES)
elementsd_CXXFLAGS = $(AM_CXXFLAGS) $(PIE_FLAGS)
elementsd_LDFLAGS = $(RELDFLAGS) $(AM_LDFLAGS) $(LIBTOOL_APP_LDFLAGS)

if TARGET_WINDOWS
elementsd_SOURCES += bitcoind-res.rc
endif

# Libraries below may be listed more than once to resolve circular dependencies (see
# https://eli.thegreenplace.net/2013/07/09/library-order-in-static-linking#circular-dependency)
elementsd_LDADD = \
  $(LIBBITCOIN_SERVER) \
  $(LIBBITCOIN_WALLET) \
  $(LIBBITCOIN_SERVER) \
  $(LIBBITCOIN_COMMON) \
  $(LIBUNIVALUE) \
  $(LIBBITCOIN_UTIL) \
  $(LIBBITCOIN_ZMQ) \
  $(LIBBITCOIN_CONSENSUS) \
  $(LIBBITCOIN_CRYPTO) \
  $(LIBLEVELDB) \
  $(LIBLEVELDB_SSE42) \
  $(LIBMEMENV) \
  $(LIBSECP256K1)

elementsd_LDADD += $(BOOST_LIBS) $(BDB_LIBS) $(CRYPTO_LIBS) $(MINIUPNPC_LIBS) $(EVENT_PTHREADS_LIBS) $(EVENT_LIBS) $(ZMQ_LIBS)

# bitcoin-cli binary #
elements_cli_SOURCES = bitcoin-cli.cpp
elements_cli_CPPFLAGS = $(AM_CPPFLAGS) $(BITCOIN_INCLUDES) $(EVENT_CFLAGS)
elements_cli_CXXFLAGS = $(AM_CXXFLAGS) $(PIE_FLAGS)
elements_cli_LDFLAGS = $(RELDFLAGS) $(AM_LDFLAGS) $(LIBTOOL_APP_LDFLAGS)

if TARGET_WINDOWS
elements_cli_SOURCES += bitcoin-cli-res.rc
endif

elements_cli_LDADD = \
  $(LIBBITCOIN_CLI) \
  $(LIBUNIVALUE) \
  $(LIBBITCOIN_UTIL) \
  $(LIBBITCOIN_CRYPTO)

elements_cli_LDADD += $(BOOST_LIBS) $(CRYPTO_LIBS) $(EVENT_LIBS)
#

# bitcoin-tx binary #
elements_tx_SOURCES = bitcoin-tx.cpp
elements_tx_CPPFLAGS = $(AM_CPPFLAGS) $(BITCOIN_INCLUDES)
elements_tx_CXXFLAGS = $(AM_CXXFLAGS) $(PIE_FLAGS)
elements_tx_LDFLAGS = $(RELDFLAGS) $(AM_LDFLAGS) $(LIBTOOL_APP_LDFLAGS)

if TARGET_WINDOWS
elements_tx_SOURCES += bitcoin-tx-res.rc
endif

elements_tx_LDADD = \
  $(LIBUNIVALUE) \
  $(LIBBITCOIN_COMMON) \
  $(LIBBITCOIN_UTIL) \
  $(LIBBITCOIN_CONSENSUS) \
  $(LIBBITCOIN_CRYPTO) \
  $(LIBSECP256K1)

elements_tx_LDADD += $(BOOST_LIBS) $(CRYPTO_LIBS)
#

# bitcoin-wallet binary #
elements_wallet_SOURCES = bitcoin-wallet.cpp
elements_wallet_CPPFLAGS = $(AM_CPPFLAGS) $(BITCOIN_INCLUDES)
elements_wallet_CXXFLAGS = $(AM_CXXFLAGS) $(PIE_FLAGS)
elements_wallet_LDFLAGS = $(RELDFLAGS) $(AM_LDFLAGS) $(LIBTOOL_APP_LDFLAGS)

if TARGET_WINDOWS
elements_wallet_SOURCES += bitcoin-wallet-res.rc
endif

elements_wallet_LDADD = \
  $(LIBBITCOIN_WALLET_TOOL) \
  $(LIBBITCOIN_WALLET) \
  $(LIBBITCOIN_SERVER) \
  $(LIBBITCOIN_COMMON) \
  $(LIBBITCOIN_CONSENSUS) \
  $(LIBBITCOIN_UTIL) \
  $(LIBBITCOIN_CRYPTO) \
  $(LIBUNIVALUE) \
  $(LIBBITCOIN_ZMQ) \
  $(LIBLEVELDB) \
  $(LIBLEVELDB_SSE42) \
  $(LIBMEMENV) \
  $(LIBSECP256K1) \
  $(LIBUNIVALUE)

elements_wallet_LDADD += $(BOOST_LIBS) $(BDB_LIBS) $(CRYPTO_LIBS) $(EVENT_PTHREADS_LIBS) $(EVENT_LIBS) $(MINIUPNPC_LIBS) $(ZMQ_LIBS) $(EVENT_LIBS)
#

# bitcoinconsensus library #
if BUILD_BITCOIN_LIBS
include_HEADERS = script/bitcoinconsensus.h
libelementsconsensus_la_SOURCES = $(crypto_libbitcoin_crypto_base_a_SOURCES) $(libbitcoin_consensus_a_SOURCES)

if GLIBC_BACK_COMPAT
  libelementsconsensus_la_SOURCES += compat/glibc_compat.cpp
endif

libelementsconsensus_la_LDFLAGS = $(AM_LDFLAGS) -no-undefined $(RELDFLAGS)
libelementsconsensus_la_LIBADD = $(LIBSECP256K1)
libelementsconsensus_la_CPPFLAGS = $(AM_CPPFLAGS) -I$(builddir)/obj -I$(srcdir)/secp256k1/include -DBUILD_BITCOIN_INTERNAL
libelementsconsensus_la_CXXFLAGS = $(AM_CXXFLAGS) $(PIE_FLAGS)

endif
#

CTAES_DIST =  crypto/ctaes/bench.c
CTAES_DIST += crypto/ctaes/ctaes.c
CTAES_DIST += crypto/ctaes/ctaes.h
CTAES_DIST += crypto/ctaes/README.md
CTAES_DIST += crypto/ctaes/test.c

CLEANFILES = $(EXTRA_LIBRARIES)

CLEANFILES += *.gcda *.gcno
CLEANFILES += compat/*.gcda compat/*.gcno
CLEANFILES += consensus/*.gcda consensus/*.gcno
CLEANFILES += crypto/*.gcda crypto/*.gcno
CLEANFILES += policy/*.gcda policy/*.gcno
CLEANFILES += primitives/*.gcda primitives/*.gcno
CLEANFILES += script/*.gcda script/*.gcno
CLEANFILES += support/*.gcda support/*.gcno
CLEANFILES += univalue/*.gcda univalue/*.gcno
CLEANFILES += wallet/*.gcda wallet/*.gcno
CLEANFILES += wallet/test/*.gcda wallet/test/*.gcno
CLEANFILES += zmq/*.gcda zmq/*.gcno
CLEANFILES += obj/build.h

EXTRA_DIST = $(CTAES_DIST)


config/bitcoin-config.h: config/stamp-h1
	@$(MAKE) -C $(top_builddir) $(subdir)/$(@)
config/stamp-h1: $(top_srcdir)/$(subdir)/config/bitcoin-config.h.in $(top_builddir)/config.status
	$(AM_V_at)$(MAKE) -C $(top_builddir) $(subdir)/$(@)
$(top_srcdir)/$(subdir)/config/bitcoin-config.h.in:  $(am__configure_deps)
	$(AM_V_at)$(MAKE) -C $(top_srcdir) $(subdir)/config/bitcoin-config.h.in

clean-local:
	-$(MAKE) -C secp256k1 clean
	-$(MAKE) -C univalue clean
	-rm -f leveldb/*/*.gcda leveldb/*/*.gcno leveldb/helpers/memenv/*.gcda leveldb/helpers/memenv/*.gcno
	-rm -f config.h
	-rm -rf test/__pycache__

.rc.o:
	@test -f $(WINDRES)
	## FIXME: How to get the appropriate modulename_CPPFLAGS in here?
	$(AM_V_GEN) $(WINDRES) $(DEFS) $(DEFAULT_INCLUDES) $(INCLUDES) $(CPPFLAGS) -DWINDRES_PREPROC -i $< -o $@

check-symbols: $(bin_PROGRAMS)
if GLIBC_BACK_COMPAT
	@echo "Checking glibc back compat..."
	$(AM_V_at) READELF=$(READELF) CPPFILT=$(CPPFILT) $(PYTHON) $(top_srcdir)/contrib/devtools/symbol-check.py < $(bin_PROGRAMS)
endif

check-security: $(bin_PROGRAMS)
if HARDEN
	@echo "Checking binary security..."
	$(AM_V_at) READELF=$(READELF) OBJDUMP=$(OBJDUMP) $(PYTHON) $(top_srcdir)/contrib/devtools/security-check.py < $(bin_PROGRAMS)
endif

if ENABLE_BIP70
%.pb.cc %.pb.h: %.proto
	@test -f $(PROTOC)
	$(AM_V_GEN) $(PROTOC) --cpp_out=$(@D) --proto_path=$(<D) $<
endif

if EMBEDDED_LEVELDB
include Makefile.leveldb.include
endif

# Rendered icons must be here, not in Makefile.qt.include, since they are distributed with the source tarball

RES_RENDERED_ICON_SRC = qt/res/src/bitcoin.svg

RES_RENDERED_ICONS = \
  qt/res/rendered_icons/about.png \
  qt/res/rendered_icons/bitcoin.ico \
  qt/res/rendered_icons/bitcoin_testnet.ico \
  qt/res/rendered_icons/bitcoin1024.png

RES_ALL_RENDERED_ICONS = $(RES_RENDERED_ICONS) \
  qt/res/rendered_icons/about.svg \
  $(patsubst %,qt/res/rendered_icons/bitcoin%.png,16 32 48 256 512 1024) \
  qt/res/rendered_icons/bitcoin.icns \
  qt/res/rendered_icons/nsis-wizard.svg \
  qt/res/rendered_icons/nsis-wizard.bmp

EXTRA_DIST += $(RES_RENDERED_ICON_SRC) $(RES_ALL_RENDERED_ICONS)

if CAN_RENDER_ICONS

qt/res/rendered_icons/about.png: qt/res/rendered_icons/about.svg
	$(RSVG_CONVERT) -f png -d 142 -p 142 < $< | $(IMAGEMAGICK_CONVERT) - -crop 64x78+0+31 -bordercolor transparent -border 7x0 -colorspace Gray -strip $@

qt/res/rendered_icons/about.svg: qt/res/src/bitcoin.svg
	@$(MKDIR_P) $(@D)
	sed '/fill="#000"/d;s/fill="[^"]*"//g' < $< > $@

qt/res/rendered_icons/bitcoin%.png: qt/res/src/bitcoin.svg
	@$(MKDIR_P) $(@D)
	$(RSVG_CONVERT) -f png -d $* -p $* < $< > $@

# NOTE: ImageMagick will never convert transparent PNGs to 8-bit ICOs, but GIF is fine
qt/res/rendered_icons/bitcoin%d8.gif: qt/res/rendered_icons/bitcoin%.png
	$(IMAGEMAGICK_CONVERT) $^ -colors 256 -channel A -threshold '50%' $@

qt/res/rendered_icons/bitcoin.icns: $(patsubst %,qt/res/rendered_icons/bitcoin%.png,256 512 1024 32 16)
	$(PNG2ICNS) $@ $^

qt/res/rendered_icons/bitcoin.ico: qt/res/rendered_icons/bitcoin32d8.gif $(patsubst %,qt/res/rendered_icons/bitcoin%.png,256 64 48 32 20 16)
	$(IMAGEMAGICK_CONVERT) $^ $@

qt/res/rendered_icons/bitcoin_testnet.ico: qt/res/rendered_icons/bitcoin.ico
	$(IMAGEMAGICK_CONVERT) $^ -modulate 100,87,9 $@

qt/res/rendered_icons/nsis-wizard.svg: qt/res/src/bitcoin.svg
	@$(MKDIR_P) $(@D)
	sed '/fill="#000"/d' < $< > $@

qt/res/rendered_icons/nsis-wizard.bmp: qt/res/rendered_icons/nsis-wizard.svg
	$(RSVG_CONVERT) -f png -d 360 -p 360 < $< | $(IMAGEMAGICK_CONVERT) - -crop 164x290+0+35 -border 0x12 -strip BMP3:$@

endif

if ENABLE_TESTS
include Makefile.test.include
endif

if ENABLE_BENCH
include Makefile.bench.include
endif

if ENABLE_QT
include Makefile.qt.include
endif

if ENABLE_QT_TESTS
include Makefile.qttest.include
endif<|MERGE_RESOLUTION|>--- conflicted
+++ resolved
@@ -190,11 +190,7 @@
   rpc/util.h \
   scheduler.h \
   script/descriptor.h \
-<<<<<<< HEAD
   script/generic.hpp \
-  script/ismine.h \
-=======
->>>>>>> fd333e15
   script/sigcache.h \
   script/sign.h \
   script/standard.h \
