// Copyright (c) 2009-2010 Satoshi Nakamoto
// Copyright (c) 2009-2020 The Bitcoin Core developers
// Distributed under the MIT software license, see the accompanying
// file COPYING or http://www.opensource.org/licenses/mit-license.php.

#if defined(HAVE_CONFIG_H)
#include <config/bitcoin-config.h>
#endif

#include <chainparams.h>
#include <clientversion.h>
#include <compat.h>
#include <init.h>
#include <interfaces/chain.h>
#include <node/context.h>
#include <noui.h>
#include <shutdown.h>
#include <ui_interface.h>
#include <util/strencodings.h>
#include <util/system.h>
#include <util/threadnames.h>
#include <util/translation.h>
#include <util/url.h>

#include <functional>

const std::function<std::string(const char*)> G_TRANSLATION_FUN = nullptr;
UrlDecodeFn* const URL_DECODE = urlDecode;

static void WaitForShutdown(NodeContext& node)
{
    while (!ShutdownRequested())
    {
        UninterruptibleSleep(std::chrono::milliseconds{200});
    }
    Interrupt(node);
}

//////////////////////////////////////////////////////////////////////////////
//
// Start
//
static bool AppInit(int argc, char* argv[])
{
    NodeContext node;
    node.chain = interfaces::MakeChain(node);

    bool fRet = false;

    util::ThreadSetInternalName("init");

    //
    // Parameters
    //
    // If Qt is used, parameters/bitcoin.conf are parsed in qt/bitcoin.cpp's main()
    SetupServerArgs(node);
    std::string error;
    if (!gArgs.ParseParameters(argc, argv, error)) {
        return InitError(Untranslated(strprintf("Error parsing command line arguments: %s\n", error)));
    }

    // Process help and version before taking care about datadir
    if (HelpRequested(gArgs) || gArgs.IsArgSet("-version")) {
        std::string strUsage = PACKAGE_NAME " version " + FormatFullVersion() + "\n";

        if (gArgs.IsArgSet("-version"))
        {
            strUsage += FormatParagraph(LicenseInfo()) + "\n";
        }
        else
        {
            strUsage += "\nUsage:  elementsd [options]                     Start " PACKAGE_NAME "\n";
            strUsage += "\n" + gArgs.GetHelpMessage();
        }

        tfm::format(std::cout, "%s", strUsage);
        return true;
    }

    try
    {
        if (!CheckDataDirOption()) {
            return InitError(Untranslated(strprintf("Specified data directory \"%s\" does not exist.\n", gArgs.GetArg("-datadir", ""))));
        }
        if (!gArgs.ReadConfigFiles(error, true)) {
            return InitError(Untranslated(strprintf("Error reading configuration file: %s\n", error)));
        }
        // Check for -chain, -testnet or -regtest parameter (Params() calls are only valid after this clause)
        try {
            SelectParams(gArgs.GetChainName());
        } catch (const std::exception& e) {
            return InitError(Untranslated(strprintf("%s\n", e.what())));
        }

        // Error out when loose non-argument tokens are encountered on command line
        for (int i = 1; i < argc; i++) {
            if (!IsSwitchChar(argv[i][0])) {
<<<<<<< HEAD
                return InitError(strprintf("Command line contains unexpected token '%s', see elementsd -h for a list of options.\n", argv[i]));
=======
                return InitError(Untranslated(strprintf("Command line contains unexpected token '%s', see bitcoind -h for a list of options.\n", argv[i])));
>>>>>>> 5b24f608
            }
        }

        // -server defaults to true for bitcoind but not for the GUI so do this here
        gArgs.SoftSetBoolArg("-server", true);
        // Set this early so that parameter interactions go to console
        InitLogging();
        InitParameterInteraction();
        if (!AppInitBasicSetup())
        {
            // InitError will have been called with detailed error, which ends up on console
            return false;
        }
        if (!AppInitParameterInteraction())
        {
            // InitError will have been called with detailed error, which ends up on console
            return false;
        }
        if (!AppInitSanityChecks())
        {
            // InitError will have been called with detailed error, which ends up on console
            return false;
        }
        if (gArgs.GetBoolArg("-daemon", false))
        {
#if HAVE_DECL_DAEMON
#if defined(MAC_OSX)
#pragma GCC diagnostic push
#pragma GCC diagnostic ignored "-Wdeprecated-declarations"
#endif
            tfm::format(std::cout, PACKAGE_NAME " starting\n");

            // Daemonize
            if (daemon(1, 0)) { // don't chdir (1), do close FDs (0)
                return InitError(Untranslated(strprintf("daemon() failed: %s\n", strerror(errno))));
            }
#if defined(MAC_OSX)
#pragma GCC diagnostic pop
#endif
#else
            return InitError(Untranslated("-daemon is not supported on this operating system\n"));
#endif // HAVE_DECL_DAEMON
        }
        // Lock data directory after daemonization
        if (!AppInitLockDataDirectory())
        {
            // If locking the data directory failed, exit immediately
            return false;
        }
        fRet = AppInitMain(node);
    }
    catch (const std::exception& e) {
        PrintExceptionContinue(&e, "AppInit()");
    } catch (...) {
        PrintExceptionContinue(nullptr, "AppInit()");
    }

    if (!fRet)
    {
        Interrupt(node);
    } else {
        WaitForShutdown(node);
    }
    Shutdown(node);

    return fRet;
}

int main(int argc, char* argv[])
{
#ifdef WIN32
    util::WinCmdLineArgs winArgs;
    std::tie(argc, argv) = winArgs.get();
#endif
    SetupEnvironment();

    // Connect bitcoind signal handlers
    noui_connect();

    return (AppInit(argc, argv) ? EXIT_SUCCESS : EXIT_FAILURE);
}<|MERGE_RESOLUTION|>--- conflicted
+++ resolved
@@ -95,11 +95,7 @@
         // Error out when loose non-argument tokens are encountered on command line
         for (int i = 1; i < argc; i++) {
             if (!IsSwitchChar(argv[i][0])) {
-<<<<<<< HEAD
-                return InitError(strprintf("Command line contains unexpected token '%s', see elementsd -h for a list of options.\n", argv[i]));
-=======
-                return InitError(Untranslated(strprintf("Command line contains unexpected token '%s', see bitcoind -h for a list of options.\n", argv[i])));
->>>>>>> 5b24f608
+                return InitError(Untranslated(strprintf("Command line contains unexpected token '%s', see elementsd -h for a list of options.\n", argv[i])));
             }
         }
 
