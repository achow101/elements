--- conflicted
+++ resolved
@@ -2229,26 +2229,19 @@
 
     CBlockUndo blockundo;
 
-<<<<<<< HEAD
-    CCheckQueueControl<CCheck> control(fScriptChecks && g_parallel_script_checks ? &scriptcheckqueue : nullptr);
-=======
     // Precomputed transaction data pointers must not be invalidated
     // until after `control` has run the script checks (potentially
     // in multiple threads). Preallocate the vector size so a new allocation
     // doesn't invalidate pointers into the vector, and keep txsdata in scope
     // for as long as `control`.
-    CCheckQueueControl<CScriptCheck> control(fScriptChecks && g_parallel_script_checks ? &scriptcheckqueue : nullptr);
+    CCheckQueueControl<CCheck> control(fScriptChecks && g_parallel_script_checks ? &scriptcheckqueue : nullptr);
     std::vector<PrecomputedTransactionData> txsdata(block.vtx.size());
->>>>>>> e16718a8
 
     std::vector<int> prevheights;
     CAmountMap fee_map;
     int nInputs = 0;
     int64_t nSigOpsCost = 0;
     blockundo.vtxundo.reserve(block.vtx.size() - 1);
-<<<<<<< HEAD
-    std::vector<PrecomputedTransactionData> txdata;
-    txdata.reserve(block.vtx.size()); // Required so that pointers to individual PrecomputedTransactionData don't get invalidated
 
     // ELEMENTS:
 
@@ -2270,8 +2263,6 @@
     // Used when checking peg-ins
     const auto& fedpegscripts = GetValidFedpegScripts(pindex, chainparams.GetConsensus(), false /* nextblock_validation */);
 
-=======
->>>>>>> e16718a8
     for (unsigned int i = 0; i < block.vtx.size(); i++)
     {
         const CTransaction &tx = *(block.vtx[i]);
