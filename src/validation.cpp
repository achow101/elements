// Copyright (c) 2009-2010 Satoshi Nakamoto
// Copyright (c) 2009-2018 The Bitcoin Core developers
// Distributed under the MIT software license, see the accompanying
// file COPYING or http://www.opensource.org/licenses/mit-license.php.

#include <validation.h>

#include <arith_uint256.h>
#include <chain.h>
#include <chainparams.h>
#include <checkqueue.h>
#include <consensus/consensus.h>
#include <consensus/merkle.h>
#include <consensus/tx_check.h>
#include <consensus/tx_verify.h>
#include <consensus/validation.h>
#include <cuckoocache.h>
#include <flatfile.h>
#include <hash.h>
#include <index/txindex.h>
#include <mainchainrpc.h>
#include <pegins.h>
#include <policy/fees.h>
#include <policy/policy.h>
#include <policy/settings.h>
#include <primitives/block.h>
#include <primitives/transaction.h>
#include <random.h>
#include <reverse_iterator.h>
#include <script/script.h>
#include <script/sigcache.h>
#include <shutdown.h>
#include <timedata.h>
#include <tinyformat.h>
#include <txdb.h>
#include <txmempool.h>
#include <ui_interface.h>
#include <uint256.h>
#include <undo.h>
#include <util/moneystr.h>
#include <util/rbf.h>
#include <util/strencodings.h>
#include <util/system.h>
#include <util/validation.h>
#include <validationinterface.h>
#include <warnings.h>

// ELEMENTS
#include <block_proof.h> // CheckChallenge, CheckProof

#include <future>
#include <sstream>
#include <string>

#include <boost/algorithm/string/replace.hpp>
#include <boost/thread.hpp>

#if defined(NDEBUG)
# error "Bitcoin cannot be compiled without assertions."
#endif

#define MICRO 0.000001
#define MILLI 0.001

bool CBlockIndexWorkComparator::operator()(const CBlockIndex *pa, const CBlockIndex *pb) const {
    // First sort by most total work, ...
    if (pa->nChainWork > pb->nChainWork) return false;
    if (pa->nChainWork < pb->nChainWork) return true;

    // ... then by earliest time received, ...
    if (pa->nSequenceId < pb->nSequenceId) return false;
    if (pa->nSequenceId > pb->nSequenceId) return true;

    // Use pointer address as tie breaker (should only happen with blocks
    // loaded from disk, as those all have id 0).
    if (pa < pb) return false;
    if (pa > pb) return true;

    // Identical blocks.
    return false;
}

CChainState g_chainstate;

CChainState& ChainstateActive() { return g_chainstate; }

CChain& ChainActive() { return g_chainstate.m_chain; }

/**
 * Mutex to guard access to validation specific variables, such as reading
 * or changing the chainstate.
 *
 * This may also need to be locked when updating the transaction pool, e.g. on
 * AcceptToMemoryPool. See CTxMemPool::cs comment for details.
 *
 * The transaction pool has a separate lock to allow reading from it and the
 * chainstate at the same time.
 */
RecursiveMutex cs_main;

BlockMap& mapBlockIndex = ::ChainstateActive().mapBlockIndex;
CBlockIndex *pindexBestHeader = nullptr;
Mutex g_best_block_mutex;
std::condition_variable g_best_block_cv;
uint256 g_best_block;
int nScriptCheckThreads = 0;
std::atomic_bool fImporting(false);
std::atomic_bool fReindex(false);
bool fHavePruned = false;
bool fPruneMode = false;
bool fRequireStandard = true;
bool fCheckBlockIndex = false;
bool fCheckpointsEnabled = DEFAULT_CHECKPOINTS_ENABLED;
size_t nCoinCacheUsage = 5000 * 300;
uint64_t nPruneTarget = 0;
int64_t nMaxTipAge = DEFAULT_MAX_TIP_AGE;
bool fEnableReplacement = DEFAULT_ENABLE_REPLACEMENT;
bool fReplacementHonourOptOut = DEFAULT_REPLACEMENT_HONOUR_OPTOUT;

uint256 hashAssumeValid;
arith_uint256 nMinimumChainWork;

CFeeRate minRelayTxFee = CFeeRate(DEFAULT_MIN_RELAY_TX_FEE);

CBlockPolicyEstimator feeEstimator;
CTxMemPool mempool(&feeEstimator);

/** Constant stuff for coinbase transactions we create: */
CScript COINBASE_FLAGS;

// Internal stuff
namespace {
    CBlockIndex *&pindexBestInvalid = ::ChainstateActive().pindexBestInvalid;

    /** All pairs A->B, where A (or one of its ancestors) misses transactions, but B has transactions.
     * Pruned nodes may have entries where B is missing data.
     */
    std::multimap<CBlockIndex*, CBlockIndex*>& mapBlocksUnlinked = ::ChainstateActive().mapBlocksUnlinked;

    CCriticalSection cs_LastBlockFile;
    std::vector<CBlockFileInfo> vinfoBlockFile;
    int nLastBlockFile = 0;
    /** Global flag to indicate we should check to see if there are
     *  block/undo files that should be deleted.  Set on startup
     *  or if we allocate more file space when we're in prune mode
     */
    bool fCheckForPruning = false;

    /** Dirty block index entries. */
    std::set<CBlockIndex*> setDirtyBlockIndex;

    /** Dirty block file entries. */
    std::set<int> setDirtyFileInfo;
} // anon namespace

CBlockIndex* FindForkInGlobalIndex(const CChain& chain, const CBlockLocator& locator)
{
    AssertLockHeld(cs_main);

    // Find the latest block common to locator and chain - we expect that
    // locator.vHave is sorted descending by height.
    for (const uint256& hash : locator.vHave) {
        CBlockIndex* pindex = LookupBlockIndex(hash);
        if (pindex) {
            if (chain.Contains(pindex))
                return pindex;
            if (pindex->GetAncestor(chain.Height()) == chain.Tip()) {
                return chain.Tip();
            }
        }
    }
    return chain.Genesis();
}

std::unique_ptr<CCoinsViewDB> pcoinsdbview;
std::unique_ptr<CCoinsViewCache> pcoinsTip;
std::unique_ptr<CBlockTreeDB> pblocktree;

// See definition for documentation
static void FindFilesToPruneManual(std::set<int>& setFilesToPrune, int nManualPruneHeight);
static void FindFilesToPrune(std::set<int>& setFilesToPrune, uint64_t nPruneAfterHeight);
bool CheckInputs(const CTransaction& tx, CValidationState &state, const CCoinsViewCache &inputs,
        bool fScriptChecks, unsigned int flags, bool cacheSigStore, bool cacheFullScriptStore,
        PrecomputedTransactionData& txdata,
        std::vector<CCheck*> *pvChecks = nullptr);
static FILE* OpenUndoFile(const FlatFilePos &pos, bool fReadOnly = false);
static FlatFileSeq BlockFileSeq();
static FlatFileSeq UndoFileSeq();

bool CheckFinalTx(const CTransaction &tx, int flags)
{
    AssertLockHeld(cs_main);

    // By convention a negative value for flags indicates that the
    // current network-enforced consensus rules should be used. In
    // a future soft-fork scenario that would mean checking which
    // rules would be enforced for the next block and setting the
    // appropriate flags. At the present time no soft-forks are
    // scheduled, so no flags are set.
    flags = std::max(flags, 0);

    // CheckFinalTx() uses ::ChainActive().Height()+1 to evaluate
    // nLockTime because when IsFinalTx() is called within
    // CBlock::AcceptBlock(), the height of the block *being*
    // evaluated is what is used. Thus if we want to know if a
    // transaction can be part of the *next* block, we need to call
    // IsFinalTx() with one more than ::ChainActive().Height().
    const int nBlockHeight = ::ChainActive().Height() + 1;

    // BIP113 requires that time-locked transactions have nLockTime set to
    // less than the median time of the previous block they're contained in.
    // When the next block is created its previous block will be the current
    // chain tip, so we use that to calculate the median time passed to
    // IsFinalTx() if LOCKTIME_MEDIAN_TIME_PAST is set.
    const int64_t nBlockTime = (flags & LOCKTIME_MEDIAN_TIME_PAST)
                             ? ::ChainActive().Tip()->GetMedianTimePast()
                             : GetAdjustedTime();

    return IsFinalTx(tx, nBlockHeight, nBlockTime);
}

bool TestLockPointValidity(const LockPoints* lp)
{
    AssertLockHeld(cs_main);
    assert(lp);
    // If there are relative lock times then the maxInputBlock will be set
    // If there are no relative lock times, the LockPoints don't depend on the chain
    if (lp->maxInputBlock) {
        // Check whether ::ChainActive() is an extension of the block at which the LockPoints
        // calculation was valid.  If not LockPoints are no longer valid
        if (!::ChainActive().Contains(lp->maxInputBlock)) {
            return false;
        }
    }

    // LockPoints still valid
    return true;
}

bool CheckSequenceLocks(const CTxMemPool& pool, const CTransaction& tx, int flags, LockPoints* lp, bool useExistingLockPoints)
{
    AssertLockHeld(cs_main);
    AssertLockHeld(pool.cs);

    CBlockIndex* tip = ::ChainActive().Tip();
    assert(tip != nullptr);

    CBlockIndex index;
    index.pprev = tip;
    // CheckSequenceLocks() uses ::ChainActive().Height()+1 to evaluate
    // height based locks because when SequenceLocks() is called within
    // ConnectBlock(), the height of the block *being*
    // evaluated is what is used.
    // Thus if we want to know if a transaction can be part of the
    // *next* block, we need to use one more than ::ChainActive().Height()
    index.nHeight = tip->nHeight + 1;

    std::pair<int, int64_t> lockPair;
    if (useExistingLockPoints) {
        assert(lp);
        lockPair.first = lp->height;
        lockPair.second = lp->time;
    }
    else {
        // pcoinsTip contains the UTXO set for ::ChainActive().Tip()
        CCoinsViewMemPool viewMemPool(pcoinsTip.get(), pool);
        std::vector<int> prevheights;
        prevheights.resize(tx.vin.size());
        for (size_t txinIndex = 0; txinIndex < tx.vin.size(); txinIndex++) {
            const CTxIn& txin = tx.vin[txinIndex];
            // pegins should not restrict validity of sequence locks
            if (txin.m_is_pegin) {
                prevheights[txinIndex] = -1;
                continue;
            }

            Coin coin;
            if (!viewMemPool.GetCoin(txin.prevout, coin)) {
                return error("%s: Missing input", __func__);
            }
            if (coin.nHeight == MEMPOOL_HEIGHT) {
                // Assume all mempool transaction confirm in the next block
                prevheights[txinIndex] = tip->nHeight + 1;
            } else {
                prevheights[txinIndex] = coin.nHeight;
            }
        }
        lockPair = CalculateSequenceLocks(tx, flags, &prevheights, index);
        if (lp) {
            lp->height = lockPair.first;
            lp->time = lockPair.second;
            // Also store the hash of the block with the highest height of
            // all the blocks which have sequence locked prevouts.
            // This hash needs to still be on the chain
            // for these LockPoint calculations to be valid
            // Note: It is impossible to correctly calculate a maxInputBlock
            // if any of the sequence locked inputs depend on unconfirmed txs,
            // except in the special case where the relative lock time/height
            // is 0, which is equivalent to no sequence lock. Since we assume
            // input height of tip+1 for mempool txs and test the resulting
            // lockPair from CalculateSequenceLocks against tip+1.  We know
            // EvaluateSequenceLocks will fail if there was a non-zero sequence
            // lock on a mempool input, so we can use the return value of
            // CheckSequenceLocks to indicate the LockPoints validity
            int maxInputHeight = 0;
            for (const int height : prevheights) {
                // Can ignore mempool inputs since we'll fail if they had non-zero locks
                if (height != tip->nHeight+1) {
                    maxInputHeight = std::max(maxInputHeight, height);
                }
            }
            lp->maxInputBlock = tip->GetAncestor(maxInputHeight);
        }
    }
    return EvaluateSequenceLocks(index, lockPair);
}

// Returns the script flags which should be checked for a given block
static unsigned int GetBlockScriptFlags(const CBlockIndex* pindex, const Consensus::Params& chainparams);

static void LimitMempoolSize(CTxMemPool& pool, size_t limit, unsigned long age) {
    int expired = pool.Expire(GetTime() - age);
    if (expired != 0) {
        LogPrint(BCLog::MEMPOOL, "Expired %i transactions from the memory pool\n", expired);
    }

    std::vector<COutPoint> vNoSpendsRemaining;
    pool.TrimToSize(limit, &vNoSpendsRemaining);
    for (const COutPoint& removed : vNoSpendsRemaining)
        pcoinsTip->Uncache(removed);
}

static bool IsCurrentForFeeEstimation() EXCLUSIVE_LOCKS_REQUIRED(cs_main)
{
    AssertLockHeld(cs_main);
    if (::ChainstateActive().IsInitialBlockDownload())
        return false;
    if (::ChainActive().Tip()->GetBlockTime() < (GetTime() - MAX_FEE_ESTIMATION_TIP_AGE))
        return false;
    if (::ChainActive().Height() < pindexBestHeader->nHeight - 1)
        return false;
    return true;
}

/* Make mempool consistent after a reorg, by re-adding or recursively erasing
 * disconnected block transactions from the mempool, and also removing any
 * other transactions from the mempool that are no longer valid given the new
 * tip/height.
 *
 * Note: we assume that disconnectpool only contains transactions that are NOT
 * confirmed in the current chain nor already in the mempool (otherwise,
 * in-mempool descendants of such transactions would be removed).
 *
 * Passing fAddToMempool=false will skip trying to add the transactions back,
 * and instead just erase from the mempool as needed.
 */

static void UpdateMempoolForReorg(DisconnectedBlockTransactions &disconnectpool, bool fAddToMempool) EXCLUSIVE_LOCKS_REQUIRED(cs_main)
{
    AssertLockHeld(cs_main);
    std::vector<uint256> vHashUpdate;
    // disconnectpool's insertion_order index sorts the entries from
    // oldest to newest, but the oldest entry will be the last tx from the
    // latest mined block that was disconnected.
    // Iterate disconnectpool in reverse, so that we add transactions
    // back to the mempool starting with the earliest transaction that had
    // been previously seen in a block.
    auto it = disconnectpool.queuedTx.get<insertion_order>().rbegin();
    while (it != disconnectpool.queuedTx.get<insertion_order>().rend()) {
        // ignore validation errors in resurrected transactions
        CValidationState stateDummy;
        if (!fAddToMempool || (*it)->IsCoinBase() ||
            !AcceptToMemoryPool(mempool, stateDummy, *it, nullptr /* pfMissingInputs */,
                                nullptr /* plTxnReplaced */, true /* bypass_limits */, 0 /* nAbsurdFee */)) {
            // If the transaction doesn't make it in to the mempool, remove any
            // transactions that depend on it (which would now be orphans).
            mempool.removeRecursive(**it, MemPoolRemovalReason::REORG);
        } else if (mempool.exists((*it)->GetHash())) {
            vHashUpdate.push_back((*it)->GetHash());
        }
        ++it;
    }
    disconnectpool.queuedTx.clear();
    // AcceptToMemoryPool/addUnchecked all assume that new mempool entries have
    // no in-mempool children, which is generally not true when adding
    // previously-confirmed transactions back to the mempool.
    // UpdateTransactionsFromBlock finds descendants of any transactions in
    // the disconnectpool that were added back and cleans up the mempool state.
    mempool.UpdateTransactionsFromBlock(vHashUpdate);

    // We also need to remove any now-immature transactions
    mempool.removeForReorg(pcoinsTip.get(), ::ChainActive().Tip()->nHeight + 1, STANDARD_LOCKTIME_VERIFY_FLAGS);
    // Re-limit mempool size, in case we added any transactions
    LimitMempoolSize(mempool, gArgs.GetArg("-maxmempool", DEFAULT_MAX_MEMPOOL_SIZE) * 1000000, gArgs.GetArg("-mempoolexpiry", DEFAULT_MEMPOOL_EXPIRY) * 60 * 60);
}

// Used to avoid mempool polluting consensus critical paths if CCoinsViewMempool
// were somehow broken and returning the wrong scriptPubKeys
static bool CheckInputsFromMempoolAndCache(const CTransaction& tx, CValidationState& state, const CCoinsViewCache& view, const CTxMemPool& pool,
                 unsigned int flags, bool cacheSigStore, PrecomputedTransactionData& txdata) EXCLUSIVE_LOCKS_REQUIRED(cs_main) {
    AssertLockHeld(cs_main);

    // pool.cs should be locked already, but go ahead and re-take the lock here
    // to enforce that mempool doesn't change between when we check the view
    // and when we actually call through to CheckInputs
    LOCK(pool.cs);

    assert(!tx.IsCoinBase());
    for (const CTxIn& txin : tx.vin) {
        if (txin.m_is_pegin) {
            continue;
        }

        const Coin& coin = view.AccessCoin(txin.prevout);

        // At this point we haven't actually checked if the coins are all
        // available (or shouldn't assume we have, since CheckInputs does).
        // So we just return failure if the inputs are not available here,
        // and then only have to check equivalence for available inputs.
        if (coin.IsSpent()) return false;

        const CTransactionRef& txFrom = pool.get(txin.prevout.hash);
        if (txFrom) {
            assert(txFrom->GetHash() == txin.prevout.hash);
            assert(txFrom->vout.size() > txin.prevout.n);
            assert(txFrom->vout[txin.prevout.n] == coin.out);
        } else {
            const Coin& coinFromDisk = pcoinsTip->AccessCoin(txin.prevout);
            assert(!coinFromDisk.IsSpent());
            assert(coinFromDisk.out == coin.out);
        }
    }

    return CheckInputs(tx, state, view, true, flags, cacheSigStore, true, txdata);
}

/**
 * @param[out] coins_to_uncache   Return any outpoints which were not previously present in the
 *                                coins cache, but were added as a result of validating the tx
 *                                for mempool acceptance. This allows the caller to optionally
 *                                remove the cache additions if the associated transaction ends
 *                                up being rejected by the mempool.
 */
static bool AcceptToMemoryPoolWorker(const CChainParams& chainparams, CTxMemPool& pool, CValidationState& state, const CTransactionRef& ptx,
                              bool* pfMissingInputs, int64_t nAcceptTime, std::list<CTransactionRef>* plTxnReplaced,
                              bool bypass_limits, const CAmount& nAbsurdFee, std::vector<COutPoint>& coins_to_uncache, bool test_accept) EXCLUSIVE_LOCKS_REQUIRED(cs_main)
{
    const CTransaction& tx = *ptx;
    const uint256 hash = tx.GetHash();
    AssertLockHeld(cs_main);
    LOCK(pool.cs); // mempool "read lock" (held through GetMainSignals().TransactionAddedToMempool())
    if (pfMissingInputs) {
        *pfMissingInputs = false;
    }

    if (!CheckTransaction(tx, state))
        return false; // state filled in by CheckTransaction

    // Coinbase is only valid in a block, not as a loose transaction
    if (tx.IsCoinBase())
        return state.Invalid(ValidationInvalidReason::CONSENSUS, false, REJECT_INVALID, "coinbase");

    // Rather not work on nonstandard transactions (unless -testnet/-regtest)
    std::string reason;
    if (fRequireStandard && !IsStandardTx(tx, reason))
        return state.Invalid(ValidationInvalidReason::TX_NOT_STANDARD, false, REJECT_NONSTANDARD, reason);

    // Do not work on transactions that are too small.
    // A transaction with 1 segwit input and 1 P2WPHK output has non-witness size of 82 bytes.
    // Transactions smaller than this are not relayed to reduce unnecessary malloc overhead.
    if (::GetSerializeSize(tx, PROTOCOL_VERSION | SERIALIZE_TRANSACTION_NO_WITNESS) < MIN_STANDARD_TX_NONWITNESS_SIZE)
        return state.Invalid(ValidationInvalidReason::TX_NOT_STANDARD, false, REJECT_NONSTANDARD, "tx-size-small");

    // Only accept nLockTime-using transactions that can be mined in the next
    // block; we don't want our mempool filled up with transactions that can't
    // be mined yet.
    if (!CheckFinalTx(tx, STANDARD_LOCKTIME_VERIFY_FLAGS))
        return state.Invalid(ValidationInvalidReason::TX_PREMATURE_SPEND, false, REJECT_NONSTANDARD, "non-final");

    // is it already in the memory pool?
    if (pool.exists(hash)) {
        return state.Invalid(ValidationInvalidReason::TX_CONFLICT, false, REJECT_DUPLICATE, "txn-already-in-mempool");
    }

    // Check for conflicts with in-memory transactions
    std::set<uint256> setConflicts;
    for (const CTxIn &txin : tx.vin)
    {
        const CTransaction* ptxConflicting = pool.GetConflictTx(txin.prevout);
        if (ptxConflicting) {
            if (!setConflicts.count(ptxConflicting->GetHash()))
            {
                // Allow opt-out of transaction replacement by setting
                // nSequence > MAX_BIP125_RBF_SEQUENCE (SEQUENCE_FINAL-2) on all inputs.
                //
                // SEQUENCE_FINAL-1 is picked to still allow use of nLockTime by
                // non-replaceable transactions. All inputs rather than just one
                // is for the sake of multi-party protocols, where we don't
                // want a single party to be able to disable replacement.
                //
                // The opt-out ignores descendants as anyone relying on
                // first-seen mempool behavior should be checking all
                // unconfirmed ancestors anyway; doing otherwise is hopelessly
                // insecure.
                bool fReplacementOptOut = true;
                if (fEnableReplacement)
                {
                  if (fReplacementHonourOptOut) {
                    for (const CTxIn &_txin : ptxConflicting->vin)
                    {
                        if (_txin.nSequence <= MAX_BIP125_RBF_SEQUENCE)
                        {
                            fReplacementOptOut = false;
                            break;
                        }
                    }
                  } else {
                        fReplacementOptOut = false;
                  }
                }
                if (fReplacementOptOut) {
                    return state.Invalid(ValidationInvalidReason::TX_MEMPOOL_POLICY, false, REJECT_DUPLICATE, "txn-mempool-conflict");
                }

                setConflicts.insert(ptxConflicting->GetHash());
            }
        }
    }

    {
        CCoinsView dummy;
        CCoinsViewCache view(&dummy);
        std::set<std::pair<uint256, COutPoint> > setPeginsSpent;

        LockPoints lp;
        CCoinsViewMemPool viewMemPool(pcoinsTip.get(), pool);
        view.SetBackend(viewMemPool);

        // Quickly check for peg-in witness data on non-peg-in inputs
        for (size_t input_index = 0; input_index < tx.vin.size(); ++input_index) {
            if (!tx.vin[input_index].m_is_pegin) {
                // Check that the corresponding pegin witness is empty
                // Note that the witness vector must be size 0 or len(vin)
                if (!tx.witness.vtxinwit.empty() &&
                        !tx.witness.vtxinwit[input_index].m_pegin_witness.IsNull()) {
                    return state.Invalid(ValidationInvalidReason::TX_WITNESS_MUTATED, false, REJECT_PEGIN, "extra-pegin-witness");
                }
            }
        }

        // do all inputs exist?
        for (unsigned int i = 0; i < tx.vin.size(); i++) {
            const CTxIn& txin = tx.vin[i];

            // ELEMENTS:
            // For pegin inputs check whether the pegins have already been claimed before.
            // This only checks the UTXO set for already claimed pegins. For mempool conflicts,
            // we rely on the GetConflictTx check done above.
            if (txin.m_is_pegin) {
<<<<<<< HEAD
                // Quick sanity check on witness first.
                if (tx.witness.vtxinwit.size() <= i ||
                        tx.witness.vtxinwit[i].m_pegin_witness.stack.size() < 6 ||
                        uint256(tx.witness.vtxinwit[i].m_pegin_witness.stack[2]).IsNull() ||
                        tx.vin[i].prevout.hash.IsNull()) {
                    return state.Invalid(ValidationInvalidReason::TX_WITNESS_MUTATED, false, REJECT_INVALID, "pegin-no-witness");
=======
                // Peg-in witness is required, check here without validating existence in parent chain
                std::string err_msg = "no peg-in witness attached";
                if (tx.witness.vtxinwit.size() != tx.vin.size() ||
                        !IsValidPeginWitness(tx.witness.vtxinwit[i].m_pegin_witness, tx.vin[i].prevout, err_msg, false)) {
                    return state.Invalid(false, REJECT_INVALID, "pegin-no-witness", err_msg);
>>>>>>> c977f2b9
                }

                std::pair<uint256, COutPoint> pegin = std::make_pair(uint256(tx.witness.vtxinwit[i].m_pegin_witness.stack[2]), tx.vin[i].prevout);
                // This assumes non-null prevout and genesis block hash
                if (view.IsPeginSpent(pegin)) {
                    return state.Invalid(ValidationInvalidReason::CONSENSUS, false, REJECT_INVALID, "pegin-already-claimed");
                }
                continue;
            }

            if (!pcoinsTip->HaveCoinInCache(txin.prevout)) {
                coins_to_uncache.push_back(txin.prevout);
            }

            // Note: this call may add txin.prevout to the coins cache
            // (pcoinsTip.cacheCoins) by way of FetchCoin(). It should be removed
            // later (via coins_to_uncache) if this tx turns out to be invalid.
            if (!view.HaveCoin(txin.prevout)) {
                // Are inputs missing because we already have the tx?
                for (size_t out = 0; out < tx.vout.size(); out++) {
                    // Optimistically just do efficient check of cache for outputs
                    if (pcoinsTip->HaveCoinInCache(COutPoint(hash, out))) {
                        return state.Invalid(ValidationInvalidReason::TX_CONFLICT, false, REJECT_DUPLICATE, "txn-already-known");
                    }
                }
                // Otherwise assume this might be an orphan tx for which we just haven't seen parents yet
                if (pfMissingInputs) {
                    *pfMissingInputs = true;
                }
                return false; // fMissingInputs and !state.IsInvalid() is used to detect this condition, don't set state.Invalid()
            }
        }

        // Bring the best block into scope
        view.GetBestBlock();

        // we have all inputs cached now, so switch back to dummy, so we don't need to keep lock on mempool
        view.SetBackend(dummy);

        // Only accept BIP68 sequence locked transactions that can be mined in the next
        // block; we don't want our mempool filled up with transactions that can't
        // be mined yet.
        // Must keep pool.cs for this unless we change CheckSequenceLocks to take a
        // CoinsViewCache instead of create its own
        if (!CheckSequenceLocks(pool, tx, STANDARD_LOCKTIME_VERIFY_FLAGS, &lp))
            return state.Invalid(ValidationInvalidReason::TX_PREMATURE_SPEND, false, REJECT_NONSTANDARD, "non-BIP68-final");

        CAmountMap fee_map;
        if (!Consensus::CheckTxInputs(tx, state, view, GetSpendHeight(view), fee_map, setPeginsSpent, NULL, true, true)) {
            return error("%s: Consensus::CheckTxInputs: %s, %s", __func__, tx.GetHash().ToString(), FormatStateMessage(state));
        }

        // Check for non-standard pay-to-script-hash in inputs
        if (fRequireStandard && !AreInputsStandard(tx, view))
            return state.Invalid(ValidationInvalidReason::TX_NOT_STANDARD, false, REJECT_NONSTANDARD, "bad-txns-nonstandard-inputs");

        // Check for non-standard witness in P2WSH
        if (tx.HasWitness() && fRequireStandard && !IsWitnessStandard(tx, view))
            return state.Invalid(ValidationInvalidReason::TX_WITNESS_MUTATED, false, REJECT_NONSTANDARD, "bad-witness-nonstandard");

        int64_t nSigOpsCost = GetTransactionSigOpCost(tx, view, STANDARD_SCRIPT_VERIFY_FLAGS);

        // We only consider policyAsset
        CAmount nFees = fee_map[policyAsset];

        // nModifiedFees includes any fee deltas from PrioritiseTransaction
        CAmount nModifiedFees = nFees;
        pool.ApplyDelta(hash, nModifiedFees);

        // Keep track of transactions that spend a coinbase, which we re-scan
        // during reorgs to ensure COINBASE_MATURITY is still met.
        bool fSpendsCoinbase = false;
        for (const CTxIn &txin : tx.vin) {
            // ELEMENTS:
            if (txin.m_is_pegin) {
                continue;
            }
            const Coin &coin = view.AccessCoin(txin.prevout);
            if (coin.IsCoinBase()) {
                fSpendsCoinbase = true;
                break;
            }
        }

        CTxMemPoolEntry entry(ptx, nFees, nAcceptTime, ::ChainActive().Height(),
                              fSpendsCoinbase, nSigOpsCost, lp, setPeginsSpent);
        unsigned int nSize = entry.GetTxSize();

        if (nSigOpsCost > MAX_STANDARD_TX_SIGOPS_COST)
            return state.Invalid(ValidationInvalidReason::TX_NOT_STANDARD, false, REJECT_NONSTANDARD, "bad-txns-too-many-sigops",
                strprintf("%d", nSigOpsCost));

        CAmount mempoolRejectFee = pool.GetMinFee(gArgs.GetArg("-maxmempool", DEFAULT_MAX_MEMPOOL_SIZE) * 1000000).GetFee(nSize);
        if (!bypass_limits && mempoolRejectFee > 0 && nModifiedFees < mempoolRejectFee) {
            return state.Invalid(ValidationInvalidReason::TX_MEMPOOL_POLICY, false, REJECT_INSUFFICIENTFEE, "mempool min fee not met", strprintf("%d < %d", nModifiedFees, mempoolRejectFee));
        }

        // No transactions are allowed below minRelayTxFee except from disconnected blocks
        if (!bypass_limits && nModifiedFees < ::minRelayTxFee.GetFee(nSize)) {
            return state.Invalid(ValidationInvalidReason::TX_MEMPOOL_POLICY, false, REJECT_INSUFFICIENTFEE, "min relay fee not met", strprintf("%d < %d", nModifiedFees, ::minRelayTxFee.GetFee(nSize)));
        }

        if (nAbsurdFee && nFees > nAbsurdFee)
            return state.Invalid(ValidationInvalidReason::TX_NOT_STANDARD, false,
                REJECT_HIGHFEE, "absurdly-high-fee",
                strprintf("%d > %d", nFees, nAbsurdFee));

        // Calculate in-mempool ancestors, up to a limit.
        CTxMemPool::setEntries setAncestors;
        size_t nLimitAncestors = gArgs.GetArg("-limitancestorcount", DEFAULT_ANCESTOR_LIMIT);
        size_t nLimitAncestorSize = gArgs.GetArg("-limitancestorsize", DEFAULT_ANCESTOR_SIZE_LIMIT)*1000;
        size_t nLimitDescendants = gArgs.GetArg("-limitdescendantcount", DEFAULT_DESCENDANT_LIMIT);
        size_t nLimitDescendantSize = gArgs.GetArg("-limitdescendantsize", DEFAULT_DESCENDANT_SIZE_LIMIT)*1000;
        std::string errString;
        if (!pool.CalculateMemPoolAncestors(entry, setAncestors, nLimitAncestors, nLimitAncestorSize, nLimitDescendants, nLimitDescendantSize, errString)) {
            return state.Invalid(ValidationInvalidReason::TX_MEMPOOL_POLICY, false, REJECT_NONSTANDARD, "too-long-mempool-chain", errString);
        }

        // A transaction that spends outputs that would be replaced by it is invalid. Now
        // that we have the set of all ancestors we can detect this
        // pathological case by making sure setConflicts and setAncestors don't
        // intersect.
        for (CTxMemPool::txiter ancestorIt : setAncestors)
        {
            const uint256 &hashAncestor = ancestorIt->GetTx().GetHash();
            if (setConflicts.count(hashAncestor))
            {
                return state.Invalid(ValidationInvalidReason::CONSENSUS, false, REJECT_INVALID, "bad-txns-spends-conflicting-tx",
                                 strprintf("%s spends conflicting transaction %s",
                                           hash.ToString(),
                                           hashAncestor.ToString()));
            }
        }

        // Check if it's economically rational to mine this transaction rather
        // than the ones it replaces.
        CAmount nConflictingFees = 0;
        size_t nConflictingSize = 0;
        uint64_t nConflictingCount = 0;
        CTxMemPool::setEntries allConflicting;

        // If we don't hold the lock allConflicting might be incomplete; the
        // subsequent RemoveStaged() and addUnchecked() calls don't guarantee
        // mempool consistency for us.
        const bool fReplacementTransaction = setConflicts.size();
        if (fReplacementTransaction)
        {
            CFeeRate newFeeRate(nModifiedFees, nSize);
            std::set<uint256> setConflictsParents;
            const int maxDescendantsToVisit = 100;
            const CTxMemPool::setEntries setIterConflicting = pool.GetIterSet(setConflicts);
            for (const auto& mi : setIterConflicting) {
                // Don't allow the replacement to reduce the feerate of the
                // mempool.
                //
                // We usually don't want to accept replacements with lower
                // feerates than what they replaced as that would lower the
                // feerate of the next block. Requiring that the feerate always
                // be increased is also an easy-to-reason about way to prevent
                // DoS attacks via replacements.
                //
                // We only consider the feerates of transactions being directly
                // replaced, not their indirect descendants. While that does
                // mean high feerate children are ignored when deciding whether
                // or not to replace, we do require the replacement to pay more
                // overall fees too, mitigating most cases.
                CFeeRate oldFeeRate(mi->GetModifiedFee(), mi->GetTxSize());
                if (newFeeRate <= oldFeeRate)
                {
                    return state.Invalid(ValidationInvalidReason::TX_MEMPOOL_POLICY, false, REJECT_INSUFFICIENTFEE, "insufficient fee",
                            strprintf("rejecting replacement %s; new feerate %s <= old feerate %s",
                                  hash.ToString(),
                                  newFeeRate.ToString(),
                                  oldFeeRate.ToString()));
                }

                for (const CTxIn &txin : mi->GetTx().vin)
                {
                    setConflictsParents.insert(txin.prevout.hash);
                }

                nConflictingCount += mi->GetCountWithDescendants();
            }
            // This potentially overestimates the number of actual descendants
            // but we just want to be conservative to avoid doing too much
            // work.
            if (nConflictingCount <= maxDescendantsToVisit) {
                // If not too many to replace, then calculate the set of
                // transactions that would have to be evicted
                for (CTxMemPool::txiter it : setIterConflicting) {
                    pool.CalculateDescendants(it, allConflicting);
                }
                for (CTxMemPool::txiter it : allConflicting) {
                    nConflictingFees += it->GetModifiedFee();
                    nConflictingSize += it->GetTxSize();
                }
            } else {
                return state.Invalid(ValidationInvalidReason::TX_MEMPOOL_POLICY, false, REJECT_NONSTANDARD, "too many potential replacements",
                        strprintf("rejecting replacement %s; too many potential replacements (%d > %d)\n",
                            hash.ToString(),
                            nConflictingCount,
                            maxDescendantsToVisit));
            }

            for (unsigned int j = 0; j < tx.vin.size(); j++)
            {
                // We don't want to accept replacements that require low
                // feerate junk to be mined first. Ideally we'd keep track of
                // the ancestor feerates and make the decision based on that,
                // but for now requiring all new inputs to be confirmed works.
                if (!setConflictsParents.count(tx.vin[j].prevout.hash))
                {
                    // Rather than check the UTXO set - potentially expensive -
                    // it's cheaper to just check if the new input refers to a
                    // tx that's in the mempool.
                    if (pool.exists(tx.vin[j].prevout.hash)) {
                        return state.Invalid(ValidationInvalidReason::TX_MEMPOOL_POLICY, false, REJECT_NONSTANDARD, "replacement-adds-unconfirmed",
                                         strprintf("replacement %s adds unconfirmed input, idx %d",
                                                  hash.ToString(), j));
                    }
                }
            }

            // The replacement must pay greater fees than the transactions it
            // replaces - if we did the bandwidth used by those conflicting
            // transactions would not be paid for.
            if (nModifiedFees < nConflictingFees)
            {
                return state.Invalid(ValidationInvalidReason::TX_MEMPOOL_POLICY, false, REJECT_INSUFFICIENTFEE, "insufficient fee",
                                 strprintf("rejecting replacement %s, less fees than conflicting txs; %s < %s",
                                          hash.ToString(), FormatMoney(nModifiedFees), FormatMoney(nConflictingFees)));
            }

            // Finally in addition to paying more fees than the conflicts the
            // new transaction must pay for its own bandwidth.
            CAmount nDeltaFees = nModifiedFees - nConflictingFees;
            if (nDeltaFees < ::incrementalRelayFee.GetFee(nSize))
            {
                return state.Invalid(ValidationInvalidReason::TX_MEMPOOL_POLICY, false, REJECT_INSUFFICIENTFEE, "insufficient fee",
                        strprintf("rejecting replacement %s, not enough additional fees to relay; %s < %s",
                              hash.ToString(),
                              FormatMoney(nDeltaFees),
                              FormatMoney(::incrementalRelayFee.GetFee(nSize))));
            }
        }

        constexpr unsigned int scriptVerifyFlags = STANDARD_SCRIPT_VERIFY_FLAGS;

        // Check against previous transactions
        // This is done last to help prevent CPU exhaustion denial-of-service attacks.
        PrecomputedTransactionData txdata(tx);
        if (!CheckInputs(tx, state, view, true, scriptVerifyFlags, true, false, txdata)) {
            // SCRIPT_VERIFY_CLEANSTACK requires SCRIPT_VERIFY_WITNESS, so we
            // need to turn both off, and compare against just turning off CLEANSTACK
            // to see if the failure is specifically due to witness validation.
            CValidationState stateDummy; // Want reported failures to be from first CheckInputs
            if (!tx.HasWitness() && CheckInputs(tx, stateDummy, view, true, scriptVerifyFlags & ~(SCRIPT_VERIFY_WITNESS | SCRIPT_VERIFY_CLEANSTACK), true, false, txdata) &&
                !CheckInputs(tx, stateDummy, view, true, scriptVerifyFlags & ~SCRIPT_VERIFY_CLEANSTACK, true, false, txdata)) {
                // Only the witness is missing, so the transaction itself may be fine.
                state.Invalid(ValidationInvalidReason::TX_WITNESS_MUTATED, false,
                        state.GetRejectCode(), state.GetRejectReason(), state.GetDebugMessage());
            }
            assert(IsTransactionReason(state.GetReason()));
            return false; // state filled in by CheckInputs
        }

        // Check again against the current block tip's script verification
        // flags to cache our script execution flags. This is, of course,
        // useless if the next block has different script flags from the
        // previous one, but because the cache tracks script flags for us it
        // will auto-invalidate and we'll just have a few blocks of extra
        // misses on soft-fork activation.
        //
        // This is also useful in case of bugs in the standard flags that cause
        // transactions to pass as valid when they're actually invalid. For
        // instance the STRICTENC flag was incorrectly allowing certain
        // CHECKSIG NOT scripts to pass, even though they were invalid.
        //
        // There is a similar check in CreateNewBlock() to prevent creating
        // invalid blocks (using TestBlockValidity), however allowing such
        // transactions into the mempool can be exploited as a DoS attack.
        unsigned int currentBlockScriptVerifyFlags = GetBlockScriptFlags(::ChainActive().Tip(), chainparams.GetConsensus());
        if (!CheckInputsFromMempoolAndCache(tx, state, view, pool, currentBlockScriptVerifyFlags, true, txdata)) {
            return error("%s: BUG! PLEASE REPORT THIS! CheckInputs failed against latest-block but not STANDARD flags %s, %s",
                    __func__, hash.ToString(), FormatStateMessage(state));
        }

        if (test_accept) {
            // Tx was accepted, but not added
            return true;
        }

        // Remove conflicting transactions from the mempool
        for (CTxMemPool::txiter it : allConflicting)
        {
            LogPrint(BCLog::MEMPOOL, "replacing tx %s with %s for %s BTC additional fees, %d delta bytes\n",
                    it->GetTx().GetHash().ToString(),
                    hash.ToString(),
                    FormatMoney(nModifiedFees - nConflictingFees),
                    (int)nSize - (int)nConflictingSize);
            if (plTxnReplaced)
                plTxnReplaced->push_back(it->GetSharedTx());
        }
        pool.RemoveStaged(allConflicting, false, MemPoolRemovalReason::REPLACED);

        // This transaction should only count for fee estimation if:
        // - it isn't a BIP 125 replacement transaction (may not be widely supported)
        // - it's not being re-added during a reorg which bypasses typical mempool fee limits
        // - the node is not behind
        // - the transaction is not dependent on any other transactions in the mempool
        bool validForFeeEstimation = !fReplacementTransaction && !bypass_limits && IsCurrentForFeeEstimation() && pool.HasNoInputsOf(tx);

        // Store transaction in memory
        pool.addUnchecked(entry, setAncestors, validForFeeEstimation);

        // trim mempool and check if tx was trimmed
        if (!bypass_limits) {
            LimitMempoolSize(pool, gArgs.GetArg("-maxmempool", DEFAULT_MAX_MEMPOOL_SIZE) * 1000000, gArgs.GetArg("-mempoolexpiry", DEFAULT_MEMPOOL_EXPIRY) * 60 * 60);
            if (!pool.exists(hash))
                return state.Invalid(ValidationInvalidReason::TX_MEMPOOL_POLICY, false, REJECT_INSUFFICIENTFEE, "mempool full");
        }
    }

    GetMainSignals().TransactionAddedToMempool(ptx);

    return true;
}

/** (try to) add transaction to memory pool with a specified acceptance time **/
static bool AcceptToMemoryPoolWithTime(const CChainParams& chainparams, CTxMemPool& pool, CValidationState &state, const CTransactionRef &tx,
                        bool* pfMissingInputs, int64_t nAcceptTime, std::list<CTransactionRef>* plTxnReplaced,
                        bool bypass_limits, const CAmount nAbsurdFee, bool test_accept) EXCLUSIVE_LOCKS_REQUIRED(cs_main)
{
    std::vector<COutPoint> coins_to_uncache;
    bool res = AcceptToMemoryPoolWorker(chainparams, pool, state, tx, pfMissingInputs, nAcceptTime, plTxnReplaced, bypass_limits, nAbsurdFee, coins_to_uncache, test_accept);
    if (!res) {
        // Remove coins that were not present in the coins cache before calling ATMPW;
        // this is to prevent memory DoS in case we receive a large number of
        // invalid transactions that attempt to overrun the in-memory coins cache
        // (`CCoinsViewCache::cacheCoins`).

        for (const COutPoint& hashTx : coins_to_uncache)
            pcoinsTip->Uncache(hashTx);
    }
    // After we've (potentially) uncached entries, ensure our coins cache is still within its size limits
    CValidationState stateDummy;
    ::ChainstateActive().FlushStateToDisk(chainparams, stateDummy, FlushStateMode::PERIODIC);
    return res;
}

bool AcceptToMemoryPool(CTxMemPool& pool, CValidationState &state, const CTransactionRef &tx,
                        bool* pfMissingInputs, std::list<CTransactionRef>* plTxnReplaced,
                        bool bypass_limits, const CAmount nAbsurdFee, bool test_accept)
{
    const CChainParams& chainparams = Params();
    return AcceptToMemoryPoolWithTime(chainparams, pool, state, tx, pfMissingInputs, GetTime(), plTxnReplaced, bypass_limits, nAbsurdFee, test_accept);
}

/**
 * Return transaction in txOut, and if it was found inside a block, its hash is placed in hashBlock.
 * If blockIndex is provided, the transaction is fetched from the corresponding block.
 */
bool GetTransaction(const uint256& hash, CTransactionRef& txOut, const Consensus::Params& consensusParams, uint256& hashBlock, const CBlockIndex* const block_index)
{
    LOCK(cs_main);

    if (!block_index) {
        CTransactionRef ptx = mempool.get(hash);
        if (ptx) {
            txOut = ptx;
            return true;
        }

        if (g_txindex) {
            return g_txindex->FindTx(hash, hashBlock, txOut);
        }
    } else {
        CBlock block;
        if (ReadBlockFromDisk(block, block_index, consensusParams)) {
            for (const auto& tx : block.vtx) {
                if (tx->GetHash() == hash) {
                    txOut = tx;
                    hashBlock = block_index->GetBlockHash();
                    return true;
                }
            }
        }
    }

    return false;
}






//////////////////////////////////////////////////////////////////////////////
//
// CBlock and CBlockIndex
//

static bool WriteBlockToDisk(const CBlock& block, FlatFilePos& pos, const CMessageHeader::MessageStartChars& messageStart)
{
    // Open history file to append
    CAutoFile fileout(OpenBlockFile(pos), SER_DISK, CLIENT_VERSION);
    if (fileout.IsNull())
        return error("WriteBlockToDisk: OpenBlockFile failed");

    // Write index header
    unsigned int nSize = GetSerializeSize(block, fileout.GetVersion());
    fileout << messageStart << nSize;

    // Write block
    long fileOutPos = ftell(fileout.Get());
    if (fileOutPos < 0)
        return error("WriteBlockToDisk: ftell failed");
    pos.nPos = (unsigned int)fileOutPos;
    fileout << block;

    return true;
}

bool ReadBlockFromDisk(CBlock& block, const FlatFilePos& pos, const Consensus::Params& consensusParams)
{
    block.SetNull();

    // Open history file to read
    CAutoFile filein(OpenBlockFile(pos, true), SER_DISK, CLIENT_VERSION);
    if (filein.IsNull())
        return error("ReadBlockFromDisk: OpenBlockFile failed for %s", pos.ToString());

    // Read block
    try {
        filein >> block;
    }
    catch (const std::exception& e) {
        return error("%s: Deserialize or I/O error - %s at %s", __func__, e.what(), pos.ToString());
    }

    // Check the header
    const uint256 block_hash = block.GetHash();
    if (!CheckProof(block, consensusParams) &&
        block_hash != consensusParams.hashGenesisBlock) {
        return error("ReadBlockFromDisk: Errors in block header at %s", pos.ToString());
    }

    return true;
}

bool ReadBlockFromDisk(CBlock& block, const CBlockIndex* pindex, const Consensus::Params& consensusParams)
{
    FlatFilePos blockPos;
    {
        LOCK(cs_main);
        blockPos = pindex->GetBlockPos();
    }

    if (!ReadBlockFromDisk(block, blockPos, consensusParams))
        return false;
    if (block.GetHash() != pindex->GetBlockHash())
        return error("ReadBlockFromDisk(CBlock&, CBlockIndex*): GetHash() doesn't match index for %s at %s",
                pindex->ToString(), pindex->GetBlockPos().ToString());
    return true;
}

bool ReadRawBlockFromDisk(std::vector<uint8_t>& block, const FlatFilePos& pos, const CMessageHeader::MessageStartChars& message_start)
{
    FlatFilePos hpos = pos;
    hpos.nPos -= 8; // Seek back 8 bytes for meta header
    CAutoFile filein(OpenBlockFile(hpos, true), SER_DISK, CLIENT_VERSION);
    if (filein.IsNull()) {
        return error("%s: OpenBlockFile failed for %s", __func__, pos.ToString());
    }

    try {
        CMessageHeader::MessageStartChars blk_start;
        unsigned int blk_size;

        filein >> blk_start >> blk_size;

        if (memcmp(blk_start, message_start, CMessageHeader::MESSAGE_START_SIZE)) {
            return error("%s: Block magic mismatch for %s: %s versus expected %s", __func__, pos.ToString(),
                    HexStr(blk_start, blk_start + CMessageHeader::MESSAGE_START_SIZE),
                    HexStr(message_start, message_start + CMessageHeader::MESSAGE_START_SIZE));
        }

        if (blk_size > MAX_SIZE) {
            return error("%s: Block data is larger than maximum deserialization size for %s: %s versus %s", __func__, pos.ToString(),
                    blk_size, MAX_SIZE);
        }

        block.resize(blk_size); // Zeroing of memory is intentional here
        filein.read((char*)block.data(), blk_size);
    } catch(const std::exception& e) {
        return error("%s: Read from block file failed: %s for %s", __func__, e.what(), pos.ToString());
    }

    return true;
}

bool ReadRawBlockFromDisk(std::vector<uint8_t>& block, const CBlockIndex* pindex, const CMessageHeader::MessageStartChars& message_start)
{
    FlatFilePos block_pos;
    {
        LOCK(cs_main);
        block_pos = pindex->GetBlockPos();
    }

    return ReadRawBlockFromDisk(block, block_pos, message_start);
}

CAmount GetBlockSubsidy(int nHeight, const Consensus::Params& consensusParams)
{
    int halvings = nHeight / consensusParams.nSubsidyHalvingInterval;
    // Force block reward to zero when right shift is undefined.
    if (halvings >= 64)
        return 0;

    CAmount nSubsidy = consensusParams.genesis_subsidy;
    // Subsidy is cut in half every 210,000 blocks which will occur approximately every 4 years.
    nSubsidy >>= halvings;
    return nSubsidy;
}

// Note that though this is marked const, we may end up modifying `m_cached_finished_ibd`, which
// is a performance-related implementation detail. This function must be marked
// `const` so that `CValidationInterface` clients (which are given a `const CChainState*`)
// can call it.
//
bool CChainState::IsInitialBlockDownload() const
{
    // Optimization: pre-test latch before taking the lock.
    if (m_cached_finished_ibd.load(std::memory_order_relaxed))
        return false;

    LOCK(cs_main);
    if (m_cached_finished_ibd.load(std::memory_order_relaxed))
        return false;
    if (fImporting || fReindex)
        return true;
    if (m_chain.Tip() == nullptr)
        return true;
    if (m_chain.Tip()->nChainWork < nMinimumChainWork)
        return true;
    if (m_chain.Tip()->GetBlockTime() < (GetTime() - nMaxTipAge))
        return true;
    LogPrintf("Leaving InitialBlockDownload (latching to false)\n");
    m_cached_finished_ibd.store(true, std::memory_order_relaxed);
    return false;
}

CBlockIndex *pindexBestForkTip = nullptr, *pindexBestForkBase = nullptr;

static void AlertNotify(const std::string& strMessage)
{
    uiInterface.NotifyAlertChanged();
    std::string strCmd = gArgs.GetArg("-alertnotify", "");
    if (strCmd.empty()) return;

    // Alert text should be plain ascii coming from a trusted source, but to
    // be safe we first strip anything not in safeChars, then add single quotes around
    // the whole string before passing it to the shell:
    std::string singleQuote("'");
    std::string safeStatus = SanitizeString(strMessage);
    safeStatus = singleQuote+safeStatus+singleQuote;
    boost::replace_all(strCmd, "%s", safeStatus);

    std::thread t(runCommand, strCmd);
    t.detach(); // thread runs free
}

static void CheckForkWarningConditions() EXCLUSIVE_LOCKS_REQUIRED(cs_main)
{
    AssertLockHeld(cs_main);
    // Before we get past initial download, we cannot reliably alert about forks
    // (we assume we don't get stuck on a fork before finishing our initial sync)
    if (::ChainstateActive().IsInitialBlockDownload())
        return;

    // If our best fork is no longer within 72 blocks (+/- 12 hours if no one mines it)
    // of our head, drop it
    if (pindexBestForkTip && ::ChainActive().Height() - pindexBestForkTip->nHeight >= 72)
        pindexBestForkTip = nullptr;

    if (pindexBestForkTip || (pindexBestInvalid && pindexBestInvalid->nChainWork > ::ChainActive().Tip()->nChainWork + (GetBlockProof(*::ChainActive().Tip()) * 6)))
    {
        if (!GetfLargeWorkForkFound() && pindexBestForkBase)
        {
            std::string warning = std::string("'Warning: Large-work fork detected, forking after block ") +
                pindexBestForkBase->phashBlock->ToString() + std::string("'");
            AlertNotify(warning);
        }
        if (pindexBestForkTip && pindexBestForkBase)
        {
            LogPrintf("%s: Warning: Large valid fork found\n  forking the chain at height %d (%s)\n  lasting to height %d (%s).\nChain state database corruption likely.\n", __func__,
                   pindexBestForkBase->nHeight, pindexBestForkBase->phashBlock->ToString(),
                   pindexBestForkTip->nHeight, pindexBestForkTip->phashBlock->ToString());
            SetfLargeWorkForkFound(true);
        }
        else
        {
            LogPrintf("%s: Warning: Found invalid chain at least ~6 blocks longer than our best chain.\nChain state database corruption likely.\n", __func__);
            SetfLargeWorkInvalidChainFound(true);
        }
    }
    else
    {
        SetfLargeWorkForkFound(false);
        SetfLargeWorkInvalidChainFound(false);
    }
}

static void CheckForkWarningConditionsOnNewFork(CBlockIndex* pindexNewForkTip) EXCLUSIVE_LOCKS_REQUIRED(cs_main)
{
    AssertLockHeld(cs_main);
    // If we are on a fork that is sufficiently large, set a warning flag
    CBlockIndex* pfork = pindexNewForkTip;
    CBlockIndex* plonger = ::ChainActive().Tip();
    while (pfork && pfork != plonger)
    {
        while (plonger && plonger->nHeight > pfork->nHeight)
            plonger = plonger->pprev;
        if (pfork == plonger)
            break;
        pfork = pfork->pprev;
    }

    // We define a condition where we should warn the user about as a fork of at least 7 blocks
    // with a tip within 72 blocks (+/- 12 hours if no one mines it) of ours
    // We use 7 blocks rather arbitrarily as it represents just under 10% of sustained network
    // hash rate operating on the fork.
    // or a chain that is entirely longer than ours and invalid (note that this should be detected by both)
    // We define it this way because it allows us to only store the highest fork tip (+ base) which meets
    // the 7-block condition and from this always have the most-likely-to-cause-warning fork
    if (pfork && (!pindexBestForkTip || pindexNewForkTip->nHeight > pindexBestForkTip->nHeight) &&
            pindexNewForkTip->nChainWork - pfork->nChainWork > (GetBlockProof(*pfork) * 7) &&
            ::ChainActive().Height() - pindexNewForkTip->nHeight < 72)
    {
        pindexBestForkTip = pindexNewForkTip;
        pindexBestForkBase = pfork;
    }

    CheckForkWarningConditions();
}

void static InvalidChainFound(CBlockIndex* pindexNew) EXCLUSIVE_LOCKS_REQUIRED(cs_main)
{
    if (!pindexBestInvalid || pindexNew->nChainWork > pindexBestInvalid->nChainWork)
        pindexBestInvalid = pindexNew;

    LogPrintf("%s: invalid block=%s  height=%d  date=%s\n", __func__,
      pindexNew->GetBlockHash().ToString(), pindexNew->nHeight,
      FormatISO8601DateTime(pindexNew->GetBlockTime()));
    CBlockIndex *tip = ::ChainActive().Tip();
    assert (tip);
    LogPrintf("%s:  current best=%s  height=%d  date=%s\n", __func__,
      tip->GetBlockHash().ToString(), ::ChainActive().Height(),
      FormatISO8601DateTime(tip->GetBlockTime()));
    CheckForkWarningConditions();
}

void CChainState::InvalidBlockFound(CBlockIndex *pindex, const CValidationState &state) {
    if (state.GetReason() != ValidationInvalidReason::BLOCK_MUTATED) {
        pindex->nStatus |= BLOCK_FAILED_VALID;
        m_failed_blocks.insert(pindex);
        setDirtyBlockIndex.insert(pindex);
        setBlockIndexCandidates.erase(pindex);
        InvalidChainFound(pindex);
    }
}

void UpdateCoins(const CTransaction& tx, CCoinsViewCache& inputs, CTxUndo &txundo, int nHeight)
{
    // mark inputs spent
    if (!tx.IsCoinBase()) {
        txundo.vprevout.reserve(tx.vin.size());
        for (size_t i = 0; i < tx.vin.size(); i++) {
            const CTxIn& txin = tx.vin[i];
            if (txin.m_is_pegin) {
                const CTxInWitness& txinwit = tx.witness.vtxinwit[i];
                std::pair<uint256, COutPoint> outpoint = std::make_pair(uint256(txinwit.m_pegin_witness.stack[2]), txin.prevout);
                inputs.SetPeginSpent(outpoint, true);
                // Dummy undo
                txundo.vprevout.emplace_back();
            } else {
                txundo.vprevout.emplace_back();
                bool is_spent = inputs.SpendCoin(txin.prevout, &txundo.vprevout.back());
                assert(is_spent);
            }
        }
    }
    // add outputs
    AddCoins(inputs, tx, nHeight);
}

void UpdateCoins(const CTransaction& tx, CCoinsViewCache& inputs, int nHeight)
{
    CTxUndo txundo;
    UpdateCoins(tx, inputs, txundo, nHeight);
}

bool CScriptCheck::operator()() {
    const CScript &scriptSig = ptxTo->vin[nIn].scriptSig;
    const CScriptWitness *witness = ptxTo->witness.vtxinwit.size() > nIn ? &ptxTo->witness.vtxinwit[nIn].scriptWitness : NULL;
    return VerifyScript(scriptSig, m_tx_out.scriptPubKey, witness, nFlags, CachingTransactionSignatureChecker(ptxTo, nIn, m_tx_out.nValue, cacheStore, *txdata), &error);
}

int GetSpendHeight(const CCoinsViewCache& inputs)
{
    LOCK(cs_main);
    CBlockIndex* pindexPrev = LookupBlockIndex(inputs.GetBestBlock());
    return pindexPrev->nHeight + 1;
}


static CuckooCache::cache<uint256, SignatureCacheHasher> scriptExecutionCache;
static uint256 scriptExecutionCacheNonce(GetRandHash());

void InitScriptExecutionCache() {
    // nMaxCacheSize is unsigned. If -maxsigcachesize is set to zero,
    // setup_bytes creates the minimum possible cache (2 elements).
    size_t nMaxCacheSize = std::min(std::max((int64_t)0, gArgs.GetArg("-maxsigcachesize", DEFAULT_MAX_SIG_CACHE_SIZE) / 2), MAX_MAX_SIG_CACHE_SIZE) * ((size_t) 1 << 20);
    size_t nElems = scriptExecutionCache.setup_bytes(nMaxCacheSize);
    LogPrintf("Using %zu MiB out of %zu/2 requested for script execution cache, able to store %zu elements\n",
            (nElems*sizeof(uint256)) >>20, (nMaxCacheSize*2)>>20, nElems);
}

/**
 * Check whether all inputs of this transaction are valid (no double spends, scripts & sigs, amounts)
 * This does not modify the UTXO set.
 *
 * If pvChecks is not nullptr, script checks are pushed onto it instead of being performed inline. Any
 * script checks which are not necessary (eg due to script execution cache hits) are, obviously,
 * not pushed onto pvChecks/run.
 *
 * Setting cacheSigStore/cacheFullScriptStore to false will remove elements from the corresponding cache
 * which are matched. This is useful for checking blocks where we will likely never need the cache
 * entry again.
 *
 * Note that we may set state.reason to NOT_STANDARD for extra soft-fork flags in flags, block-checking
 * callers should probably reset it to CONSENSUS in such cases.
 *
 * Non-static (and re-declared) in src/test/txvalidationcache_tests.cpp
 */
bool CheckInputs(const CTransaction& tx, CValidationState &state, const CCoinsViewCache &inputs, bool fScriptChecks, unsigned int flags, bool cacheSigStore, bool cacheFullScriptStore, PrecomputedTransactionData& txdata, std::vector<CCheck*> *pvChecks) EXCLUSIVE_LOCKS_REQUIRED(cs_main)
{
    if (!tx.IsCoinBase())
    {
        if (pvChecks)
            pvChecks->reserve(tx.vin.size());

        // The first loop above does all the inexpensive checks.
        // Only if ALL inputs pass do we perform expensive ECDSA signature checks.
        // Helps prevent CPU exhaustion attacks.

        // Skip script verification when connecting blocks under the
        // assumevalid block. Assuming the assumevalid block is valid this
        // is safe because block merkle hashes are still computed and checked,
        // Of course, if an assumed valid block is invalid due to false scriptSigs
        // this optimization would allow an invalid chain to be accepted.
        if (fScriptChecks) {
            // First check if script executions have been cached with the same
            // flags. Note that this assumes that the inputs provided are
            // correct (ie that the transaction hash which is in tx's prevouts
            // properly commits to the scriptPubKey in the inputs view of that
            // transaction).
            uint256 hashCacheEntry;
            // We only use the first 19 bytes of nonce to avoid a second SHA
            // round - giving us 19 + 32 + 4 = 55 bytes (+ 8 + 1 = 64)
            static_assert(55 - sizeof(flags) - 32 >= 128/8, "Want at least 128 bits of nonce for script execution cache");
            CSHA256().Write(scriptExecutionCacheNonce.begin(), 55 - sizeof(flags) - 32).Write(tx.GetWitnessHash().begin(), 32).Write((unsigned char*)&flags, sizeof(flags)).Finalize(hashCacheEntry.begin());
            AssertLockHeld(cs_main); //TODO: Remove this requirement by making CuckooCache not require external locks
            if (scriptExecutionCache.contains(hashCacheEntry, !cacheFullScriptStore)) {
                return true;
            }

            for (unsigned int i = 0; i < tx.vin.size(); i++) {
                const COutPoint &prevout = tx.vin[i].prevout;

                // ELEMENTS:
                // If input is peg-in, create "coin" to evaluate against
                Coin pegin_coin;
                if (tx.vin[i].m_is_pegin) {
                    // Height of "output" in script evaluation will be 0
                    pegin_coin = Coin(GetPeginOutputFromWitness(tx.witness.vtxinwit[i].m_pegin_witness), 0, false);
                }

                const Coin& coin = tx.vin[i].m_is_pegin ? pegin_coin : inputs.AccessCoin(prevout);
                assert(!coin.IsSpent());

                // We very carefully only pass in things to CScriptCheck which
                // are clearly committed to by tx' witness hash. This provides
                // a sanity check that our caching is not introducing consensus
                // failures through additional data in, eg, the coins being
                // spent being checked as a part of CScriptCheck.

                // Verify signature
                CCheck* check = new CScriptCheck(coin.out, tx, i, flags, cacheSigStore, &txdata);
                ScriptError serror = QueueCheck(pvChecks, check);
                if (serror != SCRIPT_ERR_OK) {
                    if (flags & STANDARD_NOT_MANDATORY_VERIFY_FLAGS) {
                        // Check whether the failure was caused by a
                        // non-mandatory script verification check, such as
                        // non-standard DER encodings or non-null dummy
                        // arguments; if so, ensure we return NOT_STANDARD
                        // instead of CONSENSUS to avoid downstream users
                        // splitting the network between upgraded and
                        // non-upgraded nodes by banning CONSENSUS-failing
                        // data providers.
                        CScriptCheck check2(coin.out, tx, i,
                                flags & ~STANDARD_NOT_MANDATORY_VERIFY_FLAGS, cacheSigStore, &txdata);
                        if (check2()) {
                            return state.Invalid(ValidationInvalidReason::TX_NOT_STANDARD, false, REJECT_NONSTANDARD, strprintf("non-mandatory-script-verify-flag (%s)", ScriptErrorString(serror)));
                        }
                    }
                    // MANDATORY flag failures correspond to
                    // ValidationInvalidReason::CONSENSUS. Because CONSENSUS
                    // failures are the most serious case of validation
                    // failures, we may need to consider using
                    // RECENT_CONSENSUS_CHANGE for any script failure that
                    // could be due to non-upgraded nodes which we may want to
                    // support, to avoid splitting the network (but this
                    // depends on the details of how net_processing handles
                    // such errors).
                    return state.Invalid(ValidationInvalidReason::CONSENSUS, false, REJECT_INVALID, strprintf("mandatory-script-verify-flag-failed (%s)", ScriptErrorString(serror)));
                }
            }

            if (cacheFullScriptStore && !pvChecks) {
                // We executed all of the provided scripts, and were told to
                // cache the result. Do so now.
                scriptExecutionCache.insert(hashCacheEntry);
            }
        }
    }

    return true;
}

static bool UndoWriteToDisk(const CBlockUndo& blockundo, FlatFilePos& pos, const uint256& hashBlock, const CMessageHeader::MessageStartChars& messageStart)
{
    // Open history file to append
    CAutoFile fileout(OpenUndoFile(pos), SER_DISK, CLIENT_VERSION);
    if (fileout.IsNull())
        return error("%s: OpenUndoFile failed", __func__);

    // Write index header
    unsigned int nSize = GetSerializeSize(blockundo, fileout.GetVersion());
    fileout << messageStart << nSize;

    // Write undo data
    long fileOutPos = ftell(fileout.Get());
    if (fileOutPos < 0)
        return error("%s: ftell failed", __func__);
    pos.nPos = (unsigned int)fileOutPos;
    fileout << blockundo;

    // calculate & write checksum
    CHashWriter hasher(SER_GETHASH, PROTOCOL_VERSION);
    hasher << hashBlock;
    hasher << blockundo;
    fileout << hasher.GetHash();

    return true;
}

bool UndoReadFromDisk(CBlockUndo& blockundo, const CBlockIndex* pindex)
{
    FlatFilePos pos = pindex->GetUndoPos();
    if (pos.IsNull()) {
        return error("%s: no undo data available", __func__);
    }

    // Open history file to read
    CAutoFile filein(OpenUndoFile(pos, true), SER_DISK, CLIENT_VERSION);
    if (filein.IsNull())
        return error("%s: OpenUndoFile failed", __func__);

    // Read block
    uint256 hashChecksum;
    CHashVerifier<CAutoFile> verifier(&filein); // We need a CHashVerifier as reserializing may lose data
    try {
        verifier << pindex->pprev->GetBlockHash();
        verifier >> blockundo;
        filein >> hashChecksum;
    }
    catch (const std::exception& e) {
        return error("%s: Deserialize or I/O error - %s", __func__, e.what());
    }

    // Verify checksum
    if (hashChecksum != verifier.GetHash())
        return error("%s: Checksum mismatch", __func__);

    return true;
}

/** Abort with a message */
static bool AbortNode(const std::string& strMessage, const std::string& userMessage="")
{
    SetMiscWarning(strMessage);
    LogPrintf("*** %s\n", strMessage);
    uiInterface.ThreadSafeMessageBox(
        userMessage.empty() ? _("Error: A fatal internal error occurred, see debug.log for details") : userMessage,
        "", CClientUIInterface::MSG_ERROR);
    StartShutdown();
    return false;
}

static bool AbortNode(CValidationState& state, const std::string& strMessage, const std::string& userMessage="")
{
    AbortNode(strMessage, userMessage);
    return state.Error(strMessage);
}

/**
 * Restore the UTXO in a Coin at a given COutPoint
 * @param undo The Coin to be restored.
 * @param view The coins view to which to apply the changes.
 * @param out The out point that corresponds to the tx input.
 * @return A DisconnectResult as an int
 */
int ApplyTxInUndo(Coin&& undo, CCoinsViewCache& view, const COutPoint& out, const CTxIn& txin, const CScriptWitness& pegin_witness)
{
    bool fClean = true;

    if (!txin.m_is_pegin) {
        if (view.HaveCoin(out)) fClean = false; // overwriting transaction output

        if (undo.nHeight == 0) {
            // Missing undo metadata (height and coinbase). Older versions included this
            // information only in undo records for the last spend of a transactions'
            // outputs. This implies that it must be present for some other output of the same tx.
            const Coin& alternate = AccessByTxid(view, out.hash);
            if (!alternate.IsSpent()) {
                undo.nHeight = alternate.nHeight;
                undo.fCoinBase = alternate.fCoinBase;
            } else {
                // ELEMENTS:
                // If we're connecting genesis outputs, it's probably actually just
                // a genesis output, let it through. N.B. The case where it's a corrupted
                // txundo from per-tx db will not be caught!
                if (!Params().GetConsensus().connect_genesis_outputs) {
                    return DISCONNECT_FAILED; // adding output for transaction without known metadata
                }
            }
        }
        // The potential_overwrite parameter to AddCoin is only allowed to be false if we know for
        // sure that the coin did not already exist in the cache. As we have queried for that above
        // using HaveCoin, we don't need to guess. When fClean is false, a coin already existed and
        // it is an overwrite.
        view.AddCoin(out, std::move(undo), !fClean);
    } else {
        std::string err;
        if (!IsValidPeginWitness(pegin_witness, txin.prevout, err, false)) {
            fClean = fClean && error("%s: peg-in occurred without proof", __func__);
        } else {
            std::pair<uint256, COutPoint> outpoint = std::make_pair(uint256(pegin_witness.stack[2]), txin.prevout);
            bool fSpent = view.IsPeginSpent(outpoint);
            if (!fSpent) {
                fClean = fClean && error("%s: peg-in bitcoin txid not marked spent", __func__);
            } else {
                view.SetPeginSpent(outpoint, false);
            }
        }
    }

    return fClean ? DISCONNECT_OK : DISCONNECT_UNCLEAN;
}

// We don't want to compare things that are not stored in utxo db, specifically
// the nonce commitment which has no consensus meaning for spending conditions
static bool TxOutDBEntryIsSame(const CTxOut& block_txout, const CTxOut& txdb_txout)
{
    return txdb_txout.nValue == block_txout.nValue &&
        txdb_txout.nAsset == block_txout.nAsset &&
        txdb_txout.scriptPubKey == block_txout.scriptPubKey;
}

/** Undo the effects of this block (with given index) on the UTXO set represented by coins.
 *  When FAILED is returned, view is left in an indeterminate state. */
DisconnectResult CChainState::DisconnectBlock(const CBlock& block, const CBlockIndex* pindex, CCoinsViewCache& view)
{
    bool fClean = true;

    CBlockUndo blockUndo;
    if (!UndoReadFromDisk(blockUndo, pindex)) {
        error("DisconnectBlock(): failure reading undo data");
        return DISCONNECT_FAILED;
    }

    if (blockUndo.vtxundo.size() + 1 != block.vtx.size()) {
        error("DisconnectBlock(): block and undo data inconsistent");
        return DISCONNECT_FAILED;
    }

    // undo transactions in reverse order
    for (int i = block.vtx.size() - 1; i >= 0; i--) {
        const CTransaction &tx = *(block.vtx[i]);
        uint256 hash = tx.GetHash();
        bool is_coinbase = tx.IsCoinBase();

        // Check that all outputs are available and match the outputs in the block itself
        // exactly.
        for (size_t o = 0; o < tx.vout.size(); o++) {
            if (!tx.vout[o].scriptPubKey.IsUnspendable()) {
                COutPoint out(hash, o);
                Coin coin;
                bool is_spent = view.SpendCoin(out, &coin);
                if (!is_spent || !TxOutDBEntryIsSame(tx.vout[o], coin.out) || pindex->nHeight != coin.nHeight || is_coinbase != coin.fCoinBase) {
                    fClean = false; // transaction output mismatch
                }
            }
        }

        // restore inputs
        if (i > 0) { // not coinbases
            CTxUndo &txundo = blockUndo.vtxundo[i-1];
            if (txundo.vprevout.size() != tx.vin.size()) {
                error("DisconnectBlock(): transaction and undo data inconsistent");
                return DISCONNECT_FAILED;
            }
            for (unsigned int j = tx.vin.size(); j-- > 0;) {
                const COutPoint &out = tx.vin[j].prevout;
                const CScriptWitness& pegin_wit = tx.witness.vtxinwit.size() > j ? tx.witness.vtxinwit[j].m_pegin_witness : CScriptWitness();
                int res = ApplyTxInUndo(std::move(txundo.vprevout[j]), view, out, tx.vin[j], pegin_wit);
                if (res == DISCONNECT_FAILED) return DISCONNECT_FAILED;
                fClean = fClean && res != DISCONNECT_UNCLEAN;
            }
            // At this point, all of txundo.vprevout should have been moved out.
        }
    }

    // move best block pointer to prevout block
    view.SetBestBlock(pindex->pprev->GetBlockHash());

    return fClean ? DISCONNECT_OK : DISCONNECT_UNCLEAN;
}

void static FlushBlockFile(bool fFinalize = false)
{
    LOCK(cs_LastBlockFile);

    FlatFilePos block_pos_old(nLastBlockFile, vinfoBlockFile[nLastBlockFile].nSize);
    FlatFilePos undo_pos_old(nLastBlockFile, vinfoBlockFile[nLastBlockFile].nUndoSize);

    bool status = true;
    status &= BlockFileSeq().Flush(block_pos_old, fFinalize);
    status &= UndoFileSeq().Flush(undo_pos_old, fFinalize);
    if (!status) {
        AbortNode("Flushing block file to disk failed. This is likely the result of an I/O error.");
    }
}

static bool FindUndoPos(CValidationState &state, int nFile, FlatFilePos &pos, unsigned int nAddSize);

static bool WriteUndoDataForBlock(const CBlockUndo& blockundo, CValidationState& state, CBlockIndex* pindex, const CChainParams& chainparams)
{
    // Write undo information to disk
    if (pindex->GetUndoPos().IsNull()) {
        FlatFilePos _pos;
        if (!FindUndoPos(state, pindex->nFile, _pos, ::GetSerializeSize(blockundo, CLIENT_VERSION) + 40))
            return error("ConnectBlock(): FindUndoPos failed");
        if (!UndoWriteToDisk(blockundo, _pos, pindex->pprev->GetBlockHash(), chainparams.MessageStart()))
            return AbortNode(state, "Failed to write undo data");

        // update nUndoPos in block index
        pindex->nUndoPos = _pos.nPos;
        pindex->nStatus |= BLOCK_HAVE_UNDO;
        setDirtyBlockIndex.insert(pindex);
    }

    return true;
}

static CCheckQueue<CCheck> scriptcheckqueue(128);

void ThreadScriptCheck(int worker_num) {
    util::ThreadRename(strprintf("scriptch.%i", worker_num));
    scriptcheckqueue.Thread();
}

VersionBitsCache versionbitscache GUARDED_BY(cs_main);

int32_t ComputeBlockVersion(const CBlockIndex* pindexPrev, const Consensus::Params& params)
{
    LOCK(cs_main);
    int32_t nVersion = VERSIONBITS_TOP_BITS;

    for (int i = 0; i < (int)Consensus::MAX_VERSION_BITS_DEPLOYMENTS; i++) {
        ThresholdState state = VersionBitsState(pindexPrev, params, static_cast<Consensus::DeploymentPos>(i), versionbitscache);
        if (state == ThresholdState::LOCKED_IN || state == ThresholdState::STARTED) {
            nVersion |= VersionBitsMask(params, static_cast<Consensus::DeploymentPos>(i));
        }
    }

    return nVersion;
}

/**
 * Threshold condition checker that triggers when unknown versionbits are seen on the network.
 */
class WarningBitsConditionChecker : public AbstractThresholdConditionChecker
{
private:
    int bit;

public:
    explicit WarningBitsConditionChecker(int bitIn) : bit(bitIn) {}

    int64_t BeginTime(const Consensus::Params& params) const override { return 0; }
    int64_t EndTime(const Consensus::Params& params) const override { return std::numeric_limits<int64_t>::max(); }
    int Period(const Consensus::Params& params) const override { return params.nMinerConfirmationWindow; }
    int Threshold(const Consensus::Params& params) const override { return params.nRuleChangeActivationThreshold; }

    bool Condition(const CBlockIndex* pindex, const Consensus::Params& params) const override
    {
        return ((pindex->nVersion & VERSIONBITS_TOP_MASK) == VERSIONBITS_TOP_BITS) &&
               ((pindex->nVersion >> bit) & 1) != 0 &&
               ((ComputeBlockVersion(pindex->pprev, params) >> bit) & 1) == 0;
    }
};

static ThresholdConditionCache warningcache[VERSIONBITS_NUM_BITS] GUARDED_BY(cs_main);

// 0.13.0 was shipped with a segwit deployment defined for testnet, but not for
// mainnet. We no longer need to support disabling the segwit deployment
// except for testing purposes, due to limitations of the functional test
// environment. See test/functional/p2p-segwit.py.
static bool IsScriptWitnessEnabled(const Consensus::Params& params)
{
    return params.vDeployments[Consensus::DEPLOYMENT_SEGWIT].nTimeout != 0;
}

static unsigned int GetBlockScriptFlags(const CBlockIndex* pindex, const Consensus::Params& consensusparams) EXCLUSIVE_LOCKS_REQUIRED(cs_main) {
    AssertLockHeld(cs_main);

    unsigned int flags = SCRIPT_VERIFY_NONE;

    // BIP16 didn't become active until Apr 1 2012 (on mainnet, and
    // retroactively applied to testnet)
    // However, only one historical block violated the P2SH rules (on both
    // mainnet and testnet), so for simplicity, always leave P2SH
    // on except for the one violating block.
    if (consensusparams.BIP16Exception.IsNull() || // no bip16 exception on this chain
        pindex->phashBlock == nullptr || // this is a new candidate block, eg from TestBlockValidity()
        *pindex->phashBlock != consensusparams.BIP16Exception) // this block isn't the historical exception
    {
        flags |= SCRIPT_VERIFY_P2SH;
    }

    // Enforce WITNESS rules whenever P2SH is in effect (and the segwit
    // deployment is defined).
    if (flags & SCRIPT_VERIFY_P2SH && IsScriptWitnessEnabled(consensusparams)) {
        flags |= SCRIPT_VERIFY_WITNESS;
    }

    // Start enforcing the DERSIG (BIP66) rule
    if (pindex->nHeight >= consensusparams.BIP66Height) {
        flags |= SCRIPT_VERIFY_DERSIG;
    }

    // Start enforcing CHECKLOCKTIMEVERIFY (BIP65) rule
    if (pindex->nHeight >= consensusparams.BIP65Height) {
        flags |= SCRIPT_VERIFY_CHECKLOCKTIMEVERIFY;
    }

    // Start enforcing BIP68 (sequence locks) and BIP112 (CHECKSEQUENCEVERIFY) using versionbits logic.
    if (VersionBitsState(pindex->pprev, consensusparams, Consensus::DEPLOYMENT_CSV, versionbitscache) == ThresholdState::ACTIVE) {
        flags |= SCRIPT_VERIFY_CHECKSEQUENCEVERIFY;
    }

    if (IsNullDummyEnabled(pindex->pprev, consensusparams)) {
        flags |= SCRIPT_VERIFY_NULLDUMMY;
    }

    return flags;
}



static int64_t nTimeCheck = 0;
static int64_t nTimeForks = 0;
static int64_t nTimeVerify = 0;
static int64_t nTimeConnect = 0;
static int64_t nTimeIndex = 0;
static int64_t nTimeCallbacks = 0;
static int64_t nTimeTotal = 0;
static int64_t nBlocksTotal = 0;

/** Apply the effects of this block (with given index) on the UTXO set represented by coins.
 *  Validity checks that depend on the UTXO set are also done; ConnectBlock()
 *  can fail if those validity checks fail (among other reasons). */
bool CChainState::ConnectBlock(const CBlock& block, CValidationState& state, CBlockIndex* pindex,
                  CCoinsViewCache& view, const CChainParams& chainparams, std::set<std::pair<uint256, COutPoint>>* setPeginsSpent, bool fJustCheck)
{
    AssertLockHeld(cs_main);
    assert(pindex);
    assert(*pindex->phashBlock == block.GetHash());
    int64_t nTimeStart = GetTimeMicros();

    // verify that the view's current state corresponds to the previous block
    uint256 hashPrevBlock = pindex->pprev == nullptr ? uint256() : pindex->pprev->GetBlockHash();
    assert(hashPrevBlock == view.GetBestBlock());

    const Consensus::Params& consensusParams = chainparams.GetConsensus();
    // Add genesis outputs but don't validate.
    if (block.GetHash() == consensusParams.hashGenesisBlock) {
        if (!fJustCheck) {
            if (consensusParams.connect_genesis_outputs) {
                for (const auto& tx : block.vtx) {
                    // Directly add new coins to DB
                    AddCoins(view, *tx, 0);
                }
            }
            view.SetBestBlock(pindex->GetBlockHash());
        }
        nBlocksTotal++;
        return true;
    }

    // Check it again in case a previous version let a bad block in
    // NOTE: We don't currently (re-)invoke ContextualCheckBlock() or
    // ContextualCheckBlockHeader() here. This means that if we add a new
    // consensus rule that is enforced in one of those two functions, then we
    // may have let in a block that violates the rule prior to updating the
    // software, and we would NOT be enforcing the rule here. Fully solving
    // upgrade from one software version to the next after a consensus rule
    // change is potentially tricky and issue-specific (see RewindBlockIndex()
    // for one general approach that was used for BIP 141 deployment).
    // Also, currently the rule against blocks more than 2 hours in the future
    // is enforced in ContextualCheckBlockHeader(); we wouldn't want to
    // re-enforce that rule here (at least until we make it impossible for
    // GetAdjustedTime() to go backward).
    if (!CheckBlock(block, state, chainparams.GetConsensus(), !fJustCheck, !fJustCheck)) {
        if (state.GetReason() == ValidationInvalidReason::BLOCK_MUTATED) {
            // We don't write down blocks to disk if they may have been
            // corrupted, so this should be impossible unless we're having hardware
            // problems.
            return AbortNode(state, "Corrupt block found indicating potential hardware failure; shutting down");
        }
        return error("%s: Consensus::CheckBlock: %s", __func__, FormatStateMessage(state));
    }

    nBlocksTotal++;

    // Check that all non-zero coinbase outputs pay to the required destination
    const CScript& mandatory_coinbase_destination = chainparams.GetConsensus().mandatory_coinbase_destination;
    if (mandatory_coinbase_destination != CScript()) {
        for (auto& txout : block.vtx[0]->vout) {
            bool mustPay = !txout.nValue.IsExplicit() || txout.nValue.GetAmount() != 0;
            if (mustPay && txout.scriptPubKey != mandatory_coinbase_destination) {
                return state.Invalid(ValidationInvalidReason::CONSENSUS, error("ConnectBlock(): Coinbase outputs didn't match required scriptPubKey"),
                                 REJECT_INVALID, "bad-coinbase-txos");
            }
        }
    }

    bool fScriptChecks = true;
    if (!hashAssumeValid.IsNull()) {
        // We've been configured with the hash of a block which has been externally verified to have a valid history.
        // A suitable default value is included with the software and updated from time to time.  Because validity
        //  relative to a piece of software is an objective fact these defaults can be easily reviewed.
        // This setting doesn't force the selection of any particular chain but makes validating some faster by
        //  effectively caching the result of part of the verification.
        BlockMap::const_iterator  it = mapBlockIndex.find(hashAssumeValid);
        if (it != mapBlockIndex.end()) {
            if (it->second->GetAncestor(pindex->nHeight) == pindex &&
                pindexBestHeader->GetAncestor(pindex->nHeight) == pindex &&
                pindexBestHeader->nChainWork >= nMinimumChainWork) {
                // This block is a member of the assumed verified chain and an ancestor of the best header.
                // The equivalent time check discourages hash power from extorting the network via DOS attack
                //  into accepting an invalid block through telling users they must manually set assumevalid.
                //  Requiring a software change or burying the invalid block, regardless of the setting, makes
                //  it hard to hide the implication of the demand.  This also avoids having release candidates
                //  that are hardly doing any signature verification at all in testing without having to
                //  artificially set the default assumed verified block further back.
                // The test against nMinimumChainWork prevents the skipping when denied access to any chain at
                //  least as good as the expected chain.
                fScriptChecks = (GetBlockProofEquivalentTime(*pindexBestHeader, *pindex, *pindexBestHeader, chainparams.GetConsensus()) <= 60 * 60 * 24 * 7 * 2);
            }
        }
    }

    int64_t nTime1 = GetTimeMicros(); nTimeCheck += nTime1 - nTimeStart;
    assert(nBlocksTotal > 0);
    LogPrint(BCLog::BENCH, "    - Sanity checks: %.2fms [%.2fs (%.2fms/blk)]\n", MILLI * (nTime1 - nTimeStart), nTimeCheck * MICRO, nTimeCheck * MILLI / nBlocksTotal);

    // Do not allow blocks that contain transactions which 'overwrite' older transactions,
    // unless those are already completely spent.
    // If such overwrites are allowed, coinbases and transactions depending upon those
    // can be duplicated to remove the ability to spend the first instance -- even after
    // being sent to another address.
    // See BIP30 and http://r6.ca/blog/20120206T005236Z.html for more information.
    // This logic is not necessary for memory pool transactions, as AcceptToMemoryPool
    // already refuses previously-known transaction ids entirely.
    // This rule was originally applied to all blocks with a timestamp after March 15, 2012, 0:00 UTC.
    // Now that the whole chain is irreversibly beyond that time it is applied to all blocks except the
    // two in the chain that violate it. This prevents exploiting the issue against nodes during their
    // initial block download.
    bool fEnforceBIP30 = !((pindex->nHeight==91842 && pindex->GetBlockHash() == uint256S("0x00000000000a4d0a398161ffc163c503763b1f4360639393e0e4c8e300e0caec")) ||
                           (pindex->nHeight==91880 && pindex->GetBlockHash() == uint256S("0x00000000000743f190a18c5577a3c2d2a1f610ae9601ac046a38084ccb7cd721")));

    // Once BIP34 activated it was not possible to create new duplicate coinbases and thus other than starting
    // with the 2 existing duplicate coinbase pairs, not possible to create overwriting txs.  But by the
    // time BIP34 activated, in each of the existing pairs the duplicate coinbase had overwritten the first
    // before the first had been spent.  Since those coinbases are sufficiently buried it's no longer possible to create further
    // duplicate transactions descending from the known pairs either.
    // If we're on the known chain at height greater than where BIP34 activated, we can save the db accesses needed for the BIP30 check.

    // BIP34 requires that a block at height X (block X) has its coinbase
    // scriptSig start with a CScriptNum of X (indicated height X).  The above
    // logic of no longer requiring BIP30 once BIP34 activates is flawed in the
    // case that there is a block X before the BIP34 height of 227,931 which has
    // an indicated height Y where Y is greater than X.  The coinbase for block
    // X would also be a valid coinbase for block Y, which could be a BIP30
    // violation.  An exhaustive search of all mainnet coinbases before the
    // BIP34 height which have an indicated height greater than the block height
    // reveals many occurrences. The 3 lowest indicated heights found are
    // 209,921, 490,897, and 1,983,702 and thus coinbases for blocks at these 3
    // heights would be the first opportunity for BIP30 to be violated.

    // The search reveals a great many blocks which have an indicated height
    // greater than 1,983,702, so we simply remove the optimization to skip
    // BIP30 checking for blocks at height 1,983,702 or higher.  Before we reach
    // that block in another 25 years or so, we should take advantage of a
    // future consensus change to do a new and improved version of BIP34 that
    // will actually prevent ever creating any duplicate coinbases in the
    // future.
    static constexpr int BIP34_IMPLIES_BIP30_LIMIT = 1983702;

    // There is no potential to create a duplicate coinbase at block 209,921
    // because this is still before the BIP34 height and so explicit BIP30
    // checking is still active.

    // The final case is block 176,684 which has an indicated height of
    // 490,897. Unfortunately, this issue was not discovered until about 2 weeks
    // before block 490,897 so there was not much opportunity to address this
    // case other than to carefully analyze it and determine it would not be a
    // problem. Block 490,897 was, in fact, mined with a different coinbase than
    // block 176,684, but it is important to note that even if it hadn't been or
    // is remined on an alternate fork with a duplicate coinbase, we would still
    // not run into a BIP30 violation.  This is because the coinbase for 176,684
    // is spent in block 185,956 in transaction
    // d4f7fbbf92f4a3014a230b2dc70b8058d02eb36ac06b4a0736d9d60eaa9e8781.  This
    // spending transaction can't be duplicated because it also spends coinbase
    // 0328dd85c331237f18e781d692c92de57649529bd5edf1d01036daea32ffde29.  This
    // coinbase has an indicated height of over 4.2 billion, and wouldn't be
    // duplicatable until that height, and it's currently impossible to create a
    // chain that long. Nevertheless we may wish to consider a future soft fork
    // which retroactively prevents block 490,897 from creating a duplicate
    // coinbase. The two historical BIP30 violations often provide a confusing
    // edge case when manipulating the UTXO and it would be simpler not to have
    // another edge case to deal with.

    // testnet3 has no blocks before the BIP34 height with indicated heights
    // post BIP34 before approximately height 486,000,000 and presumably will
    // be reset before it reaches block 1,983,702 and starts doing unnecessary
    // BIP30 checking again.
    assert(pindex->pprev);
    CBlockIndex *pindexBIP34height = pindex->pprev->GetAncestor(chainparams.GetConsensus().BIP34Height);
    //Only continue to enforce if we're below BIP34 activation height or the block hash at that height doesn't correspond.
    fEnforceBIP30 = fEnforceBIP30 && (!pindexBIP34height || !(pindexBIP34height->GetBlockHash() == chainparams.GetConsensus().BIP34Hash));

    // TODO: Remove BIP30 checking from block height 1,983,702 on, once we have a
    // consensus change that ensures coinbases at those heights can not
    // duplicate earlier coinbases.
    if (fEnforceBIP30 || pindex->nHeight >= BIP34_IMPLIES_BIP30_LIMIT) {
        for (const auto& tx : block.vtx) {
            for (size_t o = 0; o < tx->vout.size(); o++) {
                if (view.HaveCoin(COutPoint(tx->GetHash(), o))) {
                    return state.Invalid(ValidationInvalidReason::CONSENSUS, error("ConnectBlock(): tried to overwrite transaction"),
                                     REJECT_INVALID, "bad-txns-BIP30");
                }
            }
        }
    }

    // Start enforcing BIP68 (sequence locks) and BIP112 (CHECKSEQUENCEVERIFY) using versionbits logic.
    int nLockTimeFlags = 0;
    if (VersionBitsState(pindex->pprev, chainparams.GetConsensus(), Consensus::DEPLOYMENT_CSV, versionbitscache) == ThresholdState::ACTIVE) {
        nLockTimeFlags |= LOCKTIME_VERIFY_SEQUENCE;
    }

    // Get the script flags for this block
    unsigned int flags = GetBlockScriptFlags(pindex, chainparams.GetConsensus());

    int64_t nTime2 = GetTimeMicros(); nTimeForks += nTime2 - nTime1;
    LogPrint(BCLog::BENCH, "    - Fork checks: %.2fms [%.2fs (%.2fms/blk)]\n", MILLI * (nTime2 - nTime1), nTimeForks * MICRO, nTimeForks * MILLI / nBlocksTotal);

    CBlockUndo blockundo;

    CCheckQueueControl<CCheck> control(fScriptChecks && nScriptCheckThreads ? &scriptcheckqueue : nullptr);

    std::vector<int> prevheights;
    CAmountMap fee_map;
    int nInputs = 0;
    int64_t nSigOpsCost = 0;
    blockundo.vtxundo.reserve(block.vtx.size() - 1);
    std::vector<PrecomputedTransactionData> txdata;
    txdata.reserve(block.vtx.size()); // Required so that pointers to individual PrecomputedTransactionData don't get invalidated

    // ELEMENTS:
    // Used when ConnectBlock() results are unneeded for mempool ejection
    std::set<std::pair<uint256, COutPoint>> setPeginsSpentDummy;

    for (unsigned int i = 0; i < block.vtx.size(); i++)
    {
        const CTransaction &tx = *(block.vtx[i]);

        nInputs += tx.vin.size();

        if (!tx.IsCoinBase())
        {
            std::vector<CCheck*> vChecks;
            bool fCacheResults = fJustCheck; /* Don't cache results if we're actually connecting blocks (still consult the cache, though) */
            if (!Consensus::CheckTxInputs(tx, state, view, pindex->nHeight, fee_map,
                        setPeginsSpent == NULL ? setPeginsSpentDummy : *setPeginsSpent,
                        nScriptCheckThreads ? &vChecks : NULL, fCacheResults, fScriptChecks)) {
                if (!IsBlockReason(state.GetReason())) {
                    // CheckTxInputs may return MISSING_INPUTS or
                    // PREMATURE_SPEND but we can't return that, as it's not
                    // defined for a block, so we reset the reason flag to
                    // CONSENSUS here.
                    state.Invalid(ValidationInvalidReason::CONSENSUS, false,
                            state.GetRejectCode(), state.GetRejectReason(), state.GetDebugMessage());
                }
                return error("%s: Consensus::CheckTxInputs: %s, %s", __func__, tx.GetHash().ToString(), FormatStateMessage(state));
            }
            control.Add(vChecks);

            if (!MoneyRange(fee_map))
                return state.Invalid(ValidationInvalidReason::CONSENSUS, error("ConnectBlock(): total block reward overflowed"), REJECT_INVALID, "bad-blockreward-outofrange");

            // Check that transaction is BIP68 final
            // BIP68 lock checks (as opposed to nLockTime checks) must
            // be in ConnectBlock because they require the UTXO set
            prevheights.resize(tx.vin.size());
            for (size_t j = 0; j < tx.vin.size(); j++) {
                if (tx.vin[j].m_is_pegin) {
                    prevheights[j] = -1;
                } else {
                    prevheights[j] = view.AccessCoin(tx.vin[j].prevout).nHeight;
                }
            }

            if (!SequenceLocks(tx, nLockTimeFlags, &prevheights, *pindex)) {
                return state.Invalid(ValidationInvalidReason::CONSENSUS, error("%s: contains a non-BIP68-final transaction", __func__),
                                 REJECT_INVALID, "bad-txns-nonfinal");
            }
        }

        // GetTransactionSigOpCost counts 3 types of sigops:
        // * legacy (always)
        // * p2sh (when P2SH enabled in flags and excludes coinbase)
        // * witness (when witness enabled in flags and excludes coinbase)
        nSigOpsCost += GetTransactionSigOpCost(tx, view, flags);
        if (nSigOpsCost > MAX_BLOCK_SIGOPS_COST)
            return state.Invalid(ValidationInvalidReason::CONSENSUS, error("ConnectBlock(): too many sigops"),
                             REJECT_INVALID, "bad-blk-sigops");

        txdata.emplace_back(tx);
        if (!tx.IsCoinBase())
        {
            std::vector<CCheck*> vChecks;
            bool fCacheResults = fJustCheck; /* Don't cache results if we're actually connecting blocks (still consult the cache, though) */
            if (!CheckInputs(tx, state, view, fScriptChecks, flags, fCacheResults, fCacheResults, txdata[i], nScriptCheckThreads ? &vChecks : nullptr)) {
                if (state.GetReason() == ValidationInvalidReason::TX_NOT_STANDARD) {
                    // CheckInputs may return NOT_STANDARD for extra flags we passed,
                    // but we can't return that, as it's not defined for a block, so
                    // we reset the reason flag to CONSENSUS here.
                    // In the event of a future soft-fork, we may need to
                    // consider whether rewriting to CONSENSUS or
                    // RECENT_CONSENSUS_CHANGE would be more appropriate.
                    state.Invalid(ValidationInvalidReason::CONSENSUS, false,
                              state.GetRejectCode(), state.GetRejectReason(), state.GetDebugMessage());
                }
                return error("ConnectBlock(): CheckInputs on %s failed with %s",
                    tx.GetHash().ToString(), FormatStateMessage(state));
            }
            control.Add(vChecks);
        }

        CTxUndo undoDummy;
        if (i > 0) {
            blockundo.vtxundo.push_back(CTxUndo());
        }
        UpdateCoins(tx, view, i == 0 ? undoDummy : blockundo.vtxundo.back(), pindex->nHeight);

    }
    int64_t nTime3 = GetTimeMicros(); nTimeConnect += nTime3 - nTime2;
    LogPrint(BCLog::BENCH, "      - Connect %u transactions: %.2fms (%.3fms/tx, %.3fms/txin) [%.2fs (%.2fms/blk)]\n", (unsigned)block.vtx.size(), MILLI * (nTime3 - nTime2), MILLI * (nTime3 - nTime2) / block.vtx.size(), nInputs <= 1 ? 0 : MILLI * (nTime3 - nTime2) / (nInputs-1), nTimeConnect * MICRO, nTimeConnect * MILLI / nBlocksTotal);

    CAmountMap block_reward = fee_map;
    block_reward[consensusParams.subsidy_asset] += GetBlockSubsidy(pindex->nHeight, consensusParams);
    if (!MoneyRange(block_reward))
        return state.Invalid(ValidationInvalidReason::CONSENSUS, error("ConnectBlock(): total block reward overflowed"), REJECT_INVALID, "bad-blockreward-outofrange");
    if (!VerifyCoinbaseAmount(*(block.vtx[0]), block_reward)) {
        return state.Invalid(ValidationInvalidReason::CONSENSUS, error("ConnectBlock(): coinbase pays too much (limit=%d)",
                block_reward[consensusParams.subsidy_asset]), REJECT_INVALID, "bad-cb-amount");
    }

    if (!control.Wait())
        return state.Invalid(ValidationInvalidReason::CONSENSUS, error("%s: CheckQueue failed", __func__), REJECT_INVALID, "block-validation-failed");
    int64_t nTime4 = GetTimeMicros(); nTimeVerify += nTime4 - nTime2;
    LogPrint(BCLog::BENCH, "    - Verify %u txins: %.2fms (%.3fms/txin) [%.2fs (%.2fms/blk)]\n", nInputs - 1, MILLI * (nTime4 - nTime2), nInputs <= 1 ? 0 : MILLI * (nTime4 - nTime2) / (nInputs-1), nTimeVerify * MICRO, nTimeVerify * MILLI / nBlocksTotal);

    if (fJustCheck)
        return true;

    if (!WriteUndoDataForBlock(blockundo, state, pindex, chainparams))
        return false;

    if (!pindex->IsValid(BLOCK_VALID_SCRIPTS)) {
        pindex->RaiseValidity(BLOCK_VALID_SCRIPTS);
        setDirtyBlockIndex.insert(pindex);
    }

    assert(pindex->phashBlock);
    // add this block to the view's block chain
    view.SetBestBlock(pindex->GetBlockHash());

    int64_t nTime5 = GetTimeMicros(); nTimeIndex += nTime5 - nTime4;
    LogPrint(BCLog::BENCH, "    - Index writing: %.2fms [%.2fs (%.2fms/blk)]\n", MILLI * (nTime5 - nTime4), nTimeIndex * MICRO, nTimeIndex * MILLI / nBlocksTotal);

    int64_t nTime6 = GetTimeMicros(); nTimeCallbacks += nTime6 - nTime5;
    LogPrint(BCLog::BENCH, "    - Callbacks: %.2fms [%.2fs (%.2fms/blk)]\n", MILLI * (nTime6 - nTime5), nTimeCallbacks * MICRO, nTimeCallbacks * MILLI / nBlocksTotal);

    return true;
}

bool CChainState::FlushStateToDisk(
    const CChainParams& chainparams,
    CValidationState &state,
    FlushStateMode mode,
    int nManualPruneHeight)
{
    int64_t nMempoolUsage = mempool.DynamicMemoryUsage();
    LOCK(cs_main);
    static int64_t nLastWrite = 0;
    static int64_t nLastFlush = 0;
    std::set<int> setFilesToPrune;
    bool full_flush_completed = false;
    try {
    {
        bool fFlushForPrune = false;
        bool fDoFullFlush = false;
        LOCK(cs_LastBlockFile);
        if (fPruneMode && (fCheckForPruning || nManualPruneHeight > 0) && !fReindex) {
            if (nManualPruneHeight > 0) {
                FindFilesToPruneManual(setFilesToPrune, nManualPruneHeight);
            } else {
                FindFilesToPrune(setFilesToPrune, chainparams.PruneAfterHeight());
                fCheckForPruning = false;
            }
            if (!setFilesToPrune.empty()) {
                fFlushForPrune = true;
                if (!fHavePruned) {
                    pblocktree->WriteFlag("prunedblockfiles", true);
                    fHavePruned = true;
                }
            }
        }
        int64_t nNow = GetTimeMicros();
        // Avoid writing/flushing immediately after startup.
        if (nLastWrite == 0) {
            nLastWrite = nNow;
        }
        if (nLastFlush == 0) {
            nLastFlush = nNow;
        }
        int64_t nMempoolSizeMax = gArgs.GetArg("-maxmempool", DEFAULT_MAX_MEMPOOL_SIZE) * 1000000;
        int64_t cacheSize = pcoinsTip->DynamicMemoryUsage();
        int64_t nTotalSpace = nCoinCacheUsage + std::max<int64_t>(nMempoolSizeMax - nMempoolUsage, 0);
        // The cache is large and we're within 10% and 10 MiB of the limit, but we have time now (not in the middle of a block processing).
        bool fCacheLarge = mode == FlushStateMode::PERIODIC && cacheSize > std::max((9 * nTotalSpace) / 10, nTotalSpace - MAX_BLOCK_COINSDB_USAGE * 1024 * 1024);
        // The cache is over the limit, we have to write now.
        bool fCacheCritical = mode == FlushStateMode::IF_NEEDED && cacheSize > nTotalSpace;
        // It's been a while since we wrote the block index to disk. Do this frequently, so we don't need to redownload after a crash.
        bool fPeriodicWrite = mode == FlushStateMode::PERIODIC && nNow > nLastWrite + (int64_t)DATABASE_WRITE_INTERVAL * 1000000;
        // It's been very long since we flushed the cache. Do this infrequently, to optimize cache usage.
        bool fPeriodicFlush = mode == FlushStateMode::PERIODIC && nNow > nLastFlush + (int64_t)DATABASE_FLUSH_INTERVAL * 1000000;
        // Combine all conditions that result in a full cache flush.
        fDoFullFlush = (mode == FlushStateMode::ALWAYS) || fCacheLarge || fCacheCritical || fPeriodicFlush || fFlushForPrune;
        // Write blocks and block index to disk.
        if (fDoFullFlush || fPeriodicWrite) {
            // Depend on nMinDiskSpace to ensure we can write block index
            if (!CheckDiskSpace(GetBlocksDir())) {
                return AbortNode(state, "Disk space is low!", _("Error: Disk space is low!"));
            }
            // First make sure all block and undo data is flushed to disk.
            FlushBlockFile();
            // Then update all block file information (which may refer to block and undo files).
            {
                std::vector<std::pair<int, const CBlockFileInfo*> > vFiles;
                vFiles.reserve(setDirtyFileInfo.size());
                for (std::set<int>::iterator it = setDirtyFileInfo.begin(); it != setDirtyFileInfo.end(); ) {
                    vFiles.push_back(std::make_pair(*it, &vinfoBlockFile[*it]));
                    setDirtyFileInfo.erase(it++);
                }
                std::vector<const CBlockIndex*> vBlocks;
                vBlocks.reserve(setDirtyBlockIndex.size());
                for (std::set<CBlockIndex*>::iterator it = setDirtyBlockIndex.begin(); it != setDirtyBlockIndex.end(); ) {
                    vBlocks.push_back(*it);
                    setDirtyBlockIndex.erase(it++);
                }
                if (!pblocktree->WriteBatchSync(vFiles, nLastBlockFile, vBlocks)) {
                    return AbortNode(state, "Failed to write to block index database");
                }
            }
            // Finally remove any pruned files
            if (fFlushForPrune)
                UnlinkPrunedFiles(setFilesToPrune);
            nLastWrite = nNow;
        }
        // Flush best chain related state. This can only be done if the blocks / block index write was also done.
        if (fDoFullFlush && !pcoinsTip->GetBestBlock().IsNull()) {
            // Typical Coin structures on disk are around 48 bytes in size.
            // Pushing a new one to the database can cause it to be written
            // twice (once in the log, and once in the tables). This is already
            // an overestimation, as most will delete an existing entry or
            // overwrite one. Still, use a conservative safety factor of 2.
            if (!CheckDiskSpace(GetDataDir(), 48 * 2 * 2 * pcoinsTip->GetCacheSize())) {
                return AbortNode(state, "Disk space is low!", _("Error: Disk space is low!"));
            }
            // Flush the chainstate (which may refer to block index entries).
            if (!pcoinsTip->Flush())
                return AbortNode(state, "Failed to write to coin database");
            nLastFlush = nNow;
            full_flush_completed = true;
        }
    }
    if (full_flush_completed) {
        // Update best block in wallet (so we can detect restored wallets).
        GetMainSignals().ChainStateFlushed(m_chain.GetLocator());
    }
    } catch (const std::runtime_error& e) {
        return AbortNode(state, std::string("System error while flushing: ") + e.what());
    }
    return true;
}

void CChainState::ForceFlushStateToDisk() {
    CValidationState state;
    const CChainParams& chainparams = Params();
    if (!this->FlushStateToDisk(chainparams, state, FlushStateMode::ALWAYS)) {
        LogPrintf("%s: failed to flush state (%s)\n", __func__, FormatStateMessage(state));
    }
}

void CChainState::PruneAndFlush() {
    CValidationState state;
    fCheckForPruning = true;
    const CChainParams& chainparams = Params();

    if (!this->FlushStateToDisk(chainparams, state, FlushStateMode::NONE)) {
        LogPrintf("%s: failed to flush state (%s)\n", __func__, FormatStateMessage(state));
    }
}

static void DoWarning(const std::string& strWarning)
{
    static bool fWarned = false;
    SetMiscWarning(strWarning);
    if (!fWarned) {
        AlertNotify(strWarning);
        fWarned = true;
    }
}

/** Private helper function that concatenates warning messages. */
static void AppendWarning(std::string& res, const std::string& warn)
{
    if (!res.empty()) res += ", ";
    res += warn;
}

/** Check warning conditions and do some notifications on new chain tip set. */
void static UpdateTip(const CBlockIndex *pindexNew, const CChainParams& chainParams) {
    // New best block
    mempool.AddTransactionsUpdated(1);

    {
        LOCK(g_best_block_mutex);
        g_best_block = pindexNew->GetBlockHash();
        g_best_block_cv.notify_all();
    }

    std::string warningMessages;
    if (!::ChainstateActive().IsInitialBlockDownload())
    {
        int nUpgraded = 0;
        const CBlockIndex* pindex = pindexNew;
        for (int bit = 0; bit < VERSIONBITS_NUM_BITS; bit++) {
            WarningBitsConditionChecker checker(bit);
            ThresholdState state = checker.GetStateFor(pindex, chainParams.GetConsensus(), warningcache[bit]);
            if (state == ThresholdState::ACTIVE || state == ThresholdState::LOCKED_IN) {
                const std::string strWarning = strprintf(_("Warning: unknown new rules activated (versionbit %i)"), bit);
                if (state == ThresholdState::ACTIVE) {
                    DoWarning(strWarning);
                } else {
                    AppendWarning(warningMessages, strWarning);
                }
            }
        }
        // Check the version of the last 100 blocks to see if we need to upgrade:
        for (int i = 0; i < 100 && pindex != nullptr; i++)
        {
            int32_t nExpectedVersion = ComputeBlockVersion(pindex->pprev, chainParams.GetConsensus());
            if (pindex->nVersion > VERSIONBITS_LAST_OLD_BLOCK_VERSION && (pindex->nVersion & ~nExpectedVersion) != 0)
                ++nUpgraded;
            pindex = pindex->pprev;
        }
        if (nUpgraded > 0)
            AppendWarning(warningMessages, strprintf(_("%d of last 100 blocks have unexpected version"), nUpgraded));
    }
    LogPrintf("%s: new best=%s height=%d version=0x%08x tx=%lu date='%s' progress=%f cache=%.1fMiB(%utxo)", __func__, /* Continued */
      pindexNew->GetBlockHash().ToString(), pindexNew->nHeight, pindexNew->nVersion,
      (unsigned long)pindexNew->nChainTx,
      FormatISO8601DateTime(pindexNew->GetBlockTime()),
      GuessVerificationProgress(pindexNew, chainParams.GetConsensus().nPowTargetSpacing),
      pcoinsTip->DynamicMemoryUsage() * (1.0 / (1<<20)), pcoinsTip->GetCacheSize());
    if (!warningMessages.empty())
        LogPrintf(" warning='%s'", warningMessages); /* Continued */
    LogPrintf("\n");

}

/** Disconnect m_chain's tip.
  * After calling, the mempool will be in an inconsistent state, with
  * transactions from disconnected blocks being added to disconnectpool.  You
  * should make the mempool consistent again by calling UpdateMempoolForReorg.
  * with cs_main held.
  *
  * If disconnectpool is nullptr, then no disconnected transactions are added to
  * disconnectpool (note that the caller is responsible for mempool consistency
  * in any case).
  */
bool CChainState::DisconnectTip(CValidationState& state, const CChainParams& chainparams, DisconnectedBlockTransactions *disconnectpool)
{
    CBlockIndex *pindexDelete = m_chain.Tip();
    assert(pindexDelete);
    // Read block from disk.
    std::shared_ptr<CBlock> pblock = std::make_shared<CBlock>();
    CBlock& block = *pblock;
    if (!ReadBlockFromDisk(block, pindexDelete, chainparams.GetConsensus()))
        return AbortNode(state, "Failed to read block");
    // Apply the block atomically to the chain state.
    int64_t nStart = GetTimeMicros();
    {
        CCoinsViewCache view(pcoinsTip.get());
        assert(view.GetBestBlock() == pindexDelete->GetBlockHash());
        if (DisconnectBlock(block, pindexDelete, view) != DISCONNECT_OK)
            return error("DisconnectTip(): DisconnectBlock %s failed", pindexDelete->GetBlockHash().ToString());
        bool flushed = view.Flush();
        assert(flushed);
    }
    LogPrint(BCLog::BENCH, "- Disconnect block: %.2fms\n", (GetTimeMicros() - nStart) * MILLI);
    // Write the chain state to disk, if necessary.
    if (!FlushStateToDisk(chainparams, state, FlushStateMode::IF_NEEDED))
        return false;

    if (disconnectpool) {
        // Save transactions to re-add to mempool at end of reorg
        for (auto it = block.vtx.rbegin(); it != block.vtx.rend(); ++it) {
            disconnectpool->addTransaction(*it);
        }
        while (disconnectpool->DynamicMemoryUsage() > MAX_DISCONNECTED_TX_POOL_SIZE * 1000) {
            // Drop the earliest entry, and remove its children from the mempool.
            auto it = disconnectpool->queuedTx.get<insertion_order>().begin();
            mempool.removeRecursive(**it, MemPoolRemovalReason::REORG);
            disconnectpool->removeEntry(it);
        }
    }

    m_chain.SetTip(pindexDelete->pprev);

    UpdateTip(pindexDelete->pprev, chainparams);
    // Let wallets know transactions went from 1-confirmed to
    // 0-confirmed or conflicted:
    GetMainSignals().BlockDisconnected(pblock);
    return true;
}

static int64_t nTimeReadFromDisk = 0;
static int64_t nTimeConnectTotal = 0;
static int64_t nTimeFlush = 0;
static int64_t nTimeChainState = 0;
static int64_t nTimePostConnect = 0;

struct PerBlockConnectTrace {
    CBlockIndex* pindex = nullptr;
    std::shared_ptr<const CBlock> pblock;
    std::shared_ptr<std::vector<CTransactionRef>> conflictedTxs;
    PerBlockConnectTrace() : conflictedTxs(std::make_shared<std::vector<CTransactionRef>>()) {}
};
/**
 * Used to track blocks whose transactions were applied to the UTXO state as a
 * part of a single ActivateBestChainStep call.
 *
 * This class also tracks transactions that are removed from the mempool as
 * conflicts (per block) and can be used to pass all those transactions
 * through SyncTransaction.
 *
 * This class assumes (and asserts) that the conflicted transactions for a given
 * block are added via mempool callbacks prior to the BlockConnected() associated
 * with those transactions. If any transactions are marked conflicted, it is
 * assumed that an associated block will always be added.
 *
 * This class is single-use, once you call GetBlocksConnected() you have to throw
 * it away and make a new one.
 */
class ConnectTrace {
private:
    std::vector<PerBlockConnectTrace> blocksConnected;
    CTxMemPool &pool;
    boost::signals2::scoped_connection m_connNotifyEntryRemoved;

public:
    explicit ConnectTrace(CTxMemPool &_pool) : blocksConnected(1), pool(_pool) {
        m_connNotifyEntryRemoved = pool.NotifyEntryRemoved.connect(std::bind(&ConnectTrace::NotifyEntryRemoved, this, std::placeholders::_1, std::placeholders::_2));
    }

    void BlockConnected(CBlockIndex* pindex, std::shared_ptr<const CBlock> pblock) {
        assert(!blocksConnected.back().pindex);
        assert(pindex);
        assert(pblock);
        blocksConnected.back().pindex = pindex;
        blocksConnected.back().pblock = std::move(pblock);
        blocksConnected.emplace_back();
    }

    std::vector<PerBlockConnectTrace>& GetBlocksConnected() {
        // We always keep one extra block at the end of our list because
        // blocks are added after all the conflicted transactions have
        // been filled in. Thus, the last entry should always be an empty
        // one waiting for the transactions from the next block. We pop
        // the last entry here to make sure the list we return is sane.
        assert(!blocksConnected.back().pindex);
        assert(blocksConnected.back().conflictedTxs->empty());
        blocksConnected.pop_back();
        return blocksConnected;
    }

    void NotifyEntryRemoved(CTransactionRef txRemoved, MemPoolRemovalReason reason) {
        assert(!blocksConnected.back().pindex);
        if (reason == MemPoolRemovalReason::CONFLICT) {
            blocksConnected.back().conflictedTxs->emplace_back(std::move(txRemoved));
        }
    }
};

/**
 * Connect a new block to m_chain. pblock is either nullptr or a pointer to a CBlock
 * corresponding to pindexNew, to bypass loading it again from disk.
 *
 * The block is added to connectTrace if connection succeeds.
 */
bool CChainState::ConnectTip(CValidationState& state, const CChainParams& chainparams, CBlockIndex* pindexNew, const std::shared_ptr<const CBlock>& pblock, ConnectTrace& connectTrace, DisconnectedBlockTransactions &disconnectpool)
{
    assert(pindexNew->pprev == m_chain.Tip());
    // Read block from disk.
    int64_t nTime1 = GetTimeMicros();
    std::shared_ptr<const CBlock> pthisBlock;
    if (!pblock) {
        std::shared_ptr<CBlock> pblockNew = std::make_shared<CBlock>();
        if (!ReadBlockFromDisk(*pblockNew, pindexNew, chainparams.GetConsensus()))
            return AbortNode(state, "Failed to read block");
        pthisBlock = pblockNew;
    } else {
        pthisBlock = pblock;
    }
    const CBlock& blockConnecting = *pthisBlock;
    // Apply the block atomically to the chain state.
    int64_t nTime2 = GetTimeMicros(); nTimeReadFromDisk += nTime2 - nTime1;
    int64_t nTime3;
    LogPrint(BCLog::BENCH, "  - Load block from disk: %.2fms [%.2fs]\n", (nTime2 - nTime1) * MILLI, nTimeReadFromDisk * MICRO);

    // ELEMENTS:
    // For mempool removal with pegin conflicts
    std::set<std::pair<uint256, COutPoint>> setPeginsSpent;

    {
        CCoinsViewCache view(pcoinsTip.get());
        bool rv = ConnectBlock(blockConnecting, state, pindexNew, view, chainparams, &setPeginsSpent);
        GetMainSignals().BlockChecked(blockConnecting, state);
        if (!rv) {
            if (state.IsInvalid()) {
                InvalidBlockFound(pindexNew, state);

                // ELEMENTS:
                // Possibly result of RPC to mainchain bitcoind failure
                // or unseen Bitcoin blocks.
                // These blocks are later re-evaluated at an interval
                // set by `-recheckpeginblockinterval`.
                if (state.GetRejectCode() == REJECT_PEGIN) {
                    //Write queue of invalid blocks that
                    //must be cleared to continue operation
                    std::vector<uint256> vinvalidBlocks;
                    pblocktree->ReadInvalidBlockQueue(vinvalidBlocks);
                    bool blockAlreadyInvalid = false;
                    for (uint256& hash : vinvalidBlocks) {
                        if (hash == blockConnecting.GetHash()) {
                            blockAlreadyInvalid = true;
                            break;
                        }
                    }
                    if (!blockAlreadyInvalid) {
                        vinvalidBlocks.push_back(blockConnecting.GetHash());
                        pblocktree->WriteInvalidBlockQueue(vinvalidBlocks);
                    }
                }
            }
            return error("%s: ConnectBlock %s failed, %s", __func__, pindexNew->GetBlockHash().ToString(), FormatStateMessage(state));
        }
        nTime3 = GetTimeMicros(); nTimeConnectTotal += nTime3 - nTime2;
        LogPrint(BCLog::BENCH, "  - Connect total: %.2fms [%.2fs (%.2fms/blk)]\n", (nTime3 - nTime2) * MILLI, nTimeConnectTotal * MICRO, nTimeConnectTotal * MILLI / nBlocksTotal);
        bool flushed = view.Flush();
        assert(flushed);
    }
    int64_t nTime4 = GetTimeMicros(); nTimeFlush += nTime4 - nTime3;
    LogPrint(BCLog::BENCH, "  - Flush: %.2fms [%.2fs (%.2fms/blk)]\n", (nTime4 - nTime3) * MILLI, nTimeFlush * MICRO, nTimeFlush * MILLI / nBlocksTotal);
    // Write the chain state to disk, if necessary.
    if (!FlushStateToDisk(chainparams, state, FlushStateMode::IF_NEEDED))
        return false;

    // Get PAK commitment from coinbase, if it exists
    boost::optional<CPAKList> paklist = GetPAKKeysFromCommitment(*blockConnecting.vtx[0]);
    if (paklist) {
        std::vector<std::vector<unsigned char> > offline_keys;
        std::vector<std::vector<unsigned char> > online_keys;
        bool is_reject;
        paklist->ToBytes(offline_keys, online_keys, is_reject);
        pblocktree->WritePAKList(offline_keys, online_keys, is_reject);
        g_paklist_blockchain = *paklist;
    }

    int64_t nTime5 = GetTimeMicros(); nTimeChainState += nTime5 - nTime4;
    LogPrint(BCLog::BENCH, "  - Writing chainstate: %.2fms [%.2fs (%.2fms/blk)]\n", (nTime5 - nTime4) * MILLI, nTimeChainState * MICRO, nTimeChainState * MILLI / nBlocksTotal);
    // Remove conflicting transactions from the mempool.;
    // ELEMENTS: We also eject now-invalid peg-outs based on block transition if not config list set
    // If config is set, this means all peg-outs have been filtered for that list already and other
    // functionaries aren't matching your list. Operator should restart with no list or new matching list.
    mempool.removeForBlock(blockConnecting.vtx, pindexNew->nHeight, (paklist && !g_paklist_config));
    disconnectpool.removeForBlock(blockConnecting.vtx);
    // Update m_chain & related variables.
    m_chain.SetTip(pindexNew);
    UpdateTip(pindexNew, chainparams);

    int64_t nTime6 = GetTimeMicros(); nTimePostConnect += nTime6 - nTime5; nTimeTotal += nTime6 - nTime1;
    LogPrint(BCLog::BENCH, "  - Connect postprocess: %.2fms [%.2fs (%.2fms/blk)]\n", (nTime6 - nTime5) * MILLI, nTimePostConnect * MICRO, nTimePostConnect * MILLI / nBlocksTotal);
    LogPrint(BCLog::BENCH, "- Connect block: %.2fms [%.2fs (%.2fms/blk)]\n", (nTime6 - nTime1) * MILLI, nTimeTotal * MICRO, nTimeTotal * MILLI / nBlocksTotal);

    connectTrace.BlockConnected(pindexNew, std::move(pthisBlock));
    return true;
}

/**
 * Return the tip of the chain with the most work in it, that isn't
 * known to be invalid (it's however far from certain to be valid).
 */
CBlockIndex* CChainState::FindMostWorkChain() {
    do {
        CBlockIndex *pindexNew = nullptr;

        // Find the best candidate header.
        {
            std::set<CBlockIndex*, CBlockIndexWorkComparator>::reverse_iterator it = setBlockIndexCandidates.rbegin();
            if (it == setBlockIndexCandidates.rend())
                return nullptr;
            pindexNew = *it;
        }

        // Check whether all blocks on the path between the currently active chain and the candidate are valid.
        // Just going until the active chain is an optimization, as we know all blocks in it are valid already.
        CBlockIndex *pindexTest = pindexNew;
        bool fInvalidAncestor = false;
        while (pindexTest && !m_chain.Contains(pindexTest)) {
            assert(pindexTest->HaveTxsDownloaded() || pindexTest->nHeight == 0);

            // Pruned nodes may have entries in setBlockIndexCandidates for
            // which block files have been deleted.  Remove those as candidates
            // for the most work chain if we come across them; we can't switch
            // to a chain unless we have all the non-active-chain parent blocks.
            bool fFailedChain = pindexTest->nStatus & BLOCK_FAILED_MASK;
            bool fMissingData = !(pindexTest->nStatus & BLOCK_HAVE_DATA);
            if (fFailedChain || fMissingData) {
                // Candidate chain is not usable (either invalid or missing data)
                if (fFailedChain && (pindexBestInvalid == nullptr || pindexNew->nChainWork > pindexBestInvalid->nChainWork))
                    pindexBestInvalid = pindexNew;
                CBlockIndex *pindexFailed = pindexNew;
                // Remove the entire chain from the set.
                while (pindexTest != pindexFailed) {
                    if (fFailedChain) {
                        pindexFailed->nStatus |= BLOCK_FAILED_CHILD;
                    } else if (fMissingData) {
                        // If we're missing data, then add back to mapBlocksUnlinked,
                        // so that if the block arrives in the future we can try adding
                        // to setBlockIndexCandidates again.
                        mapBlocksUnlinked.insert(std::make_pair(pindexFailed->pprev, pindexFailed));
                    }
                    setBlockIndexCandidates.erase(pindexFailed);
                    pindexFailed = pindexFailed->pprev;
                }
                setBlockIndexCandidates.erase(pindexTest);
                fInvalidAncestor = true;
                break;
            }
            pindexTest = pindexTest->pprev;
        }
        if (!fInvalidAncestor)
            return pindexNew;
    } while(true);
}

/** Delete all entries in setBlockIndexCandidates that are worse than the current tip. */
void CChainState::PruneBlockIndexCandidates() {
    // Note that we can't delete the current block itself, as we may need to return to it later in case a
    // reorganization to a better block fails.
    std::set<CBlockIndex*, CBlockIndexWorkComparator>::iterator it = setBlockIndexCandidates.begin();
    while (it != setBlockIndexCandidates.end() && setBlockIndexCandidates.value_comp()(*it, m_chain.Tip())) {
        setBlockIndexCandidates.erase(it++);
    }
    // Either the current tip or a successor of it we're working towards is left in setBlockIndexCandidates.
    assert(!setBlockIndexCandidates.empty());
}

/**
 * Try to make some progress towards making pindexMostWork the active block.
 * pblock is either nullptr or a pointer to a CBlock corresponding to pindexMostWork.
 */
bool CChainState::ActivateBestChainStep(CValidationState& state, const CChainParams& chainparams, CBlockIndex* pindexMostWork, const std::shared_ptr<const CBlock>& pblock, bool& fInvalidFound, ConnectTrace& connectTrace)
{
    AssertLockHeld(cs_main);

    const CBlockIndex *pindexOldTip = m_chain.Tip();
    const CBlockIndex *pindexFork = m_chain.FindFork(pindexMostWork);

    // Disconnect active blocks which are no longer in the best chain.
    bool fBlocksDisconnected = false;
    DisconnectedBlockTransactions disconnectpool;
    while (m_chain.Tip() && m_chain.Tip() != pindexFork) {
        if (!DisconnectTip(state, chainparams, &disconnectpool)) {
            // This is likely a fatal error, but keep the mempool consistent,
            // just in case. Only remove from the mempool in this case.
            UpdateMempoolForReorg(disconnectpool, false);
            return false;
        }
        fBlocksDisconnected = true;
    }

    // Build list of new blocks to connect.
    std::vector<CBlockIndex*> vpindexToConnect;
    bool fContinue = true;
    int nHeight = pindexFork ? pindexFork->nHeight : -1;
    while (fContinue && nHeight != pindexMostWork->nHeight) {
        // Don't iterate the entire list of potential improvements toward the best tip, as we likely only need
        // a few blocks along the way.
        int nTargetHeight = std::min(nHeight + 32, pindexMostWork->nHeight);
        vpindexToConnect.clear();
        vpindexToConnect.reserve(nTargetHeight - nHeight);
        CBlockIndex *pindexIter = pindexMostWork->GetAncestor(nTargetHeight);
        while (pindexIter && pindexIter->nHeight != nHeight) {
            vpindexToConnect.push_back(pindexIter);
            pindexIter = pindexIter->pprev;
        }
        nHeight = nTargetHeight;

        // Connect new blocks.
        for (CBlockIndex *pindexConnect : reverse_iterate(vpindexToConnect)) {
            if (!ConnectTip(state, chainparams, pindexConnect, pindexConnect == pindexMostWork ? pblock : std::shared_ptr<const CBlock>(), connectTrace, disconnectpool)) {
                if (state.IsInvalid()) {
                    // The block violates a consensus rule.
                    if (state.GetReason() != ValidationInvalidReason::BLOCK_MUTATED) {
                        InvalidChainFound(vpindexToConnect.front());
                    }
                    state = CValidationState();
                    fInvalidFound = true;
                    fContinue = false;
                    break;
                } else {
                    // A system error occurred (disk space, database error, ...).
                    // Make the mempool consistent with the current tip, just in case
                    // any observers try to use it before shutdown.
                    UpdateMempoolForReorg(disconnectpool, false);
                    return false;
                }
            } else {
                PruneBlockIndexCandidates();
                if (!pindexOldTip || m_chain.Tip()->nChainWork > pindexOldTip->nChainWork) {
                    // We're in a better position than we were. Return temporarily to release the lock.
                    fContinue = false;
                    break;
                }
            }
        }
    }

    if (fBlocksDisconnected) {
        // If any blocks were disconnected, disconnectpool may be non empty.  Add
        // any disconnected transactions back to the mempool.
        UpdateMempoolForReorg(disconnectpool, true);
    }
    mempool.check(pcoinsTip.get());

    // Callbacks/notifications for a new best chain.
    if (fInvalidFound)
        CheckForkWarningConditionsOnNewFork(vpindexToConnect.back());
    else
        CheckForkWarningConditions();

    return true;
}

static void NotifyHeaderTip() LOCKS_EXCLUDED(cs_main) {
    bool fNotify = false;
    bool fInitialBlockDownload = false;
    static CBlockIndex* pindexHeaderOld = nullptr;
    CBlockIndex* pindexHeader = nullptr;
    {
        LOCK(cs_main);
        pindexHeader = pindexBestHeader;

        if (pindexHeader != pindexHeaderOld) {
            fNotify = true;
            fInitialBlockDownload = ::ChainstateActive().IsInitialBlockDownload();
            pindexHeaderOld = pindexHeader;
        }
    }
    // Send block tip changed notifications without cs_main
    if (fNotify) {
        uiInterface.NotifyHeaderTip(fInitialBlockDownload, pindexHeader);
    }
}

static void LimitValidationInterfaceQueue() LOCKS_EXCLUDED(cs_main) {
    AssertLockNotHeld(cs_main);

    if (GetMainSignals().CallbacksPending() > 10) {
        SyncWithValidationInterfaceQueue();
    }
}

/**
 * Make the best chain active, in multiple steps. The result is either failure
 * or an activated best chain. pblock is either nullptr or a pointer to a block
 * that is already loaded (to avoid loading it again from disk).
 *
 * ActivateBestChain is split into steps (see ActivateBestChainStep) so that
 * we avoid holding cs_main for an extended period of time; the length of this
 * call may be quite long during reindexing or a substantial reorg.
 */
bool CChainState::ActivateBestChain(CValidationState &state, const CChainParams& chainparams, std::shared_ptr<const CBlock> pblock) {
    // Note that while we're often called here from ProcessNewBlock, this is
    // far from a guarantee. Things in the P2P/RPC will often end up calling
    // us in the middle of ProcessNewBlock - do not assume pblock is set
    // sanely for performance or correctness!
    AssertLockNotHeld(cs_main);

    // ABC maintains a fair degree of expensive-to-calculate internal state
    // because this function periodically releases cs_main so that it does not lock up other threads for too long
    // during large connects - and to allow for e.g. the callback queue to drain
    // we use m_cs_chainstate to enforce mutual exclusion so that only one caller may execute this function at a time
    LOCK(m_cs_chainstate);

    CBlockIndex *pindexMostWork = nullptr;
    CBlockIndex *pindexNewTip = nullptr;
    int nStopAtHeight = gArgs.GetArg("-stopatheight", DEFAULT_STOPATHEIGHT);
    do {
        boost::this_thread::interruption_point();

        // Block until the validation queue drains. This should largely
        // never happen in normal operation, however may happen during
        // reindex, causing memory blowup if we run too far ahead.
        // Note that if a validationinterface callback ends up calling
        // ActivateBestChain this may lead to a deadlock! We should
        // probably have a DEBUG_LOCKORDER test for this in the future.
        LimitValidationInterfaceQueue();

        {
            LOCK(cs_main);
            CBlockIndex* starting_tip = m_chain.Tip();
            bool blocks_connected = false;
            do {
                // We absolutely may not unlock cs_main until we've made forward progress
                // (with the exception of shutdown due to hardware issues, low disk space, etc).
                ConnectTrace connectTrace(mempool); // Destructed before cs_main is unlocked

                if (pindexMostWork == nullptr) {
                    pindexMostWork = FindMostWorkChain();
                }

                // Whether we have anything to do at all.
                if (pindexMostWork == nullptr || pindexMostWork == m_chain.Tip()) {
                    break;
                }

                bool fInvalidFound = false;
                std::shared_ptr<const CBlock> nullBlockPtr;
                if (!ActivateBestChainStep(state, chainparams, pindexMostWork, pblock && pblock->GetHash() == pindexMostWork->GetBlockHash() ? pblock : nullBlockPtr, fInvalidFound, connectTrace))
                    return false;
                blocks_connected = true;

                if (fInvalidFound) {
                    // Wipe cache, we may need another branch now.
                    pindexMostWork = nullptr;
                }
                pindexNewTip = m_chain.Tip();

                for (const PerBlockConnectTrace& trace : connectTrace.GetBlocksConnected()) {
                    assert(trace.pblock && trace.pindex);
                    GetMainSignals().BlockConnected(trace.pblock, trace.pindex, trace.conflictedTxs);
                }
            } while (!m_chain.Tip() || (starting_tip && CBlockIndexWorkComparator()(m_chain.Tip(), starting_tip)));
            if (!blocks_connected) return true;

            const CBlockIndex* pindexFork = m_chain.FindFork(starting_tip);
            bool fInitialDownload = IsInitialBlockDownload();

            // Notify external listeners about the new tip.
            // Enqueue while holding cs_main to ensure that UpdatedBlockTip is called in the order in which blocks are connected
            if (pindexFork != pindexNewTip) {
                // Notify ValidationInterface subscribers
                GetMainSignals().UpdatedBlockTip(pindexNewTip, pindexFork, fInitialDownload);

                // Always notify the UI if a new block tip was connected
                uiInterface.NotifyBlockTip(fInitialDownload, pindexNewTip);
            }
        }
        // When we reach this point, we switched to a new tip (stored in pindexNewTip).

        if (nStopAtHeight && pindexNewTip && pindexNewTip->nHeight >= nStopAtHeight) StartShutdown();

        // We check shutdown only after giving ActivateBestChainStep a chance to run once so that we
        // never shutdown before connecting the genesis block during LoadChainTip(). Previously this
        // caused an assert() failure during shutdown in such cases as the UTXO DB flushing checks
        // that the best block hash is non-null.
        if (ShutdownRequested())
            break;
    } while (pindexNewTip != pindexMostWork);
    CheckBlockIndex(chainparams.GetConsensus());

    // Write changes periodically to disk, after relay.
    if (!FlushStateToDisk(chainparams, state, FlushStateMode::PERIODIC)) {
        return false;
    }

    return true;
}

bool ActivateBestChain(CValidationState &state, const CChainParams& chainparams, std::shared_ptr<const CBlock> pblock) {
    return ::ChainstateActive().ActivateBestChain(state, chainparams, std::move(pblock));
}

bool CChainState::PreciousBlock(CValidationState& state, const CChainParams& params, CBlockIndex *pindex)
{
    {
        LOCK(cs_main);
        if (pindex->nChainWork < m_chain.Tip()->nChainWork) {
            // Nothing to do, this block is not at the tip.
            return true;
        }
        if (m_chain.Tip()->nChainWork > nLastPreciousChainwork) {
            // The chain has been extended since the last call, reset the counter.
            nBlockReverseSequenceId = -1;
        }
        nLastPreciousChainwork = m_chain.Tip()->nChainWork;
        setBlockIndexCandidates.erase(pindex);
        pindex->nSequenceId = nBlockReverseSequenceId;
        if (nBlockReverseSequenceId > std::numeric_limits<int32_t>::min()) {
            // We can't keep reducing the counter if somebody really wants to
            // call preciousblock 2**31-1 times on the same set of tips...
            nBlockReverseSequenceId--;
        }
        if (pindex->IsValid(BLOCK_VALID_TRANSACTIONS) && pindex->HaveTxsDownloaded()) {
            setBlockIndexCandidates.insert(pindex);
            PruneBlockIndexCandidates();
        }
    }

    return ActivateBestChain(state, params, std::shared_ptr<const CBlock>());
}
bool PreciousBlock(CValidationState& state, const CChainParams& params, CBlockIndex *pindex) {
    return ::ChainstateActive().PreciousBlock(state, params, pindex);
}

bool CChainState::InvalidateBlock(CValidationState& state, const CChainParams& chainparams, CBlockIndex *pindex)
{
    CBlockIndex* to_mark_failed = pindex;
    bool pindex_was_in_chain = false;
    int disconnected = 0;

    // Disconnect (descendants of) pindex, and mark them invalid.
    while (true) {
        if (ShutdownRequested()) break;

        // Make sure the queue of validation callbacks doesn't grow unboundedly.
        LimitValidationInterfaceQueue();

        LOCK(cs_main);
        if (!m_chain.Contains(pindex)) break;
        pindex_was_in_chain = true;
        CBlockIndex *invalid_walk_tip = m_chain.Tip();

        // ActivateBestChain considers blocks already in m_chain
        // unconditionally valid already, so force disconnect away from it.
        DisconnectedBlockTransactions disconnectpool;
        bool ret = DisconnectTip(state, chainparams, &disconnectpool);
        // DisconnectTip will add transactions to disconnectpool.
        // Adjust the mempool to be consistent with the new tip, adding
        // transactions back to the mempool if disconnecting was successful,
        // and we're not doing a very deep invalidation (in which case
        // keeping the mempool up to date is probably futile anyway).
        UpdateMempoolForReorg(disconnectpool, /* fAddToMempool = */ (++disconnected <= 10) && ret);
        if (!ret) return false;
        assert(invalid_walk_tip->pprev == m_chain.Tip());

        // We immediately mark the disconnected blocks as invalid.
        // This prevents a case where pruned nodes may fail to invalidateblock
        // and be left unable to start as they have no tip candidates (as there
        // are no blocks that meet the "have data and are not invalid per
        // nStatus" criteria for inclusion in setBlockIndexCandidates).
        invalid_walk_tip->nStatus |= BLOCK_FAILED_VALID;
        setDirtyBlockIndex.insert(invalid_walk_tip);
        setBlockIndexCandidates.erase(invalid_walk_tip);
        setBlockIndexCandidates.insert(invalid_walk_tip->pprev);
        if (invalid_walk_tip->pprev == to_mark_failed && (to_mark_failed->nStatus & BLOCK_FAILED_VALID)) {
            // We only want to mark the last disconnected block as BLOCK_FAILED_VALID; its children
            // need to be BLOCK_FAILED_CHILD instead.
            to_mark_failed->nStatus = (to_mark_failed->nStatus ^ BLOCK_FAILED_VALID) | BLOCK_FAILED_CHILD;
            setDirtyBlockIndex.insert(to_mark_failed);
        }

        // Track the last disconnected block, so we can correct its BLOCK_FAILED_CHILD status in future
        // iterations, or, if it's the last one, call InvalidChainFound on it.
        to_mark_failed = invalid_walk_tip;
    }

    {
        LOCK(cs_main);
        if (m_chain.Contains(to_mark_failed)) {
            // If the to-be-marked invalid block is in the active chain, something is interfering and we can't proceed.
            return false;
        }

        // Mark pindex (or the last disconnected block) as invalid, even when it never was in the main chain
        to_mark_failed->nStatus |= BLOCK_FAILED_VALID;
        setDirtyBlockIndex.insert(to_mark_failed);
        setBlockIndexCandidates.erase(to_mark_failed);
        m_failed_blocks.insert(to_mark_failed);

        // The resulting new best tip may not be in setBlockIndexCandidates anymore, so
        // add it again.
        BlockMap::iterator it = mapBlockIndex.begin();
        while (it != mapBlockIndex.end()) {
            if (it->second->IsValid(BLOCK_VALID_TRANSACTIONS) && it->second->HaveTxsDownloaded() && !setBlockIndexCandidates.value_comp()(it->second, m_chain.Tip())) {
                setBlockIndexCandidates.insert(it->second);
            }
            it++;
        }

        InvalidChainFound(to_mark_failed);
    }

    // Only notify about a new block tip if the active chain was modified.
    if (pindex_was_in_chain) {
        uiInterface.NotifyBlockTip(IsInitialBlockDownload(), to_mark_failed->pprev);
    }
    return true;
}

bool InvalidateBlock(CValidationState& state, const CChainParams& chainparams, CBlockIndex *pindex) {
    return ::ChainstateActive().InvalidateBlock(state, chainparams, pindex);
}

void CChainState::ResetBlockFailureFlags(CBlockIndex *pindex) {
    AssertLockHeld(cs_main);

    int nHeight = pindex->nHeight;

    // Remove the invalidity flag from this block and all its descendants.
    BlockMap::iterator it = mapBlockIndex.begin();
    while (it != mapBlockIndex.end()) {
        if (!it->second->IsValid() && it->second->GetAncestor(nHeight) == pindex) {
            it->second->nStatus &= ~BLOCK_FAILED_MASK;
            setDirtyBlockIndex.insert(it->second);
            if (it->second->IsValid(BLOCK_VALID_TRANSACTIONS) && it->second->HaveTxsDownloaded() && setBlockIndexCandidates.value_comp()(m_chain.Tip(), it->second)) {
                setBlockIndexCandidates.insert(it->second);
            }
            if (it->second == pindexBestInvalid) {
                // Reset invalid block marker if it was pointing to one of those.
                pindexBestInvalid = nullptr;
            }
            m_failed_blocks.erase(it->second);
        }
        it++;
    }

    // Remove the invalidity flag from all ancestors too.
    while (pindex != nullptr) {
        if (pindex->nStatus & BLOCK_FAILED_MASK) {
            pindex->nStatus &= ~BLOCK_FAILED_MASK;
            setDirtyBlockIndex.insert(pindex);
            m_failed_blocks.erase(pindex);
        }
        pindex = pindex->pprev;
    }
}

void ResetBlockFailureFlags(CBlockIndex *pindex) {
    return ::ChainstateActive().ResetBlockFailureFlags(pindex);
}

CBlockIndex* CChainState::AddToBlockIndex(const CBlockHeader& block)
{
    AssertLockHeld(cs_main);

    // Check for duplicate
    uint256 hash = block.GetHash();
    BlockMap::iterator it = mapBlockIndex.find(hash);
    if (it != mapBlockIndex.end())
        return it->second;

    // Construct new block index object
    CBlockIndex* pindexNew = new CBlockIndex(block);
    // We assign the sequence id to blocks only when the full data is available,
    // to avoid miners withholding blocks but broadcasting headers, to get a
    // competitive advantage.
    pindexNew->nSequenceId = 0;
    BlockMap::iterator mi = mapBlockIndex.insert(std::make_pair(hash, pindexNew)).first;
    pindexNew->phashBlock = &((*mi).first);
    BlockMap::iterator miPrev = mapBlockIndex.find(block.hashPrevBlock);
    if (miPrev != mapBlockIndex.end())
    {
        pindexNew->pprev = (*miPrev).second;
        pindexNew->nHeight = pindexNew->pprev->nHeight + 1;
        pindexNew->BuildSkip();
    }
    pindexNew->nTimeMax = (pindexNew->pprev ? std::max(pindexNew->pprev->nTimeMax, pindexNew->nTime) : pindexNew->nTime);
    pindexNew->nChainWork = (pindexNew->pprev ? pindexNew->pprev->nChainWork : 0) + GetBlockProof(*pindexNew);
    pindexNew->RaiseValidity(BLOCK_VALID_TREE);
    if (pindexBestHeader == nullptr || pindexBestHeader->nChainWork < pindexNew->nChainWork)
        pindexBestHeader = pindexNew;

    setDirtyBlockIndex.insert(pindexNew);

    return pindexNew;
}

/** Mark a block as having its data received and checked (up to BLOCK_VALID_TRANSACTIONS). */
void CChainState::ReceivedBlockTransactions(const CBlock& block, CBlockIndex* pindexNew, const FlatFilePos& pos, const Consensus::Params& consensusParams)
{
    pindexNew->nTx = block.vtx.size();
    pindexNew->nChainTx = 0;
    pindexNew->nFile = pos.nFile;
    pindexNew->nDataPos = pos.nPos;
    pindexNew->nUndoPos = 0;
    pindexNew->nStatus |= BLOCK_HAVE_DATA;
    if (IsWitnessEnabled(pindexNew->pprev, consensusParams)) {
        pindexNew->nStatus |= BLOCK_OPT_WITNESS;
    }
    pindexNew->RaiseValidity(BLOCK_VALID_TRANSACTIONS);
    setDirtyBlockIndex.insert(pindexNew);

    if (pindexNew->pprev == nullptr || pindexNew->pprev->HaveTxsDownloaded()) {
        // If pindexNew is the genesis block or all parents are BLOCK_VALID_TRANSACTIONS.
        std::deque<CBlockIndex*> queue;
        queue.push_back(pindexNew);

        // Recursively process any descendant blocks that now may be eligible to be connected.
        while (!queue.empty()) {
            CBlockIndex *pindex = queue.front();
            queue.pop_front();
            pindex->nChainTx = (pindex->pprev ? pindex->pprev->nChainTx : 0) + pindex->nTx;
            {
                LOCK(cs_nBlockSequenceId);
                pindex->nSequenceId = nBlockSequenceId++;
            }
            if (m_chain.Tip() == nullptr || !setBlockIndexCandidates.value_comp()(pindex, m_chain.Tip())) {
                setBlockIndexCandidates.insert(pindex);
            }
            std::pair<std::multimap<CBlockIndex*, CBlockIndex*>::iterator, std::multimap<CBlockIndex*, CBlockIndex*>::iterator> range = mapBlocksUnlinked.equal_range(pindex);
            while (range.first != range.second) {
                std::multimap<CBlockIndex*, CBlockIndex*>::iterator it = range.first;
                queue.push_back(it->second);
                range.first++;
                mapBlocksUnlinked.erase(it);
            }
        }
    } else {
        if (pindexNew->pprev && pindexNew->pprev->IsValid(BLOCK_VALID_TREE)) {
            mapBlocksUnlinked.insert(std::make_pair(pindexNew->pprev, pindexNew));
        }
    }
}

static bool FindBlockPos(FlatFilePos &pos, unsigned int nAddSize, unsigned int nHeight, uint64_t nTime, bool fKnown = false)
{
    LOCK(cs_LastBlockFile);

    unsigned int nFile = fKnown ? pos.nFile : nLastBlockFile;
    if (vinfoBlockFile.size() <= nFile) {
        vinfoBlockFile.resize(nFile + 1);
    }

    if (!fKnown) {
        while (vinfoBlockFile[nFile].nSize + nAddSize >= MAX_BLOCKFILE_SIZE) {
            nFile++;
            if (vinfoBlockFile.size() <= nFile) {
                vinfoBlockFile.resize(nFile + 1);
            }
        }
        pos.nFile = nFile;
        pos.nPos = vinfoBlockFile[nFile].nSize;
    }

    if ((int)nFile != nLastBlockFile) {
        if (!fKnown) {
            LogPrintf("Leaving block file %i: %s\n", nLastBlockFile, vinfoBlockFile[nLastBlockFile].ToString());
        }
        FlushBlockFile(!fKnown);
        nLastBlockFile = nFile;
    }

    vinfoBlockFile[nFile].AddBlock(nHeight, nTime);
    if (fKnown)
        vinfoBlockFile[nFile].nSize = std::max(pos.nPos + nAddSize, vinfoBlockFile[nFile].nSize);
    else
        vinfoBlockFile[nFile].nSize += nAddSize;

    if (!fKnown) {
        bool out_of_space;
        size_t bytes_allocated = BlockFileSeq().Allocate(pos, nAddSize, out_of_space);
        if (out_of_space) {
            return AbortNode("Disk space is low!", _("Error: Disk space is low!"));
        }
        if (bytes_allocated != 0 && fPruneMode) {
            fCheckForPruning = true;
        }
    }

    setDirtyFileInfo.insert(nFile);
    return true;
}

static bool FindUndoPos(CValidationState &state, int nFile, FlatFilePos &pos, unsigned int nAddSize)
{
    pos.nFile = nFile;

    LOCK(cs_LastBlockFile);

    pos.nPos = vinfoBlockFile[nFile].nUndoSize;
    vinfoBlockFile[nFile].nUndoSize += nAddSize;
    setDirtyFileInfo.insert(nFile);

    bool out_of_space;
    size_t bytes_allocated = UndoFileSeq().Allocate(pos, nAddSize, out_of_space);
    if (out_of_space) {
        return AbortNode(state, "Disk space is low!", _("Error: Disk space is low!"));
    }
    if (bytes_allocated != 0 && fPruneMode) {
        fCheckForPruning = true;
    }

    return true;
}

static bool CheckBlockHeader(const CBlockHeader& block, CValidationState& state, const Consensus::Params& consensusParams, bool fCheckPOW = true)
{
    // Check proof of work matches claimed amount
    if (fCheckPOW && block.GetHash() != consensusParams.hashGenesisBlock
            && !CheckProof(block, consensusParams)) {
        return state.Invalid(ValidationInvalidReason::BLOCK_INVALID_HEADER, false, REJECT_INVALID, g_signed_blocks ? "block-proof-invalid" : "high-hash", "proof of work failed");
    }
    return true;
}

bool CheckBlock(const CBlock& block, CValidationState& state, const Consensus::Params& consensusParams, bool fCheckPOW, bool fCheckMerkleRoot)
{
    // These are checks that are independent of context.

    if (block.fChecked)
        return true;

    // Check that the header is valid (particularly PoW).  This is mostly
    // redundant with the call in AcceptBlockHeader.
    if (!CheckBlockHeader(block, state, consensusParams, fCheckPOW))
        return false;

    // Check the merkle root.
    if (fCheckMerkleRoot) {
        bool mutated;
        uint256 hashMerkleRoot2 = BlockMerkleRoot(block, &mutated);
        if (block.hashMerkleRoot != hashMerkleRoot2)
            return state.Invalid(ValidationInvalidReason::BLOCK_MUTATED, false, REJECT_INVALID, "bad-txnmrklroot", "hashMerkleRoot mismatch");

        // Check for merkle tree malleability (CVE-2012-2459): repeating sequences
        // of transactions in a block without affecting the merkle root of a block,
        // while still invalidating it.
        if (mutated)
            return state.Invalid(ValidationInvalidReason::BLOCK_MUTATED, false, REJECT_INVALID, "bad-txns-duplicate", "duplicate transaction");
    }

    // All potential-corruption validation must be done before we do any
    // transaction validation, as otherwise we may mark the header as invalid
    // because we receive the wrong transactions for it.
    // Note that witness malleability is checked in ContextualCheckBlock, so no
    // checks that use witness data may be performed here.

    // Size limits
    if (block.vtx.empty() || block.vtx.size() * WITNESS_SCALE_FACTOR > MAX_BLOCK_WEIGHT || ::GetSerializeSize(block, PROTOCOL_VERSION | SERIALIZE_TRANSACTION_NO_WITNESS) * WITNESS_SCALE_FACTOR > MAX_BLOCK_WEIGHT)
        return state.Invalid(ValidationInvalidReason::CONSENSUS, false, REJECT_INVALID, "bad-blk-length", "size limits failed");

    // First transaction must be coinbase, the rest must not be
    if (block.vtx.empty() || !block.vtx[0]->IsCoinBase())
        return state.Invalid(ValidationInvalidReason::CONSENSUS, false, REJECT_INVALID, "bad-cb-missing", "first tx is not coinbase");
    for (unsigned int i = 1; i < block.vtx.size(); i++)
        if (block.vtx[i]->IsCoinBase())
            return state.Invalid(ValidationInvalidReason::CONSENSUS, false, REJECT_INVALID, "bad-cb-multiple", "more than one coinbase");

    // Check transactions
    for (const auto& tx : block.vtx)
        if (!CheckTransaction(*tx, state, true))
            return state.Invalid(state.GetReason(), false, state.GetRejectCode(), state.GetRejectReason(),
                                 strprintf("Transaction check failed (tx hash %s) %s", tx->GetHash().ToString(), state.GetDebugMessage()));

    unsigned int nSigOps = 0;
    for (const auto& tx : block.vtx)
    {
        nSigOps += GetLegacySigOpCount(*tx);
    }
    if (nSigOps * WITNESS_SCALE_FACTOR > MAX_BLOCK_SIGOPS_COST)
        return state.Invalid(ValidationInvalidReason::CONSENSUS, false, REJECT_INVALID, "bad-blk-sigops", "out-of-bounds SigOpCount");

    if (fCheckPOW && fCheckMerkleRoot)
        block.fChecked = true;

    return true;
}

bool IsWitnessEnabled(const CBlockIndex* pindexPrev, const Consensus::Params& params)
{
    LOCK(cs_main);
    return (VersionBitsState(pindexPrev, params, Consensus::DEPLOYMENT_SEGWIT, versionbitscache) == ThresholdState::ACTIVE);
}

bool IsNullDummyEnabled(const CBlockIndex* pindexPrev, const Consensus::Params& params)
{
    LOCK(cs_main);
    return (VersionBitsState(pindexPrev, params, Consensus::DEPLOYMENT_SEGWIT, versionbitscache) == ThresholdState::ACTIVE);
}

// Compute at which vout of the block's coinbase transaction the witness
// commitment occurs, or -1 if not found.
static int GetWitnessCommitmentIndex(const CBlock& block)
{
    int commitpos = -1;
    if (!block.vtx.empty()) {
        for (size_t o = 0; o < block.vtx[0]->vout.size(); o++) {
            if (block.vtx[0]->vout[o].scriptPubKey.size() >= 38 && block.vtx[0]->vout[o].scriptPubKey[0] == OP_RETURN && block.vtx[0]->vout[o].scriptPubKey[1] == 0x24 && block.vtx[0]->vout[o].scriptPubKey[2] == 0xaa && block.vtx[0]->vout[o].scriptPubKey[3] == 0x21 && block.vtx[0]->vout[o].scriptPubKey[4] == 0xa9 && block.vtx[0]->vout[o].scriptPubKey[5] == 0xed) {
                commitpos = o;
            }
        }
    }
    return commitpos;
}

void UpdateUncommittedBlockStructures(CBlock& block, const CBlockIndex* pindexPrev, const Consensus::Params& consensusParams)
{
    int commitpos = GetWitnessCommitmentIndex(block);
    static const std::vector<unsigned char> nonce(32, 0x00);
    if (commitpos != -1 && IsWitnessEnabled(pindexPrev, consensusParams) && !block.vtx[0]->HasWitness()) {
        CMutableTransaction tx(*block.vtx[0]);
        tx.witness.vtxinwit.resize(1);
        tx.witness.vtxinwit[0].scriptWitness.stack.resize(1);
        tx.witness.vtxinwit[0].scriptWitness.stack[0] = nonce;
        block.vtx[0] = MakeTransactionRef(std::move(tx));
    }
}

std::vector<unsigned char> GenerateCoinbaseCommitment(CBlock& block, const CBlockIndex* pindexPrev, const Consensus::Params& consensusParams)
{
    std::vector<unsigned char> commitment;
    int commitpos = GetWitnessCommitmentIndex(block);
    std::vector<unsigned char> ret(32, 0x00);
    if (consensusParams.vDeployments[Consensus::DEPLOYMENT_SEGWIT].nTimeout != 0) {
        if (commitpos == -1) {
            // ELEMENTS: Shim in blank coinbase output for witness output hash
            // Previous iterations of CA could have allowed witness data
            // in coinbase transactions, and this witness data must be committed
            // to here.
            //
            // Is No-op in Bitcoin
            CMutableTransaction tx0(*block.vtx[0]);
            tx0.vout.push_back(CTxOut());
            block.vtx[0] = MakeTransactionRef(std::move(tx0));
            // END
            uint256 witnessroot = BlockWitnessMerkleRoot(block, nullptr);
            CHash256().Write(witnessroot.begin(), 32).Write(ret.data(), 32).Finalize(witnessroot.begin());
            CTxOut out;
            out.nValue = 0;
            out.nAsset = policyAsset;
            out.scriptPubKey.resize(38);
            out.scriptPubKey[0] = OP_RETURN;
            out.scriptPubKey[1] = 0x24;
            out.scriptPubKey[2] = 0xaa;
            out.scriptPubKey[3] = 0x21;
            out.scriptPubKey[4] = 0xa9;
            out.scriptPubKey[5] = 0xed;
            memcpy(&out.scriptPubKey[6], witnessroot.begin(), 32);
            commitment = std::vector<unsigned char>(out.scriptPubKey.begin(), out.scriptPubKey.end());
            CMutableTransaction tx(*block.vtx[0]);
            // Elements: replace shimmed output with real coinbase rather than push
            tx.vout.back() = out;
            // END
            block.vtx[0] = MakeTransactionRef(std::move(tx));
        }
    }
    UpdateUncommittedBlockStructures(block, pindexPrev, consensusParams);
    return commitment;
}

// ELEMENTS
boost::optional<CPAKList> GetPAKKeysFromCommitment(const CTransaction& coinbase)
{
    std::vector<std::vector<unsigned char> > offline_keys;
    std::vector<std::vector<unsigned char> > online_keys;
    bool is_reject = false;
    for (unsigned int i = 0; i < coinbase.vout.size(); i++) {
        const CScript& scriptPubKey = coinbase.vout[i].scriptPubKey;

        // OP + push + 4 bytes + push + 33 bytes + push + 33 bytes
        // or
        // OP + push + 4 bytes + push + 6 bytes (REJECT)

        CScript::const_iterator pc = scriptPubKey.begin();
        std::vector<unsigned char> data;
        opcodetype opcode;

        if (!scriptPubKey.GetOp(pc, opcode, data) || opcode != OP_RETURN){
            continue;
        }

        if (!scriptPubKey.GetOp(pc, opcode, data) || data.size() != 4 ||
                data[0] != 0xab || data[1] != 0x22 || data[2] != 0xaa || data[3] != 0xee) {
            continue;
        }

        if (!scriptPubKey.GetOp(pc, opcode, data)){
            continue;
        }

        // Check for pak list reject signal
        // Returns an empty list regardless of other commitments
        if (data.size() == 6 && data[0] == 'R' && data[1] == 'E' && data[2] == 'J' && data[3] == 'E' && data[4] == 'C' && data[5] == 'T') {
            is_reject = true;
            continue;
        }

        // Check for offline key
        if (data.size() != 33) {
            continue;
        }

        // Check for online key
        std::vector<unsigned char> data_online;
        if (!scriptPubKey.GetOp(pc, opcode, data_online) || data_online.size() != 33) {
            continue;
        }

        offline_keys.push_back(data);
        online_keys.push_back(data_online);
    }
    if (is_reject) {
        offline_keys.clear();
        online_keys.clear();
    }
    if (!is_reject && offline_keys.size() == 0) {
        return boost::none;
    }
    CPAKList paklist;
    if (!CPAKList::FromBytes(paklist, offline_keys, online_keys, is_reject)) {
        return boost::none;
    } else {
        return paklist;
    }
}

//! Returns last CBlockIndex* that is a checkpoint
static CBlockIndex* GetLastCheckpoint(const CCheckpointData& data) EXCLUSIVE_LOCKS_REQUIRED(cs_main)
{
    const MapCheckpoints& checkpoints = data.mapCheckpoints;

    for (const MapCheckpoints::value_type& i : reverse_iterate(checkpoints))
    {
        const uint256& hash = i.second;
        CBlockIndex* pindex = LookupBlockIndex(hash);
        if (pindex) {
            return pindex;
        }
    }
    return nullptr;
}

/** Context-dependent validity checks.
 *  By "context", we mean only the previous block headers, but not the UTXO
 *  set; UTXO-related validity checks are done in ConnectBlock().
 *  NOTE: This function is not currently invoked by ConnectBlock(), so we
 *  should consider upgrade issues if we change which consensus rules are
 *  enforced in this function (eg by adding a new consensus rule). See comment
 *  in ConnectBlock().
 *  Note that -reindex-chainstate skips the validation that happens here!
 */
static bool ContextualCheckBlockHeader(const CBlockHeader& block, CValidationState& state, const CChainParams& params, const CBlockIndex* pindexPrev, int64_t nAdjustedTime) EXCLUSIVE_LOCKS_REQUIRED(cs_main)
{
    assert(pindexPrev != nullptr);
    const int nHeight = pindexPrev->nHeight + 1;

    // Check proof of work if necessary
    const Consensus::Params& consensusParams = params.GetConsensus();
    if (!CheckChallenge(block, *pindexPrev, consensusParams))
        return state.Invalid(ValidationInvalidReason::BLOCK_INVALID_HEADER, false, REJECT_INVALID, "bad-diffbits", "incorrect proof of work");

    // Check against checkpoints
    if (fCheckpointsEnabled) {
        // Don't accept any forks from the main chain prior to last checkpoint.
        // GetLastCheckpoint finds the last checkpoint in MapCheckpoints that's in our
        // MapBlockIndex.
        CBlockIndex* pcheckpoint = GetLastCheckpoint(params.Checkpoints());
        if (pcheckpoint && nHeight < pcheckpoint->nHeight)
            return state.Invalid(ValidationInvalidReason::BLOCK_CHECKPOINT, error("%s: forked chain older than last checkpoint (height %d)", __func__, nHeight), REJECT_CHECKPOINT, "bad-fork-prior-to-checkpoint");
    }

    // Check timestamp against prev
    if (block.GetBlockTime() <= pindexPrev->GetMedianTimePast())
        return state.Invalid(ValidationInvalidReason::BLOCK_INVALID_HEADER, false, REJECT_INVALID, "time-too-old", "block's timestamp is too early");

    // Check height in header against prev
    if (g_con_blockheightinheader && (uint32_t)nHeight != block.block_height)
        return state.Invalid(ValidationInvalidReason::BLOCK_INVALID_HEADER, error("%s: block height in header is incorrect", __func__),
                             REJECT_INVALID, "bad-header-height");

    // Check timestamp
    if (block.GetBlockTime() > nAdjustedTime + MAX_FUTURE_BLOCK_TIME)
        return state.Invalid(ValidationInvalidReason::BLOCK_TIME_FUTURE, false, REJECT_INVALID, "time-too-new", "block timestamp too far in the future");

    // Reject outdated version blocks when 95% (75% on testnet) of the network has upgraded:
    // check for version 2, 3 and 4 upgrades
    if((block.nVersion < 2 && nHeight >= consensusParams.BIP34Height) ||
       (block.nVersion < 3 && nHeight >= consensusParams.BIP66Height) ||
       (block.nVersion < 4 && nHeight >= consensusParams.BIP65Height))
            return state.Invalid(ValidationInvalidReason::BLOCK_INVALID_HEADER, false, REJECT_OBSOLETE, strprintf("bad-version(0x%08x)", block.nVersion),
                                 strprintf("rejected nVersion=0x%08x block", block.nVersion));

    return true;
}

/** NOTE: This function is not currently invoked by ConnectBlock(), so we
 *  should consider upgrade issues if we change which consensus rules are
 *  enforced in this function (eg by adding a new consensus rule). See comment
 *  in ConnectBlock().
 *  Note that -reindex-chainstate skips the validation that happens here!
 */
static bool ContextualCheckBlock(const CBlock& block, CValidationState& state, const Consensus::Params& consensusParams, const CBlockIndex* pindexPrev)
{
    const int nHeight = pindexPrev == nullptr ? 0 : pindexPrev->nHeight + 1;

    // Start enforcing BIP113 (Median Time Past) using versionbits logic.
    int nLockTimeFlags = 0;
    if (VersionBitsState(pindexPrev, consensusParams, Consensus::DEPLOYMENT_CSV, versionbitscache) == ThresholdState::ACTIVE) {
        assert(pindexPrev != nullptr);
        nLockTimeFlags |= LOCKTIME_MEDIAN_TIME_PAST;
    }

    int64_t nLockTimeCutoff = (nLockTimeFlags & LOCKTIME_MEDIAN_TIME_PAST)
                              ? pindexPrev->GetMedianTimePast()
                              : block.GetBlockTime();

    // Check that all transactions are finalized
    for (const auto& tx : block.vtx) {
        if (!IsFinalTx(*tx, nHeight, nLockTimeCutoff)) {
            return state.Invalid(ValidationInvalidReason::CONSENSUS, false, REJECT_INVALID, "bad-txns-nonfinal", "non-final transaction");
        }
    }

    // Enforce rule that the coinbase starts with serialized block height
    if (nHeight >= consensusParams.BIP34Height)
    {
        CScript expect = CScript() << nHeight;
        if (block.vtx[0]->vin[0].scriptSig.size() < expect.size() ||
            !std::equal(expect.begin(), expect.end(), block.vtx[0]->vin[0].scriptSig.begin())) {
            return state.Invalid(ValidationInvalidReason::CONSENSUS, false, REJECT_INVALID, "bad-cb-height", "block height mismatch in coinbase");
        }
    }

    // Coinbase transaction can not have input witness data which is not covered
    // (or committed to) by the witness or regular merkle tree
    for (const auto& inwit : block.vtx[0]->witness.vtxinwit) {
        if (!inwit.vchIssuanceAmountRangeproof.empty() ||
                !inwit.vchInflationKeysRangeproof.empty() ||
                !inwit.m_pegin_witness.IsNull()) {
            return state.Invalid(ValidationInvalidReason::BLOCK_MUTATED, false, REJECT_INVALID, "bad-cb-witness", "Coinbase has invalid input witness data.");
        }
    }

    // Validation for witness commitments.
    // * We compute the witness hash (which is the hash including witnesses) of all the block's transactions, except the
    //   coinbase (where 0x0000....0000 is used instead).
    // * The coinbase scriptWitness is a stack of a single 32-byte vector, containing a witness reserved value (unconstrained).
    // * We build a merkle tree with all those witness hashes as leaves (similar to the hashMerkleRoot in the block header).
    // * There must be at least one output whose scriptPubKey is a single 36-byte push, the first 4 bytes of which are
    //   {0xaa, 0x21, 0xa9, 0xed}, and the following 32 bytes are SHA256^2(witness root, witness reserved value). In case there are
    //   multiple, the last one is used.
    bool fHaveWitness = false;
    if (VersionBitsState(pindexPrev, consensusParams, Consensus::DEPLOYMENT_SEGWIT, versionbitscache) == ThresholdState::ACTIVE) {
        int commitpos = GetWitnessCommitmentIndex(block);
        if (commitpos != -1) {
            bool malleated = false;
            uint256 hashWitness = BlockWitnessMerkleRoot(block, &malleated);
            // The malleation check is ignored; as the transaction tree itself
            // already does not permit it, it is impossible to trigger in the
            // witness tree.
            if ((block.vtx[0]->witness.vtxinwit.empty()) ||
                (block.vtx[0]->witness.vtxinwit[0].scriptWitness.stack.size() != 1) ||
                (block.vtx[0]->witness.vtxinwit[0].scriptWitness.stack[0].size() != 32)) {
                return state.Invalid(ValidationInvalidReason::BLOCK_MUTATED, false, REJECT_INVALID, "bad-witness-nonce-size", strprintf("%s : invalid witness reserved value size", __func__));
            }
            CHash256().Write(hashWitness.begin(), 32).Write(&block.vtx[0]->witness.vtxinwit[0].scriptWitness.stack[0][0], 32).Finalize(hashWitness.begin());
            uint256 committedWitness(std::vector<unsigned char>(&block.vtx[0]->vout[commitpos].scriptPubKey[6], &block.vtx[0]->vout[commitpos].scriptPubKey[6+32]));
            if (memcmp(hashWitness.begin(), &block.vtx[0]->vout[commitpos].scriptPubKey[6], 32)) {
                return state.Invalid(ValidationInvalidReason::BLOCK_MUTATED, false, REJECT_INVALID, "bad-witness-merkle-match", strprintf("%s : witness merkle commitment mismatch", __func__));
            }
            fHaveWitness = true;
        }
    }

    // No witness data is allowed in blocks that don't commit to witness data, as this would otherwise leave room for spam
    if (!fHaveWitness) {
      for (const auto& tx : block.vtx) {
            if (tx->HasWitness()) {
                return state.Invalid(ValidationInvalidReason::BLOCK_MUTATED, false, REJECT_INVALID, "unexpected-witness", strprintf("%s : unexpected witness data found", __func__));
            }
        }
    }

    // After the coinbase witness reserved value and commitment are verified,
    // we can check if the block weight passes (before we've checked the
    // coinbase witness, it would be possible for the weight to be too
    // large by filling up the coinbase witness, which doesn't change
    // the block hash, so we couldn't mark the block as permanently
    // failed).
    if (GetBlockWeight(block) > MAX_BLOCK_WEIGHT) {
        return state.Invalid(ValidationInvalidReason::CONSENSUS, false, REJECT_INVALID, "bad-blk-weight", strprintf("%s : weight limit failed", __func__));
    }

    return true;
}

bool CChainState::AcceptBlockHeader(const CBlockHeader& block, CValidationState& state, const CChainParams& chainparams, CBlockIndex** ppindex)
{
    AssertLockHeld(cs_main);
    // Check for duplicate
    uint256 hash = block.GetHash();
    BlockMap::iterator miSelf = mapBlockIndex.find(hash);
    CBlockIndex *pindex = nullptr;
    if (hash != chainparams.GetConsensus().hashGenesisBlock) {
        if (miSelf != mapBlockIndex.end()) {
            // Block header is already known.
            pindex = miSelf->second;
            if (ppindex)
                *ppindex = pindex;
            if (pindex->nStatus & BLOCK_FAILED_MASK)
                return state.Invalid(ValidationInvalidReason::CACHED_INVALID, error("%s: block %s is marked invalid", __func__, hash.ToString()), 0, "duplicate");
            return true;
        }

        if (!CheckBlockHeader(block, state, chainparams.GetConsensus()))
            return error("%s: Consensus::CheckBlockHeader: %s, %s", __func__, hash.ToString(), FormatStateMessage(state));

        // Get prev block index
        CBlockIndex* pindexPrev = nullptr;
        BlockMap::iterator mi = mapBlockIndex.find(block.hashPrevBlock);
        if (mi == mapBlockIndex.end())
            return state.Invalid(ValidationInvalidReason::BLOCK_MISSING_PREV, error("%s: prev block not found", __func__), 0, "prev-blk-not-found");
        pindexPrev = (*mi).second;
        if (pindexPrev->nStatus & BLOCK_FAILED_MASK)
            return state.Invalid(ValidationInvalidReason::BLOCK_INVALID_PREV, error("%s: prev block invalid", __func__), REJECT_INVALID, "bad-prevblk");
        if (!ContextualCheckBlockHeader(block, state, chainparams, pindexPrev, GetAdjustedTime()))
            return error("%s: Consensus::ContextualCheckBlockHeader: %s, %s", __func__, hash.ToString(), FormatStateMessage(state));

        /* Determine if this block descends from any block which has been found
         * invalid (m_failed_blocks), then mark pindexPrev and any blocks between
         * them as failed. For example:
         *
         *                D3
         *              /
         *      B2 - C2
         *    /         \
         *  A             D2 - E2 - F2
         *    \
         *      B1 - C1 - D1 - E1
         *
         * In the case that we attempted to reorg from E1 to F2, only to find
         * C2 to be invalid, we would mark D2, E2, and F2 as BLOCK_FAILED_CHILD
         * but NOT D3 (it was not in any of our candidate sets at the time).
         *
         * In any case D3 will also be marked as BLOCK_FAILED_CHILD at restart
         * in LoadBlockIndex.
         */
        if (!pindexPrev->IsValid(BLOCK_VALID_SCRIPTS)) {
            // The above does not mean "invalid": it checks if the previous block
            // hasn't been validated up to BLOCK_VALID_SCRIPTS. This is a performance
            // optimization, in the common case of adding a new block to the tip,
            // we don't need to iterate over the failed blocks list.
            for (const CBlockIndex* failedit : m_failed_blocks) {
                if (pindexPrev->GetAncestor(failedit->nHeight) == failedit) {
                    assert(failedit->nStatus & BLOCK_FAILED_VALID);
                    CBlockIndex* invalid_walk = pindexPrev;
                    while (invalid_walk != failedit) {
                        invalid_walk->nStatus |= BLOCK_FAILED_CHILD;
                        setDirtyBlockIndex.insert(invalid_walk);
                        invalid_walk = invalid_walk->pprev;
                    }
                    return state.Invalid(ValidationInvalidReason::BLOCK_INVALID_PREV, error("%s: prev block invalid", __func__), REJECT_INVALID, "bad-prevblk");
                }
            }
        }
    }
    if (pindex == nullptr)
        pindex = AddToBlockIndex(block);

    if (ppindex)
        *ppindex = pindex;

    CheckBlockIndex(chainparams.GetConsensus());

    return true;
}

// Exposed wrapper for AcceptBlockHeader
bool ProcessNewBlockHeaders(const std::vector<CBlockHeader>& headers, CValidationState& state, const CChainParams& chainparams, const CBlockIndex** ppindex, CBlockHeader *first_invalid)
{
    if (first_invalid != nullptr) first_invalid->SetNull();
    {
        LOCK(cs_main);
        for (const CBlockHeader& header : headers) {
            CBlockIndex *pindex = nullptr; // Use a temp pindex instead of ppindex to avoid a const_cast
            if (!::ChainstateActive().AcceptBlockHeader(header, state, chainparams, &pindex)) {
                if (first_invalid) *first_invalid = header;
                return false;
            }
            if (ppindex) {
                *ppindex = pindex;
            }
        }
    }
    NotifyHeaderTip();
    return true;
}

/** Store block on disk. If dbp is non-nullptr, the file is known to already reside on disk */
static FlatFilePos SaveBlockToDisk(const CBlock& block, int nHeight, const CChainParams& chainparams, const FlatFilePos* dbp) {
    unsigned int nBlockSize = ::GetSerializeSize(block, CLIENT_VERSION);
    FlatFilePos blockPos;
    if (dbp != nullptr)
        blockPos = *dbp;
    if (!FindBlockPos(blockPos, nBlockSize+8, nHeight, block.GetBlockTime(), dbp != nullptr)) {
        error("%s: FindBlockPos failed", __func__);
        return FlatFilePos();
    }
    if (dbp == nullptr) {
        if (!WriteBlockToDisk(block, blockPos, chainparams.MessageStart())) {
            AbortNode("Failed to write block");
            return FlatFilePos();
        }
    }
    return blockPos;
}

/** Store block on disk. If dbp is non-nullptr, the file is known to already reside on disk */
bool CChainState::AcceptBlock(const std::shared_ptr<const CBlock>& pblock, CValidationState& state, const CChainParams& chainparams, CBlockIndex** ppindex, bool fRequested, const FlatFilePos* dbp, bool* fNewBlock)
{
    const CBlock& block = *pblock;

    if (fNewBlock) *fNewBlock = false;
    AssertLockHeld(cs_main);

    CBlockIndex *pindexDummy = nullptr;
    CBlockIndex *&pindex = ppindex ? *ppindex : pindexDummy;

    if (!AcceptBlockHeader(block, state, chainparams, &pindex))
        return false;

    // Try to process all requested blocks that we don't have, but only
    // process an unrequested block if it's new and has enough work to
    // advance our tip, and isn't too many blocks ahead.
    bool fAlreadyHave = pindex->nStatus & BLOCK_HAVE_DATA;
    bool fHasMoreOrSameWork = (m_chain.Tip() ? pindex->nChainWork >= m_chain.Tip()->nChainWork : true);
    // Blocks that are too out-of-order needlessly limit the effectiveness of
    // pruning, because pruning will not delete block files that contain any
    // blocks which are too close in height to the tip.  Apply this test
    // regardless of whether pruning is enabled; it should generally be safe to
    // not process unrequested blocks.
    bool fTooFarAhead = (pindex->nHeight > int(m_chain.Height() + MIN_BLOCKS_TO_KEEP));

    // TODO: Decouple this function from the block download logic by removing fRequested
    // This requires some new chain data structure to efficiently look up if a
    // block is in a chain leading to a candidate for best tip, despite not
    // being such a candidate itself.

    // TODO: deal better with return value and error conditions for duplicate
    // and unrequested blocks.
    if (fAlreadyHave) return true;
    if (!fRequested) {  // If we didn't ask for it:
        if (pindex->nTx != 0) return true;    // This is a previously-processed block that was pruned
        if (!fHasMoreOrSameWork) return true; // Don't process less-work chains
        if (fTooFarAhead) return true;        // Block height is too high

        // Protect against DoS attacks from low-work chains.
        // If our tip is behind, a peer could try to send us
        // low-work blocks on a fake chain that we would never
        // request; don't process these.
        if (pindex->nChainWork < nMinimumChainWork) return true;
    }

    if (chainparams.GetConsensus().hashGenesisBlock != block.GetHash() &&
        (!CheckBlock(block, state, chainparams.GetConsensus()) ||
         !ContextualCheckBlock(block, state, chainparams.GetConsensus(), pindex->pprev))) {
        assert(IsBlockReason(state.GetReason()));
        if (state.IsInvalid() && state.GetReason() != ValidationInvalidReason::BLOCK_MUTATED) {
            pindex->nStatus |= BLOCK_FAILED_VALID;
            setDirtyBlockIndex.insert(pindex);
        }
        return error("%s: %s", __func__, FormatStateMessage(state));
    }

    // Header is valid/has work, merkle tree and segwit merkle tree are good...RELAY NOW
    // (but if it does not build on our best tip, let the SendMessages loop relay it)
    if (!IsInitialBlockDownload() && m_chain.Tip() == pindex->pprev)
        GetMainSignals().NewPoWValidBlock(pindex, pblock);

    // Write block to history file
    if (fNewBlock) *fNewBlock = true;
    try {
        FlatFilePos blockPos = SaveBlockToDisk(block, pindex->nHeight, chainparams, dbp);
        if (blockPos.IsNull()) {
            state.Error(strprintf("%s: Failed to find position to write new block to disk", __func__));
            return false;
        }
        ReceivedBlockTransactions(block, pindex, blockPos, chainparams.GetConsensus());
    } catch (const std::runtime_error& e) {
        return AbortNode(state, std::string("System error: ") + e.what());
    }

    FlushStateToDisk(chainparams, state, FlushStateMode::NONE);

    CheckBlockIndex(chainparams.GetConsensus());

    return true;
}

bool ProcessNewBlock(const CChainParams& chainparams, const std::shared_ptr<const CBlock> pblock, bool fForceProcessing, bool *fNewBlock)
{
    AssertLockNotHeld(cs_main);

    {
        CBlockIndex *pindex = nullptr;
        if (fNewBlock) *fNewBlock = false;
        CValidationState state;

        // CheckBlock() does not support multi-threaded block validation because CBlock::fChecked can cause data race.
        // Therefore, the following critical section must include the CheckBlock() call as well.
        LOCK(cs_main);

        // Ensure that CheckBlock() passes before calling AcceptBlock, as
        // belt-and-suspenders.
        bool ret = CheckBlock(*pblock, state, chainparams.GetConsensus());
        if (ret) {
            // Store to disk
            ret = ::ChainstateActive().AcceptBlock(pblock, state, chainparams, &pindex, fForceProcessing, nullptr, fNewBlock);
        }
        if (!ret) {
            GetMainSignals().BlockChecked(*pblock, state);
            return error("%s: AcceptBlock FAILED (%s)", __func__, FormatStateMessage(state));
        }
    }

    NotifyHeaderTip();

    CValidationState state; // Only used to report errors, not invalidity - ignore it
    if (!::ChainstateActive().ActivateBestChain(state, chainparams, pblock))
        return error("%s: ActivateBestChain failed (%s)", __func__, FormatStateMessage(state));

    return true;
}

bool TestBlockValidity(CValidationState& state, const CChainParams& chainparams, const CBlock& block, CBlockIndex* pindexPrev, bool fCheckPOW, bool fCheckMerkleRoot)
{
    AssertLockHeld(cs_main);
    assert(pindexPrev && pindexPrev == ::ChainActive().Tip());
    CCoinsViewCache viewNew(pcoinsTip.get());
    uint256 block_hash(block.GetHash());
    CBlockIndex indexDummy(block);
    indexDummy.pprev = pindexPrev;
    indexDummy.nHeight = pindexPrev->nHeight + 1;
    indexDummy.phashBlock = &block_hash;

    // NOTE: CheckBlockHeader is called by CheckBlock
    if (!ContextualCheckBlockHeader(block, state, chainparams, pindexPrev, GetAdjustedTime()))
        return error("%s: Consensus::ContextualCheckBlockHeader: %s", __func__, FormatStateMessage(state));
    if (!CheckBlock(block, state, chainparams.GetConsensus(), fCheckPOW, fCheckMerkleRoot))
        return error("%s: Consensus::CheckBlock: %s", __func__, FormatStateMessage(state));
    if (!ContextualCheckBlock(block, state, chainparams.GetConsensus(), pindexPrev))
        return error("%s: Consensus::ContextualCheckBlock: %s", __func__, FormatStateMessage(state));
    if (!::ChainstateActive().ConnectBlock(block, state, &indexDummy, viewNew, chainparams, NULL, true))
        return false;
    assert(state.IsValid());

    return true;
}

/**
 * BLOCK PRUNING CODE
 */

/* Calculate the amount of disk space the block & undo files currently use */
uint64_t CalculateCurrentUsage()
{
    LOCK(cs_LastBlockFile);

    uint64_t retval = 0;
    for (const CBlockFileInfo &file : vinfoBlockFile) {
        retval += file.nSize + file.nUndoSize;
    }
    return retval;
}

/* Prune a block file (modify associated database entries)*/
void PruneOneBlockFile(const int fileNumber)
{
    LOCK(cs_LastBlockFile);

    for (const auto& entry : mapBlockIndex) {
        CBlockIndex* pindex = entry.second;
        if (pindex->nFile == fileNumber) {
            pindex->nStatus &= ~BLOCK_HAVE_DATA;
            pindex->nStatus &= ~BLOCK_HAVE_UNDO;
            pindex->nFile = 0;
            pindex->nDataPos = 0;
            pindex->nUndoPos = 0;
            setDirtyBlockIndex.insert(pindex);

            // Prune from mapBlocksUnlinked -- any block we prune would have
            // to be downloaded again in order to consider its chain, at which
            // point it would be considered as a candidate for
            // mapBlocksUnlinked or setBlockIndexCandidates.
            std::pair<std::multimap<CBlockIndex*, CBlockIndex*>::iterator, std::multimap<CBlockIndex*, CBlockIndex*>::iterator> range = mapBlocksUnlinked.equal_range(pindex->pprev);
            while (range.first != range.second) {
                std::multimap<CBlockIndex *, CBlockIndex *>::iterator _it = range.first;
                range.first++;
                if (_it->second == pindex) {
                    mapBlocksUnlinked.erase(_it);
                }
            }
        }
    }

    vinfoBlockFile[fileNumber].SetNull();
    setDirtyFileInfo.insert(fileNumber);
}


void UnlinkPrunedFiles(const std::set<int>& setFilesToPrune)
{
    for (std::set<int>::iterator it = setFilesToPrune.begin(); it != setFilesToPrune.end(); ++it) {
        FlatFilePos pos(*it, 0);
        fs::remove(BlockFileSeq().FileName(pos));
        fs::remove(UndoFileSeq().FileName(pos));
        LogPrintf("Prune: %s deleted blk/rev (%05u)\n", __func__, *it);
    }
}

/* Calculate the block/rev files to delete based on height specified by user with RPC command pruneblockchain */
static void FindFilesToPruneManual(std::set<int>& setFilesToPrune, int nManualPruneHeight)
{
    assert(fPruneMode && nManualPruneHeight > 0);

    LOCK2(cs_main, cs_LastBlockFile);
    if (::ChainActive().Tip() == nullptr)
        return;

    // last block to prune is the lesser of (user-specified height, MIN_BLOCKS_TO_KEEP from the tip)
    unsigned int nLastBlockWeCanPrune = std::min((unsigned)nManualPruneHeight, ::ChainActive().Tip()->nHeight - MIN_BLOCKS_TO_KEEP);
    int count=0;
    for (int fileNumber = 0; fileNumber < nLastBlockFile; fileNumber++) {
        if (vinfoBlockFile[fileNumber].nSize == 0 || vinfoBlockFile[fileNumber].nHeightLast > nLastBlockWeCanPrune)
            continue;
        PruneOneBlockFile(fileNumber);
        setFilesToPrune.insert(fileNumber);
        count++;
    }
    LogPrintf("Prune (Manual): prune_height=%d removed %d blk/rev pairs\n", nLastBlockWeCanPrune, count);
}

/* This function is called from the RPC code for pruneblockchain */
void PruneBlockFilesManual(int nManualPruneHeight)
{
    CValidationState state;
    const CChainParams& chainparams = Params();
    if (!::ChainstateActive().FlushStateToDisk(
            chainparams, state, FlushStateMode::NONE, nManualPruneHeight)) {
        LogPrintf("%s: failed to flush state (%s)\n", __func__, FormatStateMessage(state));
    }
}

/**
 * Prune block and undo files (blk???.dat and undo???.dat) so that the disk space used is less than a user-defined target.
 * The user sets the target (in MB) on the command line or in config file.  This will be run on startup and whenever new
 * space is allocated in a block or undo file, staying below the target. Changing back to unpruned requires a reindex
 * (which in this case means the blockchain must be re-downloaded.)
 *
 * Pruning functions are called from FlushStateToDisk when the global fCheckForPruning flag has been set.
 * Block and undo files are deleted in lock-step (when blk00003.dat is deleted, so is rev00003.dat.)
 * Pruning cannot take place until the longest chain is at least a certain length (100000 on mainnet, 1000 on testnet, 1000 on regtest).
 * Pruning will never delete a block within a defined distance (currently 288) from the active chain's tip.
 * The block index is updated by unsetting HAVE_DATA and HAVE_UNDO for any blocks that were stored in the deleted files.
 * A db flag records the fact that at least some block files have been pruned.
 *
 * @param[out]   setFilesToPrune   The set of file indices that can be unlinked will be returned
 */
static void FindFilesToPrune(std::set<int>& setFilesToPrune, uint64_t nPruneAfterHeight)
{
    LOCK2(cs_main, cs_LastBlockFile);
    if (::ChainActive().Tip() == nullptr || nPruneTarget == 0) {
        return;
    }
    if ((uint64_t)::ChainActive().Tip()->nHeight <= nPruneAfterHeight) {
        return;
    }

    unsigned int nLastBlockWeCanPrune = ::ChainActive().Tip()->nHeight - MIN_BLOCKS_TO_KEEP;
    uint64_t nCurrentUsage = CalculateCurrentUsage();
    // We don't check to prune until after we've allocated new space for files
    // So we should leave a buffer under our target to account for another allocation
    // before the next pruning.
    uint64_t nBuffer = BLOCKFILE_CHUNK_SIZE + UNDOFILE_CHUNK_SIZE;
    uint64_t nBytesToPrune;
    int count=0;

    if (nCurrentUsage + nBuffer >= nPruneTarget) {
        // On a prune event, the chainstate DB is flushed.
        // To avoid excessive prune events negating the benefit of high dbcache
        // values, we should not prune too rapidly.
        // So when pruning in IBD, increase the buffer a bit to avoid a re-prune too soon.
        if (::ChainstateActive().IsInitialBlockDownload()) {
            // Since this is only relevant during IBD, we use a fixed 10%
            nBuffer += nPruneTarget / 10;
        }

        for (int fileNumber = 0; fileNumber < nLastBlockFile; fileNumber++) {
            nBytesToPrune = vinfoBlockFile[fileNumber].nSize + vinfoBlockFile[fileNumber].nUndoSize;

            if (vinfoBlockFile[fileNumber].nSize == 0)
                continue;

            if (nCurrentUsage + nBuffer < nPruneTarget)  // are we below our target?
                break;

            // don't prune files that could have a block within MIN_BLOCKS_TO_KEEP of the main chain's tip but keep scanning
            if (vinfoBlockFile[fileNumber].nHeightLast > nLastBlockWeCanPrune)
                continue;

            PruneOneBlockFile(fileNumber);
            // Queue up the files for removal
            setFilesToPrune.insert(fileNumber);
            nCurrentUsage -= nBytesToPrune;
            count++;
        }
    }

    LogPrint(BCLog::PRUNE, "Prune: target=%dMiB actual=%dMiB diff=%dMiB max_prune_height=%d removed %d blk/rev pairs\n",
           nPruneTarget/1024/1024, nCurrentUsage/1024/1024,
           ((int64_t)nPruneTarget - (int64_t)nCurrentUsage)/1024/1024,
           nLastBlockWeCanPrune, count);
}

static FlatFileSeq BlockFileSeq()
{
    return FlatFileSeq(GetBlocksDir(), "blk", BLOCKFILE_CHUNK_SIZE);
}

static FlatFileSeq UndoFileSeq()
{
    return FlatFileSeq(GetBlocksDir(), "rev", UNDOFILE_CHUNK_SIZE);
}

FILE* OpenBlockFile(const FlatFilePos &pos, bool fReadOnly) {
    return BlockFileSeq().Open(pos, fReadOnly);
}

/** Open an undo file (rev?????.dat) */
static FILE* OpenUndoFile(const FlatFilePos &pos, bool fReadOnly) {
    return UndoFileSeq().Open(pos, fReadOnly);
}

fs::path GetBlockPosFilename(const FlatFilePos &pos)
{
    return BlockFileSeq().FileName(pos);
}

CBlockIndex * CChainState::InsertBlockIndex(const uint256& hash)
{
    AssertLockHeld(cs_main);

    if (hash.IsNull())
        return nullptr;

    // Return existing
    BlockMap::iterator mi = mapBlockIndex.find(hash);
    if (mi != mapBlockIndex.end())
        return (*mi).second;

    // Create new
    CBlockIndex* pindexNew = new CBlockIndex();
    mi = mapBlockIndex.insert(std::make_pair(hash, pindexNew)).first;
    pindexNew->phashBlock = &((*mi).first);

    return pindexNew;
}

bool CChainState::LoadBlockIndex(const Consensus::Params& consensus_params, CBlockTreeDB& blocktree)
{
    if (!blocktree.LoadBlockIndexGuts(consensus_params, [this](const uint256& hash) EXCLUSIVE_LOCKS_REQUIRED(cs_main) { return this->InsertBlockIndex(hash); }))
        return false;

    // Calculate nChainWork
    std::vector<std::pair<int, CBlockIndex*> > vSortedByHeight;
    vSortedByHeight.reserve(mapBlockIndex.size());
    for (const std::pair<const uint256, CBlockIndex*>& item : mapBlockIndex)
    {
        CBlockIndex* pindex = item.second;
        vSortedByHeight.push_back(std::make_pair(pindex->nHeight, pindex));
    }
    sort(vSortedByHeight.begin(), vSortedByHeight.end());
    for (const std::pair<int, CBlockIndex*>& item : vSortedByHeight)
    {
        if (ShutdownRequested()) return false;
        CBlockIndex* pindex = item.second;
        pindex->nChainWork = (pindex->pprev ? pindex->pprev->nChainWork : 0) + GetBlockProof(*pindex);
        pindex->nTimeMax = (pindex->pprev ? std::max(pindex->pprev->nTimeMax, pindex->nTime) : pindex->nTime);
        // We can link the chain of blocks for which we've received transactions at some point.
        // Pruned nodes may have deleted the block.
        if (pindex->nTx > 0) {
            if (pindex->pprev) {
                if (pindex->pprev->HaveTxsDownloaded()) {
                    pindex->nChainTx = pindex->pprev->nChainTx + pindex->nTx;
                } else {
                    pindex->nChainTx = 0;
                    mapBlocksUnlinked.insert(std::make_pair(pindex->pprev, pindex));
                }
            } else {
                pindex->nChainTx = pindex->nTx;
            }
        }
        if (!(pindex->nStatus & BLOCK_FAILED_MASK) && pindex->pprev && (pindex->pprev->nStatus & BLOCK_FAILED_MASK)) {
            pindex->nStatus |= BLOCK_FAILED_CHILD;
            setDirtyBlockIndex.insert(pindex);
        }
        if (pindex->IsValid(BLOCK_VALID_TRANSACTIONS) && (pindex->HaveTxsDownloaded() || pindex->pprev == nullptr))
            setBlockIndexCandidates.insert(pindex);
        if (pindex->nStatus & BLOCK_FAILED_MASK && (!pindexBestInvalid || pindex->nChainWork > pindexBestInvalid->nChainWork))
            pindexBestInvalid = pindex;
        if (pindex->pprev)
            pindex->BuildSkip();
        if (pindex->IsValid(BLOCK_VALID_TREE) && (pindexBestHeader == nullptr || CBlockIndexWorkComparator()(pindexBestHeader, pindex)))
            pindexBestHeader = pindex;
    }

    return true;
}

bool static LoadBlockIndexDB(const CChainParams& chainparams) EXCLUSIVE_LOCKS_REQUIRED(cs_main)
{
    if (!::ChainstateActive().LoadBlockIndex(chainparams.GetConsensus(), *pblocktree))
        return false;

    // Load block file info
    pblocktree->ReadLastBlockFile(nLastBlockFile);
    vinfoBlockFile.resize(nLastBlockFile + 1);
    LogPrintf("%s: last block file = %i\n", __func__, nLastBlockFile);
    for (int nFile = 0; nFile <= nLastBlockFile; nFile++) {
        pblocktree->ReadBlockFileInfo(nFile, vinfoBlockFile[nFile]);
    }
    LogPrintf("%s: last block file info: %s\n", __func__, vinfoBlockFile[nLastBlockFile].ToString());
    for (int nFile = nLastBlockFile + 1; true; nFile++) {
        CBlockFileInfo info;
        if (pblocktree->ReadBlockFileInfo(nFile, info)) {
            vinfoBlockFile.push_back(info);
        } else {
            break;
        }
    }

    // Check presence of blk files
    LogPrintf("Checking all blk files are present...\n");
    std::set<int> setBlkDataFiles;
    for (const std::pair<const uint256, CBlockIndex*>& item : mapBlockIndex)
    {
        CBlockIndex* pindex = item.second;
        if (pindex->nStatus & BLOCK_HAVE_DATA) {
            setBlkDataFiles.insert(pindex->nFile);
        }
    }
    for (std::set<int>::iterator it = setBlkDataFiles.begin(); it != setBlkDataFiles.end(); it++)
    {
        FlatFilePos pos(*it, 0);
        if (CAutoFile(OpenBlockFile(pos, true), SER_DISK, CLIENT_VERSION).IsNull()) {
            return false;
        }
    }

    // Check whether we have ever pruned block & undo files
    pblocktree->ReadFlag("prunedblockfiles", fHavePruned);
    if (fHavePruned)
        LogPrintf("LoadBlockIndexDB(): Block files have previously been pruned\n");

    // Check whether we need to continue reindexing
    bool fReindexing = false;
    pblocktree->ReadReindexing(fReindexing);
    if(fReindexing) fReindex = true;

    return true;
}

bool LoadChainTip(const CChainParams& chainparams)
{
    AssertLockHeld(cs_main);
    assert(!pcoinsTip->GetBestBlock().IsNull()); // Never called when the coins view is empty

    if (::ChainActive().Tip() && ::ChainActive().Tip()->GetBlockHash() == pcoinsTip->GetBestBlock()) return true;

    // Load pointer to end of best chain
    CBlockIndex* pindex = LookupBlockIndex(pcoinsTip->GetBestBlock());
    if (!pindex) {
        return false;
    }
    ::ChainActive().SetTip(pindex);

    ::ChainstateActive().PruneBlockIndexCandidates();

    LogPrintf("Loaded best chain: hashBestChain=%s height=%d date=%s progress=%.3f\n",
        ::ChainActive().Tip()->GetBlockHash().ToString(), ::ChainActive().Height(),
        FormatISO8601DateTime(::ChainActive().Tip()->GetBlockTime()),
        GuessVerificationProgress(::ChainActive().Tip(), chainparams.GetConsensus().nPowTargetSpacing));
    return true;
}

CVerifyDB::CVerifyDB()
{
    uiInterface.ShowProgress(_("Verifying blocks..."), 0, false);
}

CVerifyDB::~CVerifyDB()
{
    uiInterface.ShowProgress("", 100, false);
}

bool CVerifyDB::VerifyDB(const CChainParams& chainparams, CCoinsView *coinsview, int nCheckLevel, int nCheckDepth)
{
    LOCK(cs_main);
    if (::ChainActive().Tip() == nullptr || ::ChainActive().Tip()->pprev == nullptr)
        return true;

    // Verify blocks in the best chain
    if (nCheckDepth <= 0 || nCheckDepth > ::ChainActive().Height())
        nCheckDepth = ::ChainActive().Height();
    nCheckLevel = std::max(0, std::min(4, nCheckLevel));
    LogPrintf("Verifying last %i blocks at level %i\n", nCheckDepth, nCheckLevel);
    CCoinsViewCache coins(coinsview);
    CBlockIndex* pindex;
    CBlockIndex* pindexFailure = nullptr;
    int nGoodTransactions = 0;
    CValidationState state;
    int reportDone = 0;
    LogPrintf("[0%%]..."); /* Continued */
    for (pindex = ::ChainActive().Tip(); pindex && pindex->pprev; pindex = pindex->pprev) {
        boost::this_thread::interruption_point();
        const int percentageDone = std::max(1, std::min(99, (int)(((double)(::ChainActive().Height() - pindex->nHeight)) / (double)nCheckDepth * (nCheckLevel >= 4 ? 50 : 100))));
        if (reportDone < percentageDone/10) {
            // report every 10% step
            LogPrintf("[%d%%]...", percentageDone); /* Continued */
            reportDone = percentageDone/10;
        }
        uiInterface.ShowProgress(_("Verifying blocks..."), percentageDone, false);
        if (pindex->nHeight <= ::ChainActive().Height()-nCheckDepth)
            break;
        if (fPruneMode && !(pindex->nStatus & BLOCK_HAVE_DATA)) {
            // If pruning, only go back as far as we have data.
            LogPrintf("VerifyDB(): block verification stopping at height %d (pruning, no data)\n", pindex->nHeight);
            break;
        }
        CBlock block;
        // check level 0: read from disk
        if (!ReadBlockFromDisk(block, pindex, chainparams.GetConsensus()))
            return error("VerifyDB(): *** ReadBlockFromDisk failed at %d, hash=%s", pindex->nHeight, pindex->GetBlockHash().ToString());
        // check level 1: verify block validity
        if (nCheckLevel >= 1 && !CheckBlock(block, state, chainparams.GetConsensus()))
            return error("%s: *** found bad block at %d, hash=%s (%s)\n", __func__,
                         pindex->nHeight, pindex->GetBlockHash().ToString(), FormatStateMessage(state));
        // check level 2: verify undo validity
        if (nCheckLevel >= 2 && pindex) {
            CBlockUndo undo;
            if (!pindex->GetUndoPos().IsNull()) {
                if (!UndoReadFromDisk(undo, pindex)) {
                    return error("VerifyDB(): *** found bad undo data at %d, hash=%s\n", pindex->nHeight, pindex->GetBlockHash().ToString());
                }
            }
        }
        // check level 3: check for inconsistencies during memory-only disconnect of tip blocks
        if (nCheckLevel >= 3 && (coins.DynamicMemoryUsage() + pcoinsTip->DynamicMemoryUsage()) <= nCoinCacheUsage) {
            assert(coins.GetBestBlock() == pindex->GetBlockHash());
            DisconnectResult res = ::ChainstateActive().DisconnectBlock(block, pindex, coins);
            if (res == DISCONNECT_FAILED) {
                return error("VerifyDB(): *** irrecoverable inconsistency in block data at %d, hash=%s", pindex->nHeight, pindex->GetBlockHash().ToString());
            }
            if (res == DISCONNECT_UNCLEAN) {
                nGoodTransactions = 0;
                pindexFailure = pindex;
            } else {
                nGoodTransactions += block.vtx.size();
            }
        }
        if (ShutdownRequested())
            return true;
    }
    if (pindexFailure)
        return error("VerifyDB(): *** coin database inconsistencies found (last %i blocks, %i good transactions before that)\n", ::ChainActive().Height() - pindexFailure->nHeight + 1, nGoodTransactions);

    // store block count as we move pindex at check level >= 4
    int block_count = ::ChainActive().Height() - pindex->nHeight;

    // check level 4: try reconnecting blocks
    if (nCheckLevel >= 4) {
        while (pindex != ::ChainActive().Tip()) {
            boost::this_thread::interruption_point();
            const int percentageDone = std::max(1, std::min(99, 100 - (int)(((double)(::ChainActive().Height() - pindex->nHeight)) / (double)nCheckDepth * 50)));
            if (reportDone < percentageDone/10) {
                // report every 10% step
                LogPrintf("[%d%%]...", percentageDone); /* Continued */
                reportDone = percentageDone/10;
            }
            uiInterface.ShowProgress(_("Verifying blocks..."), percentageDone, false);
            pindex = ::ChainActive().Next(pindex);
            CBlock block;
            if (!ReadBlockFromDisk(block, pindex, chainparams.GetConsensus()))
                return error("VerifyDB(): *** ReadBlockFromDisk failed at %d, hash=%s", pindex->nHeight, pindex->GetBlockHash().ToString());
            if (!::ChainstateActive().ConnectBlock(block, state, pindex, coins, chainparams, NULL))
                return error("VerifyDB(): *** found unconnectable block at %d, hash=%s (%s)", pindex->nHeight, pindex->GetBlockHash().ToString(), FormatStateMessage(state));
        }
    }

    LogPrintf("[DONE].\n");
    LogPrintf("No coin database inconsistencies in last %i blocks (%i transactions)\n", block_count, nGoodTransactions);

    return true;
}

/** Apply the effects of a block on the utxo cache, ignoring that it may already have been applied. */
bool CChainState::RollforwardBlock(const CBlockIndex* pindex, CCoinsViewCache& inputs, const CChainParams& params)
{
    // TODO: merge with ConnectBlock
    CBlock block;
    if (!ReadBlockFromDisk(block, pindex, params.GetConsensus())) {
        return error("ReplayBlock(): ReadBlockFromDisk failed at %d, hash=%s", pindex->nHeight, pindex->GetBlockHash().ToString());
    }

    for (const CTransactionRef& tx : block.vtx) {
        if (!tx->IsCoinBase()) {
            for (const CTxIn &txin : tx->vin) {
                inputs.SpendCoin(txin.prevout);
            }
        }
        // Pass check = true as every addition may be an overwrite.
        AddCoins(inputs, *tx, pindex->nHeight, true);
    }
    return true;
}

bool CChainState::ReplayBlocks(const CChainParams& params, CCoinsView* view)
{
    LOCK(cs_main);

    CCoinsViewCache cache(view);

    std::vector<uint256> hashHeads = view->GetHeadBlocks();
    if (hashHeads.empty()) return true; // We're already in a consistent state.
    if (hashHeads.size() != 2) return error("ReplayBlocks(): unknown inconsistent state");

    uiInterface.ShowProgress(_("Replaying blocks..."), 0, false);
    LogPrintf("Replaying blocks\n");

    const CBlockIndex* pindexOld = nullptr;  // Old tip during the interrupted flush.
    const CBlockIndex* pindexNew;            // New tip during the interrupted flush.
    const CBlockIndex* pindexFork = nullptr; // Latest block common to both the old and the new tip.

    if (mapBlockIndex.count(hashHeads[0]) == 0) {
        return error("ReplayBlocks(): reorganization to unknown block requested");
    }
    pindexNew = mapBlockIndex[hashHeads[0]];

    if (!hashHeads[1].IsNull()) { // The old tip is allowed to be 0, indicating it's the first flush.
        if (mapBlockIndex.count(hashHeads[1]) == 0) {
            return error("ReplayBlocks(): reorganization from unknown block requested");
        }
        pindexOld = mapBlockIndex[hashHeads[1]];
        pindexFork = LastCommonAncestor(pindexOld, pindexNew);
        assert(pindexFork != nullptr);
    }

    // Rollback along the old branch.
    while (pindexOld != pindexFork) {
        if (pindexOld->nHeight > 0) { // Never disconnect the genesis block.
            CBlock block;
            if (!ReadBlockFromDisk(block, pindexOld, params.GetConsensus())) {
                return error("RollbackBlock(): ReadBlockFromDisk() failed at %d, hash=%s", pindexOld->nHeight, pindexOld->GetBlockHash().ToString());
            }
            LogPrintf("Rolling back %s (%i)\n", pindexOld->GetBlockHash().ToString(), pindexOld->nHeight);
            DisconnectResult res = DisconnectBlock(block, pindexOld, cache);
            if (res == DISCONNECT_FAILED) {
                return error("RollbackBlock(): DisconnectBlock failed at %d, hash=%s", pindexOld->nHeight, pindexOld->GetBlockHash().ToString());
            }
            // If DISCONNECT_UNCLEAN is returned, it means a non-existing UTXO was deleted, or an existing UTXO was
            // overwritten. It corresponds to cases where the block-to-be-disconnect never had all its operations
            // applied to the UTXO set. However, as both writing a UTXO and deleting a UTXO are idempotent operations,
            // the result is still a version of the UTXO set with the effects of that block undone.
        }
        pindexOld = pindexOld->pprev;
    }

    // Roll forward from the forking point to the new tip.
    int nForkHeight = pindexFork ? pindexFork->nHeight : 0;
    for (int nHeight = nForkHeight + 1; nHeight <= pindexNew->nHeight; ++nHeight) {
        const CBlockIndex* pindex = pindexNew->GetAncestor(nHeight);
        LogPrintf("Rolling forward %s (%i)\n", pindex->GetBlockHash().ToString(), nHeight);
        uiInterface.ShowProgress(_("Replaying blocks..."), (int) ((nHeight - nForkHeight) * 100.0 / (pindexNew->nHeight - nForkHeight)) , false);
        if (!RollforwardBlock(pindex, cache, params)) return false;
    }

    cache.SetBestBlock(pindexNew->GetBlockHash());
    cache.Flush();
    uiInterface.ShowProgress("", 100, false);
    return true;
}

bool ReplayBlocks(const CChainParams& params, CCoinsView* view) {
    return ::ChainstateActive().ReplayBlocks(params, view);
}

//! Helper for CChainState::RewindBlockIndex
void CChainState::EraseBlockData(CBlockIndex* index)
{
    AssertLockHeld(cs_main);
    assert(!m_chain.Contains(index)); // Make sure this block isn't active

    // Reduce validity
    index->nStatus = std::min<unsigned int>(index->nStatus & BLOCK_VALID_MASK, BLOCK_VALID_TREE) | (index->nStatus & ~BLOCK_VALID_MASK);
    // Remove have-data flags.
    index->nStatus &= ~(BLOCK_HAVE_DATA | BLOCK_HAVE_UNDO);
    // Remove storage location.
    index->nFile = 0;
    index->nDataPos = 0;
    index->nUndoPos = 0;
    // Remove various other things
    index->nTx = 0;
    index->nChainTx = 0;
    index->nSequenceId = 0;
    // Make sure it gets written.
    setDirtyBlockIndex.insert(index);
    // Update indexes
    setBlockIndexCandidates.erase(index);
    std::pair<std::multimap<CBlockIndex*, CBlockIndex*>::iterator, std::multimap<CBlockIndex*, CBlockIndex*>::iterator> ret = mapBlocksUnlinked.equal_range(index->pprev);
    while (ret.first != ret.second) {
        if (ret.first->second == index) {
            mapBlocksUnlinked.erase(ret.first++);
        } else {
            ++ret.first;
        }
    }
    // Mark parent as eligible for main chain again
    if (index->pprev && index->pprev->IsValid(BLOCK_VALID_TRANSACTIONS) && index->pprev->HaveTxsDownloaded()) {
        setBlockIndexCandidates.insert(index->pprev);
    }
}

bool CChainState::RewindBlockIndex(const CChainParams& params)
{
    // Note that during -reindex-chainstate we are called with an empty m_chain!

    // First erase all post-segwit blocks without witness not in the main chain,
    // as this can we done without costly DisconnectTip calls. Active
    // blocks will be dealt with below (releasing cs_main in between).
    {
        LOCK(cs_main);
        for (const auto& entry : mapBlockIndex) {
            if (IsWitnessEnabled(entry.second->pprev, params.GetConsensus()) && !(entry.second->nStatus & BLOCK_OPT_WITNESS) && !m_chain.Contains(entry.second)) {
                EraseBlockData(entry.second);
            }
        }
    }

    // Find what height we need to reorganize to.
    CBlockIndex *tip;
    int nHeight = 1;
    {
        LOCK(cs_main);
        while (nHeight <= m_chain.Height()) {
            // Although SCRIPT_VERIFY_WITNESS is now generally enforced on all
            // blocks in ConnectBlock, we don't need to go back and
            // re-download/re-verify blocks from before segwit actually activated.
            if (IsWitnessEnabled(m_chain[nHeight - 1], params.GetConsensus()) && !(m_chain[nHeight]->nStatus & BLOCK_OPT_WITNESS)) {
                break;
            }
            nHeight++;
        }

        tip = m_chain.Tip();
    }
    // nHeight is now the height of the first insufficiently-validated block, or tipheight + 1

    CValidationState state;
    // Loop until the tip is below nHeight, or we reach a pruned block.
    while (!ShutdownRequested()) {
        {
            LOCK(cs_main);
            // Make sure nothing changed from under us (this won't happen because RewindBlockIndex runs before importing/network are active)
            assert(tip == m_chain.Tip());
            if (tip == nullptr || tip->nHeight < nHeight) break;
            if (fPruneMode && !(tip->nStatus & BLOCK_HAVE_DATA)) {
                // If pruning, don't try rewinding past the HAVE_DATA point;
                // since older blocks can't be served anyway, there's
                // no need to walk further, and trying to DisconnectTip()
                // will fail (and require a needless reindex/redownload
                // of the blockchain).
                break;
            }

            // Disconnect block
            if (!DisconnectTip(state, params, nullptr)) {
                return error("RewindBlockIndex: unable to disconnect block at height %i (%s)", tip->nHeight, FormatStateMessage(state));
            }

            // Reduce validity flag and have-data flags.
            // We do this after actual disconnecting, otherwise we'll end up writing the lack of data
            // to disk before writing the chainstate, resulting in a failure to continue if interrupted.
            // Note: If we encounter an insufficiently validated block that
            // is on m_chain, it must be because we are a pruning node, and
            // this block or some successor doesn't HAVE_DATA, so we were unable to
            // rewind all the way.  Blocks remaining on m_chain at this point
            // must not have their validity reduced.
            EraseBlockData(tip);

            tip = tip->pprev;
        }
        // Make sure the queue of validation callbacks doesn't grow unboundedly.
        LimitValidationInterfaceQueue();

        // Occasionally flush state to disk.
        if (!FlushStateToDisk(params, state, FlushStateMode::PERIODIC)) {
            LogPrintf("RewindBlockIndex: unable to flush state to disk (%s)\n", FormatStateMessage(state));
            return false;
        }
    }

    {
        LOCK(cs_main);
        if (m_chain.Tip() != nullptr) {
            // We can't prune block index candidates based on our tip if we have
            // no tip due to m_chain being empty!
            PruneBlockIndexCandidates();

            CheckBlockIndex(params.GetConsensus());
        }
    }

    return true;
}

bool RewindBlockIndex(const CChainParams& params) {
    if (!::ChainstateActive().RewindBlockIndex(params)) {
        return false;
    }

    LOCK(cs_main);
    if (::ChainActive().Tip() != nullptr) {
        // FlushStateToDisk can possibly read ::ChainActive(). Be conservative
        // and skip it here, we're about to -reindex-chainstate anyway, so
        // it'll get called a bunch real soon.
        CValidationState state;
        if (!::ChainstateActive().FlushStateToDisk(params, state, FlushStateMode::ALWAYS)) {
            LogPrintf("RewindBlockIndex: unable to flush state to disk (%s)\n", FormatStateMessage(state));
            return false;
        }
    }

    return true;
}

void CChainState::UnloadBlockIndex() {
    nBlockSequenceId = 1;
    m_failed_blocks.clear();
    setBlockIndexCandidates.clear();
}

// May NOT be used after any connections are up as much
// of the peer-processing logic assumes a consistent
// block index state
void UnloadBlockIndex()
{
    LOCK(cs_main);
    ::ChainActive().SetTip(nullptr);
    pindexBestInvalid = nullptr;
    pindexBestHeader = nullptr;
    mempool.clear();
    mapBlocksUnlinked.clear();
    vinfoBlockFile.clear();
    nLastBlockFile = 0;
    setDirtyBlockIndex.clear();
    setDirtyFileInfo.clear();
    versionbitscache.Clear();
    for (int b = 0; b < VERSIONBITS_NUM_BITS; b++) {
        warningcache[b].clear();
    }

    for (const BlockMap::value_type& entry : mapBlockIndex) {
        delete entry.second;
    }
    mapBlockIndex.clear();
    fHavePruned = false;

    ::ChainstateActive().UnloadBlockIndex();
}

bool LoadBlockIndex(const CChainParams& chainparams)
{
    // Load block index from databases
    bool needs_init = fReindex;
    if (!fReindex) {
        bool ret = LoadBlockIndexDB(chainparams);
        if (!ret) return false;
        needs_init = mapBlockIndex.empty();
    }

    if (needs_init) {
        // Everything here is for *new* reindex/DBs. Thus, though
        // LoadBlockIndexDB may have set fReindex if we shut down
        // mid-reindex previously, we don't check fReindex and
        // instead only check it prior to LoadBlockIndexDB to set
        // needs_init.

        LogPrintf("Initializing databases...\n");
    }
    return true;
}

bool CChainState::LoadGenesisBlock(const CChainParams& chainparams)
{
    LOCK(cs_main);

    // Check whether we're already initialized by checking for genesis in
    // mapBlockIndex. Note that we can't use m_chain here, since it is
    // set based on the coins db, not the block index db, which is the only
    // thing loaded at this point.
    if (mapBlockIndex.count(chainparams.GenesisBlock().GetHash()))
        return true;

    try {
        const CBlock& block = chainparams.GenesisBlock();
        FlatFilePos blockPos = SaveBlockToDisk(block, 0, chainparams, nullptr);
        if (blockPos.IsNull())
            return error("%s: writing genesis block to disk failed", __func__);
        CBlockIndex *pindex = AddToBlockIndex(block);
        ReceivedBlockTransactions(block, pindex, blockPos, chainparams.GetConsensus());
    } catch (const std::runtime_error& e) {
        return error("%s: failed to write genesis block: %s", __func__, e.what());
    }

    return true;
}

bool LoadGenesisBlock(const CChainParams& chainparams)
{
    return ::ChainstateActive().LoadGenesisBlock(chainparams);
}

bool LoadExternalBlockFile(const CChainParams& chainparams, FILE* fileIn, FlatFilePos *dbp)
{
    // Map of disk positions for blocks with unknown parent (only used for reindex)
    static std::multimap<uint256, FlatFilePos> mapBlocksUnknownParent;
    int64_t nStart = GetTimeMillis();

    int nLoaded = 0;
    try {
        // This takes over fileIn and calls fclose() on it in the CBufferedFile destructor
        CBufferedFile blkdat(fileIn, 2*MAX_BLOCK_SERIALIZED_SIZE, MAX_BLOCK_SERIALIZED_SIZE+8, SER_DISK, CLIENT_VERSION);
        uint64_t nRewind = blkdat.GetPos();
        while (!blkdat.eof()) {
            boost::this_thread::interruption_point();

            blkdat.SetPos(nRewind);
            nRewind++; // start one byte further next time, in case of failure
            blkdat.SetLimit(); // remove former limit
            unsigned int nSize = 0;
            try {
                // locate a header
                unsigned char buf[CMessageHeader::MESSAGE_START_SIZE];
                blkdat.FindByte(chainparams.MessageStart()[0]);
                nRewind = blkdat.GetPos()+1;
                blkdat >> buf;
                if (memcmp(buf, chainparams.MessageStart(), CMessageHeader::MESSAGE_START_SIZE))
                    continue;
                // read size
                blkdat >> nSize;
                if (nSize < 80 || nSize > MAX_BLOCK_SERIALIZED_SIZE)
                    continue;
            } catch (const std::exception&) {
                // no valid block header found; don't complain
                break;
            }
            try {
                // read block
                uint64_t nBlockPos = blkdat.GetPos();
                if (dbp)
                    dbp->nPos = nBlockPos;
                blkdat.SetLimit(nBlockPos + nSize);
                blkdat.SetPos(nBlockPos);
                std::shared_ptr<CBlock> pblock = std::make_shared<CBlock>();
                CBlock& block = *pblock;
                blkdat >> block;
                nRewind = blkdat.GetPos();

                uint256 hash = block.GetHash();
                {
                    LOCK(cs_main);
                    // detect out of order blocks, and store them for later
                    if (hash != chainparams.GetConsensus().hashGenesisBlock && !LookupBlockIndex(block.hashPrevBlock)) {
                        LogPrint(BCLog::REINDEX, "%s: Out of order block %s, parent %s not known\n", __func__, hash.ToString(),
                                block.hashPrevBlock.ToString());
                        if (dbp)
                            mapBlocksUnknownParent.insert(std::make_pair(block.hashPrevBlock, *dbp));
                        continue;
                    }

                    // process in case the block isn't known yet
                    CBlockIndex* pindex = LookupBlockIndex(hash);
                    if (!pindex || (pindex->nStatus & BLOCK_HAVE_DATA) == 0) {
                      CValidationState state;
                      if (::ChainstateActive().AcceptBlock(pblock, state, chainparams, nullptr, true, dbp, nullptr)) {
                          nLoaded++;
                      }
                      if (state.IsError()) {
                          break;
                      }
                    } else if (hash != chainparams.GetConsensus().hashGenesisBlock && pindex->nHeight % 1000 == 0) {
                      LogPrint(BCLog::REINDEX, "Block Import: already had block %s at height %d\n", hash.ToString(), pindex->nHeight);
                    }
                }

                // Activate the genesis block so normal node progress can continue
                if (hash == chainparams.GetConsensus().hashGenesisBlock) {
                    CValidationState state;
                    if (!ActivateBestChain(state, chainparams)) {
                        break;
                    }
                }

                NotifyHeaderTip();

                // Recursively process earlier encountered successors of this block
                std::deque<uint256> queue;
                queue.push_back(hash);
                while (!queue.empty()) {
                    uint256 head = queue.front();
                    queue.pop_front();
                    std::pair<std::multimap<uint256, FlatFilePos>::iterator, std::multimap<uint256, FlatFilePos>::iterator> range = mapBlocksUnknownParent.equal_range(head);
                    while (range.first != range.second) {
                        std::multimap<uint256, FlatFilePos>::iterator it = range.first;
                        std::shared_ptr<CBlock> pblockrecursive = std::make_shared<CBlock>();
                        if (ReadBlockFromDisk(*pblockrecursive, it->second, chainparams.GetConsensus()))
                        {
                            LogPrint(BCLog::REINDEX, "%s: Processing out of order child %s of %s\n", __func__, pblockrecursive->GetHash().ToString(),
                                    head.ToString());
                            LOCK(cs_main);
                            CValidationState dummy;
                            if (::ChainstateActive().AcceptBlock(pblockrecursive, dummy, chainparams, nullptr, true, &it->second, nullptr))
                            {
                                nLoaded++;
                                queue.push_back(pblockrecursive->GetHash());
                            }
                        }
                        range.first++;
                        mapBlocksUnknownParent.erase(it);
                        NotifyHeaderTip();
                    }
                }
            } catch (const std::exception& e) {
                LogPrintf("%s: Deserialize or I/O error - %s\n", __func__, e.what());
            }
        }
    } catch (const std::runtime_error& e) {
        AbortNode(std::string("System error: ") + e.what());
    }
    if (nLoaded > 0)
        LogPrintf("Loaded %i blocks from external file in %dms\n", nLoaded, GetTimeMillis() - nStart);
    return nLoaded > 0;
}

void CChainState::CheckBlockIndex(const Consensus::Params& consensusParams)
{
    if (!fCheckBlockIndex) {
        return;
    }

    LOCK(cs_main);

    // During a reindex, we read the genesis block and call CheckBlockIndex before ActivateBestChain,
    // so we have the genesis block in mapBlockIndex but no active chain.  (A few of the tests when
    // iterating the block tree require that m_chain has been initialized.)
    if (m_chain.Height() < 0) {
        assert(mapBlockIndex.size() <= 1);
        return;
    }

    // Build forward-pointing map of the entire block tree.
    std::multimap<CBlockIndex*,CBlockIndex*> forward;
    for (const std::pair<const uint256, CBlockIndex*>& entry : mapBlockIndex) {
        forward.insert(std::make_pair(entry.second->pprev, entry.second));
    }

    assert(forward.size() == mapBlockIndex.size());

    std::pair<std::multimap<CBlockIndex*,CBlockIndex*>::iterator,std::multimap<CBlockIndex*,CBlockIndex*>::iterator> rangeGenesis = forward.equal_range(nullptr);
    CBlockIndex *pindex = rangeGenesis.first->second;
    rangeGenesis.first++;
    assert(rangeGenesis.first == rangeGenesis.second); // There is only one index entry with parent nullptr.

    // Iterate over the entire block tree, using depth-first search.
    // Along the way, remember whether there are blocks on the path from genesis
    // block being explored which are the first to have certain properties.
    size_t nNodes = 0;
    int nHeight = 0;
    CBlockIndex* pindexFirstInvalid = nullptr; // Oldest ancestor of pindex which is invalid.
    CBlockIndex* pindexFirstMissing = nullptr; // Oldest ancestor of pindex which does not have BLOCK_HAVE_DATA.
    CBlockIndex* pindexFirstNeverProcessed = nullptr; // Oldest ancestor of pindex for which nTx == 0.
    CBlockIndex* pindexFirstNotTreeValid = nullptr; // Oldest ancestor of pindex which does not have BLOCK_VALID_TREE (regardless of being valid or not).
    CBlockIndex* pindexFirstNotTransactionsValid = nullptr; // Oldest ancestor of pindex which does not have BLOCK_VALID_TRANSACTIONS (regardless of being valid or not).
    CBlockIndex* pindexFirstNotChainValid = nullptr; // Oldest ancestor of pindex which does not have BLOCK_VALID_CHAIN (regardless of being valid or not).
    CBlockIndex* pindexFirstNotScriptsValid = nullptr; // Oldest ancestor of pindex which does not have BLOCK_VALID_SCRIPTS (regardless of being valid or not).
    while (pindex != nullptr) {
        nNodes++;
        if (pindexFirstInvalid == nullptr && pindex->nStatus & BLOCK_FAILED_VALID) pindexFirstInvalid = pindex;
        if (pindexFirstMissing == nullptr && !(pindex->nStatus & BLOCK_HAVE_DATA)) pindexFirstMissing = pindex;
        if (pindexFirstNeverProcessed == nullptr && pindex->nTx == 0) pindexFirstNeverProcessed = pindex;
        if (pindex->pprev != nullptr && pindexFirstNotTreeValid == nullptr && (pindex->nStatus & BLOCK_VALID_MASK) < BLOCK_VALID_TREE) pindexFirstNotTreeValid = pindex;
        if (pindex->pprev != nullptr && pindexFirstNotTransactionsValid == nullptr && (pindex->nStatus & BLOCK_VALID_MASK) < BLOCK_VALID_TRANSACTIONS) pindexFirstNotTransactionsValid = pindex;
        if (pindex->pprev != nullptr && pindexFirstNotChainValid == nullptr && (pindex->nStatus & BLOCK_VALID_MASK) < BLOCK_VALID_CHAIN) pindexFirstNotChainValid = pindex;
        if (pindex->pprev != nullptr && pindexFirstNotScriptsValid == nullptr && (pindex->nStatus & BLOCK_VALID_MASK) < BLOCK_VALID_SCRIPTS) pindexFirstNotScriptsValid = pindex;

        // Begin: actual consistency checks.
        if (pindex->pprev == nullptr) {
            // Genesis block checks.
            assert(pindex->GetBlockHash() == consensusParams.hashGenesisBlock); // Genesis block's hash must match.
            assert(pindex == m_chain.Genesis()); // The current active chain's genesis block must be this block.
        }
        if (!pindex->HaveTxsDownloaded()) assert(pindex->nSequenceId <= 0); // nSequenceId can't be set positive for blocks that aren't linked (negative is used for preciousblock)
        // VALID_TRANSACTIONS is equivalent to nTx > 0 for all nodes (whether or not pruning has occurred).
        // HAVE_DATA is only equivalent to nTx > 0 (or VALID_TRANSACTIONS) if no pruning has occurred.
        if (!fHavePruned) {
            // If we've never pruned, then HAVE_DATA should be equivalent to nTx > 0
            assert(!(pindex->nStatus & BLOCK_HAVE_DATA) == (pindex->nTx == 0));
            assert(pindexFirstMissing == pindexFirstNeverProcessed);
        } else {
            // If we have pruned, then we can only say that HAVE_DATA implies nTx > 0
            if (pindex->nStatus & BLOCK_HAVE_DATA) assert(pindex->nTx > 0);
        }
        if (pindex->nStatus & BLOCK_HAVE_UNDO) assert(pindex->nStatus & BLOCK_HAVE_DATA);
        assert(((pindex->nStatus & BLOCK_VALID_MASK) >= BLOCK_VALID_TRANSACTIONS) == (pindex->nTx > 0)); // This is pruning-independent.
        // All parents having had data (at some point) is equivalent to all parents being VALID_TRANSACTIONS, which is equivalent to HaveTxsDownloaded().
        assert((pindexFirstNeverProcessed == nullptr) == pindex->HaveTxsDownloaded());
        assert((pindexFirstNotTransactionsValid == nullptr) == pindex->HaveTxsDownloaded());
        assert(pindex->nHeight == nHeight); // nHeight must be consistent.
        assert(pindex->pprev == nullptr || pindex->nChainWork >= pindex->pprev->nChainWork); // For every block except the genesis block, the chainwork must be larger than the parent's.
        assert(nHeight < 2 || (pindex->pskip && (pindex->pskip->nHeight < nHeight))); // The pskip pointer must point back for all but the first 2 blocks.
        assert(pindexFirstNotTreeValid == nullptr); // All mapBlockIndex entries must at least be TREE valid
        if ((pindex->nStatus & BLOCK_VALID_MASK) >= BLOCK_VALID_TREE) assert(pindexFirstNotTreeValid == nullptr); // TREE valid implies all parents are TREE valid
        if ((pindex->nStatus & BLOCK_VALID_MASK) >= BLOCK_VALID_CHAIN) assert(pindexFirstNotChainValid == nullptr); // CHAIN valid implies all parents are CHAIN valid
        if ((pindex->nStatus & BLOCK_VALID_MASK) >= BLOCK_VALID_SCRIPTS) assert(pindexFirstNotScriptsValid == nullptr); // SCRIPTS valid implies all parents are SCRIPTS valid
        if (pindexFirstInvalid == nullptr) {
            // Checks for not-invalid blocks.
            assert((pindex->nStatus & BLOCK_FAILED_MASK) == 0); // The failed mask cannot be set for blocks without invalid parents.
        }
        if (!CBlockIndexWorkComparator()(pindex, m_chain.Tip()) && pindexFirstNeverProcessed == nullptr) {
            if (pindexFirstInvalid == nullptr) {
                // If this block sorts at least as good as the current tip and
                // is valid and we have all data for its parents, it must be in
                // setBlockIndexCandidates.  m_chain.Tip() must also be there
                // even if some data has been pruned.
                if (pindexFirstMissing == nullptr || pindex == m_chain.Tip()) {
                    assert(setBlockIndexCandidates.count(pindex));
                }
                // If some parent is missing, then it could be that this block was in
                // setBlockIndexCandidates but had to be removed because of the missing data.
                // In this case it must be in mapBlocksUnlinked -- see test below.
            }
        } else { // If this block sorts worse than the current tip or some ancestor's block has never been seen, it cannot be in setBlockIndexCandidates.
            assert(setBlockIndexCandidates.count(pindex) == 0);
        }
        // Check whether this block is in mapBlocksUnlinked.
        std::pair<std::multimap<CBlockIndex*,CBlockIndex*>::iterator,std::multimap<CBlockIndex*,CBlockIndex*>::iterator> rangeUnlinked = mapBlocksUnlinked.equal_range(pindex->pprev);
        bool foundInUnlinked = false;
        while (rangeUnlinked.first != rangeUnlinked.second) {
            assert(rangeUnlinked.first->first == pindex->pprev);
            if (rangeUnlinked.first->second == pindex) {
                foundInUnlinked = true;
                break;
            }
            rangeUnlinked.first++;
        }
        if (pindex->pprev && (pindex->nStatus & BLOCK_HAVE_DATA) && pindexFirstNeverProcessed != nullptr && pindexFirstInvalid == nullptr) {
            // If this block has block data available, some parent was never received, and has no invalid parents, it must be in mapBlocksUnlinked.
            assert(foundInUnlinked);
        }
        if (!(pindex->nStatus & BLOCK_HAVE_DATA)) assert(!foundInUnlinked); // Can't be in mapBlocksUnlinked if we don't HAVE_DATA
        if (pindexFirstMissing == nullptr) assert(!foundInUnlinked); // We aren't missing data for any parent -- cannot be in mapBlocksUnlinked.
        if (pindex->pprev && (pindex->nStatus & BLOCK_HAVE_DATA) && pindexFirstNeverProcessed == nullptr && pindexFirstMissing != nullptr) {
            // We HAVE_DATA for this block, have received data for all parents at some point, but we're currently missing data for some parent.
            assert(fHavePruned); // We must have pruned.
            // This block may have entered mapBlocksUnlinked if:
            //  - it has a descendant that at some point had more work than the
            //    tip, and
            //  - we tried switching to that descendant but were missing
            //    data for some intermediate block between m_chain and the
            //    tip.
            // So if this block is itself better than m_chain.Tip() and it wasn't in
            // setBlockIndexCandidates, then it must be in mapBlocksUnlinked.
            if (!CBlockIndexWorkComparator()(pindex, m_chain.Tip()) && setBlockIndexCandidates.count(pindex) == 0) {
                if (pindexFirstInvalid == nullptr) {
                    assert(foundInUnlinked);
                }
            }
        }
        // assert(pindex->GetBlockHash() == pindex->GetBlockHeader().GetHash()); // Perhaps too slow
        // End: actual consistency checks.

        // Try descending into the first subnode.
        std::pair<std::multimap<CBlockIndex*,CBlockIndex*>::iterator,std::multimap<CBlockIndex*,CBlockIndex*>::iterator> range = forward.equal_range(pindex);
        if (range.first != range.second) {
            // A subnode was found.
            pindex = range.first->second;
            nHeight++;
            continue;
        }
        // This is a leaf node.
        // Move upwards until we reach a node of which we have not yet visited the last child.
        while (pindex) {
            // We are going to either move to a parent or a sibling of pindex.
            // If pindex was the first with a certain property, unset the corresponding variable.
            if (pindex == pindexFirstInvalid) pindexFirstInvalid = nullptr;
            if (pindex == pindexFirstMissing) pindexFirstMissing = nullptr;
            if (pindex == pindexFirstNeverProcessed) pindexFirstNeverProcessed = nullptr;
            if (pindex == pindexFirstNotTreeValid) pindexFirstNotTreeValid = nullptr;
            if (pindex == pindexFirstNotTransactionsValid) pindexFirstNotTransactionsValid = nullptr;
            if (pindex == pindexFirstNotChainValid) pindexFirstNotChainValid = nullptr;
            if (pindex == pindexFirstNotScriptsValid) pindexFirstNotScriptsValid = nullptr;
            // Find our parent.
            CBlockIndex* pindexPar = pindex->pprev;
            // Find which child we just visited.
            std::pair<std::multimap<CBlockIndex*,CBlockIndex*>::iterator,std::multimap<CBlockIndex*,CBlockIndex*>::iterator> rangePar = forward.equal_range(pindexPar);
            while (rangePar.first->second != pindex) {
                assert(rangePar.first != rangePar.second); // Our parent must have at least the node we're coming from as child.
                rangePar.first++;
            }
            // Proceed to the next one.
            rangePar.first++;
            if (rangePar.first != rangePar.second) {
                // Move to the sibling.
                pindex = rangePar.first->second;
                break;
            } else {
                // Move up further.
                pindex = pindexPar;
                nHeight--;
                continue;
            }
        }
    }

    // Check that we actually traversed the entire map.
    assert(nNodes == forward.size());
}

std::string CBlockFileInfo::ToString() const
{
    return strprintf("CBlockFileInfo(blocks=%u, size=%u, heights=%u...%u, time=%s...%s)", nBlocks, nSize, nHeightFirst, nHeightLast, FormatISO8601Date(nTimeFirst), FormatISO8601Date(nTimeLast));
}

CBlockFileInfo* GetBlockFileInfo(size_t n)
{
    LOCK(cs_LastBlockFile);

    return &vinfoBlockFile.at(n);
}

ThresholdState VersionBitsTipState(const Consensus::Params& params, Consensus::DeploymentPos pos)
{
    LOCK(cs_main);
    return VersionBitsState(::ChainActive().Tip(), params, pos, versionbitscache);
}

BIP9Stats VersionBitsTipStatistics(const Consensus::Params& params, Consensus::DeploymentPos pos)
{
    LOCK(cs_main);
    return VersionBitsStatistics(::ChainActive().Tip(), params, pos);
}

int VersionBitsTipStateSinceHeight(const Consensus::Params& params, Consensus::DeploymentPos pos)
{
    LOCK(cs_main);
    return VersionBitsStateSinceHeight(::ChainActive().Tip(), params, pos, versionbitscache);
}

static const uint64_t MEMPOOL_DUMP_VERSION = 1;

bool LoadMempool(CTxMemPool& pool)
{
    const CChainParams& chainparams = Params();
    int64_t nExpiryTimeout = gArgs.GetArg("-mempoolexpiry", DEFAULT_MEMPOOL_EXPIRY) * 60 * 60;
    FILE* filestr = fsbridge::fopen(GetDataDir() / "mempool.dat", "rb");
    CAutoFile file(filestr, SER_DISK, CLIENT_VERSION);
    if (file.IsNull()) {
        LogPrintf("Failed to open mempool file from disk. Continuing anyway.\n");
        return false;
    }

    int64_t count = 0;
    int64_t expired = 0;
    int64_t failed = 0;
    int64_t already_there = 0;
    int64_t nNow = GetTime();

    try {
        uint64_t version;
        file >> version;
        if (version != MEMPOOL_DUMP_VERSION) {
            return false;
        }
        uint64_t num;
        file >> num;
        while (num--) {
            CTransactionRef tx;
            int64_t nTime;
            int64_t nFeeDelta;
            file >> tx;
            file >> nTime;
            file >> nFeeDelta;

            CAmount amountdelta = nFeeDelta;
            if (amountdelta) {
                pool.PrioritiseTransaction(tx->GetHash(), amountdelta);
            }
            CValidationState state;
            if (nTime + nExpiryTimeout > nNow) {
                LOCK(cs_main);
                AcceptToMemoryPoolWithTime(chainparams, pool, state, tx, nullptr /* pfMissingInputs */, nTime,
                                           nullptr /* plTxnReplaced */, false /* bypass_limits */, 0 /* nAbsurdFee */,
                                           false /* test_accept */);
                if (state.IsValid()) {
                    ++count;
                } else {
                    // mempool may contain the transaction already, e.g. from
                    // wallet(s) having loaded it while we were processing
                    // mempool transactions; consider these as valid, instead of
                    // failed, but mark them as 'already there'
                    if (pool.exists(tx->GetHash())) {
                        ++already_there;
                    } else {
                        ++failed;
                    }
                }
            } else {
                ++expired;
            }
            if (ShutdownRequested())
                return false;
        }
        std::map<uint256, CAmount> mapDeltas;
        file >> mapDeltas;

        for (const auto& i : mapDeltas) {
            pool.PrioritiseTransaction(i.first, i.second);
        }
    } catch (const std::exception& e) {
        LogPrintf("Failed to deserialize mempool data on disk: %s. Continuing anyway.\n", e.what());
        return false;
    }

    LogPrintf("Imported mempool transactions from disk: %i succeeded, %i failed, %i expired, %i already there\n", count, failed, expired, already_there);
    return true;
}

bool DumpMempool(const CTxMemPool& pool)
{
    int64_t start = GetTimeMicros();

    std::map<uint256, CAmount> mapDeltas;
    std::vector<TxMempoolInfo> vinfo;

    static Mutex dump_mutex;
    LOCK(dump_mutex);

    {
        LOCK(pool.cs);
        for (const auto &i : pool.mapDeltas) {
            mapDeltas[i.first] = i.second;
        }
        vinfo = pool.infoAll();
    }

    int64_t mid = GetTimeMicros();

    try {
        FILE* filestr = fsbridge::fopen(GetDataDir() / "mempool.dat.new", "wb");
        if (!filestr) {
            return false;
        }

        CAutoFile file(filestr, SER_DISK, CLIENT_VERSION);

        uint64_t version = MEMPOOL_DUMP_VERSION;
        file << version;

        file << (uint64_t)vinfo.size();
        for (const auto& i : vinfo) {
            file << *(i.tx);
            file << (int64_t)i.nTime;
            file << (int64_t)i.nFeeDelta;
            mapDeltas.erase(i.tx->GetHash());
        }

        file << mapDeltas;
        if (!FileCommit(file.Get()))
            throw std::runtime_error("FileCommit failed");
        file.fclose();
        RenameOver(GetDataDir() / "mempool.dat.new", GetDataDir() / "mempool.dat");
        int64_t last = GetTimeMicros();
        LogPrintf("Dumped mempool: %gs to copy, %gs to dump\n", (mid-start)*MICRO, (last-mid)*MICRO);
    } catch (const std::exception& e) {
        LogPrintf("Failed to dump mempool: %s. Continuing anyway.\n", e.what());
        return false;
    }
    return true;
}

//! Guess how far we are in the verification process at the given block index.
//! Since we have signed fixed-interval blocks, estimating progress is a very easy.
//! We can extrapolate the last block time to the current time to estimate how many more blocks
//! we expect.
double GuessVerificationProgress(const CBlockIndex* pindex, int64_t blockInterval) {
    if (pindex == NULL || pindex->nHeight < 1) {
        return 0.0;
    }

    int64_t nNow = GetTime();
    int64_t moreBlocksExpected = (nNow - pindex->GetBlockTime()) / blockInterval;
    double progress = (pindex->nHeight + 0.0) / (pindex->nHeight + moreBlocksExpected);
    // Round to 3 digits to avoid 0.999999 when finished.
    progress = ceil(progress * 1000.0) / 1000.0;
    // Avoid higher than one if last block is newer than current time.
    return std::min(1.0, progress);
}

class CMainCleanup
{
public:
    CMainCleanup() {}
    ~CMainCleanup() {
        // block headers
        BlockMap::iterator it1 = mapBlockIndex.begin();
        for (; it1 != mapBlockIndex.end(); it1++)
            delete (*it1).second;
        mapBlockIndex.clear();
    }
} instance_of_cmaincleanup;

// ELEMENTS:
/* This function has two major purposes:
 * 1) Checks that the RPC connection to the parent chain node
 * can be attained, and is returning back reasonable answers.
 * 2) Re-evaluates a list of blocks that have been deemed "bad"
 * from the perspective of peg-in witness validation. Blocks are
 * added to this queue in ConnectTip based on the error code returned.
 */
bool MainchainRPCCheck(const bool init)
{
    // First, we can clear out any blocks thatsomehow are now deemed valid
    // eg reconsiderblock rpc call manually
    std::vector<uint256> vblocksToReconsider;
    pblocktree->ReadInvalidBlockQueue(vblocksToReconsider);
    std::vector<uint256> vblocksToReconsiderAgain;
    for(uint256& blockhash : vblocksToReconsider) {
        LOCK(cs_main);
        if (mapBlockIndex.count(blockhash)) {
            CBlockIndex* pblockindex = mapBlockIndex[blockhash];
            if ((pblockindex->nStatus & BLOCK_FAILED_MASK)) {
                vblocksToReconsiderAgain.push_back(blockhash);
            }
        }
    }
    vblocksToReconsider = vblocksToReconsiderAgain;
    vblocksToReconsiderAgain.clear();
    pblocktree->WriteInvalidBlockQueue(vblocksToReconsider);

    // Next, check for working and valid rpc
    if (gArgs.GetBoolArg("-validatepegin", Params().GetConsensus().has_parent_chain)) {
        // During init try until a non-RPC_IN_WARMUP result
        while (true) {
            try {
                // The first thing we have to check is the version of the node.
                UniValue params(UniValue::VARR);
                UniValue reply = CallMainChainRPC("getnetworkinfo", params);
                UniValue error = reply["error"];
                if (!error.isNull()) {
                    // On the first call, it's possible to node is still in
                    // warmup; in that case, just wait and retry.
                    // If this is not the initial call, just report failure.
                    if (init && error["code"].get_int() == RPC_IN_WARMUP) {
                        MilliSleep(1000);
                        continue;
                    }
                    else {
                        LogPrintf("ERROR: Mainchain daemon RPC check returned 'error' response.\n");
                        return false;
                    }
                }
                UniValue result = reply["result"];
                if (!result.isObject() || !result.get_obj()["version"].isNum() ||
                        result.get_obj()["version"].get_int() < MIN_MAINCHAIN_NODE_VERSION) {
                    LogPrintf("ERROR: Parent chain daemon too old; need Bitcoin Core version 0.16.3 or newer.\n");
                    return false;
                }

                // Then check the genesis block to correspond to parent chain.
                params.push_back(UniValue(0));
                reply = CallMainChainRPC("getblockhash", params);
                error = reply["error"];
                if (!error.isNull()) {
                    LogPrintf("ERROR: Mainchain daemon RPC check returned 'error' response.\n");
                    return false;
                }
                result = reply["result"];
                if (!result.isStr() || result.get_str() != Params().ParentGenesisBlockHash().GetHex()) {
                    LogPrintf("ERROR: Invalid parent genesis block hash response via RPC. Contacting wrong parent daemon?\n");
                    return false;
                }
            } catch (const std::runtime_error& re) {
                LogPrintf("ERROR: Failure connecting to mainchain daemon RPC: %s\n", std::string(re.what()));
                return false;
            }
            // Success
            break;
        }
    }

    //Sanity startup check won't reconsider queued blocks
    if (init) {
       return true;
    }

    // Getting this far means we either aren't validating pegins(so let's make sure that's why
    // it failed previously) or we successfully connected to bitcoind
    // Time to reconsider blocks
    if (vblocksToReconsider.size() > 0) {
        CValidationState state;
        for(const uint256& blockhash : vblocksToReconsider) {
            {
                LOCK(cs_main);
                if (mapBlockIndex.count(blockhash) == 0)
                    continue;
                CBlockIndex* pblockindex = mapBlockIndex[blockhash];
                ResetBlockFailureFlags(pblockindex);
            }
        }

        //All blocks are now being reconsidered
        ActivateBestChain(state, Params());
        //This simply checks for DB errors
        if (!state.IsValid()) {
            //Something scary?
        }

        //Now to clear out now-valid blocks
        for(const uint256& blockhash : vblocksToReconsider) {
            LOCK(cs_main);
            if (mapBlockIndex.count(blockhash)) {
                CBlockIndex* pblockindex = mapBlockIndex[blockhash];

                //Marked as invalid still, put back into queue
                if((pblockindex->nStatus & BLOCK_FAILED_MASK)) {
                    vblocksToReconsiderAgain.push_back(blockhash);
                }
            }
        }

        //Write back remaining blocks
        pblocktree->WriteInvalidBlockQueue(vblocksToReconsiderAgain);
    }
    return true;
}<|MERGE_RESOLUTION|>--- conflicted
+++ resolved
@@ -557,20 +557,11 @@
             // This only checks the UTXO set for already claimed pegins. For mempool conflicts,
             // we rely on the GetConflictTx check done above.
             if (txin.m_is_pegin) {
-<<<<<<< HEAD
-                // Quick sanity check on witness first.
-                if (tx.witness.vtxinwit.size() <= i ||
-                        tx.witness.vtxinwit[i].m_pegin_witness.stack.size() < 6 ||
-                        uint256(tx.witness.vtxinwit[i].m_pegin_witness.stack[2]).IsNull() ||
-                        tx.vin[i].prevout.hash.IsNull()) {
-                    return state.Invalid(ValidationInvalidReason::TX_WITNESS_MUTATED, false, REJECT_INVALID, "pegin-no-witness");
-=======
                 // Peg-in witness is required, check here without validating existence in parent chain
                 std::string err_msg = "no peg-in witness attached";
                 if (tx.witness.vtxinwit.size() != tx.vin.size() ||
                         !IsValidPeginWitness(tx.witness.vtxinwit[i].m_pegin_witness, tx.vin[i].prevout, err_msg, false)) {
-                    return state.Invalid(false, REJECT_INVALID, "pegin-no-witness", err_msg);
->>>>>>> c977f2b9
+                    return state.Invalid(ValidationInvalidReason::TX_WITNESS_MUTATED, false, REJECT_INVALID, "pegin-no-witness");
                 }
 
                 std::pair<uint256, COutPoint> pegin = std::make_pair(uint256(tx.witness.vtxinwit[i].m_pegin_witness.stack[2]), tx.vin[i].prevout);
