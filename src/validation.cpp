--- conflicted
+++ resolved
@@ -794,13 +794,8 @@
             }
         }
 
-<<<<<<< HEAD
-        CTxMemPoolEntry entry(ptx, nFees, nAcceptTime, chainActive.Height(),
+        CTxMemPoolEntry entry(ptx, nFees, nAcceptTime, ::ChainActive().Height(),
                               fSpendsCoinbase, nSigOpsCost, lp, setPeginsSpent);
-=======
-        CTxMemPoolEntry entry(ptx, nFees, nAcceptTime, ::ChainActive().Height(),
-                              fSpendsCoinbase, nSigOpsCost, lp);
->>>>>>> b2a6b021
         unsigned int nSize = entry.GetTxSize();
 
         if (nSigOpsCost > MAX_STANDARD_TX_SIGOPS_COST)
@@ -1365,19 +1360,11 @@
 
     LogPrintf("%s: invalid block=%s  height=%d  date=%s\n", __func__,
       pindexNew->GetBlockHash().ToString(), pindexNew->nHeight,
-<<<<<<< HEAD
       FormatISO8601DateTime(pindexNew->GetBlockTime()));
-    CBlockIndex *tip = chainActive.Tip();
+    CBlockIndex *tip = ::ChainActive().Tip();
     assert (tip);
     LogPrintf("%s:  current best=%s  height=%d  date=%s\n", __func__,
-      tip->GetBlockHash().ToString(), chainActive.Height(),
-=======
-      log(pindexNew->nChainWork.getdouble())/log(2.0), FormatISO8601DateTime(pindexNew->GetBlockTime()));
-    CBlockIndex *tip = ::ChainActive().Tip();
-    assert (tip);
-    LogPrintf("%s:  current best=%s  height=%d  log2_work=%.8g  date=%s\n", __func__,
-      tip->GetBlockHash().ToString(), ::ChainActive().Height(), log(tip->nChainWork.getdouble())/log(2.0),
->>>>>>> b2a6b021
+      tip->GetBlockHash().ToString(), ::ChainActive().Height(),
       FormatISO8601DateTime(tip->GetBlockTime()));
     CheckForkWarningConditions();
 }
@@ -4282,17 +4269,10 @@
 
     g_chainstate.PruneBlockIndexCandidates();
 
-<<<<<<< HEAD
     LogPrintf("Loaded best chain: hashBestChain=%s height=%d date=%s progress=%.3f\n",
-        chainActive.Tip()->GetBlockHash().ToString(), chainActive.Height(),
-        FormatISO8601DateTime(chainActive.Tip()->GetBlockTime()),
-        GuessVerificationProgress(chainActive.Tip(), chainparams.GetConsensus().nPowTargetSpacing));
-=======
-    LogPrintf("Loaded best chain: hashBestChain=%s height=%d date=%s progress=%f\n",
         ::ChainActive().Tip()->GetBlockHash().ToString(), ::ChainActive().Height(),
         FormatISO8601DateTime(::ChainActive().Tip()->GetBlockTime()),
-        GuessVerificationProgress(chainparams.TxData(), ::ChainActive().Tip()));
->>>>>>> b2a6b021
+        GuessVerificationProgress(::ChainActive().Tip(), chainparams.GetConsensus().nPowTargetSpacing));
     return true;
 }
 
