// Copyright (c) 2009-2010 Satoshi Nakamoto
// Copyright (c) 2009-2018 The Bitcoin Core developers
// Distributed under the MIT software license, see the accompanying
// file COPYING or http://www.opensource.org/licenses/mit-license.php.

#include <validation.h>

#include <arith_uint256.h>
#include <chain.h>
#include <chainparams.h>
#include <checkqueue.h>
#include <consensus/consensus.h>
#include <consensus/merkle.h>
#include <consensus/tx_check.h>
#include <consensus/tx_verify.h>
#include <consensus/validation.h>
#include <cuckoocache.h>
#include <flatfile.h>
#include <hash.h>
#include <index/txindex.h>
#include <mainchainrpc.h>
#include <pegins.h>
#include <policy/fees.h>
#include <policy/policy.h>
#include <policy/settings.h>
#include <primitives/block.h>
#include <primitives/transaction.h>
#include <random.h>
#include <reverse_iterator.h>
#include <script/script.h>
#include <script/sigcache.h>
#include <shutdown.h>
#include <timedata.h>
#include <tinyformat.h>
#include <txdb.h>
#include <txmempool.h>
#include <ui_interface.h>
#include <uint256.h>
#include <undo.h>
#include <util/moneystr.h>
#include <util/rbf.h>
#include <util/strencodings.h>
#include <util/system.h>
#include <util/validation.h>
#include <validationinterface.h>
#include <warnings.h>

// ELEMENTS
#include <block_proof.h> // CheckChallenge, CheckProof

#include <future>
#include <sstream>
#include <string>

#include <boost/algorithm/string/replace.hpp>
#include <boost/thread.hpp>

#if defined(NDEBUG)
# error "Bitcoin cannot be compiled without assertions."
#endif

#define MICRO 0.000001
#define MILLI 0.001

bool CBlockIndexWorkComparator::operator()(const CBlockIndex *pa, const CBlockIndex *pb) const {
    // First sort by most total work, ...
    if (pa->nChainWork > pb->nChainWork) return false;
    if (pa->nChainWork < pb->nChainWork) return true;

    // ... then by earliest time received, ...
    if (pa->nSequenceId < pb->nSequenceId) return false;
    if (pa->nSequenceId > pb->nSequenceId) return true;

    // Use pointer address as tie breaker (should only happen with blocks
    // loaded from disk, as those all have id 0).
    if (pa < pb) return false;
    if (pa > pb) return true;

    // Identical blocks.
    return false;
}

static CChainState g_chainstate;

CChainState& ChainstateActive() { return g_chainstate; }

CChain& ChainActive() { return g_chainstate.m_chain; }

/**
 * Mutex to guard access to validation specific variables, such as reading
 * or changing the chainstate.
 *
 * This may also need to be locked when updating the transaction pool, e.g. on
 * AcceptToMemoryPool. See CTxMemPool::cs comment for details.
 *
 * The transaction pool has a separate lock to allow reading from it and the
 * chainstate at the same time.
 */
RecursiveMutex cs_main;

BlockMap& mapBlockIndex = ::ChainstateActive().mapBlockIndex;
CBlockIndex *pindexBestHeader = nullptr;
Mutex g_best_block_mutex;
std::condition_variable g_best_block_cv;
uint256 g_best_block;
int nScriptCheckThreads = 0;
std::atomic_bool fImporting(false);
std::atomic_bool fReindex(false);
bool fHavePruned = false;
bool fPruneMode = false;
bool fRequireStandard = true;
bool fCheckBlockIndex = false;
bool fCheckpointsEnabled = DEFAULT_CHECKPOINTS_ENABLED;
size_t nCoinCacheUsage = 5000 * 300;
uint64_t nPruneTarget = 0;
int64_t nMaxTipAge = DEFAULT_MAX_TIP_AGE;

uint256 hashAssumeValid;
arith_uint256 nMinimumChainWork;

CFeeRate minRelayTxFee = CFeeRate(DEFAULT_MIN_RELAY_TX_FEE);

CBlockPolicyEstimator feeEstimator;
CTxMemPool mempool(&feeEstimator);

/** Constant stuff for coinbase transactions we create: */
CScript COINBASE_FLAGS;

// Internal stuff
namespace {
    CBlockIndex *&pindexBestInvalid = ::ChainstateActive().pindexBestInvalid;

    /** All pairs A->B, where A (or one of its ancestors) misses transactions, but B has transactions.
     * Pruned nodes may have entries where B is missing data.
     */
    std::multimap<CBlockIndex*, CBlockIndex*>& mapBlocksUnlinked = ::ChainstateActive().mapBlocksUnlinked;

    CCriticalSection cs_LastBlockFile;
    std::vector<CBlockFileInfo> vinfoBlockFile;
    int nLastBlockFile = 0;
    /** Global flag to indicate we should check to see if there are
     *  block/undo files that should be deleted.  Set on startup
     *  or if we allocate more file space when we're in prune mode
     */
    bool fCheckForPruning = false;

    /** Dirty block index entries. */
    std::set<CBlockIndex*> setDirtyBlockIndex;

    /** Dirty block file entries. */
    std::set<int> setDirtyFileInfo;
} // anon namespace

CBlockIndex* FindForkInGlobalIndex(const CChain& chain, const CBlockLocator& locator)
{
    AssertLockHeld(cs_main);

    // Find the latest block common to locator and chain - we expect that
    // locator.vHave is sorted descending by height.
    for (const uint256& hash : locator.vHave) {
        CBlockIndex* pindex = LookupBlockIndex(hash);
        if (pindex) {
            if (chain.Contains(pindex))
                return pindex;
            if (pindex->GetAncestor(chain.Height()) == chain.Tip()) {
                return chain.Tip();
            }
        }
    }
    return chain.Genesis();
}

std::unique_ptr<CCoinsViewDB> pcoinsdbview;
std::unique_ptr<CCoinsViewCache> pcoinsTip;
std::unique_ptr<CBlockTreeDB> pblocktree;

// See definition for documentation
static void FindFilesToPruneManual(std::set<int>& setFilesToPrune, int nManualPruneHeight);
static void FindFilesToPrune(std::set<int>& setFilesToPrune, uint64_t nPruneAfterHeight);
bool CheckInputs(const CTransaction& tx, CValidationState &state, const CCoinsViewCache &inputs,
        bool fScriptChecks, unsigned int flags, bool cacheSigStore, bool cacheFullScriptStore,
        PrecomputedTransactionData& txdata,
        std::vector<CCheck*> *pvChecks = nullptr);
static FILE* OpenUndoFile(const FlatFilePos &pos, bool fReadOnly = false);
static FlatFileSeq BlockFileSeq();
static FlatFileSeq UndoFileSeq();

bool CheckFinalTx(const CTransaction &tx, int flags)
{
    AssertLockHeld(cs_main);

    // By convention a negative value for flags indicates that the
    // current network-enforced consensus rules should be used. In
    // a future soft-fork scenario that would mean checking which
    // rules would be enforced for the next block and setting the
    // appropriate flags. At the present time no soft-forks are
    // scheduled, so no flags are set.
    flags = std::max(flags, 0);

    // CheckFinalTx() uses ::ChainActive().Height()+1 to evaluate
    // nLockTime because when IsFinalTx() is called within
    // CBlock::AcceptBlock(), the height of the block *being*
    // evaluated is what is used. Thus if we want to know if a
    // transaction can be part of the *next* block, we need to call
    // IsFinalTx() with one more than ::ChainActive().Height().
    const int nBlockHeight = ::ChainActive().Height() + 1;

    // BIP113 requires that time-locked transactions have nLockTime set to
    // less than the median time of the previous block they're contained in.
    // When the next block is created its previous block will be the current
    // chain tip, so we use that to calculate the median time passed to
    // IsFinalTx() if LOCKTIME_MEDIAN_TIME_PAST is set.
    const int64_t nBlockTime = (flags & LOCKTIME_MEDIAN_TIME_PAST)
                             ? ::ChainActive().Tip()->GetMedianTimePast()
                             : GetAdjustedTime();

    return IsFinalTx(tx, nBlockHeight, nBlockTime);
}

bool TestLockPointValidity(const LockPoints* lp)
{
    AssertLockHeld(cs_main);
    assert(lp);
    // If there are relative lock times then the maxInputBlock will be set
    // If there are no relative lock times, the LockPoints don't depend on the chain
    if (lp->maxInputBlock) {
        // Check whether ::ChainActive() is an extension of the block at which the LockPoints
        // calculation was valid.  If not LockPoints are no longer valid
        if (!::ChainActive().Contains(lp->maxInputBlock)) {
            return false;
        }
    }

    // LockPoints still valid
    return true;
}

bool CheckSequenceLocks(const CTxMemPool& pool, const CTransaction& tx, int flags, LockPoints* lp, bool useExistingLockPoints)
{
    AssertLockHeld(cs_main);
    AssertLockHeld(pool.cs);

    CBlockIndex* tip = ::ChainActive().Tip();
    assert(tip != nullptr);

    CBlockIndex index;
    index.pprev = tip;
    // CheckSequenceLocks() uses ::ChainActive().Height()+1 to evaluate
    // height based locks because when SequenceLocks() is called within
    // ConnectBlock(), the height of the block *being*
    // evaluated is what is used.
    // Thus if we want to know if a transaction can be part of the
    // *next* block, we need to use one more than ::ChainActive().Height()
    index.nHeight = tip->nHeight + 1;

    std::pair<int, int64_t> lockPair;
    if (useExistingLockPoints) {
        assert(lp);
        lockPair.first = lp->height;
        lockPair.second = lp->time;
    }
    else {
        // pcoinsTip contains the UTXO set for ::ChainActive().Tip()
        CCoinsViewMemPool viewMemPool(pcoinsTip.get(), pool);
        std::vector<int> prevheights;
        prevheights.resize(tx.vin.size());
        for (size_t txinIndex = 0; txinIndex < tx.vin.size(); txinIndex++) {
            const CTxIn& txin = tx.vin[txinIndex];
            // pegins should not restrict validity of sequence locks
            if (txin.m_is_pegin) {
                prevheights[txinIndex] = -1;
                continue;
            }

            Coin coin;
            if (!viewMemPool.GetCoin(txin.prevout, coin)) {
                return error("%s: Missing input", __func__);
            }
            if (coin.nHeight == MEMPOOL_HEIGHT) {
                // Assume all mempool transaction confirm in the next block
                prevheights[txinIndex] = tip->nHeight + 1;
            } else {
                prevheights[txinIndex] = coin.nHeight;
            }
        }
        lockPair = CalculateSequenceLocks(tx, flags, &prevheights, index);
        if (lp) {
            lp->height = lockPair.first;
            lp->time = lockPair.second;
            // Also store the hash of the block with the highest height of
            // all the blocks which have sequence locked prevouts.
            // This hash needs to still be on the chain
            // for these LockPoint calculations to be valid
            // Note: It is impossible to correctly calculate a maxInputBlock
            // if any of the sequence locked inputs depend on unconfirmed txs,
            // except in the special case where the relative lock time/height
            // is 0, which is equivalent to no sequence lock. Since we assume
            // input height of tip+1 for mempool txs and test the resulting
            // lockPair from CalculateSequenceLocks against tip+1.  We know
            // EvaluateSequenceLocks will fail if there was a non-zero sequence
            // lock on a mempool input, so we can use the return value of
            // CheckSequenceLocks to indicate the LockPoints validity
            int maxInputHeight = 0;
            for (const int height : prevheights) {
                // Can ignore mempool inputs since we'll fail if they had non-zero locks
                if (height != tip->nHeight+1) {
                    maxInputHeight = std::max(maxInputHeight, height);
                }
            }
            lp->maxInputBlock = tip->GetAncestor(maxInputHeight);
        }
    }
    return EvaluateSequenceLocks(index, lockPair);
}

// Returns the script flags which should be checked for a given block
static unsigned int GetBlockScriptFlags(const CBlockIndex* pindex, const Consensus::Params& chainparams);

static void LimitMempoolSize(CTxMemPool& pool, size_t limit, unsigned long age) {
    int expired = pool.Expire(GetTime() - age);
    if (expired != 0) {
        LogPrint(BCLog::MEMPOOL, "Expired %i transactions from the memory pool\n", expired);
    }

    std::vector<COutPoint> vNoSpendsRemaining;
    pool.TrimToSize(limit, &vNoSpendsRemaining);
    for (const COutPoint& removed : vNoSpendsRemaining)
        pcoinsTip->Uncache(removed);
}

static bool IsCurrentForFeeEstimation() EXCLUSIVE_LOCKS_REQUIRED(cs_main)
{
    AssertLockHeld(cs_main);
    if (::ChainstateActive().IsInitialBlockDownload())
        return false;
    if (::ChainActive().Tip()->GetBlockTime() < (GetTime() - MAX_FEE_ESTIMATION_TIP_AGE))
        return false;
    if (::ChainActive().Height() < pindexBestHeader->nHeight - 1)
        return false;
    return true;
}

/* Make mempool consistent after a reorg, by re-adding or recursively erasing
 * disconnected block transactions from the mempool, and also removing any
 * other transactions from the mempool that are no longer valid given the new
 * tip/height.
 *
 * Note: we assume that disconnectpool only contains transactions that are NOT
 * confirmed in the current chain nor already in the mempool (otherwise,
 * in-mempool descendants of such transactions would be removed).
 *
 * Passing fAddToMempool=false will skip trying to add the transactions back,
 * and instead just erase from the mempool as needed.
 */

static void UpdateMempoolForReorg(DisconnectedBlockTransactions &disconnectpool, bool fAddToMempool) EXCLUSIVE_LOCKS_REQUIRED(cs_main)
{
    AssertLockHeld(cs_main);
    std::vector<uint256> vHashUpdate;
    // disconnectpool's insertion_order index sorts the entries from
    // oldest to newest, but the oldest entry will be the last tx from the
    // latest mined block that was disconnected.
    // Iterate disconnectpool in reverse, so that we add transactions
    // back to the mempool starting with the earliest transaction that had
    // been previously seen in a block.
    auto it = disconnectpool.queuedTx.get<insertion_order>().rbegin();
    while (it != disconnectpool.queuedTx.get<insertion_order>().rend()) {
        // ignore validation errors in resurrected transactions
        CValidationState stateDummy;
        if (!fAddToMempool || (*it)->IsCoinBase() ||
            !AcceptToMemoryPool(mempool, stateDummy, *it, nullptr /* pfMissingInputs */,
                                nullptr /* plTxnReplaced */, true /* bypass_limits */, 0 /* nAbsurdFee */)) {
            // If the transaction doesn't make it in to the mempool, remove any
            // transactions that depend on it (which would now be orphans).
            mempool.removeRecursive(**it, MemPoolRemovalReason::REORG);
        } else if (mempool.exists((*it)->GetHash())) {
            vHashUpdate.push_back((*it)->GetHash());
        }
        ++it;
    }
    disconnectpool.queuedTx.clear();
    // AcceptToMemoryPool/addUnchecked all assume that new mempool entries have
    // no in-mempool children, which is generally not true when adding
    // previously-confirmed transactions back to the mempool.
    // UpdateTransactionsFromBlock finds descendants of any transactions in
    // the disconnectpool that were added back and cleans up the mempool state.
    mempool.UpdateTransactionsFromBlock(vHashUpdate);

    // We also need to remove any now-immature transactions
    mempool.removeForReorg(pcoinsTip.get(), ::ChainActive().Tip()->nHeight + 1, STANDARD_LOCKTIME_VERIFY_FLAGS);
    // Re-limit mempool size, in case we added any transactions
    LimitMempoolSize(mempool, gArgs.GetArg("-maxmempool", DEFAULT_MAX_MEMPOOL_SIZE) * 1000000, gArgs.GetArg("-mempoolexpiry", DEFAULT_MEMPOOL_EXPIRY) * 60 * 60);
}

// Used to avoid mempool polluting consensus critical paths if CCoinsViewMempool
// were somehow broken and returning the wrong scriptPubKeys
static bool CheckInputsFromMempoolAndCache(const CTransaction& tx, CValidationState& state, const CCoinsViewCache& view, const CTxMemPool& pool,
                 unsigned int flags, bool cacheSigStore, PrecomputedTransactionData& txdata) EXCLUSIVE_LOCKS_REQUIRED(cs_main) {
    AssertLockHeld(cs_main);

    // pool.cs should be locked already, but go ahead and re-take the lock here
    // to enforce that mempool doesn't change between when we check the view
    // and when we actually call through to CheckInputs
    LOCK(pool.cs);

    assert(!tx.IsCoinBase());
    for (const CTxIn& txin : tx.vin) {
        if (txin.m_is_pegin) {
            continue;
        }

        const Coin& coin = view.AccessCoin(txin.prevout);

        // At this point we haven't actually checked if the coins are all
        // available (or shouldn't assume we have, since CheckInputs does).
        // So we just return failure if the inputs are not available here,
        // and then only have to check equivalence for available inputs.
        if (coin.IsSpent()) return false;

        const CTransactionRef& txFrom = pool.get(txin.prevout.hash);
        if (txFrom) {
            assert(txFrom->GetHash() == txin.prevout.hash);
            assert(txFrom->vout.size() > txin.prevout.n);
            assert(txFrom->vout[txin.prevout.n] == coin.out);
        } else {
            const Coin& coinFromDisk = pcoinsTip->AccessCoin(txin.prevout);
            assert(!coinFromDisk.IsSpent());
            assert(coinFromDisk.out == coin.out);
        }
    }

    return CheckInputs(tx, state, view, true, flags, cacheSigStore, true, txdata);
}

/**
 * @param[out] coins_to_uncache   Return any outpoints which were not previously present in the
 *                                coins cache, but were added as a result of validating the tx
 *                                for mempool acceptance. This allows the caller to optionally
 *                                remove the cache additions if the associated transaction ends
 *                                up being rejected by the mempool.
 */
static bool AcceptToMemoryPoolWorker(const CChainParams& chainparams, CTxMemPool& pool, CValidationState& state, const CTransactionRef& ptx,
                              bool* pfMissingInputs, int64_t nAcceptTime, std::list<CTransactionRef>* plTxnReplaced,
                              bool bypass_limits, const CAmount& nAbsurdFee, std::vector<COutPoint>& coins_to_uncache, bool test_accept) EXCLUSIVE_LOCKS_REQUIRED(cs_main)
{
    const CTransaction& tx = *ptx;
    const uint256 hash = tx.GetHash();
    AssertLockHeld(cs_main);
    LOCK(pool.cs); // mempool "read lock" (held through GetMainSignals().TransactionAddedToMempool())
    if (pfMissingInputs) {
        *pfMissingInputs = false;
    }

    if (!CheckTransaction(tx, state))
        return false; // state filled in by CheckTransaction

    // Coinbase is only valid in a block, not as a loose transaction
    if (tx.IsCoinBase())
        return state.Invalid(ValidationInvalidReason::CONSENSUS, false, REJECT_INVALID, "coinbase");

    // Rather not work on nonstandard transactions (unless -testnet/-regtest)
    std::string reason;
    if (fRequireStandard && !IsStandardTx(tx, reason))
        return state.Invalid(ValidationInvalidReason::TX_NOT_STANDARD, false, REJECT_NONSTANDARD, reason);

    // Do not work on transactions that are too small.
    // A transaction with 1 segwit input and 1 P2WPHK output has non-witness size of 82 bytes.
    // Transactions smaller than this are not relayed to reduce unnecessary malloc overhead.
    if (::GetSerializeSize(tx, PROTOCOL_VERSION | SERIALIZE_TRANSACTION_NO_WITNESS) < MIN_STANDARD_TX_NONWITNESS_SIZE)
        return state.Invalid(ValidationInvalidReason::TX_NOT_STANDARD, false, REJECT_NONSTANDARD, "tx-size-small");

    // Only accept nLockTime-using transactions that can be mined in the next
    // block; we don't want our mempool filled up with transactions that can't
    // be mined yet.
    if (!CheckFinalTx(tx, STANDARD_LOCKTIME_VERIFY_FLAGS))
        return state.Invalid(ValidationInvalidReason::TX_PREMATURE_SPEND, false, REJECT_NONSTANDARD, "non-final");

    // is it already in the memory pool?
    if (pool.exists(hash)) {
        return state.Invalid(ValidationInvalidReason::TX_CONFLICT, false, REJECT_DUPLICATE, "txn-already-in-mempool");
    }

    // Check for conflicts with in-memory transactions
    std::set<uint256> setConflicts;
    for (const CTxIn &txin : tx.vin)
    {
        const CTransaction* ptxConflicting = pool.GetConflictTx(txin.prevout);
        if (ptxConflicting) {
            if (!setConflicts.count(ptxConflicting->GetHash()))
            {
                // Allow opt-out of transaction replacement by setting
                // nSequence > MAX_BIP125_RBF_SEQUENCE (SEQUENCE_FINAL-2) on all inputs.
                //
                // SEQUENCE_FINAL-1 is picked to still allow use of nLockTime by
                // non-replaceable transactions. All inputs rather than just one
                // is for the sake of multi-party protocols, where we don't
                // want a single party to be able to disable replacement.
                //
                // The opt-out ignores descendants as anyone relying on
                // first-seen mempool behavior should be checking all
                // unconfirmed ancestors anyway; doing otherwise is hopelessly
                // insecure.
                bool fReplacementOptOut = true;
                for (const CTxIn &_txin : ptxConflicting->vin)
                {
                    if (_txin.nSequence <= MAX_BIP125_RBF_SEQUENCE)
                    {
                        fReplacementOptOut = false;
                        break;
                    }
                }
                if (fReplacementOptOut) {
                    return state.Invalid(ValidationInvalidReason::TX_MEMPOOL_POLICY, false, REJECT_DUPLICATE, "txn-mempool-conflict");
                }

                setConflicts.insert(ptxConflicting->GetHash());
            }
        }
    }

    {
        CCoinsView dummy;
        CCoinsViewCache view(&dummy);
        std::set<std::pair<uint256, COutPoint> > setPeginsSpent;

        LockPoints lp;
        CCoinsViewMemPool viewMemPool(pcoinsTip.get(), pool);
        view.SetBackend(viewMemPool);

        // Quickly check for peg-in witness data on non-peg-in inputs
        for (size_t input_index = 0; input_index < tx.vin.size(); ++input_index) {
            if (!tx.vin[input_index].m_is_pegin) {
                // Check that the corresponding pegin witness is empty
                // Note that the witness vector must be size 0 or len(vin)
                if (!tx.witness.vtxinwit.empty() &&
                        !tx.witness.vtxinwit[input_index].m_pegin_witness.IsNull()) {
                    return state.Invalid(ValidationInvalidReason::TX_WITNESS_MUTATED, false, REJECT_PEGIN, "extra-pegin-witness");
                }
            }
        }

        // do all inputs exist?
        for (unsigned int i = 0; i < tx.vin.size(); i++) {
            const CTxIn& txin = tx.vin[i];

            // ELEMENTS:
            // For pegin inputs check whether the pegins have already been claimed before.
            // This only checks the UTXO set for already claimed pegins. For mempool conflicts,
            // we rely on the GetConflictTx check done above.
            if (txin.m_is_pegin) {
                // Peg-in witness is required, check here without validating existence in parent chain
                std::string err_msg = "no peg-in witness attached";
                if (tx.witness.vtxinwit.size() != tx.vin.size() ||
                        !IsValidPeginWitness(tx.witness.vtxinwit[i].m_pegin_witness, tx.vin[i].prevout, err_msg, false)) {
                    return state.Invalid(ValidationInvalidReason::TX_WITNESS_MUTATED, false, REJECT_INVALID, "pegin-no-witness");
                }

                std::pair<uint256, COutPoint> pegin = std::make_pair(uint256(tx.witness.vtxinwit[i].m_pegin_witness.stack[2]), tx.vin[i].prevout);
                // This assumes non-null prevout and genesis block hash
                if (view.IsPeginSpent(pegin)) {
                    return state.Invalid(ValidationInvalidReason::CONSENSUS, false, REJECT_INVALID, "pegin-already-claimed");
                }
                continue;
            }

            if (!pcoinsTip->HaveCoinInCache(txin.prevout)) {
                coins_to_uncache.push_back(txin.prevout);
            }

            // Note: this call may add txin.prevout to the coins cache
            // (pcoinsTip.cacheCoins) by way of FetchCoin(). It should be removed
            // later (via coins_to_uncache) if this tx turns out to be invalid.
            if (!view.HaveCoin(txin.prevout)) {
                // Are inputs missing because we already have the tx?
                for (size_t out = 0; out < tx.vout.size(); out++) {
                    // Optimistically just do efficient check of cache for outputs
                    if (pcoinsTip->HaveCoinInCache(COutPoint(hash, out))) {
                        return state.Invalid(ValidationInvalidReason::TX_CONFLICT, false, REJECT_DUPLICATE, "txn-already-known");
                    }
                }
                // Otherwise assume this might be an orphan tx for which we just haven't seen parents yet
                if (pfMissingInputs) {
                    *pfMissingInputs = true;
                }
                return false; // fMissingInputs and !state.IsInvalid() is used to detect this condition, don't set state.Invalid()
            }
        }

        // Bring the best block into scope
        view.GetBestBlock();

        // we have all inputs cached now, so switch back to dummy, so we don't need to keep lock on mempool
        view.SetBackend(dummy);

        // Only accept BIP68 sequence locked transactions that can be mined in the next
        // block; we don't want our mempool filled up with transactions that can't
        // be mined yet.
        // Must keep pool.cs for this unless we change CheckSequenceLocks to take a
        // CoinsViewCache instead of create its own
        if (!CheckSequenceLocks(pool, tx, STANDARD_LOCKTIME_VERIFY_FLAGS, &lp))
            return state.Invalid(ValidationInvalidReason::TX_PREMATURE_SPEND, false, REJECT_NONSTANDARD, "non-BIP68-final");

        CAmountMap fee_map;
        if (!Consensus::CheckTxInputs(tx, state, view, GetSpendHeight(view), fee_map, setPeginsSpent, NULL, true, true)) {
            return error("%s: Consensus::CheckTxInputs: %s, %s", __func__, tx.GetHash().ToString(), FormatStateMessage(state));
        }

        // Check for non-standard pay-to-script-hash in inputs
        if (fRequireStandard && !AreInputsStandard(tx, view))
            return state.Invalid(ValidationInvalidReason::TX_NOT_STANDARD, false, REJECT_NONSTANDARD, "bad-txns-nonstandard-inputs");

        // Check for non-standard witness in P2WSH
        if (tx.HasWitness() && fRequireStandard && !IsWitnessStandard(tx, view))
            return state.Invalid(ValidationInvalidReason::TX_WITNESS_MUTATED, false, REJECT_NONSTANDARD, "bad-witness-nonstandard");

        int64_t nSigOpsCost = GetTransactionSigOpCost(tx, view, STANDARD_SCRIPT_VERIFY_FLAGS);

        // We only consider policyAsset
        CAmount nFees = fee_map[policyAsset];

        // nModifiedFees includes any fee deltas from PrioritiseTransaction
        CAmount nModifiedFees = nFees;
        pool.ApplyDelta(hash, nModifiedFees);

        // Keep track of transactions that spend a coinbase, which we re-scan
        // during reorgs to ensure COINBASE_MATURITY is still met.
        bool fSpendsCoinbase = false;
        for (const CTxIn &txin : tx.vin) {
            // ELEMENTS:
            if (txin.m_is_pegin) {
                continue;
            }
            const Coin &coin = view.AccessCoin(txin.prevout);
            if (coin.IsCoinBase()) {
                fSpendsCoinbase = true;
                break;
            }
        }

        CTxMemPoolEntry entry(ptx, nFees, nAcceptTime, ::ChainActive().Height(),
                              fSpendsCoinbase, nSigOpsCost, lp, setPeginsSpent);
        unsigned int nSize = entry.GetTxSize();

        if (nSigOpsCost > MAX_STANDARD_TX_SIGOPS_COST)
            return state.Invalid(ValidationInvalidReason::TX_NOT_STANDARD, false, REJECT_NONSTANDARD, "bad-txns-too-many-sigops",
                strprintf("%d", nSigOpsCost));

        CAmount mempoolRejectFee = pool.GetMinFee(gArgs.GetArg("-maxmempool", DEFAULT_MAX_MEMPOOL_SIZE) * 1000000).GetFee(nSize);
        if (!bypass_limits && mempoolRejectFee > 0 && nModifiedFees < mempoolRejectFee) {
            return state.Invalid(ValidationInvalidReason::TX_MEMPOOL_POLICY, false, REJECT_INSUFFICIENTFEE, "mempool min fee not met", strprintf("%d < %d", nModifiedFees, mempoolRejectFee));
        }

        // No transactions are allowed below minRelayTxFee except from disconnected blocks
        if (!bypass_limits && nModifiedFees < ::minRelayTxFee.GetFee(nSize)) {
            return state.Invalid(ValidationInvalidReason::TX_MEMPOOL_POLICY, false, REJECT_INSUFFICIENTFEE, "min relay fee not met", strprintf("%d < %d", nModifiedFees, ::minRelayTxFee.GetFee(nSize)));
        }

        if (nAbsurdFee && nFees > nAbsurdFee)
            return state.Invalid(ValidationInvalidReason::TX_NOT_STANDARD, false,
                REJECT_HIGHFEE, "absurdly-high-fee",
                strprintf("%d > %d", nFees, nAbsurdFee));

        // Calculate in-mempool ancestors, up to a limit.
        CTxMemPool::setEntries setAncestors;
        size_t nLimitAncestors = gArgs.GetArg("-limitancestorcount", DEFAULT_ANCESTOR_LIMIT);
        size_t nLimitAncestorSize = gArgs.GetArg("-limitancestorsize", DEFAULT_ANCESTOR_SIZE_LIMIT)*1000;
        size_t nLimitDescendants = gArgs.GetArg("-limitdescendantcount", DEFAULT_DESCENDANT_LIMIT);
        size_t nLimitDescendantSize = gArgs.GetArg("-limitdescendantsize", DEFAULT_DESCENDANT_SIZE_LIMIT)*1000;
        std::string errString;
        if (!pool.CalculateMemPoolAncestors(entry, setAncestors, nLimitAncestors, nLimitAncestorSize, nLimitDescendants, nLimitDescendantSize, errString)) {
            return state.Invalid(ValidationInvalidReason::TX_MEMPOOL_POLICY, false, REJECT_NONSTANDARD, "too-long-mempool-chain", errString);
        }

        // A transaction that spends outputs that would be replaced by it is invalid. Now
        // that we have the set of all ancestors we can detect this
        // pathological case by making sure setConflicts and setAncestors don't
        // intersect.
        for (CTxMemPool::txiter ancestorIt : setAncestors)
        {
            const uint256 &hashAncestor = ancestorIt->GetTx().GetHash();
            if (setConflicts.count(hashAncestor))
            {
                return state.Invalid(ValidationInvalidReason::CONSENSUS, false, REJECT_INVALID, "bad-txns-spends-conflicting-tx",
                                 strprintf("%s spends conflicting transaction %s",
                                           hash.ToString(),
                                           hashAncestor.ToString()));
            }
        }

        // Check if it's economically rational to mine this transaction rather
        // than the ones it replaces.
        CAmount nConflictingFees = 0;
        size_t nConflictingSize = 0;
        uint64_t nConflictingCount = 0;
        CTxMemPool::setEntries allConflicting;

        // If we don't hold the lock allConflicting might be incomplete; the
        // subsequent RemoveStaged() and addUnchecked() calls don't guarantee
        // mempool consistency for us.
        const bool fReplacementTransaction = setConflicts.size();
        if (fReplacementTransaction)
        {
            CFeeRate newFeeRate(nModifiedFees, nSize);
            std::set<uint256> setConflictsParents;
            const int maxDescendantsToVisit = 100;
            const CTxMemPool::setEntries setIterConflicting = pool.GetIterSet(setConflicts);
            for (const auto& mi : setIterConflicting) {
                // Don't allow the replacement to reduce the feerate of the
                // mempool.
                //
                // We usually don't want to accept replacements with lower
                // feerates than what they replaced as that would lower the
                // feerate of the next block. Requiring that the feerate always
                // be increased is also an easy-to-reason about way to prevent
                // DoS attacks via replacements.
                //
                // We only consider the feerates of transactions being directly
                // replaced, not their indirect descendants. While that does
                // mean high feerate children are ignored when deciding whether
                // or not to replace, we do require the replacement to pay more
                // overall fees too, mitigating most cases.
                CFeeRate oldFeeRate(mi->GetModifiedFee(), mi->GetTxSize());
                if (newFeeRate <= oldFeeRate)
                {
                    return state.Invalid(ValidationInvalidReason::TX_MEMPOOL_POLICY, false, REJECT_INSUFFICIENTFEE, "insufficient fee",
                            strprintf("rejecting replacement %s; new feerate %s <= old feerate %s",
                                  hash.ToString(),
                                  newFeeRate.ToString(),
                                  oldFeeRate.ToString()));
                }

                for (const CTxIn &txin : mi->GetTx().vin)
                {
                    setConflictsParents.insert(txin.prevout.hash);
                }

                nConflictingCount += mi->GetCountWithDescendants();
            }
            // This potentially overestimates the number of actual descendants
            // but we just want to be conservative to avoid doing too much
            // work.
            if (nConflictingCount <= maxDescendantsToVisit) {
                // If not too many to replace, then calculate the set of
                // transactions that would have to be evicted
                for (CTxMemPool::txiter it : setIterConflicting) {
                    pool.CalculateDescendants(it, allConflicting);
                }
                for (CTxMemPool::txiter it : allConflicting) {
                    nConflictingFees += it->GetModifiedFee();
                    nConflictingSize += it->GetTxSize();
                }
            } else {
                return state.Invalid(ValidationInvalidReason::TX_MEMPOOL_POLICY, false, REJECT_NONSTANDARD, "too many potential replacements",
                        strprintf("rejecting replacement %s; too many potential replacements (%d > %d)\n",
                            hash.ToString(),
                            nConflictingCount,
                            maxDescendantsToVisit));
            }

            for (unsigned int j = 0; j < tx.vin.size(); j++)
            {
                // We don't want to accept replacements that require low
                // feerate junk to be mined first. Ideally we'd keep track of
                // the ancestor feerates and make the decision based on that,
                // but for now requiring all new inputs to be confirmed works.
                if (!setConflictsParents.count(tx.vin[j].prevout.hash))
                {
                    // Rather than check the UTXO set - potentially expensive -
                    // it's cheaper to just check if the new input refers to a
                    // tx that's in the mempool.
                    if (pool.exists(tx.vin[j].prevout.hash)) {
                        return state.Invalid(ValidationInvalidReason::TX_MEMPOOL_POLICY, false, REJECT_NONSTANDARD, "replacement-adds-unconfirmed",
                                         strprintf("replacement %s adds unconfirmed input, idx %d",
                                                  hash.ToString(), j));
                    }
                }
            }

            // The replacement must pay greater fees than the transactions it
            // replaces - if we did the bandwidth used by those conflicting
            // transactions would not be paid for.
            if (nModifiedFees < nConflictingFees)
            {
                return state.Invalid(ValidationInvalidReason::TX_MEMPOOL_POLICY, false, REJECT_INSUFFICIENTFEE, "insufficient fee",
                                 strprintf("rejecting replacement %s, less fees than conflicting txs; %s < %s",
                                          hash.ToString(), FormatMoney(nModifiedFees), FormatMoney(nConflictingFees)));
            }

            // Finally in addition to paying more fees than the conflicts the
            // new transaction must pay for its own bandwidth.
            CAmount nDeltaFees = nModifiedFees - nConflictingFees;
            if (nDeltaFees < ::incrementalRelayFee.GetFee(nSize))
            {
                return state.Invalid(ValidationInvalidReason::TX_MEMPOOL_POLICY, false, REJECT_INSUFFICIENTFEE, "insufficient fee",
                        strprintf("rejecting replacement %s, not enough additional fees to relay; %s < %s",
                              hash.ToString(),
                              FormatMoney(nDeltaFees),
                              FormatMoney(::incrementalRelayFee.GetFee(nSize))));
            }
        }

        constexpr unsigned int scriptVerifyFlags = STANDARD_SCRIPT_VERIFY_FLAGS;

        // Check against previous transactions
        // This is done last to help prevent CPU exhaustion denial-of-service attacks.
        PrecomputedTransactionData txdata(tx);
        if (!CheckInputs(tx, state, view, true, scriptVerifyFlags, true, false, txdata)) {
            // SCRIPT_VERIFY_CLEANSTACK requires SCRIPT_VERIFY_WITNESS, so we
            // need to turn both off, and compare against just turning off CLEANSTACK
            // to see if the failure is specifically due to witness validation.
            CValidationState stateDummy; // Want reported failures to be from first CheckInputs
            if (!tx.HasWitness() && CheckInputs(tx, stateDummy, view, true, scriptVerifyFlags & ~(SCRIPT_VERIFY_WITNESS | SCRIPT_VERIFY_CLEANSTACK), true, false, txdata) &&
                !CheckInputs(tx, stateDummy, view, true, scriptVerifyFlags & ~SCRIPT_VERIFY_CLEANSTACK, true, false, txdata)) {
                // Only the witness is missing, so the transaction itself may be fine.
                state.Invalid(ValidationInvalidReason::TX_WITNESS_MUTATED, false,
                        state.GetRejectCode(), state.GetRejectReason(), state.GetDebugMessage());
            }
            assert(IsTransactionReason(state.GetReason()));
            return false; // state filled in by CheckInputs
        }

        // Check again against the current block tip's script verification
        // flags to cache our script execution flags. This is, of course,
        // useless if the next block has different script flags from the
        // previous one, but because the cache tracks script flags for us it
        // will auto-invalidate and we'll just have a few blocks of extra
        // misses on soft-fork activation.
        //
        // This is also useful in case of bugs in the standard flags that cause
        // transactions to pass as valid when they're actually invalid. For
        // instance the STRICTENC flag was incorrectly allowing certain
        // CHECKSIG NOT scripts to pass, even though they were invalid.
        //
        // There is a similar check in CreateNewBlock() to prevent creating
        // invalid blocks (using TestBlockValidity), however allowing such
        // transactions into the mempool can be exploited as a DoS attack.
        unsigned int currentBlockScriptVerifyFlags = GetBlockScriptFlags(::ChainActive().Tip(), chainparams.GetConsensus());
        if (!CheckInputsFromMempoolAndCache(tx, state, view, pool, currentBlockScriptVerifyFlags, true, txdata)) {
            return error("%s: BUG! PLEASE REPORT THIS! CheckInputs failed against latest-block but not STANDARD flags %s, %s",
                    __func__, hash.ToString(), FormatStateMessage(state));
        }

        if (test_accept) {
            // Tx was accepted, but not added
            return true;
        }

        // Remove conflicting transactions from the mempool
        for (CTxMemPool::txiter it : allConflicting)
        {
            LogPrint(BCLog::MEMPOOL, "replacing tx %s with %s for %s BTC additional fees, %d delta bytes\n",
                    it->GetTx().GetHash().ToString(),
                    hash.ToString(),
                    FormatMoney(nModifiedFees - nConflictingFees),
                    (int)nSize - (int)nConflictingSize);
            if (plTxnReplaced)
                plTxnReplaced->push_back(it->GetSharedTx());
        }
        pool.RemoveStaged(allConflicting, false, MemPoolRemovalReason::REPLACED);

        // This transaction should only count for fee estimation if:
        // - it isn't a BIP 125 replacement transaction (may not be widely supported)
        // - it's not being re-added during a reorg which bypasses typical mempool fee limits
        // - the node is not behind
        // - the transaction is not dependent on any other transactions in the mempool
        bool validForFeeEstimation = !fReplacementTransaction && !bypass_limits && IsCurrentForFeeEstimation() && pool.HasNoInputsOf(tx);

        // Store transaction in memory
        pool.addUnchecked(entry, setAncestors, validForFeeEstimation);

        // trim mempool and check if tx was trimmed
        if (!bypass_limits) {
            LimitMempoolSize(pool, gArgs.GetArg("-maxmempool", DEFAULT_MAX_MEMPOOL_SIZE) * 1000000, gArgs.GetArg("-mempoolexpiry", DEFAULT_MEMPOOL_EXPIRY) * 60 * 60);
            if (!pool.exists(hash))
                return state.Invalid(ValidationInvalidReason::TX_MEMPOOL_POLICY, false, REJECT_INSUFFICIENTFEE, "mempool full");
        }
    }

    GetMainSignals().TransactionAddedToMempool(ptx);

    return true;
}

/** (try to) add transaction to memory pool with a specified acceptance time **/
static bool AcceptToMemoryPoolWithTime(const CChainParams& chainparams, CTxMemPool& pool, CValidationState &state, const CTransactionRef &tx,
                        bool* pfMissingInputs, int64_t nAcceptTime, std::list<CTransactionRef>* plTxnReplaced,
                        bool bypass_limits, const CAmount nAbsurdFee, bool test_accept) EXCLUSIVE_LOCKS_REQUIRED(cs_main)
{
    std::vector<COutPoint> coins_to_uncache;
    bool res = AcceptToMemoryPoolWorker(chainparams, pool, state, tx, pfMissingInputs, nAcceptTime, plTxnReplaced, bypass_limits, nAbsurdFee, coins_to_uncache, test_accept);
    if (!res) {
        // Remove coins that were not present in the coins cache before calling ATMPW;
        // this is to prevent memory DoS in case we receive a large number of
        // invalid transactions that attempt to overrun the in-memory coins cache
        // (`CCoinsViewCache::cacheCoins`).

        for (const COutPoint& hashTx : coins_to_uncache)
            pcoinsTip->Uncache(hashTx);
    }
    // After we've (potentially) uncached entries, ensure our coins cache is still within its size limits
    CValidationState stateDummy;
    ::ChainstateActive().FlushStateToDisk(chainparams, stateDummy, FlushStateMode::PERIODIC);
    return res;
}

bool AcceptToMemoryPool(CTxMemPool& pool, CValidationState &state, const CTransactionRef &tx,
                        bool* pfMissingInputs, std::list<CTransactionRef>* plTxnReplaced,
                        bool bypass_limits, const CAmount nAbsurdFee, bool test_accept)
{
    const CChainParams& chainparams = Params();
    return AcceptToMemoryPoolWithTime(chainparams, pool, state, tx, pfMissingInputs, GetTime(), plTxnReplaced, bypass_limits, nAbsurdFee, test_accept);
}

/**
 * Return transaction in txOut, and if it was found inside a block, its hash is placed in hashBlock.
 * If blockIndex is provided, the transaction is fetched from the corresponding block.
 */
bool GetTransaction(const uint256& hash, CTransactionRef& txOut, const Consensus::Params& consensusParams, uint256& hashBlock, const CBlockIndex* const block_index)
{
    LOCK(cs_main);

    if (!block_index) {
        CTransactionRef ptx = mempool.get(hash);
        if (ptx) {
            txOut = ptx;
            return true;
        }

        if (g_txindex) {
            return g_txindex->FindTx(hash, hashBlock, txOut);
        }
    } else {
        CBlock block;
        if (ReadBlockFromDisk(block, block_index, consensusParams)) {
            for (const auto& tx : block.vtx) {
                if (tx->GetHash() == hash) {
                    txOut = tx;
                    hashBlock = block_index->GetBlockHash();
                    return true;
                }
            }
        }
    }

    return false;
}






//////////////////////////////////////////////////////////////////////////////
//
// CBlock and CBlockIndex
//

static bool WriteBlockToDisk(const CBlock& block, FlatFilePos& pos, const CMessageHeader::MessageStartChars& messageStart)
{
    // Open history file to append
    CAutoFile fileout(OpenBlockFile(pos), SER_DISK, CLIENT_VERSION);
    if (fileout.IsNull())
        return error("WriteBlockToDisk: OpenBlockFile failed");

    // Write index header
    unsigned int nSize = GetSerializeSize(block, fileout.GetVersion());
    fileout << messageStart << nSize;

    // Write block
    long fileOutPos = ftell(fileout.Get());
    if (fileOutPos < 0)
        return error("WriteBlockToDisk: ftell failed");
    pos.nPos = (unsigned int)fileOutPos;
    fileout << block;

    return true;
}

bool ReadBlockFromDisk(CBlock& block, const FlatFilePos& pos, const Consensus::Params& consensusParams)
{
    block.SetNull();

    // Open history file to read
    CAutoFile filein(OpenBlockFile(pos, true), SER_DISK, CLIENT_VERSION);
    if (filein.IsNull())
        return error("ReadBlockFromDisk: OpenBlockFile failed for %s", pos.ToString());

    // Read block
    try {
        filein >> block;
    }
    catch (const std::exception& e) {
        return error("%s: Deserialize or I/O error - %s at %s", __func__, e.what(), pos.ToString());
    }

    // Check the header
    const uint256 block_hash = block.GetHash();
    if (!CheckProof(block, consensusParams) &&
        block_hash != consensusParams.hashGenesisBlock) {
        return error("ReadBlockFromDisk: Errors in block header at %s", pos.ToString());
    }

    return true;
}

bool ReadBlockFromDisk(CBlock& block, const CBlockIndex* pindex, const Consensus::Params& consensusParams)
{
    FlatFilePos blockPos;
    {
        LOCK(cs_main);
        blockPos = pindex->GetBlockPos();
    }

    if (!ReadBlockFromDisk(block, blockPos, consensusParams))
        return false;
    if (block.GetHash() != pindex->GetBlockHash())
        return error("ReadBlockFromDisk(CBlock&, CBlockIndex*): GetHash() doesn't match index for %s at %s",
                pindex->ToString(), pindex->GetBlockPos().ToString());
    return true;
}

bool ReadRawBlockFromDisk(std::vector<uint8_t>& block, const FlatFilePos& pos, const CMessageHeader::MessageStartChars& message_start)
{
    FlatFilePos hpos = pos;
    hpos.nPos -= 8; // Seek back 8 bytes for meta header
    CAutoFile filein(OpenBlockFile(hpos, true), SER_DISK, CLIENT_VERSION);
    if (filein.IsNull()) {
        return error("%s: OpenBlockFile failed for %s", __func__, pos.ToString());
    }

    try {
        CMessageHeader::MessageStartChars blk_start;
        unsigned int blk_size;

        filein >> blk_start >> blk_size;

        if (memcmp(blk_start, message_start, CMessageHeader::MESSAGE_START_SIZE)) {
            return error("%s: Block magic mismatch for %s: %s versus expected %s", __func__, pos.ToString(),
                    HexStr(blk_start, blk_start + CMessageHeader::MESSAGE_START_SIZE),
                    HexStr(message_start, message_start + CMessageHeader::MESSAGE_START_SIZE));
        }

        if (blk_size > MAX_SIZE) {
            return error("%s: Block data is larger than maximum deserialization size for %s: %s versus %s", __func__, pos.ToString(),
                    blk_size, MAX_SIZE);
        }

        block.resize(blk_size); // Zeroing of memory is intentional here
        filein.read((char*)block.data(), blk_size);
    } catch(const std::exception& e) {
        return error("%s: Read from block file failed: %s for %s", __func__, e.what(), pos.ToString());
    }

    return true;
}

bool ReadRawBlockFromDisk(std::vector<uint8_t>& block, const CBlockIndex* pindex, const CMessageHeader::MessageStartChars& message_start)
{
    FlatFilePos block_pos;
    {
        LOCK(cs_main);
        block_pos = pindex->GetBlockPos();
    }

    return ReadRawBlockFromDisk(block, block_pos, message_start);
}

CAmount GetBlockSubsidy(int nHeight, const Consensus::Params& consensusParams)
{
    int halvings = nHeight / consensusParams.nSubsidyHalvingInterval;
    // Force block reward to zero when right shift is undefined.
    if (halvings >= 64)
        return 0;

    CAmount nSubsidy = consensusParams.genesis_subsidy;
    // Subsidy is cut in half every 210,000 blocks which will occur approximately every 4 years.
    nSubsidy >>= halvings;
    return nSubsidy;
}

// Note that though this is marked const, we may end up modifying `m_cached_finished_ibd`, which
// is a performance-related implementation detail. This function must be marked
// `const` so that `CValidationInterface` clients (which are given a `const CChainState*`)
// can call it.
//
bool CChainState::IsInitialBlockDownload() const
{
    // Optimization: pre-test latch before taking the lock.
    if (m_cached_finished_ibd.load(std::memory_order_relaxed))
        return false;

    LOCK(cs_main);
    if (m_cached_finished_ibd.load(std::memory_order_relaxed))
        return false;
    if (fImporting || fReindex)
        return true;
    if (m_chain.Tip() == nullptr)
        return true;
    if (m_chain.Tip()->nChainWork < nMinimumChainWork)
        return true;
    if (m_chain.Tip()->GetBlockTime() < (GetTime() - nMaxTipAge))
        return true;
    LogPrintf("Leaving InitialBlockDownload (latching to false)\n");
    m_cached_finished_ibd.store(true, std::memory_order_relaxed);
    return false;
}

static CBlockIndex *pindexBestForkTip = nullptr, *pindexBestForkBase = nullptr;

static void AlertNotify(const std::string& strMessage)
{
    uiInterface.NotifyAlertChanged();
    std::string strCmd = gArgs.GetArg("-alertnotify", "");
    if (strCmd.empty()) return;

    // Alert text should be plain ascii coming from a trusted source, but to
    // be safe we first strip anything not in safeChars, then add single quotes around
    // the whole string before passing it to the shell:
    std::string singleQuote("'");
    std::string safeStatus = SanitizeString(strMessage);
    safeStatus = singleQuote+safeStatus+singleQuote;
    boost::replace_all(strCmd, "%s", safeStatus);

    std::thread t(runCommand, strCmd);
    t.detach(); // thread runs free
}

static void CheckForkWarningConditions() EXCLUSIVE_LOCKS_REQUIRED(cs_main)
{
    AssertLockHeld(cs_main);
    // Before we get past initial download, we cannot reliably alert about forks
    // (we assume we don't get stuck on a fork before finishing our initial sync)
    if (::ChainstateActive().IsInitialBlockDownload())
        return;

    // If our best fork is no longer within 72 blocks (+/- 12 hours if no one mines it)
    // of our head, drop it
    if (pindexBestForkTip && ::ChainActive().Height() - pindexBestForkTip->nHeight >= 72)
        pindexBestForkTip = nullptr;

    if (pindexBestForkTip || (pindexBestInvalid && pindexBestInvalid->nChainWork > ::ChainActive().Tip()->nChainWork + (GetBlockProof(*::ChainActive().Tip()) * 6)))
    {
        if (!GetfLargeWorkForkFound() && pindexBestForkBase)
        {
            std::string warning = std::string("'Warning: Large-work fork detected, forking after block ") +
                pindexBestForkBase->phashBlock->ToString() + std::string("'");
            AlertNotify(warning);
        }
        if (pindexBestForkTip && pindexBestForkBase)
        {
            LogPrintf("%s: Warning: Large valid fork found\n  forking the chain at height %d (%s)\n  lasting to height %d (%s).\nChain state database corruption likely.\n", __func__,
                   pindexBestForkBase->nHeight, pindexBestForkBase->phashBlock->ToString(),
                   pindexBestForkTip->nHeight, pindexBestForkTip->phashBlock->ToString());
            SetfLargeWorkForkFound(true);
        }
        else
        {
            LogPrintf("%s: Warning: Found invalid chain at least ~6 blocks longer than our best chain.\nChain state database corruption likely.\n", __func__);
            SetfLargeWorkInvalidChainFound(true);
        }
    }
    else
    {
        SetfLargeWorkForkFound(false);
        SetfLargeWorkInvalidChainFound(false);
    }
}

static void CheckForkWarningConditionsOnNewFork(CBlockIndex* pindexNewForkTip) EXCLUSIVE_LOCKS_REQUIRED(cs_main)
{
    AssertLockHeld(cs_main);
    // If we are on a fork that is sufficiently large, set a warning flag
    CBlockIndex* pfork = pindexNewForkTip;
    CBlockIndex* plonger = ::ChainActive().Tip();
    while (pfork && pfork != plonger)
    {
        while (plonger && plonger->nHeight > pfork->nHeight)
            plonger = plonger->pprev;
        if (pfork == plonger)
            break;
        pfork = pfork->pprev;
    }

    // We define a condition where we should warn the user about as a fork of at least 7 blocks
    // with a tip within 72 blocks (+/- 12 hours if no one mines it) of ours
    // We use 7 blocks rather arbitrarily as it represents just under 10% of sustained network
    // hash rate operating on the fork.
    // or a chain that is entirely longer than ours and invalid (note that this should be detected by both)
    // We define it this way because it allows us to only store the highest fork tip (+ base) which meets
    // the 7-block condition and from this always have the most-likely-to-cause-warning fork
    if (pfork && (!pindexBestForkTip || pindexNewForkTip->nHeight > pindexBestForkTip->nHeight) &&
            pindexNewForkTip->nChainWork - pfork->nChainWork > (GetBlockProof(*pfork) * 7) &&
            ::ChainActive().Height() - pindexNewForkTip->nHeight < 72)
    {
        pindexBestForkTip = pindexNewForkTip;
        pindexBestForkBase = pfork;
    }

    CheckForkWarningConditions();
}

void static InvalidChainFound(CBlockIndex* pindexNew) EXCLUSIVE_LOCKS_REQUIRED(cs_main)
{
    if (!pindexBestInvalid || pindexNew->nChainWork > pindexBestInvalid->nChainWork)
        pindexBestInvalid = pindexNew;

    LogPrintf("%s: invalid block=%s  height=%d  date=%s\n", __func__,
      pindexNew->GetBlockHash().ToString(), pindexNew->nHeight,
      FormatISO8601DateTime(pindexNew->GetBlockTime()));
    CBlockIndex *tip = ::ChainActive().Tip();
    assert (tip);
    LogPrintf("%s:  current best=%s  height=%d  date=%s\n", __func__,
      tip->GetBlockHash().ToString(), ::ChainActive().Height(),
      FormatISO8601DateTime(tip->GetBlockTime()));
    CheckForkWarningConditions();
}

void CChainState::InvalidBlockFound(CBlockIndex *pindex, const CValidationState &state) {
    if (state.GetReason() != ValidationInvalidReason::BLOCK_MUTATED) {
        pindex->nStatus |= BLOCK_FAILED_VALID;
        m_failed_blocks.insert(pindex);
        setDirtyBlockIndex.insert(pindex);
        setBlockIndexCandidates.erase(pindex);
        InvalidChainFound(pindex);
    }
}

void UpdateCoins(const CTransaction& tx, CCoinsViewCache& inputs, CTxUndo &txundo, int nHeight)
{
    // mark inputs spent
    if (!tx.IsCoinBase()) {
        txundo.vprevout.reserve(tx.vin.size());
        for (size_t i = 0; i < tx.vin.size(); i++) {
            const CTxIn& txin = tx.vin[i];
            if (txin.m_is_pegin) {
                const CTxInWitness& txinwit = tx.witness.vtxinwit[i];
                std::pair<uint256, COutPoint> outpoint = std::make_pair(uint256(txinwit.m_pegin_witness.stack[2]), txin.prevout);
                inputs.SetPeginSpent(outpoint, true);
                // Dummy undo
                txundo.vprevout.emplace_back();
            } else {
                txundo.vprevout.emplace_back();
                bool is_spent = inputs.SpendCoin(txin.prevout, &txundo.vprevout.back());
                assert(is_spent);
            }
        }
    }
    // add outputs
    AddCoins(inputs, tx, nHeight);
}

void UpdateCoins(const CTransaction& tx, CCoinsViewCache& inputs, int nHeight)
{
    CTxUndo txundo;
    UpdateCoins(tx, inputs, txundo, nHeight);
}

bool CScriptCheck::operator()() {
    const CScript &scriptSig = ptxTo->vin[nIn].scriptSig;
    const CScriptWitness *witness = ptxTo->witness.vtxinwit.size() > nIn ? &ptxTo->witness.vtxinwit[nIn].scriptWitness : NULL;
    return VerifyScript(scriptSig, m_tx_out.scriptPubKey, witness, nFlags, CachingTransactionSignatureChecker(ptxTo, nIn, m_tx_out.nValue, cacheStore, *txdata), &error);
}

int GetSpendHeight(const CCoinsViewCache& inputs)
{
    LOCK(cs_main);
    CBlockIndex* pindexPrev = LookupBlockIndex(inputs.GetBestBlock());
    return pindexPrev->nHeight + 1;
}


static CuckooCache::cache<uint256, SignatureCacheHasher> scriptExecutionCache;
static uint256 scriptExecutionCacheNonce(GetRandHash());

void InitScriptExecutionCache() {
    // nMaxCacheSize is unsigned. If -maxsigcachesize is set to zero,
    // setup_bytes creates the minimum possible cache (2 elements).
    size_t nMaxCacheSize = std::min(std::max((int64_t)0, gArgs.GetArg("-maxsigcachesize", DEFAULT_MAX_SIG_CACHE_SIZE) / 2), MAX_MAX_SIG_CACHE_SIZE) * ((size_t) 1 << 20);
    size_t nElems = scriptExecutionCache.setup_bytes(nMaxCacheSize);
    LogPrintf("Using %zu MiB out of %zu/2 requested for script execution cache, able to store %zu elements\n",
            (nElems*sizeof(uint256)) >>20, (nMaxCacheSize*2)>>20, nElems);
}

/**
 * Check whether all inputs of this transaction are valid (no double spends, scripts & sigs, amounts)
 * This does not modify the UTXO set.
 *
 * If pvChecks is not nullptr, script checks are pushed onto it instead of being performed inline. Any
 * script checks which are not necessary (eg due to script execution cache hits) are, obviously,
 * not pushed onto pvChecks/run.
 *
 * Setting cacheSigStore/cacheFullScriptStore to false will remove elements from the corresponding cache
 * which are matched. This is useful for checking blocks where we will likely never need the cache
 * entry again.
 *
 * Note that we may set state.reason to NOT_STANDARD for extra soft-fork flags in flags, block-checking
 * callers should probably reset it to CONSENSUS in such cases.
 *
 * Non-static (and re-declared) in src/test/txvalidationcache_tests.cpp
 */
bool CheckInputs(const CTransaction& tx, CValidationState &state, const CCoinsViewCache &inputs, bool fScriptChecks, unsigned int flags, bool cacheSigStore, bool cacheFullScriptStore, PrecomputedTransactionData& txdata, std::vector<CCheck*> *pvChecks) EXCLUSIVE_LOCKS_REQUIRED(cs_main)
{
    if (!tx.IsCoinBase())
    {
        if (pvChecks)
            pvChecks->reserve(tx.vin.size());

        // The first loop above does all the inexpensive checks.
        // Only if ALL inputs pass do we perform expensive ECDSA signature checks.
        // Helps prevent CPU exhaustion attacks.

        // Skip script verification when connecting blocks under the
        // assumevalid block. Assuming the assumevalid block is valid this
        // is safe because block merkle hashes are still computed and checked,
        // Of course, if an assumed valid block is invalid due to false scriptSigs
        // this optimization would allow an invalid chain to be accepted.
        if (fScriptChecks) {
            // First check if script executions have been cached with the same
            // flags. Note that this assumes that the inputs provided are
            // correct (ie that the transaction hash which is in tx's prevouts
            // properly commits to the scriptPubKey in the inputs view of that
            // transaction).
            uint256 hashCacheEntry;
            // We only use the first 19 bytes of nonce to avoid a second SHA
            // round - giving us 19 + 32 + 4 = 55 bytes (+ 8 + 1 = 64)
            static_assert(55 - sizeof(flags) - 32 >= 128/8, "Want at least 128 bits of nonce for script execution cache");
            CSHA256().Write(scriptExecutionCacheNonce.begin(), 55 - sizeof(flags) - 32).Write(tx.GetWitnessHash().begin(), 32).Write((unsigned char*)&flags, sizeof(flags)).Finalize(hashCacheEntry.begin());
            AssertLockHeld(cs_main); //TODO: Remove this requirement by making CuckooCache not require external locks
            if (scriptExecutionCache.contains(hashCacheEntry, !cacheFullScriptStore)) {
                return true;
            }

            for (unsigned int i = 0; i < tx.vin.size(); i++) {
                const COutPoint &prevout = tx.vin[i].prevout;

                // ELEMENTS:
                // If input is peg-in, create "coin" to evaluate against
                Coin pegin_coin;
                if (tx.vin[i].m_is_pegin) {
                    // Height of "output" in script evaluation will be 0
                    pegin_coin = Coin(GetPeginOutputFromWitness(tx.witness.vtxinwit[i].m_pegin_witness), 0, false);
                }

                const Coin& coin = tx.vin[i].m_is_pegin ? pegin_coin : inputs.AccessCoin(prevout);
                assert(!coin.IsSpent());

                // We very carefully only pass in things to CScriptCheck which
                // are clearly committed to by tx' witness hash. This provides
                // a sanity check that our caching is not introducing consensus
                // failures through additional data in, eg, the coins being
                // spent being checked as a part of CScriptCheck.

                // Verify signature
                CCheck* check = new CScriptCheck(coin.out, tx, i, flags, cacheSigStore, &txdata);
                ScriptError serror = QueueCheck(pvChecks, check);
                if (serror != SCRIPT_ERR_OK) {
                    if (flags & STANDARD_NOT_MANDATORY_VERIFY_FLAGS) {
                        // Check whether the failure was caused by a
                        // non-mandatory script verification check, such as
                        // non-standard DER encodings or non-null dummy
                        // arguments; if so, ensure we return NOT_STANDARD
                        // instead of CONSENSUS to avoid downstream users
                        // splitting the network between upgraded and
                        // non-upgraded nodes by banning CONSENSUS-failing
                        // data providers.
                        CScriptCheck check2(coin.out, tx, i,
                                flags & ~STANDARD_NOT_MANDATORY_VERIFY_FLAGS, cacheSigStore, &txdata);
                        if (check2()) {
                            return state.Invalid(ValidationInvalidReason::TX_NOT_STANDARD, false, REJECT_NONSTANDARD, strprintf("non-mandatory-script-verify-flag (%s)", ScriptErrorString(serror)));
                        }
                    }
                    // MANDATORY flag failures correspond to
                    // ValidationInvalidReason::CONSENSUS. Because CONSENSUS
                    // failures are the most serious case of validation
                    // failures, we may need to consider using
                    // RECENT_CONSENSUS_CHANGE for any script failure that
                    // could be due to non-upgraded nodes which we may want to
                    // support, to avoid splitting the network (but this
                    // depends on the details of how net_processing handles
                    // such errors).
                    return state.Invalid(ValidationInvalidReason::CONSENSUS, false, REJECT_INVALID, strprintf("mandatory-script-verify-flag-failed (%s)", ScriptErrorString(serror)));
                }
            }

            if (cacheFullScriptStore && !pvChecks) {
                // We executed all of the provided scripts, and were told to
                // cache the result. Do so now.
                scriptExecutionCache.insert(hashCacheEntry);
            }
        }
    }

    return true;
}

static bool UndoWriteToDisk(const CBlockUndo& blockundo, FlatFilePos& pos, const uint256& hashBlock, const CMessageHeader::MessageStartChars& messageStart)
{
    // Open history file to append
    CAutoFile fileout(OpenUndoFile(pos), SER_DISK, CLIENT_VERSION);
    if (fileout.IsNull())
        return error("%s: OpenUndoFile failed", __func__);

    // Write index header
    unsigned int nSize = GetSerializeSize(blockundo, fileout.GetVersion());
    fileout << messageStart << nSize;

    // Write undo data
    long fileOutPos = ftell(fileout.Get());
    if (fileOutPos < 0)
        return error("%s: ftell failed", __func__);
    pos.nPos = (unsigned int)fileOutPos;
    fileout << blockundo;

    // calculate & write checksum
    CHashWriter hasher(SER_GETHASH, PROTOCOL_VERSION);
    hasher << hashBlock;
    hasher << blockundo;
    fileout << hasher.GetHash();

    return true;
}

bool UndoReadFromDisk(CBlockUndo& blockundo, const CBlockIndex* pindex)
{
    FlatFilePos pos = pindex->GetUndoPos();
    if (pos.IsNull()) {
        return error("%s: no undo data available", __func__);
    }

    // Open history file to read
    CAutoFile filein(OpenUndoFile(pos, true), SER_DISK, CLIENT_VERSION);
    if (filein.IsNull())
        return error("%s: OpenUndoFile failed", __func__);

    // Read block
    uint256 hashChecksum;
    CHashVerifier<CAutoFile> verifier(&filein); // We need a CHashVerifier as reserializing may lose data
    try {
        verifier << pindex->pprev->GetBlockHash();
        verifier >> blockundo;
        filein >> hashChecksum;
    }
    catch (const std::exception& e) {
        return error("%s: Deserialize or I/O error - %s", __func__, e.what());
    }

    // Verify checksum
    if (hashChecksum != verifier.GetHash())
        return error("%s: Checksum mismatch", __func__);

    return true;
}

/** Abort with a message */
static bool AbortNode(const std::string& strMessage, const std::string& userMessage="")
{
    SetMiscWarning(strMessage);
    LogPrintf("*** %s\n", strMessage);
    uiInterface.ThreadSafeMessageBox(
        userMessage.empty() ? _("Error: A fatal internal error occurred, see debug.log for details") : userMessage,
        "", CClientUIInterface::MSG_ERROR);
    StartShutdown();
    return false;
}

static bool AbortNode(CValidationState& state, const std::string& strMessage, const std::string& userMessage="")
{
    AbortNode(strMessage, userMessage);
    return state.Error(strMessage);
}

/**
 * Restore the UTXO in a Coin at a given COutPoint
 * @param undo The Coin to be restored.
 * @param view The coins view to which to apply the changes.
 * @param out The out point that corresponds to the tx input.
 * @return A DisconnectResult as an int
 */
int ApplyTxInUndo(Coin&& undo, CCoinsViewCache& view, const COutPoint& out, const CTxIn& txin, const CScriptWitness& pegin_witness)
{
    bool fClean = true;

    if (!txin.m_is_pegin) {
        if (view.HaveCoin(out)) fClean = false; // overwriting transaction output

        if (undo.nHeight == 0) {
            // Missing undo metadata (height and coinbase). Older versions included this
            // information only in undo records for the last spend of a transactions'
            // outputs. This implies that it must be present for some other output of the same tx.
            const Coin& alternate = AccessByTxid(view, out.hash);
            if (!alternate.IsSpent()) {
                undo.nHeight = alternate.nHeight;
                undo.fCoinBase = alternate.fCoinBase;
            } else {
                // ELEMENTS:
                // If we're connecting genesis outputs, it's probably actually just
                // a genesis output, let it through. N.B. The case where it's a corrupted
                // txundo from per-tx db will not be caught!
                if (!Params().GetConsensus().connect_genesis_outputs) {
                    return DISCONNECT_FAILED; // adding output for transaction without known metadata
                }
            }
        }
        // The potential_overwrite parameter to AddCoin is only allowed to be false if we know for
        // sure that the coin did not already exist in the cache. As we have queried for that above
        // using HaveCoin, we don't need to guess. When fClean is false, a coin already existed and
        // it is an overwrite.
        view.AddCoin(out, std::move(undo), !fClean);
    } else {
        std::string err;
        if (!IsValidPeginWitness(pegin_witness, txin.prevout, err, false)) {
            fClean = fClean && error("%s: peg-in occurred without proof", __func__);
        } else {
            std::pair<uint256, COutPoint> outpoint = std::make_pair(uint256(pegin_witness.stack[2]), txin.prevout);
            bool fSpent = view.IsPeginSpent(outpoint);
            if (!fSpent) {
                fClean = fClean && error("%s: peg-in bitcoin txid not marked spent", __func__);
            } else {
                view.SetPeginSpent(outpoint, false);
            }
        }
    }

    return fClean ? DISCONNECT_OK : DISCONNECT_UNCLEAN;
}

// We don't want to compare things that are not stored in utxo db, specifically
// the nonce commitment which has no consensus meaning for spending conditions
static bool TxOutDBEntryIsSame(const CTxOut& block_txout, const CTxOut& txdb_txout)
{
    return txdb_txout.nValue == block_txout.nValue &&
        txdb_txout.nAsset == block_txout.nAsset &&
        txdb_txout.scriptPubKey == block_txout.scriptPubKey;
}

/** Undo the effects of this block (with given index) on the UTXO set represented by coins.
 *  When FAILED is returned, view is left in an indeterminate state. */
DisconnectResult CChainState::DisconnectBlock(const CBlock& block, const CBlockIndex* pindex, CCoinsViewCache& view)
{
    bool fClean = true;

    CBlockUndo blockUndo;
    if (!UndoReadFromDisk(blockUndo, pindex)) {
        error("DisconnectBlock(): failure reading undo data");
        return DISCONNECT_FAILED;
    }

    if (blockUndo.vtxundo.size() + 1 != block.vtx.size()) {
        error("DisconnectBlock(): block and undo data inconsistent");
        return DISCONNECT_FAILED;
    }

    // undo transactions in reverse order
    for (int i = block.vtx.size() - 1; i >= 0; i--) {
        const CTransaction &tx = *(block.vtx[i]);
        uint256 hash = tx.GetHash();
        bool is_coinbase = tx.IsCoinBase();

        // Check that all outputs are available and match the outputs in the block itself
        // exactly.
        for (size_t o = 0; o < tx.vout.size(); o++) {
            if (!tx.vout[o].scriptPubKey.IsUnspendable()) {
                COutPoint out(hash, o);
                Coin coin;
                bool is_spent = view.SpendCoin(out, &coin);
                if (!is_spent || !TxOutDBEntryIsSame(tx.vout[o], coin.out) || pindex->nHeight != coin.nHeight || is_coinbase != coin.fCoinBase) {
                    fClean = false; // transaction output mismatch
                }
            }
        }

        // restore inputs
        if (i > 0) { // not coinbases
            CTxUndo &txundo = blockUndo.vtxundo[i-1];
            if (txundo.vprevout.size() != tx.vin.size()) {
                error("DisconnectBlock(): transaction and undo data inconsistent");
                return DISCONNECT_FAILED;
            }
            for (unsigned int j = tx.vin.size(); j-- > 0;) {
                const COutPoint &out = tx.vin[j].prevout;
                const CScriptWitness& pegin_wit = tx.witness.vtxinwit.size() > j ? tx.witness.vtxinwit[j].m_pegin_witness : CScriptWitness();
                int res = ApplyTxInUndo(std::move(txundo.vprevout[j]), view, out, tx.vin[j], pegin_wit);
                if (res == DISCONNECT_FAILED) return DISCONNECT_FAILED;
                fClean = fClean && res != DISCONNECT_UNCLEAN;
            }
            // At this point, all of txundo.vprevout should have been moved out.
        }
    }

    // move best block pointer to prevout block
    view.SetBestBlock(pindex->pprev->GetBlockHash());

    return fClean ? DISCONNECT_OK : DISCONNECT_UNCLEAN;
}

void static FlushBlockFile(bool fFinalize = false)
{
    LOCK(cs_LastBlockFile);

    FlatFilePos block_pos_old(nLastBlockFile, vinfoBlockFile[nLastBlockFile].nSize);
    FlatFilePos undo_pos_old(nLastBlockFile, vinfoBlockFile[nLastBlockFile].nUndoSize);

    bool status = true;
    status &= BlockFileSeq().Flush(block_pos_old, fFinalize);
    status &= UndoFileSeq().Flush(undo_pos_old, fFinalize);
    if (!status) {
        AbortNode("Flushing block file to disk failed. This is likely the result of an I/O error.");
    }
}

static bool FindUndoPos(CValidationState &state, int nFile, FlatFilePos &pos, unsigned int nAddSize);

static bool WriteUndoDataForBlock(const CBlockUndo& blockundo, CValidationState& state, CBlockIndex* pindex, const CChainParams& chainparams)
{
    // Write undo information to disk
    if (pindex->GetUndoPos().IsNull()) {
        FlatFilePos _pos;
        if (!FindUndoPos(state, pindex->nFile, _pos, ::GetSerializeSize(blockundo, CLIENT_VERSION) + 40))
            return error("ConnectBlock(): FindUndoPos failed");
        if (!UndoWriteToDisk(blockundo, _pos, pindex->pprev->GetBlockHash(), chainparams.MessageStart()))
            return AbortNode(state, "Failed to write undo data");

        // update nUndoPos in block index
        pindex->nUndoPos = _pos.nPos;
        pindex->nStatus |= BLOCK_HAVE_UNDO;
        setDirtyBlockIndex.insert(pindex);
    }

    return true;
}

static CCheckQueue<CCheck> scriptcheckqueue(128);

void ThreadScriptCheck(int worker_num) {
    util::ThreadRename(strprintf("scriptch.%i", worker_num));
    scriptcheckqueue.Thread();
}

VersionBitsCache versionbitscache GUARDED_BY(cs_main);

int32_t ComputeBlockVersion(const CBlockIndex* pindexPrev, const Consensus::Params& params)
{
    LOCK(cs_main);
    int32_t nVersion = VERSIONBITS_TOP_BITS;

    for (int i = 0; i < (int)Consensus::MAX_VERSION_BITS_DEPLOYMENTS; i++) {
        ThresholdState state = VersionBitsState(pindexPrev, params, static_cast<Consensus::DeploymentPos>(i), versionbitscache);
        if (state == ThresholdState::LOCKED_IN || state == ThresholdState::STARTED) {
            nVersion |= VersionBitsMask(params, static_cast<Consensus::DeploymentPos>(i));
        }
    }

    return nVersion;
}

/**
 * Threshold condition checker that triggers when unknown versionbits are seen on the network.
 */
class WarningBitsConditionChecker : public AbstractThresholdConditionChecker
{
private:
    int bit;

public:
    explicit WarningBitsConditionChecker(int bitIn) : bit(bitIn) {}

    int64_t BeginTime(const Consensus::Params& params) const override { return 0; }
    int64_t EndTime(const Consensus::Params& params) const override { return std::numeric_limits<int64_t>::max(); }
    int Period(const Consensus::Params& params) const override { return params.nMinerConfirmationWindow; }
    int Threshold(const Consensus::Params& params) const override { return params.nRuleChangeActivationThreshold; }

    bool Condition(const CBlockIndex* pindex, const Consensus::Params& params) const override
    {
        return ((pindex->nVersion & VERSIONBITS_TOP_MASK) == VERSIONBITS_TOP_BITS) &&
               ((pindex->nVersion >> bit) & 1) != 0 &&
               ((ComputeBlockVersion(pindex->pprev, params) >> bit) & 1) == 0;
    }
};

static ThresholdConditionCache warningcache[VERSIONBITS_NUM_BITS] GUARDED_BY(cs_main);

// 0.13.0 was shipped with a segwit deployment defined for testnet, but not for
// mainnet. We no longer need to support disabling the segwit deployment
// except for testing purposes, due to limitations of the functional test
// environment. See test/functional/p2p-segwit.py.
static bool IsScriptWitnessEnabled(const Consensus::Params& params)
{
    return params.vDeployments[Consensus::DEPLOYMENT_SEGWIT].nTimeout != 0;
}

static unsigned int GetBlockScriptFlags(const CBlockIndex* pindex, const Consensus::Params& consensusparams) EXCLUSIVE_LOCKS_REQUIRED(cs_main) {
    AssertLockHeld(cs_main);

    unsigned int flags = SCRIPT_VERIFY_NONE;

    // BIP16 didn't become active until Apr 1 2012 (on mainnet, and
    // retroactively applied to testnet)
    // However, only one historical block violated the P2SH rules (on both
    // mainnet and testnet), so for simplicity, always leave P2SH
    // on except for the one violating block.
    if (consensusparams.BIP16Exception.IsNull() || // no bip16 exception on this chain
        pindex->phashBlock == nullptr || // this is a new candidate block, eg from TestBlockValidity()
        *pindex->phashBlock != consensusparams.BIP16Exception) // this block isn't the historical exception
    {
        flags |= SCRIPT_VERIFY_P2SH;
    }

    // Enforce WITNESS rules whenever P2SH is in effect (and the segwit
    // deployment is defined).
    if (flags & SCRIPT_VERIFY_P2SH && IsScriptWitnessEnabled(consensusparams)) {
        flags |= SCRIPT_VERIFY_WITNESS;
    }

    // Start enforcing the DERSIG (BIP66) rule
    if (pindex->nHeight >= consensusparams.BIP66Height) {
        flags |= SCRIPT_VERIFY_DERSIG;
    }

    // Start enforcing CHECKLOCKTIMEVERIFY (BIP65) rule
    if (pindex->nHeight >= consensusparams.BIP65Height) {
        flags |= SCRIPT_VERIFY_CHECKLOCKTIMEVERIFY;
    }

    // Start enforcing BIP68 (sequence locks) and BIP112 (CHECKSEQUENCEVERIFY) using versionbits logic.
    if (VersionBitsState(pindex->pprev, consensusparams, Consensus::DEPLOYMENT_CSV, versionbitscache) == ThresholdState::ACTIVE) {
        flags |= SCRIPT_VERIFY_CHECKSEQUENCEVERIFY;
    }

    if (IsNullDummyEnabled(pindex->pprev, consensusparams)) {
        flags |= SCRIPT_VERIFY_NULLDUMMY;
    }

    return flags;
}



static int64_t nTimeCheck = 0;
static int64_t nTimeForks = 0;
static int64_t nTimeVerify = 0;
static int64_t nTimeConnect = 0;
static int64_t nTimeIndex = 0;
static int64_t nTimeCallbacks = 0;
static int64_t nTimeTotal = 0;
static int64_t nBlocksTotal = 0;

/** Apply the effects of this block (with given index) on the UTXO set represented by coins.
 *  Validity checks that depend on the UTXO set are also done; ConnectBlock()
 *  can fail if those validity checks fail (among other reasons). */
bool CChainState::ConnectBlock(const CBlock& block, CValidationState& state, CBlockIndex* pindex,
                  CCoinsViewCache& view, const CChainParams& chainparams, std::set<std::pair<uint256, COutPoint>>* setPeginsSpent, bool fJustCheck)
{
    AssertLockHeld(cs_main);
    assert(pindex);
    assert(*pindex->phashBlock == block.GetHash());
    int64_t nTimeStart = GetTimeMicros();

    // verify that the view's current state corresponds to the previous block
    uint256 hashPrevBlock = pindex->pprev == nullptr ? uint256() : pindex->pprev->GetBlockHash();
    assert(hashPrevBlock == view.GetBestBlock());

    const Consensus::Params& consensusParams = chainparams.GetConsensus();
    // Add genesis outputs but don't validate.
    if (block.GetHash() == consensusParams.hashGenesisBlock) {
        if (!fJustCheck) {
            if (consensusParams.connect_genesis_outputs) {
                for (const auto& tx : block.vtx) {
                    // Directly add new coins to DB
                    AddCoins(view, *tx, 0);
                }
            }
            view.SetBestBlock(pindex->GetBlockHash());
        }
        nBlocksTotal++;
        return true;
    }

    // Check it again in case a previous version let a bad block in
    // NOTE: We don't currently (re-)invoke ContextualCheckBlock() or
    // ContextualCheckBlockHeader() here. This means that if we add a new
    // consensus rule that is enforced in one of those two functions, then we
    // may have let in a block that violates the rule prior to updating the
    // software, and we would NOT be enforcing the rule here. Fully solving
    // upgrade from one software version to the next after a consensus rule
    // change is potentially tricky and issue-specific (see RewindBlockIndex()
    // for one general approach that was used for BIP 141 deployment).
    // Also, currently the rule against blocks more than 2 hours in the future
    // is enforced in ContextualCheckBlockHeader(); we wouldn't want to
    // re-enforce that rule here (at least until we make it impossible for
    // GetAdjustedTime() to go backward).
    if (!CheckBlock(block, state, chainparams.GetConsensus(), !fJustCheck, !fJustCheck)) {
        if (state.GetReason() == ValidationInvalidReason::BLOCK_MUTATED) {
            // We don't write down blocks to disk if they may have been
            // corrupted, so this should be impossible unless we're having hardware
            // problems.
            return AbortNode(state, "Corrupt block found indicating potential hardware failure; shutting down");
        }
        return error("%s: Consensus::CheckBlock: %s", __func__, FormatStateMessage(state));
    }

    nBlocksTotal++;

    // Check that all non-zero coinbase outputs pay to the required destination
    const CScript& mandatory_coinbase_destination = chainparams.GetConsensus().mandatory_coinbase_destination;
    if (mandatory_coinbase_destination != CScript()) {
        for (auto& txout : block.vtx[0]->vout) {
            bool mustPay = !txout.nValue.IsExplicit() || txout.nValue.GetAmount() != 0;
            if (mustPay && txout.scriptPubKey != mandatory_coinbase_destination) {
                return state.Invalid(ValidationInvalidReason::CONSENSUS, error("ConnectBlock(): Coinbase outputs didn't match required scriptPubKey"),
                                 REJECT_INVALID, "bad-coinbase-txos");
            }
        }
    }

    bool fScriptChecks = true;
    if (!hashAssumeValid.IsNull()) {
        // We've been configured with the hash of a block which has been externally verified to have a valid history.
        // A suitable default value is included with the software and updated from time to time.  Because validity
        //  relative to a piece of software is an objective fact these defaults can be easily reviewed.
        // This setting doesn't force the selection of any particular chain but makes validating some faster by
        //  effectively caching the result of part of the verification.
        BlockMap::const_iterator  it = mapBlockIndex.find(hashAssumeValid);
        if (it != mapBlockIndex.end()) {
            if (it->second->GetAncestor(pindex->nHeight) == pindex &&
                pindexBestHeader->GetAncestor(pindex->nHeight) == pindex &&
                pindexBestHeader->nChainWork >= nMinimumChainWork) {
                // This block is a member of the assumed verified chain and an ancestor of the best header.
                // The equivalent time check discourages hash power from extorting the network via DOS attack
                //  into accepting an invalid block through telling users they must manually set assumevalid.
                //  Requiring a software change or burying the invalid block, regardless of the setting, makes
                //  it hard to hide the implication of the demand.  This also avoids having release candidates
                //  that are hardly doing any signature verification at all in testing without having to
                //  artificially set the default assumed verified block further back.
                // The test against nMinimumChainWork prevents the skipping when denied access to any chain at
                //  least as good as the expected chain.
                fScriptChecks = (GetBlockProofEquivalentTime(*pindexBestHeader, *pindex, *pindexBestHeader, chainparams.GetConsensus()) <= 60 * 60 * 24 * 7 * 2);
            }
        }
    }

    int64_t nTime1 = GetTimeMicros(); nTimeCheck += nTime1 - nTimeStart;
    assert(nBlocksTotal > 0);
    LogPrint(BCLog::BENCH, "    - Sanity checks: %.2fms [%.2fs (%.2fms/blk)]\n", MILLI * (nTime1 - nTimeStart), nTimeCheck * MICRO, nTimeCheck * MILLI / nBlocksTotal);

    // Do not allow blocks that contain transactions which 'overwrite' older transactions,
    // unless those are already completely spent.
    // If such overwrites are allowed, coinbases and transactions depending upon those
    // can be duplicated to remove the ability to spend the first instance -- even after
    // being sent to another address.
    // See BIP30 and http://r6.ca/blog/20120206T005236Z.html for more information.
    // This logic is not necessary for memory pool transactions, as AcceptToMemoryPool
    // already refuses previously-known transaction ids entirely.
    // This rule was originally applied to all blocks with a timestamp after March 15, 2012, 0:00 UTC.
    // Now that the whole chain is irreversibly beyond that time it is applied to all blocks except the
    // two in the chain that violate it. This prevents exploiting the issue against nodes during their
    // initial block download.
    bool fEnforceBIP30 = !((pindex->nHeight==91842 && pindex->GetBlockHash() == uint256S("0x00000000000a4d0a398161ffc163c503763b1f4360639393e0e4c8e300e0caec")) ||
                           (pindex->nHeight==91880 && pindex->GetBlockHash() == uint256S("0x00000000000743f190a18c5577a3c2d2a1f610ae9601ac046a38084ccb7cd721")));

    // Once BIP34 activated it was not possible to create new duplicate coinbases and thus other than starting
    // with the 2 existing duplicate coinbase pairs, not possible to create overwriting txs.  But by the
    // time BIP34 activated, in each of the existing pairs the duplicate coinbase had overwritten the first
    // before the first had been spent.  Since those coinbases are sufficiently buried it's no longer possible to create further
    // duplicate transactions descending from the known pairs either.
    // If we're on the known chain at height greater than where BIP34 activated, we can save the db accesses needed for the BIP30 check.

    // BIP34 requires that a block at height X (block X) has its coinbase
    // scriptSig start with a CScriptNum of X (indicated height X).  The above
    // logic of no longer requiring BIP30 once BIP34 activates is flawed in the
    // case that there is a block X before the BIP34 height of 227,931 which has
    // an indicated height Y where Y is greater than X.  The coinbase for block
    // X would also be a valid coinbase for block Y, which could be a BIP30
    // violation.  An exhaustive search of all mainnet coinbases before the
    // BIP34 height which have an indicated height greater than the block height
    // reveals many occurrences. The 3 lowest indicated heights found are
    // 209,921, 490,897, and 1,983,702 and thus coinbases for blocks at these 3
    // heights would be the first opportunity for BIP30 to be violated.

    // The search reveals a great many blocks which have an indicated height
    // greater than 1,983,702, so we simply remove the optimization to skip
    // BIP30 checking for blocks at height 1,983,702 or higher.  Before we reach
    // that block in another 25 years or so, we should take advantage of a
    // future consensus change to do a new and improved version of BIP34 that
    // will actually prevent ever creating any duplicate coinbases in the
    // future.
    static constexpr int BIP34_IMPLIES_BIP30_LIMIT = 1983702;

    // There is no potential to create a duplicate coinbase at block 209,921
    // because this is still before the BIP34 height and so explicit BIP30
    // checking is still active.

    // The final case is block 176,684 which has an indicated height of
    // 490,897. Unfortunately, this issue was not discovered until about 2 weeks
    // before block 490,897 so there was not much opportunity to address this
    // case other than to carefully analyze it and determine it would not be a
    // problem. Block 490,897 was, in fact, mined with a different coinbase than
    // block 176,684, but it is important to note that even if it hadn't been or
    // is remined on an alternate fork with a duplicate coinbase, we would still
    // not run into a BIP30 violation.  This is because the coinbase for 176,684
    // is spent in block 185,956 in transaction
    // d4f7fbbf92f4a3014a230b2dc70b8058d02eb36ac06b4a0736d9d60eaa9e8781.  This
    // spending transaction can't be duplicated because it also spends coinbase
    // 0328dd85c331237f18e781d692c92de57649529bd5edf1d01036daea32ffde29.  This
    // coinbase has an indicated height of over 4.2 billion, and wouldn't be
    // duplicatable until that height, and it's currently impossible to create a
    // chain that long. Nevertheless we may wish to consider a future soft fork
    // which retroactively prevents block 490,897 from creating a duplicate
    // coinbase. The two historical BIP30 violations often provide a confusing
    // edge case when manipulating the UTXO and it would be simpler not to have
    // another edge case to deal with.

    // testnet3 has no blocks before the BIP34 height with indicated heights
    // post BIP34 before approximately height 486,000,000 and presumably will
    // be reset before it reaches block 1,983,702 and starts doing unnecessary
    // BIP30 checking again.
    assert(pindex->pprev);
    CBlockIndex *pindexBIP34height = pindex->pprev->GetAncestor(chainparams.GetConsensus().BIP34Height);
    //Only continue to enforce if we're below BIP34 activation height or the block hash at that height doesn't correspond.
    fEnforceBIP30 = fEnforceBIP30 && (!pindexBIP34height || !(pindexBIP34height->GetBlockHash() == chainparams.GetConsensus().BIP34Hash));

    // TODO: Remove BIP30 checking from block height 1,983,702 on, once we have a
    // consensus change that ensures coinbases at those heights can not
    // duplicate earlier coinbases.
    if (fEnforceBIP30 || pindex->nHeight >= BIP34_IMPLIES_BIP30_LIMIT) {
        for (const auto& tx : block.vtx) {
            for (size_t o = 0; o < tx->vout.size(); o++) {
                if (view.HaveCoin(COutPoint(tx->GetHash(), o))) {
                    return state.Invalid(ValidationInvalidReason::CONSENSUS, error("ConnectBlock(): tried to overwrite transaction"),
                                     REJECT_INVALID, "bad-txns-BIP30");
                }
            }
        }
    }

    // Start enforcing BIP68 (sequence locks) and BIP112 (CHECKSEQUENCEVERIFY) using versionbits logic.
    int nLockTimeFlags = 0;
    if (VersionBitsState(pindex->pprev, chainparams.GetConsensus(), Consensus::DEPLOYMENT_CSV, versionbitscache) == ThresholdState::ACTIVE) {
        nLockTimeFlags |= LOCKTIME_VERIFY_SEQUENCE;
    }

    // Get the script flags for this block
    unsigned int flags = GetBlockScriptFlags(pindex, chainparams.GetConsensus());

    int64_t nTime2 = GetTimeMicros(); nTimeForks += nTime2 - nTime1;
    LogPrint(BCLog::BENCH, "    - Fork checks: %.2fms [%.2fs (%.2fms/blk)]\n", MILLI * (nTime2 - nTime1), nTimeForks * MICRO, nTimeForks * MILLI / nBlocksTotal);

    CBlockUndo blockundo;

    CCheckQueueControl<CCheck> control(fScriptChecks && nScriptCheckThreads ? &scriptcheckqueue : nullptr);

    std::vector<int> prevheights;
    CAmountMap fee_map;
    int nInputs = 0;
    int64_t nSigOpsCost = 0;
    blockundo.vtxundo.reserve(block.vtx.size() - 1);
    std::vector<PrecomputedTransactionData> txdata;
    txdata.reserve(block.vtx.size()); // Required so that pointers to individual PrecomputedTransactionData don't get invalidated

    // ELEMENTS:
    // Used when ConnectBlock() results are unneeded for mempool ejection
    std::set<std::pair<uint256, COutPoint>> setPeginsSpentDummy;

    for (unsigned int i = 0; i < block.vtx.size(); i++)
    {
        const CTransaction &tx = *(block.vtx[i]);

        nInputs += tx.vin.size();

        if (!tx.IsCoinBase())
        {
            std::vector<CCheck*> vChecks;
            bool fCacheResults = fJustCheck; /* Don't cache results if we're actually connecting blocks (still consult the cache, though) */
            if (!Consensus::CheckTxInputs(tx, state, view, pindex->nHeight, fee_map,
                        setPeginsSpent == NULL ? setPeginsSpentDummy : *setPeginsSpent,
                        nScriptCheckThreads ? &vChecks : NULL, fCacheResults, fScriptChecks)) {
                if (!IsBlockReason(state.GetReason())) {
                    // CheckTxInputs may return MISSING_INPUTS or
                    // PREMATURE_SPEND but we can't return that, as it's not
                    // defined for a block, so we reset the reason flag to
                    // CONSENSUS here.
                    state.Invalid(ValidationInvalidReason::CONSENSUS, false,
                            state.GetRejectCode(), state.GetRejectReason(), state.GetDebugMessage());
                }
                return error("%s: Consensus::CheckTxInputs: %s, %s", __func__, tx.GetHash().ToString(), FormatStateMessage(state));
            }
            control.Add(vChecks);

            if (!MoneyRange(fee_map))
                return state.Invalid(ValidationInvalidReason::CONSENSUS, error("ConnectBlock(): total block reward overflowed"), REJECT_INVALID, "bad-blockreward-outofrange");

            // Check that transaction is BIP68 final
            // BIP68 lock checks (as opposed to nLockTime checks) must
            // be in ConnectBlock because they require the UTXO set
            prevheights.resize(tx.vin.size());
            for (size_t j = 0; j < tx.vin.size(); j++) {
                if (tx.vin[j].m_is_pegin) {
                    prevheights[j] = -1;
                } else {
                    prevheights[j] = view.AccessCoin(tx.vin[j].prevout).nHeight;
                }
            }

            if (!SequenceLocks(tx, nLockTimeFlags, &prevheights, *pindex)) {
                return state.Invalid(ValidationInvalidReason::CONSENSUS, error("%s: contains a non-BIP68-final transaction", __func__),
                                 REJECT_INVALID, "bad-txns-nonfinal");
            }
        }

        // GetTransactionSigOpCost counts 3 types of sigops:
        // * legacy (always)
        // * p2sh (when P2SH enabled in flags and excludes coinbase)
        // * witness (when witness enabled in flags and excludes coinbase)
        nSigOpsCost += GetTransactionSigOpCost(tx, view, flags);
        if (nSigOpsCost > MAX_BLOCK_SIGOPS_COST)
            return state.Invalid(ValidationInvalidReason::CONSENSUS, error("ConnectBlock(): too many sigops"),
                             REJECT_INVALID, "bad-blk-sigops");

        txdata.emplace_back(tx);
        if (!tx.IsCoinBase())
        {
            std::vector<CCheck*> vChecks;
            bool fCacheResults = fJustCheck; /* Don't cache results if we're actually connecting blocks (still consult the cache, though) */
            if (!CheckInputs(tx, state, view, fScriptChecks, flags, fCacheResults, fCacheResults, txdata[i], nScriptCheckThreads ? &vChecks : nullptr)) {
                if (state.GetReason() == ValidationInvalidReason::TX_NOT_STANDARD) {
                    // CheckInputs may return NOT_STANDARD for extra flags we passed,
                    // but we can't return that, as it's not defined for a block, so
                    // we reset the reason flag to CONSENSUS here.
                    // In the event of a future soft-fork, we may need to
                    // consider whether rewriting to CONSENSUS or
                    // RECENT_CONSENSUS_CHANGE would be more appropriate.
                    state.Invalid(ValidationInvalidReason::CONSENSUS, false,
                              state.GetRejectCode(), state.GetRejectReason(), state.GetDebugMessage());
                }
                return error("ConnectBlock(): CheckInputs on %s failed with %s",
                    tx.GetHash().ToString(), FormatStateMessage(state));
            }
            control.Add(vChecks);
        }

        CTxUndo undoDummy;
        if (i > 0) {
            blockundo.vtxundo.push_back(CTxUndo());
        }
        UpdateCoins(tx, view, i == 0 ? undoDummy : blockundo.vtxundo.back(), pindex->nHeight);

    }
    int64_t nTime3 = GetTimeMicros(); nTimeConnect += nTime3 - nTime2;
    LogPrint(BCLog::BENCH, "      - Connect %u transactions: %.2fms (%.3fms/tx, %.3fms/txin) [%.2fs (%.2fms/blk)]\n", (unsigned)block.vtx.size(), MILLI * (nTime3 - nTime2), MILLI * (nTime3 - nTime2) / block.vtx.size(), nInputs <= 1 ? 0 : MILLI * (nTime3 - nTime2) / (nInputs-1), nTimeConnect * MICRO, nTimeConnect * MILLI / nBlocksTotal);

    CAmountMap block_reward = fee_map;
    block_reward[consensusParams.subsidy_asset] += GetBlockSubsidy(pindex->nHeight, consensusParams);
    if (!MoneyRange(block_reward))
        return state.Invalid(ValidationInvalidReason::CONSENSUS, error("ConnectBlock(): total block reward overflowed"), REJECT_INVALID, "bad-blockreward-outofrange");
    if (!VerifyCoinbaseAmount(*(block.vtx[0]), block_reward)) {
        return state.Invalid(ValidationInvalidReason::CONSENSUS, error("ConnectBlock(): coinbase pays too much (limit=%d)",
                block_reward[consensusParams.subsidy_asset]), REJECT_INVALID, "bad-cb-amount");
    }

    if (!control.Wait())
        return state.Invalid(ValidationInvalidReason::CONSENSUS, error("%s: CheckQueue failed", __func__), REJECT_INVALID, "block-validation-failed");
    int64_t nTime4 = GetTimeMicros(); nTimeVerify += nTime4 - nTime2;
    LogPrint(BCLog::BENCH, "    - Verify %u txins: %.2fms (%.3fms/txin) [%.2fs (%.2fms/blk)]\n", nInputs - 1, MILLI * (nTime4 - nTime2), nInputs <= 1 ? 0 : MILLI * (nTime4 - nTime2) / (nInputs-1), nTimeVerify * MICRO, nTimeVerify * MILLI / nBlocksTotal);

    if (fJustCheck)
        return true;

    if (!WriteUndoDataForBlock(blockundo, state, pindex, chainparams))
        return false;

    if (!pindex->IsValid(BLOCK_VALID_SCRIPTS)) {
        pindex->RaiseValidity(BLOCK_VALID_SCRIPTS);
        setDirtyBlockIndex.insert(pindex);
    }

    assert(pindex->phashBlock);
    // add this block to the view's block chain
    view.SetBestBlock(pindex->GetBlockHash());

    int64_t nTime5 = GetTimeMicros(); nTimeIndex += nTime5 - nTime4;
    LogPrint(BCLog::BENCH, "    - Index writing: %.2fms [%.2fs (%.2fms/blk)]\n", MILLI * (nTime5 - nTime4), nTimeIndex * MICRO, nTimeIndex * MILLI / nBlocksTotal);

    int64_t nTime6 = GetTimeMicros(); nTimeCallbacks += nTime6 - nTime5;
    LogPrint(BCLog::BENCH, "    - Callbacks: %.2fms [%.2fs (%.2fms/blk)]\n", MILLI * (nTime6 - nTime5), nTimeCallbacks * MICRO, nTimeCallbacks * MILLI / nBlocksTotal);

    return true;
}

bool CChainState::FlushStateToDisk(
    const CChainParams& chainparams,
    CValidationState &state,
    FlushStateMode mode,
    int nManualPruneHeight)
{
    int64_t nMempoolUsage = mempool.DynamicMemoryUsage();
    LOCK(cs_main);
    static int64_t nLastWrite = 0;
    static int64_t nLastFlush = 0;
    std::set<int> setFilesToPrune;
    bool full_flush_completed = false;
    try {
    {
        bool fFlushForPrune = false;
        bool fDoFullFlush = false;
        LOCK(cs_LastBlockFile);
        if (fPruneMode && (fCheckForPruning || nManualPruneHeight > 0) && !fReindex) {
            if (nManualPruneHeight > 0) {
                FindFilesToPruneManual(setFilesToPrune, nManualPruneHeight);
            } else {
                FindFilesToPrune(setFilesToPrune, chainparams.PruneAfterHeight());
                fCheckForPruning = false;
            }
            if (!setFilesToPrune.empty()) {
                fFlushForPrune = true;
                if (!fHavePruned) {
                    pblocktree->WriteFlag("prunedblockfiles", true);
                    fHavePruned = true;
                }
            }
        }
        int64_t nNow = GetTimeMicros();
        // Avoid writing/flushing immediately after startup.
        if (nLastWrite == 0) {
            nLastWrite = nNow;
        }
        if (nLastFlush == 0) {
            nLastFlush = nNow;
        }
        int64_t nMempoolSizeMax = gArgs.GetArg("-maxmempool", DEFAULT_MAX_MEMPOOL_SIZE) * 1000000;
        int64_t cacheSize = pcoinsTip->DynamicMemoryUsage();
        int64_t nTotalSpace = nCoinCacheUsage + std::max<int64_t>(nMempoolSizeMax - nMempoolUsage, 0);
        // The cache is large and we're within 10% and 10 MiB of the limit, but we have time now (not in the middle of a block processing).
        bool fCacheLarge = mode == FlushStateMode::PERIODIC && cacheSize > std::max((9 * nTotalSpace) / 10, nTotalSpace - MAX_BLOCK_COINSDB_USAGE * 1024 * 1024);
        // The cache is over the limit, we have to write now.
        bool fCacheCritical = mode == FlushStateMode::IF_NEEDED && cacheSize > nTotalSpace;
        // It's been a while since we wrote the block index to disk. Do this frequently, so we don't need to redownload after a crash.
        bool fPeriodicWrite = mode == FlushStateMode::PERIODIC && nNow > nLastWrite + (int64_t)DATABASE_WRITE_INTERVAL * 1000000;
        // It's been very long since we flushed the cache. Do this infrequently, to optimize cache usage.
        bool fPeriodicFlush = mode == FlushStateMode::PERIODIC && nNow > nLastFlush + (int64_t)DATABASE_FLUSH_INTERVAL * 1000000;
        // Combine all conditions that result in a full cache flush.
        fDoFullFlush = (mode == FlushStateMode::ALWAYS) || fCacheLarge || fCacheCritical || fPeriodicFlush || fFlushForPrune;
        // Write blocks and block index to disk.
        if (fDoFullFlush || fPeriodicWrite) {
            // Depend on nMinDiskSpace to ensure we can write block index
            if (!CheckDiskSpace(GetBlocksDir())) {
                return AbortNode(state, "Disk space is low!", _("Error: Disk space is low!"));
            }
            // First make sure all block and undo data is flushed to disk.
            FlushBlockFile();
            // Then update all block file information (which may refer to block and undo files).
            {
                std::vector<std::pair<int, const CBlockFileInfo*> > vFiles;
                vFiles.reserve(setDirtyFileInfo.size());
                for (std::set<int>::iterator it = setDirtyFileInfo.begin(); it != setDirtyFileInfo.end(); ) {
                    vFiles.push_back(std::make_pair(*it, &vinfoBlockFile[*it]));
                    setDirtyFileInfo.erase(it++);
                }
                std::vector<const CBlockIndex*> vBlocks;
                vBlocks.reserve(setDirtyBlockIndex.size());
                for (std::set<CBlockIndex*>::iterator it = setDirtyBlockIndex.begin(); it != setDirtyBlockIndex.end(); ) {
                    vBlocks.push_back(*it);
                    setDirtyBlockIndex.erase(it++);
                }
                if (!pblocktree->WriteBatchSync(vFiles, nLastBlockFile, vBlocks)) {
                    return AbortNode(state, "Failed to write to block index database");
                }
            }
            // Finally remove any pruned files
            if (fFlushForPrune)
                UnlinkPrunedFiles(setFilesToPrune);
            nLastWrite = nNow;
        }
        // Flush best chain related state. This can only be done if the blocks / block index write was also done.
        if (fDoFullFlush && !pcoinsTip->GetBestBlock().IsNull()) {
            // Typical Coin structures on disk are around 48 bytes in size.
            // Pushing a new one to the database can cause it to be written
            // twice (once in the log, and once in the tables). This is already
            // an overestimation, as most will delete an existing entry or
            // overwrite one. Still, use a conservative safety factor of 2.
            if (!CheckDiskSpace(GetDataDir(), 48 * 2 * 2 * pcoinsTip->GetCacheSize())) {
                return AbortNode(state, "Disk space is low!", _("Error: Disk space is low!"));
            }
            // Flush the chainstate (which may refer to block index entries).
            if (!pcoinsTip->Flush())
                return AbortNode(state, "Failed to write to coin database");
            nLastFlush = nNow;
            full_flush_completed = true;
        }
    }
    if (full_flush_completed) {
        // Update best block in wallet (so we can detect restored wallets).
        GetMainSignals().ChainStateFlushed(m_chain.GetLocator());
    }
    } catch (const std::runtime_error& e) {
        return AbortNode(state, std::string("System error while flushing: ") + e.what());
    }
    return true;
}

void CChainState::ForceFlushStateToDisk() {
    CValidationState state;
    const CChainParams& chainparams = Params();
    if (!this->FlushStateToDisk(chainparams, state, FlushStateMode::ALWAYS)) {
        LogPrintf("%s: failed to flush state (%s)\n", __func__, FormatStateMessage(state));
    }
}

void CChainState::PruneAndFlush() {
    CValidationState state;
    fCheckForPruning = true;
    const CChainParams& chainparams = Params();

    if (!this->FlushStateToDisk(chainparams, state, FlushStateMode::NONE)) {
        LogPrintf("%s: failed to flush state (%s)\n", __func__, FormatStateMessage(state));
    }
}

static void DoWarning(const std::string& strWarning)
{
    static bool fWarned = false;
    SetMiscWarning(strWarning);
    if (!fWarned) {
        AlertNotify(strWarning);
        fWarned = true;
    }
}

/** Private helper function that concatenates warning messages. */
static void AppendWarning(std::string& res, const std::string& warn)
{
    if (!res.empty()) res += ", ";
    res += warn;
}

/** Check warning conditions and do some notifications on new chain tip set. */
void static UpdateTip(const CBlockIndex *pindexNew, const CChainParams& chainParams) {
    // New best block
    mempool.AddTransactionsUpdated(1);

    {
        LOCK(g_best_block_mutex);
        g_best_block = pindexNew->GetBlockHash();
        g_best_block_cv.notify_all();
    }

    std::string warningMessages;
    if (!::ChainstateActive().IsInitialBlockDownload())
    {
        int nUpgraded = 0;
        const CBlockIndex* pindex = pindexNew;
        for (int bit = 0; bit < VERSIONBITS_NUM_BITS; bit++) {
            WarningBitsConditionChecker checker(bit);
            ThresholdState state = checker.GetStateFor(pindex, chainParams.GetConsensus(), warningcache[bit]);
            if (state == ThresholdState::ACTIVE || state == ThresholdState::LOCKED_IN) {
                const std::string strWarning = strprintf(_("Warning: unknown new rules activated (versionbit %i)"), bit);
                if (state == ThresholdState::ACTIVE) {
                    DoWarning(strWarning);
                } else {
                    AppendWarning(warningMessages, strWarning);
                }
            }
        }
        // Check the version of the last 100 blocks to see if we need to upgrade:
        for (int i = 0; i < 100 && pindex != nullptr; i++)
        {
            int32_t nExpectedVersion = ComputeBlockVersion(pindex->pprev, chainParams.GetConsensus());
            if (pindex->nVersion > VERSIONBITS_LAST_OLD_BLOCK_VERSION && (pindex->nVersion & ~nExpectedVersion) != 0)
                ++nUpgraded;
            pindex = pindex->pprev;
        }
        if (nUpgraded > 0)
            AppendWarning(warningMessages, strprintf(_("%d of last 100 blocks have unexpected version"), nUpgraded));
    }
    LogPrintf("%s: new best=%s height=%d version=0x%08x tx=%lu date='%s' progress=%f cache=%.1fMiB(%utxo)", __func__, /* Continued */
      pindexNew->GetBlockHash().ToString(), pindexNew->nHeight, pindexNew->nVersion,
      (unsigned long)pindexNew->nChainTx,
      FormatISO8601DateTime(pindexNew->GetBlockTime()),
      GuessVerificationProgress(pindexNew, chainParams.GetConsensus().nPowTargetSpacing),
      pcoinsTip->DynamicMemoryUsage() * (1.0 / (1<<20)), pcoinsTip->GetCacheSize());
    if (!warningMessages.empty())
        LogPrintf(" warning='%s'", warningMessages); /* Continued */
    LogPrintf("\n");

}

/** Disconnect m_chain's tip.
  * After calling, the mempool will be in an inconsistent state, with
  * transactions from disconnected blocks being added to disconnectpool.  You
  * should make the mempool consistent again by calling UpdateMempoolForReorg.
  * with cs_main held.
  *
  * If disconnectpool is nullptr, then no disconnected transactions are added to
  * disconnectpool (note that the caller is responsible for mempool consistency
  * in any case).
  */
bool CChainState::DisconnectTip(CValidationState& state, const CChainParams& chainparams, DisconnectedBlockTransactions *disconnectpool)
{
    CBlockIndex *pindexDelete = m_chain.Tip();
    assert(pindexDelete);
    // Read block from disk.
    std::shared_ptr<CBlock> pblock = std::make_shared<CBlock>();
    CBlock& block = *pblock;
    if (!ReadBlockFromDisk(block, pindexDelete, chainparams.GetConsensus()))
        return AbortNode(state, "Failed to read block");
    // Apply the block atomically to the chain state.
    int64_t nStart = GetTimeMicros();
    {
        CCoinsViewCache view(pcoinsTip.get());
        assert(view.GetBestBlock() == pindexDelete->GetBlockHash());
        if (DisconnectBlock(block, pindexDelete, view) != DISCONNECT_OK)
            return error("DisconnectTip(): DisconnectBlock %s failed", pindexDelete->GetBlockHash().ToString());
        bool flushed = view.Flush();
        assert(flushed);
    }
    LogPrint(BCLog::BENCH, "- Disconnect block: %.2fms\n", (GetTimeMicros() - nStart) * MILLI);
    // Write the chain state to disk, if necessary.
    if (!FlushStateToDisk(chainparams, state, FlushStateMode::IF_NEEDED))
        return false;

    if (disconnectpool) {
        // Save transactions to re-add to mempool at end of reorg
        for (auto it = block.vtx.rbegin(); it != block.vtx.rend(); ++it) {
            disconnectpool->addTransaction(*it);
        }
        while (disconnectpool->DynamicMemoryUsage() > MAX_DISCONNECTED_TX_POOL_SIZE * 1000) {
            // Drop the earliest entry, and remove its children from the mempool.
            auto it = disconnectpool->queuedTx.get<insertion_order>().begin();
            mempool.removeRecursive(**it, MemPoolRemovalReason::REORG);
            disconnectpool->removeEntry(it);
        }
    }

    m_chain.SetTip(pindexDelete->pprev);

    UpdateTip(pindexDelete->pprev, chainparams);
    // Let wallets know transactions went from 1-confirmed to
    // 0-confirmed or conflicted:
    GetMainSignals().BlockDisconnected(pblock);
    return true;
}

static int64_t nTimeReadFromDisk = 0;
static int64_t nTimeConnectTotal = 0;
static int64_t nTimeFlush = 0;
static int64_t nTimeChainState = 0;
static int64_t nTimePostConnect = 0;

struct PerBlockConnectTrace {
    CBlockIndex* pindex = nullptr;
    std::shared_ptr<const CBlock> pblock;
    std::shared_ptr<std::vector<CTransactionRef>> conflictedTxs;
    PerBlockConnectTrace() : conflictedTxs(std::make_shared<std::vector<CTransactionRef>>()) {}
};
/**
 * Used to track blocks whose transactions were applied to the UTXO state as a
 * part of a single ActivateBestChainStep call.
 *
 * This class also tracks transactions that are removed from the mempool as
 * conflicts (per block) and can be used to pass all those transactions
 * through SyncTransaction.
 *
 * This class assumes (and asserts) that the conflicted transactions for a given
 * block are added via mempool callbacks prior to the BlockConnected() associated
 * with those transactions. If any transactions are marked conflicted, it is
 * assumed that an associated block will always be added.
 *
 * This class is single-use, once you call GetBlocksConnected() you have to throw
 * it away and make a new one.
 */
class ConnectTrace {
private:
    std::vector<PerBlockConnectTrace> blocksConnected;
    CTxMemPool &pool;
    boost::signals2::scoped_connection m_connNotifyEntryRemoved;

public:
    explicit ConnectTrace(CTxMemPool &_pool) : blocksConnected(1), pool(_pool) {
        m_connNotifyEntryRemoved = pool.NotifyEntryRemoved.connect(std::bind(&ConnectTrace::NotifyEntryRemoved, this, std::placeholders::_1, std::placeholders::_2));
    }

    void BlockConnected(CBlockIndex* pindex, std::shared_ptr<const CBlock> pblock) {
        assert(!blocksConnected.back().pindex);
        assert(pindex);
        assert(pblock);
        blocksConnected.back().pindex = pindex;
        blocksConnected.back().pblock = std::move(pblock);
        blocksConnected.emplace_back();
    }

    std::vector<PerBlockConnectTrace>& GetBlocksConnected() {
        // We always keep one extra block at the end of our list because
        // blocks are added after all the conflicted transactions have
        // been filled in. Thus, the last entry should always be an empty
        // one waiting for the transactions from the next block. We pop
        // the last entry here to make sure the list we return is sane.
        assert(!blocksConnected.back().pindex);
        assert(blocksConnected.back().conflictedTxs->empty());
        blocksConnected.pop_back();
        return blocksConnected;
    }

    void NotifyEntryRemoved(CTransactionRef txRemoved, MemPoolRemovalReason reason) {
        assert(!blocksConnected.back().pindex);
        if (reason == MemPoolRemovalReason::CONFLICT) {
            blocksConnected.back().conflictedTxs->emplace_back(std::move(txRemoved));
        }
    }
};

/**
 * Connect a new block to m_chain. pblock is either nullptr or a pointer to a CBlock
 * corresponding to pindexNew, to bypass loading it again from disk.
 *
 * The block is added to connectTrace if connection succeeds.
 */
bool CChainState::ConnectTip(CValidationState& state, const CChainParams& chainparams, CBlockIndex* pindexNew, const std::shared_ptr<const CBlock>& pblock, ConnectTrace& connectTrace, DisconnectedBlockTransactions &disconnectpool)
{
    assert(pindexNew->pprev == m_chain.Tip());
    // Read block from disk.
    int64_t nTime1 = GetTimeMicros();
    std::shared_ptr<const CBlock> pthisBlock;
    if (!pblock) {
        std::shared_ptr<CBlock> pblockNew = std::make_shared<CBlock>();
        if (!ReadBlockFromDisk(*pblockNew, pindexNew, chainparams.GetConsensus()))
            return AbortNode(state, "Failed to read block");
        pthisBlock = pblockNew;
    } else {
        pthisBlock = pblock;
    }
    const CBlock& blockConnecting = *pthisBlock;
    // Apply the block atomically to the chain state.
    int64_t nTime2 = GetTimeMicros(); nTimeReadFromDisk += nTime2 - nTime1;
    int64_t nTime3;
    LogPrint(BCLog::BENCH, "  - Load block from disk: %.2fms [%.2fs]\n", (nTime2 - nTime1) * MILLI, nTimeReadFromDisk * MICRO);

    // ELEMENTS:
    // For mempool removal with pegin conflicts
    std::set<std::pair<uint256, COutPoint>> setPeginsSpent;

    {
        CCoinsViewCache view(pcoinsTip.get());
        bool rv = ConnectBlock(blockConnecting, state, pindexNew, view, chainparams, &setPeginsSpent);
        GetMainSignals().BlockChecked(blockConnecting, state);
        if (!rv) {
            if (state.IsInvalid()) {
                InvalidBlockFound(pindexNew, state);

                // ELEMENTS:
                // Possibly result of RPC to mainchain bitcoind failure
                // or unseen Bitcoin blocks.
                // These blocks are later re-evaluated at an interval
                // set by `-recheckpeginblockinterval`.
                if (state.GetRejectCode() == REJECT_PEGIN) {
                    //Write queue of invalid blocks that
                    //must be cleared to continue operation
                    std::vector<uint256> vinvalidBlocks;
                    pblocktree->ReadInvalidBlockQueue(vinvalidBlocks);
                    bool blockAlreadyInvalid = false;
                    for (uint256& hash : vinvalidBlocks) {
                        if (hash == blockConnecting.GetHash()) {
                            blockAlreadyInvalid = true;
                            break;
                        }
                    }
                    if (!blockAlreadyInvalid) {
                        vinvalidBlocks.push_back(blockConnecting.GetHash());
                        pblocktree->WriteInvalidBlockQueue(vinvalidBlocks);
                    }
                }
            }
            return error("%s: ConnectBlock %s failed, %s", __func__, pindexNew->GetBlockHash().ToString(), FormatStateMessage(state));
        }
        nTime3 = GetTimeMicros(); nTimeConnectTotal += nTime3 - nTime2;
        LogPrint(BCLog::BENCH, "  - Connect total: %.2fms [%.2fs (%.2fms/blk)]\n", (nTime3 - nTime2) * MILLI, nTimeConnectTotal * MICRO, nTimeConnectTotal * MILLI / nBlocksTotal);
        bool flushed = view.Flush();
        assert(flushed);
    }
    int64_t nTime4 = GetTimeMicros(); nTimeFlush += nTime4 - nTime3;
    LogPrint(BCLog::BENCH, "  - Flush: %.2fms [%.2fs (%.2fms/blk)]\n", (nTime4 - nTime3) * MILLI, nTimeFlush * MICRO, nTimeFlush * MILLI / nBlocksTotal);
    // Write the chain state to disk, if necessary.
    if (!FlushStateToDisk(chainparams, state, FlushStateMode::IF_NEEDED))
        return false;

    // Get PAK commitment from coinbase, if it exists
    boost::optional<CPAKList> paklist = GetPAKKeysFromCommitment(*blockConnecting.vtx[0]);
    if (paklist) {
        std::vector<std::vector<unsigned char> > offline_keys;
        std::vector<std::vector<unsigned char> > online_keys;
        bool is_reject;
        paklist->ToBytes(offline_keys, online_keys, is_reject);
        pblocktree->WritePAKList(offline_keys, online_keys, is_reject);
        g_paklist_blockchain = *paklist;
    }

    int64_t nTime5 = GetTimeMicros(); nTimeChainState += nTime5 - nTime4;
    LogPrint(BCLog::BENCH, "  - Writing chainstate: %.2fms [%.2fs (%.2fms/blk)]\n", (nTime5 - nTime4) * MILLI, nTimeChainState * MICRO, nTimeChainState * MILLI / nBlocksTotal);
    // Remove conflicting transactions from the mempool.;
    // ELEMENTS: We also eject now-invalid peg-outs based on block transition if not config list set
    // If config is set, this means all peg-outs have been filtered for that list already and other
    // functionaries aren't matching your list. Operator should restart with no list or new matching list.
    mempool.removeForBlock(blockConnecting.vtx, pindexNew->nHeight, (paklist && !g_paklist_config));
    disconnectpool.removeForBlock(blockConnecting.vtx);
    // Update m_chain & related variables.
    m_chain.SetTip(pindexNew);
    UpdateTip(pindexNew, chainparams);

    int64_t nTime6 = GetTimeMicros(); nTimePostConnect += nTime6 - nTime5; nTimeTotal += nTime6 - nTime1;
    LogPrint(BCLog::BENCH, "  - Connect postprocess: %.2fms [%.2fs (%.2fms/blk)]\n", (nTime6 - nTime5) * MILLI, nTimePostConnect * MICRO, nTimePostConnect * MILLI / nBlocksTotal);
    LogPrint(BCLog::BENCH, "- Connect block: %.2fms [%.2fs (%.2fms/blk)]\n", (nTime6 - nTime1) * MILLI, nTimeTotal * MICRO, nTimeTotal * MILLI / nBlocksTotal);

    connectTrace.BlockConnected(pindexNew, std::move(pthisBlock));
    return true;
}

/**
 * Return the tip of the chain with the most work in it, that isn't
 * known to be invalid (it's however far from certain to be valid).
 */
CBlockIndex* CChainState::FindMostWorkChain() {
    do {
        CBlockIndex *pindexNew = nullptr;

        // Find the best candidate header.
        {
            std::set<CBlockIndex*, CBlockIndexWorkComparator>::reverse_iterator it = setBlockIndexCandidates.rbegin();
            if (it == setBlockIndexCandidates.rend())
                return nullptr;
            pindexNew = *it;
        }

        // Check whether all blocks on the path between the currently active chain and the candidate are valid.
        // Just going until the active chain is an optimization, as we know all blocks in it are valid already.
        CBlockIndex *pindexTest = pindexNew;
        bool fInvalidAncestor = false;
        while (pindexTest && !m_chain.Contains(pindexTest)) {
            assert(pindexTest->HaveTxsDownloaded() || pindexTest->nHeight == 0);

            // Pruned nodes may have entries in setBlockIndexCandidates for
            // which block files have been deleted.  Remove those as candidates
            // for the most work chain if we come across them; we can't switch
            // to a chain unless we have all the non-active-chain parent blocks.
            bool fFailedChain = pindexTest->nStatus & BLOCK_FAILED_MASK;
            bool fMissingData = !(pindexTest->nStatus & BLOCK_HAVE_DATA);
            if (fFailedChain || fMissingData) {
                // Candidate chain is not usable (either invalid or missing data)
                if (fFailedChain && (pindexBestInvalid == nullptr || pindexNew->nChainWork > pindexBestInvalid->nChainWork))
                    pindexBestInvalid = pindexNew;
                CBlockIndex *pindexFailed = pindexNew;
                // Remove the entire chain from the set.
                while (pindexTest != pindexFailed) {
                    if (fFailedChain) {
                        pindexFailed->nStatus |= BLOCK_FAILED_CHILD;
                    } else if (fMissingData) {
                        // If we're missing data, then add back to mapBlocksUnlinked,
                        // so that if the block arrives in the future we can try adding
                        // to setBlockIndexCandidates again.
                        mapBlocksUnlinked.insert(std::make_pair(pindexFailed->pprev, pindexFailed));
                    }
                    setBlockIndexCandidates.erase(pindexFailed);
                    pindexFailed = pindexFailed->pprev;
                }
                setBlockIndexCandidates.erase(pindexTest);
                fInvalidAncestor = true;
                break;
            }
            pindexTest = pindexTest->pprev;
        }
        if (!fInvalidAncestor)
            return pindexNew;
    } while(true);
}

/** Delete all entries in setBlockIndexCandidates that are worse than the current tip. */
void CChainState::PruneBlockIndexCandidates() {
    // Note that we can't delete the current block itself, as we may need to return to it later in case a
    // reorganization to a better block fails.
    std::set<CBlockIndex*, CBlockIndexWorkComparator>::iterator it = setBlockIndexCandidates.begin();
    while (it != setBlockIndexCandidates.end() && setBlockIndexCandidates.value_comp()(*it, m_chain.Tip())) {
        setBlockIndexCandidates.erase(it++);
    }
    // Either the current tip or a successor of it we're working towards is left in setBlockIndexCandidates.
    assert(!setBlockIndexCandidates.empty());
}

/**
 * Try to make some progress towards making pindexMostWork the active block.
 * pblock is either nullptr or a pointer to a CBlock corresponding to pindexMostWork.
 */
bool CChainState::ActivateBestChainStep(CValidationState& state, const CChainParams& chainparams, CBlockIndex* pindexMostWork, const std::shared_ptr<const CBlock>& pblock, bool& fInvalidFound, ConnectTrace& connectTrace)
{
    AssertLockHeld(cs_main);

    const CBlockIndex *pindexOldTip = m_chain.Tip();
    const CBlockIndex *pindexFork = m_chain.FindFork(pindexMostWork);

    // Disconnect active blocks which are no longer in the best chain.
    bool fBlocksDisconnected = false;
    DisconnectedBlockTransactions disconnectpool;
    while (m_chain.Tip() && m_chain.Tip() != pindexFork) {
        if (!DisconnectTip(state, chainparams, &disconnectpool)) {
            // This is likely a fatal error, but keep the mempool consistent,
            // just in case. Only remove from the mempool in this case.
            UpdateMempoolForReorg(disconnectpool, false);
            return false;
        }
        fBlocksDisconnected = true;
    }

    // Build list of new blocks to connect.
    std::vector<CBlockIndex*> vpindexToConnect;
    bool fContinue = true;
    int nHeight = pindexFork ? pindexFork->nHeight : -1;
    while (fContinue && nHeight != pindexMostWork->nHeight) {
        // Don't iterate the entire list of potential improvements toward the best tip, as we likely only need
        // a few blocks along the way.
        int nTargetHeight = std::min(nHeight + 32, pindexMostWork->nHeight);
        vpindexToConnect.clear();
        vpindexToConnect.reserve(nTargetHeight - nHeight);
        CBlockIndex *pindexIter = pindexMostWork->GetAncestor(nTargetHeight);
        while (pindexIter && pindexIter->nHeight != nHeight) {
            vpindexToConnect.push_back(pindexIter);
            pindexIter = pindexIter->pprev;
        }
        nHeight = nTargetHeight;

        // Connect new blocks.
        for (CBlockIndex *pindexConnect : reverse_iterate(vpindexToConnect)) {
            if (!ConnectTip(state, chainparams, pindexConnect, pindexConnect == pindexMostWork ? pblock : std::shared_ptr<const CBlock>(), connectTrace, disconnectpool)) {
                if (state.IsInvalid()) {
                    // The block violates a consensus rule.
                    if (state.GetReason() != ValidationInvalidReason::BLOCK_MUTATED) {
                        InvalidChainFound(vpindexToConnect.front());
                    }
                    state = CValidationState();
                    fInvalidFound = true;
                    fContinue = false;
                    break;
                } else {
                    // A system error occurred (disk space, database error, ...).
                    // Make the mempool consistent with the current tip, just in case
                    // any observers try to use it before shutdown.
                    UpdateMempoolForReorg(disconnectpool, false);
                    return false;
                }
            } else {
                PruneBlockIndexCandidates();
                if (!pindexOldTip || m_chain.Tip()->nChainWork > pindexOldTip->nChainWork) {
                    // We're in a better position than we were. Return temporarily to release the lock.
                    fContinue = false;
                    break;
                }
            }
        }
    }

    if (fBlocksDisconnected) {
        // If any blocks were disconnected, disconnectpool may be non empty.  Add
        // any disconnected transactions back to the mempool.
        UpdateMempoolForReorg(disconnectpool, true);
    }
    mempool.check(pcoinsTip.get());

    // Callbacks/notifications for a new best chain.
    if (fInvalidFound)
        CheckForkWarningConditionsOnNewFork(vpindexToConnect.back());
    else
        CheckForkWarningConditions();

    return true;
}

static void NotifyHeaderTip() LOCKS_EXCLUDED(cs_main) {
    bool fNotify = false;
    bool fInitialBlockDownload = false;
    static CBlockIndex* pindexHeaderOld = nullptr;
    CBlockIndex* pindexHeader = nullptr;
    {
        LOCK(cs_main);
        pindexHeader = pindexBestHeader;

        if (pindexHeader != pindexHeaderOld) {
            fNotify = true;
            fInitialBlockDownload = ::ChainstateActive().IsInitialBlockDownload();
            pindexHeaderOld = pindexHeader;
        }
    }
    // Send block tip changed notifications without cs_main
    if (fNotify) {
        uiInterface.NotifyHeaderTip(fInitialBlockDownload, pindexHeader);
    }
}

static void LimitValidationInterfaceQueue() LOCKS_EXCLUDED(cs_main) {
    AssertLockNotHeld(cs_main);

    if (GetMainSignals().CallbacksPending() > 10) {
        SyncWithValidationInterfaceQueue();
    }
}

/**
 * Make the best chain active, in multiple steps. The result is either failure
 * or an activated best chain. pblock is either nullptr or a pointer to a block
 * that is already loaded (to avoid loading it again from disk).
 *
 * ActivateBestChain is split into steps (see ActivateBestChainStep) so that
 * we avoid holding cs_main for an extended period of time; the length of this
 * call may be quite long during reindexing or a substantial reorg.
 */
bool CChainState::ActivateBestChain(CValidationState &state, const CChainParams& chainparams, std::shared_ptr<const CBlock> pblock) {
    // Note that while we're often called here from ProcessNewBlock, this is
    // far from a guarantee. Things in the P2P/RPC will often end up calling
    // us in the middle of ProcessNewBlock - do not assume pblock is set
    // sanely for performance or correctness!
    AssertLockNotHeld(cs_main);

    // ABC maintains a fair degree of expensive-to-calculate internal state
    // because this function periodically releases cs_main so that it does not lock up other threads for too long
    // during large connects - and to allow for e.g. the callback queue to drain
    // we use m_cs_chainstate to enforce mutual exclusion so that only one caller may execute this function at a time
    LOCK(m_cs_chainstate);

    CBlockIndex *pindexMostWork = nullptr;
    CBlockIndex *pindexNewTip = nullptr;
    int nStopAtHeight = gArgs.GetArg("-stopatheight", DEFAULT_STOPATHEIGHT);
    do {
        boost::this_thread::interruption_point();

        // Block until the validation queue drains. This should largely
        // never happen in normal operation, however may happen during
        // reindex, causing memory blowup if we run too far ahead.
        // Note that if a validationinterface callback ends up calling
        // ActivateBestChain this may lead to a deadlock! We should
        // probably have a DEBUG_LOCKORDER test for this in the future.
        LimitValidationInterfaceQueue();

        {
            LOCK(cs_main);
            CBlockIndex* starting_tip = m_chain.Tip();
            bool blocks_connected = false;
            do {
                // We absolutely may not unlock cs_main until we've made forward progress
                // (with the exception of shutdown due to hardware issues, low disk space, etc).
                ConnectTrace connectTrace(mempool); // Destructed before cs_main is unlocked

                if (pindexMostWork == nullptr) {
                    pindexMostWork = FindMostWorkChain();
                }

                // Whether we have anything to do at all.
                if (pindexMostWork == nullptr || pindexMostWork == m_chain.Tip()) {
                    break;
                }

                bool fInvalidFound = false;
                std::shared_ptr<const CBlock> nullBlockPtr;
                if (!ActivateBestChainStep(state, chainparams, pindexMostWork, pblock && pblock->GetHash() == pindexMostWork->GetBlockHash() ? pblock : nullBlockPtr, fInvalidFound, connectTrace))
                    return false;
                blocks_connected = true;

                if (fInvalidFound) {
                    // Wipe cache, we may need another branch now.
                    pindexMostWork = nullptr;
                }
                pindexNewTip = m_chain.Tip();

                for (const PerBlockConnectTrace& trace : connectTrace.GetBlocksConnected()) {
                    assert(trace.pblock && trace.pindex);
                    GetMainSignals().BlockConnected(trace.pblock, trace.pindex, trace.conflictedTxs);
                }
            } while (!m_chain.Tip() || (starting_tip && CBlockIndexWorkComparator()(m_chain.Tip(), starting_tip)));
            if (!blocks_connected) return true;

            const CBlockIndex* pindexFork = m_chain.FindFork(starting_tip);
            bool fInitialDownload = IsInitialBlockDownload();

            // Notify external listeners about the new tip.
            // Enqueue while holding cs_main to ensure that UpdatedBlockTip is called in the order in which blocks are connected
            if (pindexFork != pindexNewTip) {
                // Notify ValidationInterface subscribers
                GetMainSignals().UpdatedBlockTip(pindexNewTip, pindexFork, fInitialDownload);

                // Always notify the UI if a new block tip was connected
                uiInterface.NotifyBlockTip(fInitialDownload, pindexNewTip);
            }
        }
        // When we reach this point, we switched to a new tip (stored in pindexNewTip).

        if (nStopAtHeight && pindexNewTip && pindexNewTip->nHeight >= nStopAtHeight) StartShutdown();

        // We check shutdown only after giving ActivateBestChainStep a chance to run once so that we
        // never shutdown before connecting the genesis block during LoadChainTip(). Previously this
        // caused an assert() failure during shutdown in such cases as the UTXO DB flushing checks
        // that the best block hash is non-null.
        if (ShutdownRequested())
            break;
    } while (pindexNewTip != pindexMostWork);
    CheckBlockIndex(chainparams.GetConsensus());

    // Write changes periodically to disk, after relay.
    if (!FlushStateToDisk(chainparams, state, FlushStateMode::PERIODIC)) {
        return false;
    }

    return true;
}

bool ActivateBestChain(CValidationState &state, const CChainParams& chainparams, std::shared_ptr<const CBlock> pblock) {
    return ::ChainstateActive().ActivateBestChain(state, chainparams, std::move(pblock));
}

bool CChainState::PreciousBlock(CValidationState& state, const CChainParams& params, CBlockIndex *pindex)
{
    {
        LOCK(cs_main);
        if (pindex->nChainWork < m_chain.Tip()->nChainWork) {
            // Nothing to do, this block is not at the tip.
            return true;
        }
        if (m_chain.Tip()->nChainWork > nLastPreciousChainwork) {
            // The chain has been extended since the last call, reset the counter.
            nBlockReverseSequenceId = -1;
        }
        nLastPreciousChainwork = m_chain.Tip()->nChainWork;
        setBlockIndexCandidates.erase(pindex);
        pindex->nSequenceId = nBlockReverseSequenceId;
        if (nBlockReverseSequenceId > std::numeric_limits<int32_t>::min()) {
            // We can't keep reducing the counter if somebody really wants to
            // call preciousblock 2**31-1 times on the same set of tips...
            nBlockReverseSequenceId--;
        }
        if (pindex->IsValid(BLOCK_VALID_TRANSACTIONS) && pindex->HaveTxsDownloaded()) {
            setBlockIndexCandidates.insert(pindex);
            PruneBlockIndexCandidates();
        }
    }

    return ActivateBestChain(state, params, std::shared_ptr<const CBlock>());
}
bool PreciousBlock(CValidationState& state, const CChainParams& params, CBlockIndex *pindex) {
    return ::ChainstateActive().PreciousBlock(state, params, pindex);
}

bool CChainState::InvalidateBlock(CValidationState& state, const CChainParams& chainparams, CBlockIndex *pindex)
{
    CBlockIndex* to_mark_failed = pindex;
    bool pindex_was_in_chain = false;
    int disconnected = 0;

    // Disconnect (descendants of) pindex, and mark them invalid.
    while (true) {
        if (ShutdownRequested()) break;

        // Make sure the queue of validation callbacks doesn't grow unboundedly.
        LimitValidationInterfaceQueue();

        LOCK(cs_main);
        if (!m_chain.Contains(pindex)) break;
        pindex_was_in_chain = true;
        CBlockIndex *invalid_walk_tip = m_chain.Tip();

        // ActivateBestChain considers blocks already in m_chain
        // unconditionally valid already, so force disconnect away from it.
        DisconnectedBlockTransactions disconnectpool;
        bool ret = DisconnectTip(state, chainparams, &disconnectpool);
        // DisconnectTip will add transactions to disconnectpool.
        // Adjust the mempool to be consistent with the new tip, adding
        // transactions back to the mempool if disconnecting was successful,
        // and we're not doing a very deep invalidation (in which case
        // keeping the mempool up to date is probably futile anyway).
        UpdateMempoolForReorg(disconnectpool, /* fAddToMempool = */ (++disconnected <= 10) && ret);
        if (!ret) return false;
        assert(invalid_walk_tip->pprev == m_chain.Tip());

        // We immediately mark the disconnected blocks as invalid.
        // This prevents a case where pruned nodes may fail to invalidateblock
        // and be left unable to start as they have no tip candidates (as there
        // are no blocks that meet the "have data and are not invalid per
        // nStatus" criteria for inclusion in setBlockIndexCandidates).
        invalid_walk_tip->nStatus |= BLOCK_FAILED_VALID;
        setDirtyBlockIndex.insert(invalid_walk_tip);
        setBlockIndexCandidates.erase(invalid_walk_tip);
        setBlockIndexCandidates.insert(invalid_walk_tip->pprev);
        if (invalid_walk_tip->pprev == to_mark_failed && (to_mark_failed->nStatus & BLOCK_FAILED_VALID)) {
            // We only want to mark the last disconnected block as BLOCK_FAILED_VALID; its children
            // need to be BLOCK_FAILED_CHILD instead.
            to_mark_failed->nStatus = (to_mark_failed->nStatus ^ BLOCK_FAILED_VALID) | BLOCK_FAILED_CHILD;
            setDirtyBlockIndex.insert(to_mark_failed);
        }

        // Track the last disconnected block, so we can correct its BLOCK_FAILED_CHILD status in future
        // iterations, or, if it's the last one, call InvalidChainFound on it.
        to_mark_failed = invalid_walk_tip;
    }

    {
        LOCK(cs_main);
        if (m_chain.Contains(to_mark_failed)) {
            // If the to-be-marked invalid block is in the active chain, something is interfering and we can't proceed.
            return false;
        }

        // Mark pindex (or the last disconnected block) as invalid, even when it never was in the main chain
        to_mark_failed->nStatus |= BLOCK_FAILED_VALID;
        setDirtyBlockIndex.insert(to_mark_failed);
        setBlockIndexCandidates.erase(to_mark_failed);
        m_failed_blocks.insert(to_mark_failed);

        // The resulting new best tip may not be in setBlockIndexCandidates anymore, so
        // add it again.
        BlockMap::iterator it = mapBlockIndex.begin();
        while (it != mapBlockIndex.end()) {
            if (it->second->IsValid(BLOCK_VALID_TRANSACTIONS) && it->second->HaveTxsDownloaded() && !setBlockIndexCandidates.value_comp()(it->second, m_chain.Tip())) {
                setBlockIndexCandidates.insert(it->second);
            }
            it++;
        }

        InvalidChainFound(to_mark_failed);
    }

    // Only notify about a new block tip if the active chain was modified.
    if (pindex_was_in_chain) {
        uiInterface.NotifyBlockTip(IsInitialBlockDownload(), to_mark_failed->pprev);
    }
    return true;
}

bool InvalidateBlock(CValidationState& state, const CChainParams& chainparams, CBlockIndex *pindex) {
    return ::ChainstateActive().InvalidateBlock(state, chainparams, pindex);
}

void CChainState::ResetBlockFailureFlags(CBlockIndex *pindex) {
    AssertLockHeld(cs_main);

    int nHeight = pindex->nHeight;

    // Remove the invalidity flag from this block and all its descendants.
    BlockMap::iterator it = mapBlockIndex.begin();
    while (it != mapBlockIndex.end()) {
        if (!it->second->IsValid() && it->second->GetAncestor(nHeight) == pindex) {
            it->second->nStatus &= ~BLOCK_FAILED_MASK;
            setDirtyBlockIndex.insert(it->second);
            if (it->second->IsValid(BLOCK_VALID_TRANSACTIONS) && it->second->HaveTxsDownloaded() && setBlockIndexCandidates.value_comp()(m_chain.Tip(), it->second)) {
                setBlockIndexCandidates.insert(it->second);
            }
            if (it->second == pindexBestInvalid) {
                // Reset invalid block marker if it was pointing to one of those.
                pindexBestInvalid = nullptr;
            }
            m_failed_blocks.erase(it->second);
        }
        it++;
    }

    // Remove the invalidity flag from all ancestors too.
    while (pindex != nullptr) {
        if (pindex->nStatus & BLOCK_FAILED_MASK) {
            pindex->nStatus &= ~BLOCK_FAILED_MASK;
            setDirtyBlockIndex.insert(pindex);
            m_failed_blocks.erase(pindex);
        }
        pindex = pindex->pprev;
    }
}

void ResetBlockFailureFlags(CBlockIndex *pindex) {
    return ::ChainstateActive().ResetBlockFailureFlags(pindex);
}

CBlockIndex* CChainState::AddToBlockIndex(const CBlockHeader& block)
{
    AssertLockHeld(cs_main);

    // Check for duplicate
    uint256 hash = block.GetHash();
    BlockMap::iterator it = mapBlockIndex.find(hash);
    if (it != mapBlockIndex.end())
        return it->second;

    // Construct new block index object
    CBlockIndex* pindexNew = new CBlockIndex(block);
    // We assign the sequence id to blocks only when the full data is available,
    // to avoid miners withholding blocks but broadcasting headers, to get a
    // competitive advantage.
    pindexNew->nSequenceId = 0;
    BlockMap::iterator mi = mapBlockIndex.insert(std::make_pair(hash, pindexNew)).first;
    pindexNew->phashBlock = &((*mi).first);
    BlockMap::iterator miPrev = mapBlockIndex.find(block.hashPrevBlock);
    if (miPrev != mapBlockIndex.end())
    {
        pindexNew->pprev = (*miPrev).second;
        pindexNew->nHeight = pindexNew->pprev->nHeight + 1;
        pindexNew->BuildSkip();
    }
    pindexNew->nTimeMax = (pindexNew->pprev ? std::max(pindexNew->pprev->nTimeMax, pindexNew->nTime) : pindexNew->nTime);
    pindexNew->nChainWork = (pindexNew->pprev ? pindexNew->pprev->nChainWork : 0) + GetBlockProof(*pindexNew);
    pindexNew->RaiseValidity(BLOCK_VALID_TREE);
    if (pindexBestHeader == nullptr || pindexBestHeader->nChainWork < pindexNew->nChainWork)
        pindexBestHeader = pindexNew;

    setDirtyBlockIndex.insert(pindexNew);

    return pindexNew;
}

/** Mark a block as having its data received and checked (up to BLOCK_VALID_TRANSACTIONS). */
void CChainState::ReceivedBlockTransactions(const CBlock& block, CBlockIndex* pindexNew, const FlatFilePos& pos, const Consensus::Params& consensusParams)
{
    pindexNew->nTx = block.vtx.size();
    pindexNew->nChainTx = 0;
    pindexNew->nFile = pos.nFile;
    pindexNew->nDataPos = pos.nPos;
    pindexNew->nUndoPos = 0;
    pindexNew->nStatus |= BLOCK_HAVE_DATA;
    if (IsWitnessEnabled(pindexNew->pprev, consensusParams)) {
        pindexNew->nStatus |= BLOCK_OPT_WITNESS;
    }
    pindexNew->RaiseValidity(BLOCK_VALID_TRANSACTIONS);
    setDirtyBlockIndex.insert(pindexNew);

    if (pindexNew->pprev == nullptr || pindexNew->pprev->HaveTxsDownloaded()) {
        // If pindexNew is the genesis block or all parents are BLOCK_VALID_TRANSACTIONS.
        std::deque<CBlockIndex*> queue;
        queue.push_back(pindexNew);

        // Recursively process any descendant blocks that now may be eligible to be connected.
        while (!queue.empty()) {
            CBlockIndex *pindex = queue.front();
            queue.pop_front();
            pindex->nChainTx = (pindex->pprev ? pindex->pprev->nChainTx : 0) + pindex->nTx;
            {
                LOCK(cs_nBlockSequenceId);
                pindex->nSequenceId = nBlockSequenceId++;
            }
            if (m_chain.Tip() == nullptr || !setBlockIndexCandidates.value_comp()(pindex, m_chain.Tip())) {
                setBlockIndexCandidates.insert(pindex);
            }
            std::pair<std::multimap<CBlockIndex*, CBlockIndex*>::iterator, std::multimap<CBlockIndex*, CBlockIndex*>::iterator> range = mapBlocksUnlinked.equal_range(pindex);
            while (range.first != range.second) {
                std::multimap<CBlockIndex*, CBlockIndex*>::iterator it = range.first;
                queue.push_back(it->second);
                range.first++;
                mapBlocksUnlinked.erase(it);
            }
        }
    } else {
        if (pindexNew->pprev && pindexNew->pprev->IsValid(BLOCK_VALID_TREE)) {
            mapBlocksUnlinked.insert(std::make_pair(pindexNew->pprev, pindexNew));
        }
    }
}

static bool FindBlockPos(FlatFilePos &pos, unsigned int nAddSize, unsigned int nHeight, uint64_t nTime, bool fKnown = false)
{
    LOCK(cs_LastBlockFile);

    unsigned int nFile = fKnown ? pos.nFile : nLastBlockFile;
    if (vinfoBlockFile.size() <= nFile) {
        vinfoBlockFile.resize(nFile + 1);
    }

    if (!fKnown) {
        while (vinfoBlockFile[nFile].nSize + nAddSize >= MAX_BLOCKFILE_SIZE) {
            nFile++;
            if (vinfoBlockFile.size() <= nFile) {
                vinfoBlockFile.resize(nFile + 1);
            }
        }
        pos.nFile = nFile;
        pos.nPos = vinfoBlockFile[nFile].nSize;
    }

    if ((int)nFile != nLastBlockFile) {
        if (!fKnown) {
            LogPrintf("Leaving block file %i: %s\n", nLastBlockFile, vinfoBlockFile[nLastBlockFile].ToString());
        }
        FlushBlockFile(!fKnown);
        nLastBlockFile = nFile;
    }

    vinfoBlockFile[nFile].AddBlock(nHeight, nTime);
    if (fKnown)
        vinfoBlockFile[nFile].nSize = std::max(pos.nPos + nAddSize, vinfoBlockFile[nFile].nSize);
    else
        vinfoBlockFile[nFile].nSize += nAddSize;

    if (!fKnown) {
        bool out_of_space;
        size_t bytes_allocated = BlockFileSeq().Allocate(pos, nAddSize, out_of_space);
        if (out_of_space) {
            return AbortNode("Disk space is low!", _("Error: Disk space is low!"));
        }
        if (bytes_allocated != 0 && fPruneMode) {
            fCheckForPruning = true;
        }
    }

    setDirtyFileInfo.insert(nFile);
    return true;
}

static bool FindUndoPos(CValidationState &state, int nFile, FlatFilePos &pos, unsigned int nAddSize)
{
    pos.nFile = nFile;

    LOCK(cs_LastBlockFile);

    pos.nPos = vinfoBlockFile[nFile].nUndoSize;
    vinfoBlockFile[nFile].nUndoSize += nAddSize;
    setDirtyFileInfo.insert(nFile);

    bool out_of_space;
    size_t bytes_allocated = UndoFileSeq().Allocate(pos, nAddSize, out_of_space);
    if (out_of_space) {
        return AbortNode(state, "Disk space is low!", _("Error: Disk space is low!"));
    }
    if (bytes_allocated != 0 && fPruneMode) {
        fCheckForPruning = true;
    }

    return true;
}

static bool CheckBlockHeader(const CBlockHeader& block, CValidationState& state, const Consensus::Params& consensusParams, bool fCheckPOW = true)
{
    // Check proof of work matches claimed amount
    if (fCheckPOW && block.GetHash() != consensusParams.hashGenesisBlock
            && !CheckProof(block, consensusParams)) {
        return state.Invalid(ValidationInvalidReason::BLOCK_INVALID_HEADER, false, REJECT_INVALID, g_signed_blocks ? "block-proof-invalid" : "high-hash", "proof of work failed");
    }
    return true;
}

bool CheckBlock(const CBlock& block, CValidationState& state, const Consensus::Params& consensusParams, bool fCheckPOW, bool fCheckMerkleRoot)
{
    // These are checks that are independent of context.

    if (block.fChecked)
        return true;

    // Check that the header is valid (particularly PoW).  This is mostly
    // redundant with the call in AcceptBlockHeader.
    if (!CheckBlockHeader(block, state, consensusParams, fCheckPOW))
        return false;

    // Check the merkle root.
    if (fCheckMerkleRoot) {
        bool mutated;
        uint256 hashMerkleRoot2 = BlockMerkleRoot(block, &mutated);
        if (block.hashMerkleRoot != hashMerkleRoot2)
            return state.Invalid(ValidationInvalidReason::BLOCK_MUTATED, false, REJECT_INVALID, "bad-txnmrklroot", "hashMerkleRoot mismatch");

        // Check for merkle tree malleability (CVE-2012-2459): repeating sequences
        // of transactions in a block without affecting the merkle root of a block,
        // while still invalidating it.
        if (mutated)
            return state.Invalid(ValidationInvalidReason::BLOCK_MUTATED, false, REJECT_INVALID, "bad-txns-duplicate", "duplicate transaction");
    }

    // All potential-corruption validation must be done before we do any
    // transaction validation, as otherwise we may mark the header as invalid
    // because we receive the wrong transactions for it.
    // Note that witness malleability is checked in ContextualCheckBlock, so no
    // checks that use witness data may be performed here.

    // Size limits
    if (block.vtx.empty() || block.vtx.size() * WITNESS_SCALE_FACTOR > MAX_BLOCK_WEIGHT || ::GetSerializeSize(block, PROTOCOL_VERSION | SERIALIZE_TRANSACTION_NO_WITNESS) * WITNESS_SCALE_FACTOR > MAX_BLOCK_WEIGHT)
        return state.Invalid(ValidationInvalidReason::CONSENSUS, false, REJECT_INVALID, "bad-blk-length", "size limits failed");

    // First transaction must be coinbase, the rest must not be
    if (block.vtx.empty() || !block.vtx[0]->IsCoinBase())
        return state.Invalid(ValidationInvalidReason::CONSENSUS, false, REJECT_INVALID, "bad-cb-missing", "first tx is not coinbase");
    for (unsigned int i = 1; i < block.vtx.size(); i++)
        if (block.vtx[i]->IsCoinBase())
            return state.Invalid(ValidationInvalidReason::CONSENSUS, false, REJECT_INVALID, "bad-cb-multiple", "more than one coinbase");

    // Check transactions
    for (const auto& tx : block.vtx)
        if (!CheckTransaction(*tx, state, true))
            return state.Invalid(state.GetReason(), false, state.GetRejectCode(), state.GetRejectReason(),
                                 strprintf("Transaction check failed (tx hash %s) %s", tx->GetHash().ToString(), state.GetDebugMessage()));

    unsigned int nSigOps = 0;
    for (const auto& tx : block.vtx)
    {
        nSigOps += GetLegacySigOpCount(*tx);
    }
    if (nSigOps * WITNESS_SCALE_FACTOR > MAX_BLOCK_SIGOPS_COST)
        return state.Invalid(ValidationInvalidReason::CONSENSUS, false, REJECT_INVALID, "bad-blk-sigops", "out-of-bounds SigOpCount");

    if (fCheckPOW && fCheckMerkleRoot)
        block.fChecked = true;

    return true;
}

bool IsWitnessEnabled(const CBlockIndex* pindexPrev, const Consensus::Params& params)
{
    LOCK(cs_main);
    return (VersionBitsState(pindexPrev, params, Consensus::DEPLOYMENT_SEGWIT, versionbitscache) == ThresholdState::ACTIVE);
}

bool IsNullDummyEnabled(const CBlockIndex* pindexPrev, const Consensus::Params& params)
{
    LOCK(cs_main);
    return (VersionBitsState(pindexPrev, params, Consensus::DEPLOYMENT_SEGWIT, versionbitscache) == ThresholdState::ACTIVE);
}

// Compute at which vout of the block's coinbase transaction the witness
// commitment occurs, or -1 if not found.
static int GetWitnessCommitmentIndex(const CBlock& block)
{
    int commitpos = -1;
    if (!block.vtx.empty()) {
        for (size_t o = 0; o < block.vtx[0]->vout.size(); o++) {
            if (block.vtx[0]->vout[o].scriptPubKey.size() >= 38 && block.vtx[0]->vout[o].scriptPubKey[0] == OP_RETURN && block.vtx[0]->vout[o].scriptPubKey[1] == 0x24 && block.vtx[0]->vout[o].scriptPubKey[2] == 0xaa && block.vtx[0]->vout[o].scriptPubKey[3] == 0x21 && block.vtx[0]->vout[o].scriptPubKey[4] == 0xa9 && block.vtx[0]->vout[o].scriptPubKey[5] == 0xed) {
                commitpos = o;
            }
        }
    }
    return commitpos;
}

void UpdateUncommittedBlockStructures(CBlock& block, const CBlockIndex* pindexPrev, const Consensus::Params& consensusParams)
{
    int commitpos = GetWitnessCommitmentIndex(block);
    static const std::vector<unsigned char> nonce(32, 0x00);
    if (commitpos != -1 && IsWitnessEnabled(pindexPrev, consensusParams) && !block.vtx[0]->HasWitness()) {
        CMutableTransaction tx(*block.vtx[0]);
        tx.witness.vtxinwit.resize(1);
        tx.witness.vtxinwit[0].scriptWitness.stack.resize(1);
        tx.witness.vtxinwit[0].scriptWitness.stack[0] = nonce;
        block.vtx[0] = MakeTransactionRef(std::move(tx));
    }
}

std::vector<unsigned char> GenerateCoinbaseCommitment(CBlock& block, const CBlockIndex* pindexPrev, const Consensus::Params& consensusParams)
{
    std::vector<unsigned char> commitment;
    int commitpos = GetWitnessCommitmentIndex(block);
    std::vector<unsigned char> ret(32, 0x00);
    if (consensusParams.vDeployments[Consensus::DEPLOYMENT_SEGWIT].nTimeout != 0) {
        if (commitpos == -1) {
            // ELEMENTS: Shim in blank coinbase output for witness output hash
            // Previous iterations of CA could have allowed witness data
            // in coinbase transactions, and this witness data must be committed
            // to here.
            //
            // Is No-op in Bitcoin
            CMutableTransaction tx0(*block.vtx[0]);
            tx0.vout.push_back(CTxOut());
            block.vtx[0] = MakeTransactionRef(std::move(tx0));
            // END
            uint256 witnessroot = BlockWitnessMerkleRoot(block, nullptr);
            CHash256().Write(witnessroot.begin(), 32).Write(ret.data(), 32).Finalize(witnessroot.begin());
            CTxOut out;
            out.nValue = 0;
            out.nAsset = policyAsset;
            out.scriptPubKey.resize(38);
            out.scriptPubKey[0] = OP_RETURN;
            out.scriptPubKey[1] = 0x24;
            out.scriptPubKey[2] = 0xaa;
            out.scriptPubKey[3] = 0x21;
            out.scriptPubKey[4] = 0xa9;
            out.scriptPubKey[5] = 0xed;
            memcpy(&out.scriptPubKey[6], witnessroot.begin(), 32);
            commitment = std::vector<unsigned char>(out.scriptPubKey.begin(), out.scriptPubKey.end());
            CMutableTransaction tx(*block.vtx[0]);
            // Elements: replace shimmed output with real coinbase rather than push
            tx.vout.back() = out;
            // END
            block.vtx[0] = MakeTransactionRef(std::move(tx));
        }
    }
    UpdateUncommittedBlockStructures(block, pindexPrev, consensusParams);
    return commitment;
}

// ELEMENTS
boost::optional<CPAKList> GetPAKKeysFromCommitment(const CTransaction& coinbase)
{
    std::vector<std::vector<unsigned char> > offline_keys;
    std::vector<std::vector<unsigned char> > online_keys;
    bool is_reject = false;
    for (unsigned int i = 0; i < coinbase.vout.size(); i++) {
        const CScript& scriptPubKey = coinbase.vout[i].scriptPubKey;

        // OP + push + 4 bytes + push + 33 bytes + push + 33 bytes
        // or
        // OP + push + 4 bytes + push + 6 bytes (REJECT)

        CScript::const_iterator pc = scriptPubKey.begin();
        std::vector<unsigned char> data;
        opcodetype opcode;

        if (!scriptPubKey.GetOp(pc, opcode, data) || opcode != OP_RETURN){
            continue;
        }

        if (!scriptPubKey.GetOp(pc, opcode, data) || data.size() != 4 ||
                data[0] != 0xab || data[1] != 0x22 || data[2] != 0xaa || data[3] != 0xee) {
            continue;
        }

        if (!scriptPubKey.GetOp(pc, opcode, data)){
            continue;
        }

        // Check for pak list reject signal
        // Returns an empty list regardless of other commitments
        if (data.size() == 6 && data[0] == 'R' && data[1] == 'E' && data[2] == 'J' && data[3] == 'E' && data[4] == 'C' && data[5] == 'T') {
            is_reject = true;
            continue;
        }

        // Check for offline key
        if (data.size() != 33) {
            continue;
        }

        // Check for online key
        std::vector<unsigned char> data_online;
        if (!scriptPubKey.GetOp(pc, opcode, data_online) || data_online.size() != 33) {
            continue;
        }

        offline_keys.push_back(data);
        online_keys.push_back(data_online);
    }
    if (is_reject) {
        offline_keys.clear();
        online_keys.clear();
    }
    if (!is_reject && offline_keys.size() == 0) {
        return boost::none;
    }
    CPAKList paklist;
    if (!CPAKList::FromBytes(paklist, offline_keys, online_keys, is_reject)) {
        return boost::none;
    } else {
        return paklist;
    }
}

//! Returns last CBlockIndex* that is a checkpoint
static CBlockIndex* GetLastCheckpoint(const CCheckpointData& data) EXCLUSIVE_LOCKS_REQUIRED(cs_main)
{
    const MapCheckpoints& checkpoints = data.mapCheckpoints;

    for (const MapCheckpoints::value_type& i : reverse_iterate(checkpoints))
    {
        const uint256& hash = i.second;
        CBlockIndex* pindex = LookupBlockIndex(hash);
        if (pindex) {
            return pindex;
        }
    }
    return nullptr;
}

/** Context-dependent validity checks.
 *  By "context", we mean only the previous block headers, but not the UTXO
 *  set; UTXO-related validity checks are done in ConnectBlock().
 *  NOTE: This function is not currently invoked by ConnectBlock(), so we
 *  should consider upgrade issues if we change which consensus rules are
 *  enforced in this function (eg by adding a new consensus rule). See comment
 *  in ConnectBlock().
 *  Note that -reindex-chainstate skips the validation that happens here!
 */
static bool ContextualCheckBlockHeader(const CBlockHeader& block, CValidationState& state, const CChainParams& params, const CBlockIndex* pindexPrev, int64_t nAdjustedTime) EXCLUSIVE_LOCKS_REQUIRED(cs_main)
{
    assert(pindexPrev != nullptr);
    const int nHeight = pindexPrev->nHeight + 1;

    // Check proof of work if necessary
    const Consensus::Params& consensusParams = params.GetConsensus();
    if (!CheckChallenge(block, *pindexPrev, consensusParams))
        return state.Invalid(ValidationInvalidReason::BLOCK_INVALID_HEADER, false, REJECT_INVALID, "bad-diffbits", "incorrect proof of work");

    // Check against checkpoints
    if (fCheckpointsEnabled) {
        // Don't accept any forks from the main chain prior to last checkpoint.
        // GetLastCheckpoint finds the last checkpoint in MapCheckpoints that's in our
        // MapBlockIndex.
        CBlockIndex* pcheckpoint = GetLastCheckpoint(params.Checkpoints());
        if (pcheckpoint && nHeight < pcheckpoint->nHeight)
            return state.Invalid(ValidationInvalidReason::BLOCK_CHECKPOINT, error("%s: forked chain older than last checkpoint (height %d)", __func__, nHeight), REJECT_CHECKPOINT, "bad-fork-prior-to-checkpoint");
    }

    // Check timestamp against prev
    if (block.GetBlockTime() <= pindexPrev->GetMedianTimePast())
        return state.Invalid(ValidationInvalidReason::BLOCK_INVALID_HEADER, false, REJECT_INVALID, "time-too-old", "block's timestamp is too early");

    // Check height in header against prev
    if (g_con_blockheightinheader && (uint32_t)nHeight != block.block_height)
        return state.Invalid(ValidationInvalidReason::BLOCK_INVALID_HEADER, error("%s: block height in header is incorrect", __func__),
                             REJECT_INVALID, "bad-header-height");

    // Check timestamp
    if (block.GetBlockTime() > nAdjustedTime + MAX_FUTURE_BLOCK_TIME)
        return state.Invalid(ValidationInvalidReason::BLOCK_TIME_FUTURE, false, REJECT_INVALID, "time-too-new", "block timestamp too far in the future");

    // Reject outdated version blocks when 95% (75% on testnet) of the network has upgraded:
    // check for version 2, 3 and 4 upgrades
    if((block.nVersion < 2 && nHeight >= consensusParams.BIP34Height) ||
       (block.nVersion < 3 && nHeight >= consensusParams.BIP66Height) ||
       (block.nVersion < 4 && nHeight >= consensusParams.BIP65Height))
            return state.Invalid(ValidationInvalidReason::BLOCK_INVALID_HEADER, false, REJECT_OBSOLETE, strprintf("bad-version(0x%08x)", block.nVersion),
                                 strprintf("rejected nVersion=0x%08x block", block.nVersion));

    return true;
}

/** NOTE: This function is not currently invoked by ConnectBlock(), so we
 *  should consider upgrade issues if we change which consensus rules are
 *  enforced in this function (eg by adding a new consensus rule). See comment
 *  in ConnectBlock().
 *  Note that -reindex-chainstate skips the validation that happens here!
 */
static bool ContextualCheckBlock(const CBlock& block, CValidationState& state, const Consensus::Params& consensusParams, const CBlockIndex* pindexPrev)
{
    const int nHeight = pindexPrev == nullptr ? 0 : pindexPrev->nHeight + 1;

    // Start enforcing BIP113 (Median Time Past) using versionbits logic.
    int nLockTimeFlags = 0;
    if (VersionBitsState(pindexPrev, consensusParams, Consensus::DEPLOYMENT_CSV, versionbitscache) == ThresholdState::ACTIVE) {
        assert(pindexPrev != nullptr);
        nLockTimeFlags |= LOCKTIME_MEDIAN_TIME_PAST;
    }

    int64_t nLockTimeCutoff = (nLockTimeFlags & LOCKTIME_MEDIAN_TIME_PAST)
                              ? pindexPrev->GetMedianTimePast()
                              : block.GetBlockTime();

    // Check that all transactions are finalized
    for (const auto& tx : block.vtx) {
        if (!IsFinalTx(*tx, nHeight, nLockTimeCutoff)) {
            return state.Invalid(ValidationInvalidReason::CONSENSUS, false, REJECT_INVALID, "bad-txns-nonfinal", "non-final transaction");
        }
    }

    // Enforce rule that the coinbase starts with serialized block height
    if (nHeight >= consensusParams.BIP34Height)
    {
        CScript expect = CScript() << nHeight;
        if (block.vtx[0]->vin[0].scriptSig.size() < expect.size() ||
            !std::equal(expect.begin(), expect.end(), block.vtx[0]->vin[0].scriptSig.begin())) {
            return state.Invalid(ValidationInvalidReason::CONSENSUS, false, REJECT_INVALID, "bad-cb-height", "block height mismatch in coinbase");
        }
    }

    // Coinbase transaction can not have input witness data which is not covered
    // (or committed to) by the witness or regular merkle tree
    for (const auto& inwit : block.vtx[0]->witness.vtxinwit) {
        if (!inwit.vchIssuanceAmountRangeproof.empty() ||
                !inwit.vchInflationKeysRangeproof.empty() ||
                !inwit.m_pegin_witness.IsNull()) {
            return state.Invalid(ValidationInvalidReason::BLOCK_MUTATED, false, REJECT_INVALID, "bad-cb-witness", "Coinbase has invalid input witness data.");
        }
    }

    // Validation for witness commitments.
    // * We compute the witness hash (which is the hash including witnesses) of all the block's transactions, except the
    //   coinbase (where 0x0000....0000 is used instead).
    // * The coinbase scriptWitness is a stack of a single 32-byte vector, containing a witness reserved value (unconstrained).
    // * We build a merkle tree with all those witness hashes as leaves (similar to the hashMerkleRoot in the block header).
    // * There must be at least one output whose scriptPubKey is a single 36-byte push, the first 4 bytes of which are
    //   {0xaa, 0x21, 0xa9, 0xed}, and the following 32 bytes are SHA256^2(witness root, witness reserved value). In case there are
    //   multiple, the last one is used.
    bool fHaveWitness = false;
    if (VersionBitsState(pindexPrev, consensusParams, Consensus::DEPLOYMENT_SEGWIT, versionbitscache) == ThresholdState::ACTIVE) {
        int commitpos = GetWitnessCommitmentIndex(block);
        if (commitpos != -1) {
            bool malleated = false;
            uint256 hashWitness = BlockWitnessMerkleRoot(block, &malleated);
            // The malleation check is ignored; as the transaction tree itself
            // already does not permit it, it is impossible to trigger in the
            // witness tree.
            if ((block.vtx[0]->witness.vtxinwit.empty()) ||
                (block.vtx[0]->witness.vtxinwit[0].scriptWitness.stack.size() != 1) ||
                (block.vtx[0]->witness.vtxinwit[0].scriptWitness.stack[0].size() != 32)) {
                return state.Invalid(ValidationInvalidReason::BLOCK_MUTATED, false, REJECT_INVALID, "bad-witness-nonce-size", strprintf("%s : invalid witness reserved value size", __func__));
            }
            CHash256().Write(hashWitness.begin(), 32).Write(&block.vtx[0]->witness.vtxinwit[0].scriptWitness.stack[0][0], 32).Finalize(hashWitness.begin());
            uint256 committedWitness(std::vector<unsigned char>(&block.vtx[0]->vout[commitpos].scriptPubKey[6], &block.vtx[0]->vout[commitpos].scriptPubKey[6+32]));
            if (memcmp(hashWitness.begin(), &block.vtx[0]->vout[commitpos].scriptPubKey[6], 32)) {
                return state.Invalid(ValidationInvalidReason::BLOCK_MUTATED, false, REJECT_INVALID, "bad-witness-merkle-match", strprintf("%s : witness merkle commitment mismatch", __func__));
            }
            fHaveWitness = true;
        }
    }

    // No witness data is allowed in blocks that don't commit to witness data, as this would otherwise leave room for spam
    if (!fHaveWitness) {
      for (const auto& tx : block.vtx) {
            if (tx->HasWitness()) {
                return state.Invalid(ValidationInvalidReason::BLOCK_MUTATED, false, REJECT_INVALID, "unexpected-witness", strprintf("%s : unexpected witness data found", __func__));
            }
        }
    }

    // After the coinbase witness reserved value and commitment are verified,
    // we can check if the block weight passes (before we've checked the
    // coinbase witness, it would be possible for the weight to be too
    // large by filling up the coinbase witness, which doesn't change
    // the block hash, so we couldn't mark the block as permanently
    // failed).
    if (GetBlockWeight(block) > MAX_BLOCK_WEIGHT) {
        return state.Invalid(ValidationInvalidReason::CONSENSUS, false, REJECT_INVALID, "bad-blk-weight", strprintf("%s : weight limit failed", __func__));
    }

    return true;
}

bool CChainState::AcceptBlockHeader(const CBlockHeader& block, CValidationState& state, const CChainParams& chainparams, CBlockIndex** ppindex)
{
    AssertLockHeld(cs_main);
    // Check for duplicate
    uint256 hash = block.GetHash();
    BlockMap::iterator miSelf = mapBlockIndex.find(hash);
    CBlockIndex *pindex = nullptr;
    if (hash != chainparams.GetConsensus().hashGenesisBlock) {
        if (miSelf != mapBlockIndex.end()) {
            // Block header is already known.
            pindex = miSelf->second;
            if (ppindex)
                *ppindex = pindex;
            if (pindex->nStatus & BLOCK_FAILED_MASK)
                return state.Invalid(ValidationInvalidReason::CACHED_INVALID, error("%s: block %s is marked invalid", __func__, hash.ToString()), 0, "duplicate");
            return true;
        }

        if (!CheckBlockHeader(block, state, chainparams.GetConsensus()))
            return error("%s: Consensus::CheckBlockHeader: %s, %s", __func__, hash.ToString(), FormatStateMessage(state));

        // Get prev block index
        CBlockIndex* pindexPrev = nullptr;
        BlockMap::iterator mi = mapBlockIndex.find(block.hashPrevBlock);
        if (mi == mapBlockIndex.end())
            return state.Invalid(ValidationInvalidReason::BLOCK_MISSING_PREV, error("%s: prev block not found", __func__), 0, "prev-blk-not-found");
        pindexPrev = (*mi).second;
        if (pindexPrev->nStatus & BLOCK_FAILED_MASK)
            return state.Invalid(ValidationInvalidReason::BLOCK_INVALID_PREV, error("%s: prev block invalid", __func__), REJECT_INVALID, "bad-prevblk");
        if (!ContextualCheckBlockHeader(block, state, chainparams, pindexPrev, GetAdjustedTime()))
            return error("%s: Consensus::ContextualCheckBlockHeader: %s, %s", __func__, hash.ToString(), FormatStateMessage(state));

        /* Determine if this block descends from any block which has been found
         * invalid (m_failed_blocks), then mark pindexPrev and any blocks between
         * them as failed. For example:
         *
         *                D3
         *              /
         *      B2 - C2
         *    /         \
         *  A             D2 - E2 - F2
         *    \
         *      B1 - C1 - D1 - E1
         *
         * In the case that we attempted to reorg from E1 to F2, only to find
         * C2 to be invalid, we would mark D2, E2, and F2 as BLOCK_FAILED_CHILD
         * but NOT D3 (it was not in any of our candidate sets at the time).
         *
         * In any case D3 will also be marked as BLOCK_FAILED_CHILD at restart
         * in LoadBlockIndex.
         */
        if (!pindexPrev->IsValid(BLOCK_VALID_SCRIPTS)) {
            // The above does not mean "invalid": it checks if the previous block
            // hasn't been validated up to BLOCK_VALID_SCRIPTS. This is a performance
            // optimization, in the common case of adding a new block to the tip,
            // we don't need to iterate over the failed blocks list.
            for (const CBlockIndex* failedit : m_failed_blocks) {
                if (pindexPrev->GetAncestor(failedit->nHeight) == failedit) {
                    assert(failedit->nStatus & BLOCK_FAILED_VALID);
                    CBlockIndex* invalid_walk = pindexPrev;
                    while (invalid_walk != failedit) {
                        invalid_walk->nStatus |= BLOCK_FAILED_CHILD;
                        setDirtyBlockIndex.insert(invalid_walk);
                        invalid_walk = invalid_walk->pprev;
                    }
                    return state.Invalid(ValidationInvalidReason::BLOCK_INVALID_PREV, error("%s: prev block invalid", __func__), REJECT_INVALID, "bad-prevblk");
                }
            }
        }
    }
    if (pindex == nullptr)
        pindex = AddToBlockIndex(block);

    if (ppindex)
        *ppindex = pindex;

    CheckBlockIndex(chainparams.GetConsensus());

    return true;
}

// Exposed wrapper for AcceptBlockHeader
bool ProcessNewBlockHeaders(const std::vector<CBlockHeader>& headers, CValidationState& state, const CChainParams& chainparams, const CBlockIndex** ppindex, CBlockHeader *first_invalid)
{
    if (first_invalid != nullptr) first_invalid->SetNull();
    {
        LOCK(cs_main);
        for (const CBlockHeader& header : headers) {
            CBlockIndex *pindex = nullptr; // Use a temp pindex instead of ppindex to avoid a const_cast
            if (!::ChainstateActive().AcceptBlockHeader(header, state, chainparams, &pindex)) {
                if (first_invalid) *first_invalid = header;
                return false;
            }
            if (ppindex) {
                *ppindex = pindex;
            }
        }
    }
    NotifyHeaderTip();
    return true;
}

/** Store block on disk. If dbp is non-nullptr, the file is known to already reside on disk */
static FlatFilePos SaveBlockToDisk(const CBlock& block, int nHeight, const CChainParams& chainparams, const FlatFilePos* dbp) {
    unsigned int nBlockSize = ::GetSerializeSize(block, CLIENT_VERSION);
    FlatFilePos blockPos;
    if (dbp != nullptr)
        blockPos = *dbp;
    if (!FindBlockPos(blockPos, nBlockSize+8, nHeight, block.GetBlockTime(), dbp != nullptr)) {
        error("%s: FindBlockPos failed", __func__);
        return FlatFilePos();
    }
    if (dbp == nullptr) {
        if (!WriteBlockToDisk(block, blockPos, chainparams.MessageStart())) {
            AbortNode("Failed to write block");
            return FlatFilePos();
        }
    }
    return blockPos;
}

/** Store block on disk. If dbp is non-nullptr, the file is known to already reside on disk */
bool CChainState::AcceptBlock(const std::shared_ptr<const CBlock>& pblock, CValidationState& state, const CChainParams& chainparams, CBlockIndex** ppindex, bool fRequested, const FlatFilePos* dbp, bool* fNewBlock)
{
    const CBlock& block = *pblock;

    if (fNewBlock) *fNewBlock = false;
    AssertLockHeld(cs_main);

    CBlockIndex *pindexDummy = nullptr;
    CBlockIndex *&pindex = ppindex ? *ppindex : pindexDummy;

    if (!AcceptBlockHeader(block, state, chainparams, &pindex))
        return false;

    // Try to process all requested blocks that we don't have, but only
    // process an unrequested block if it's new and has enough work to
    // advance our tip, and isn't too many blocks ahead.
    bool fAlreadyHave = pindex->nStatus & BLOCK_HAVE_DATA;
    bool fHasMoreOrSameWork = (m_chain.Tip() ? pindex->nChainWork >= m_chain.Tip()->nChainWork : true);
    // Blocks that are too out-of-order needlessly limit the effectiveness of
    // pruning, because pruning will not delete block files that contain any
    // blocks which are too close in height to the tip.  Apply this test
    // regardless of whether pruning is enabled; it should generally be safe to
    // not process unrequested blocks.
    bool fTooFarAhead = (pindex->nHeight > int(m_chain.Height() + MIN_BLOCKS_TO_KEEP));

    // TODO: Decouple this function from the block download logic by removing fRequested
    // This requires some new chain data structure to efficiently look up if a
    // block is in a chain leading to a candidate for best tip, despite not
    // being such a candidate itself.

    // TODO: deal better with return value and error conditions for duplicate
    // and unrequested blocks.
    if (fAlreadyHave) return true;
    if (!fRequested) {  // If we didn't ask for it:
        if (pindex->nTx != 0) return true;    // This is a previously-processed block that was pruned
        if (!fHasMoreOrSameWork) return true; // Don't process less-work chains
        if (fTooFarAhead) return true;        // Block height is too high

        // Protect against DoS attacks from low-work chains.
        // If our tip is behind, a peer could try to send us
        // low-work blocks on a fake chain that we would never
        // request; don't process these.
        if (pindex->nChainWork < nMinimumChainWork) return true;
    }

    if (chainparams.GetConsensus().hashGenesisBlock != block.GetHash() &&
        (!CheckBlock(block, state, chainparams.GetConsensus()) ||
         !ContextualCheckBlock(block, state, chainparams.GetConsensus(), pindex->pprev))) {
        assert(IsBlockReason(state.GetReason()));
        if (state.IsInvalid() && state.GetReason() != ValidationInvalidReason::BLOCK_MUTATED) {
            pindex->nStatus |= BLOCK_FAILED_VALID;
            setDirtyBlockIndex.insert(pindex);
        }
        return error("%s: %s", __func__, FormatStateMessage(state));
    }

    // Header is valid/has work, merkle tree and segwit merkle tree are good...RELAY NOW
    // (but if it does not build on our best tip, let the SendMessages loop relay it)
    if (!IsInitialBlockDownload() && m_chain.Tip() == pindex->pprev)
        GetMainSignals().NewPoWValidBlock(pindex, pblock);

    // Write block to history file
    if (fNewBlock) *fNewBlock = true;
    try {
        FlatFilePos blockPos = SaveBlockToDisk(block, pindex->nHeight, chainparams, dbp);
        if (blockPos.IsNull()) {
            state.Error(strprintf("%s: Failed to find position to write new block to disk", __func__));
            return false;
        }
        ReceivedBlockTransactions(block, pindex, blockPos, chainparams.GetConsensus());
    } catch (const std::runtime_error& e) {
        return AbortNode(state, std::string("System error: ") + e.what());
    }

    FlushStateToDisk(chainparams, state, FlushStateMode::NONE);

    CheckBlockIndex(chainparams.GetConsensus());

    return true;
}

bool ProcessNewBlock(const CChainParams& chainparams, const std::shared_ptr<const CBlock> pblock, bool fForceProcessing, bool *fNewBlock)
{
    AssertLockNotHeld(cs_main);

    {
        CBlockIndex *pindex = nullptr;
        if (fNewBlock) *fNewBlock = false;
        CValidationState state;

        // CheckBlock() does not support multi-threaded block validation because CBlock::fChecked can cause data race.
        // Therefore, the following critical section must include the CheckBlock() call as well.
        LOCK(cs_main);

        // Ensure that CheckBlock() passes before calling AcceptBlock, as
        // belt-and-suspenders.
        bool ret = CheckBlock(*pblock, state, chainparams.GetConsensus());
        if (ret) {
            // Store to disk
            ret = ::ChainstateActive().AcceptBlock(pblock, state, chainparams, &pindex, fForceProcessing, nullptr, fNewBlock);
        }
        if (!ret) {
            GetMainSignals().BlockChecked(*pblock, state);
            return error("%s: AcceptBlock FAILED (%s)", __func__, FormatStateMessage(state));
        }
    }

    NotifyHeaderTip();

    CValidationState state; // Only used to report errors, not invalidity - ignore it
    if (!::ChainstateActive().ActivateBestChain(state, chainparams, pblock))
        return error("%s: ActivateBestChain failed (%s)", __func__, FormatStateMessage(state));

    return true;
}

bool TestBlockValidity(CValidationState& state, const CChainParams& chainparams, const CBlock& block, CBlockIndex* pindexPrev, bool fCheckPOW, bool fCheckMerkleRoot)
{
    AssertLockHeld(cs_main);
    assert(pindexPrev && pindexPrev == ::ChainActive().Tip());
    CCoinsViewCache viewNew(pcoinsTip.get());
    uint256 block_hash(block.GetHash());
    CBlockIndex indexDummy(block);
    indexDummy.pprev = pindexPrev;
    indexDummy.nHeight = pindexPrev->nHeight + 1;
    indexDummy.phashBlock = &block_hash;

    // NOTE: CheckBlockHeader is called by CheckBlock
    if (!ContextualCheckBlockHeader(block, state, chainparams, pindexPrev, GetAdjustedTime()))
        return error("%s: Consensus::ContextualCheckBlockHeader: %s", __func__, FormatStateMessage(state));
    if (!CheckBlock(block, state, chainparams.GetConsensus(), fCheckPOW, fCheckMerkleRoot))
        return error("%s: Consensus::CheckBlock: %s", __func__, FormatStateMessage(state));
    if (!ContextualCheckBlock(block, state, chainparams.GetConsensus(), pindexPrev))
        return error("%s: Consensus::ContextualCheckBlock: %s", __func__, FormatStateMessage(state));
    if (!::ChainstateActive().ConnectBlock(block, state, &indexDummy, viewNew, chainparams, NULL, true))
        return false;
    assert(state.IsValid());

    return true;
}

/**
 * BLOCK PRUNING CODE
 */

/* Calculate the amount of disk space the block & undo files currently use */
uint64_t CalculateCurrentUsage()
{
    LOCK(cs_LastBlockFile);

    uint64_t retval = 0;
    for (const CBlockFileInfo &file : vinfoBlockFile) {
        retval += file.nSize + file.nUndoSize;
    }
    return retval;
}

/* Prune a block file (modify associated database entries)*/
void PruneOneBlockFile(const int fileNumber)
{
    LOCK(cs_LastBlockFile);

    for (const auto& entry : mapBlockIndex) {
        CBlockIndex* pindex = entry.second;
        if (pindex->nFile == fileNumber) {
            pindex->nStatus &= ~BLOCK_HAVE_DATA;
            pindex->nStatus &= ~BLOCK_HAVE_UNDO;
            pindex->nFile = 0;
            pindex->nDataPos = 0;
            pindex->nUndoPos = 0;
            setDirtyBlockIndex.insert(pindex);

            // Prune from mapBlocksUnlinked -- any block we prune would have
            // to be downloaded again in order to consider its chain, at which
            // point it would be considered as a candidate for
            // mapBlocksUnlinked or setBlockIndexCandidates.
            std::pair<std::multimap<CBlockIndex*, CBlockIndex*>::iterator, std::multimap<CBlockIndex*, CBlockIndex*>::iterator> range = mapBlocksUnlinked.equal_range(pindex->pprev);
            while (range.first != range.second) {
                std::multimap<CBlockIndex *, CBlockIndex *>::iterator _it = range.first;
                range.first++;
                if (_it->second == pindex) {
                    mapBlocksUnlinked.erase(_it);
                }
            }
        }
    }

    vinfoBlockFile[fileNumber].SetNull();
    setDirtyFileInfo.insert(fileNumber);
}


void UnlinkPrunedFiles(const std::set<int>& setFilesToPrune)
{
    for (std::set<int>::iterator it = setFilesToPrune.begin(); it != setFilesToPrune.end(); ++it) {
        FlatFilePos pos(*it, 0);
        fs::remove(BlockFileSeq().FileName(pos));
        fs::remove(UndoFileSeq().FileName(pos));
        LogPrintf("Prune: %s deleted blk/rev (%05u)\n", __func__, *it);
    }
}

/* Calculate the block/rev files to delete based on height specified by user with RPC command pruneblockchain */
static void FindFilesToPruneManual(std::set<int>& setFilesToPrune, int nManualPruneHeight)
{
    assert(fPruneMode && nManualPruneHeight > 0);

    LOCK2(cs_main, cs_LastBlockFile);
    if (::ChainActive().Tip() == nullptr)
        return;

    // last block to prune is the lesser of (user-specified height, MIN_BLOCKS_TO_KEEP from the tip)
    unsigned int nLastBlockWeCanPrune = std::min((unsigned)nManualPruneHeight, ::ChainActive().Tip()->nHeight - MIN_BLOCKS_TO_KEEP);
    int count=0;
    for (int fileNumber = 0; fileNumber < nLastBlockFile; fileNumber++) {
        if (vinfoBlockFile[fileNumber].nSize == 0 || vinfoBlockFile[fileNumber].nHeightLast > nLastBlockWeCanPrune)
            continue;
        PruneOneBlockFile(fileNumber);
        setFilesToPrune.insert(fileNumber);
        count++;
    }
    LogPrintf("Prune (Manual): prune_height=%d removed %d blk/rev pairs\n", nLastBlockWeCanPrune, count);
}

/* This function is called from the RPC code for pruneblockchain */
void PruneBlockFilesManual(int nManualPruneHeight)
{
    CValidationState state;
    const CChainParams& chainparams = Params();
    if (!::ChainstateActive().FlushStateToDisk(
            chainparams, state, FlushStateMode::NONE, nManualPruneHeight)) {
        LogPrintf("%s: failed to flush state (%s)\n", __func__, FormatStateMessage(state));
    }
}

/**
 * Prune block and undo files (blk???.dat and undo???.dat) so that the disk space used is less than a user-defined target.
 * The user sets the target (in MB) on the command line or in config file.  This will be run on startup and whenever new
 * space is allocated in a block or undo file, staying below the target. Changing back to unpruned requires a reindex
 * (which in this case means the blockchain must be re-downloaded.)
 *
 * Pruning functions are called from FlushStateToDisk when the global fCheckForPruning flag has been set.
 * Block and undo files are deleted in lock-step (when blk00003.dat is deleted, so is rev00003.dat.)
 * Pruning cannot take place until the longest chain is at least a certain length (100000 on mainnet, 1000 on testnet, 1000 on regtest).
 * Pruning will never delete a block within a defined distance (currently 288) from the active chain's tip.
 * The block index is updated by unsetting HAVE_DATA and HAVE_UNDO for any blocks that were stored in the deleted files.
 * A db flag records the fact that at least some block files have been pruned.
 *
 * @param[out]   setFilesToPrune   The set of file indices that can be unlinked will be returned
 */
static void FindFilesToPrune(std::set<int>& setFilesToPrune, uint64_t nPruneAfterHeight)
{
    LOCK2(cs_main, cs_LastBlockFile);
    if (::ChainActive().Tip() == nullptr || nPruneTarget == 0) {
        return;
    }
    if ((uint64_t)::ChainActive().Tip()->nHeight <= nPruneAfterHeight) {
        return;
    }

    unsigned int nLastBlockWeCanPrune = ::ChainActive().Tip()->nHeight - MIN_BLOCKS_TO_KEEP;
    uint64_t nCurrentUsage = CalculateCurrentUsage();
    // We don't check to prune until after we've allocated new space for files
    // So we should leave a buffer under our target to account for another allocation
    // before the next pruning.
    uint64_t nBuffer = BLOCKFILE_CHUNK_SIZE + UNDOFILE_CHUNK_SIZE;
    uint64_t nBytesToPrune;
    int count=0;

    if (nCurrentUsage + nBuffer >= nPruneTarget) {
        // On a prune event, the chainstate DB is flushed.
        // To avoid excessive prune events negating the benefit of high dbcache
        // values, we should not prune too rapidly.
        // So when pruning in IBD, increase the buffer a bit to avoid a re-prune too soon.
        if (::ChainstateActive().IsInitialBlockDownload()) {
            // Since this is only relevant during IBD, we use a fixed 10%
            nBuffer += nPruneTarget / 10;
        }

        for (int fileNumber = 0; fileNumber < nLastBlockFile; fileNumber++) {
            nBytesToPrune = vinfoBlockFile[fileNumber].nSize + vinfoBlockFile[fileNumber].nUndoSize;

            if (vinfoBlockFile[fileNumber].nSize == 0)
                continue;

            if (nCurrentUsage + nBuffer < nPruneTarget)  // are we below our target?
                break;

            // don't prune files that could have a block within MIN_BLOCKS_TO_KEEP of the main chain's tip but keep scanning
            if (vinfoBlockFile[fileNumber].nHeightLast > nLastBlockWeCanPrune)
                continue;

            PruneOneBlockFile(fileNumber);
            // Queue up the files for removal
            setFilesToPrune.insert(fileNumber);
            nCurrentUsage -= nBytesToPrune;
            count++;
        }
    }

    LogPrint(BCLog::PRUNE, "Prune: target=%dMiB actual=%dMiB diff=%dMiB max_prune_height=%d removed %d blk/rev pairs\n",
           nPruneTarget/1024/1024, nCurrentUsage/1024/1024,
           ((int64_t)nPruneTarget - (int64_t)nCurrentUsage)/1024/1024,
           nLastBlockWeCanPrune, count);
}

static FlatFileSeq BlockFileSeq()
{
    return FlatFileSeq(GetBlocksDir(), "blk", BLOCKFILE_CHUNK_SIZE);
}

static FlatFileSeq UndoFileSeq()
{
    return FlatFileSeq(GetBlocksDir(), "rev", UNDOFILE_CHUNK_SIZE);
}

FILE* OpenBlockFile(const FlatFilePos &pos, bool fReadOnly) {
    return BlockFileSeq().Open(pos, fReadOnly);
}

/** Open an undo file (rev?????.dat) */
static FILE* OpenUndoFile(const FlatFilePos &pos, bool fReadOnly) {
    return UndoFileSeq().Open(pos, fReadOnly);
}

fs::path GetBlockPosFilename(const FlatFilePos &pos)
{
    return BlockFileSeq().FileName(pos);
}

CBlockIndex * CChainState::InsertBlockIndex(const uint256& hash)
{
    AssertLockHeld(cs_main);

    if (hash.IsNull())
        return nullptr;

    // Return existing
    BlockMap::iterator mi = mapBlockIndex.find(hash);
    if (mi != mapBlockIndex.end())
        return (*mi).second;

    // Create new
    CBlockIndex* pindexNew = new CBlockIndex();
    mi = mapBlockIndex.insert(std::make_pair(hash, pindexNew)).first;
    pindexNew->phashBlock = &((*mi).first);

    return pindexNew;
}

bool CChainState::LoadBlockIndex(const Consensus::Params& consensus_params, CBlockTreeDB& blocktree)
{
    if (!blocktree.LoadBlockIndexGuts(consensus_params, [this](const uint256& hash) EXCLUSIVE_LOCKS_REQUIRED(cs_main) { return this->InsertBlockIndex(hash); }))
        return false;

    // Calculate nChainWork
    std::vector<std::pair<int, CBlockIndex*> > vSortedByHeight;
    vSortedByHeight.reserve(mapBlockIndex.size());
    for (const std::pair<const uint256, CBlockIndex*>& item : mapBlockIndex)
    {
        CBlockIndex* pindex = item.second;
        vSortedByHeight.push_back(std::make_pair(pindex->nHeight, pindex));
    }
    sort(vSortedByHeight.begin(), vSortedByHeight.end());
    for (const std::pair<int, CBlockIndex*>& item : vSortedByHeight)
    {
        if (ShutdownRequested()) return false;
        CBlockIndex* pindex = item.second;
        pindex->nChainWork = (pindex->pprev ? pindex->pprev->nChainWork : 0) + GetBlockProof(*pindex);
        pindex->nTimeMax = (pindex->pprev ? std::max(pindex->pprev->nTimeMax, pindex->nTime) : pindex->nTime);
        // We can link the chain of blocks for which we've received transactions at some point.
        // Pruned nodes may have deleted the block.
        if (pindex->nTx > 0) {
            if (pindex->pprev) {
                if (pindex->pprev->HaveTxsDownloaded()) {
                    pindex->nChainTx = pindex->pprev->nChainTx + pindex->nTx;
                } else {
                    pindex->nChainTx = 0;
                    mapBlocksUnlinked.insert(std::make_pair(pindex->pprev, pindex));
                }
            } else {
                pindex->nChainTx = pindex->nTx;
            }
        }
        if (!(pindex->nStatus & BLOCK_FAILED_MASK) && pindex->pprev && (pindex->pprev->nStatus & BLOCK_FAILED_MASK)) {
            pindex->nStatus |= BLOCK_FAILED_CHILD;
            setDirtyBlockIndex.insert(pindex);
        }
        if (pindex->IsValid(BLOCK_VALID_TRANSACTIONS) && (pindex->HaveTxsDownloaded() || pindex->pprev == nullptr))
            setBlockIndexCandidates.insert(pindex);
        if (pindex->nStatus & BLOCK_FAILED_MASK && (!pindexBestInvalid || pindex->nChainWork > pindexBestInvalid->nChainWork))
            pindexBestInvalid = pindex;
        if (pindex->pprev)
            pindex->BuildSkip();
        if (pindex->IsValid(BLOCK_VALID_TREE) && (pindexBestHeader == nullptr || CBlockIndexWorkComparator()(pindexBestHeader, pindex)))
            pindexBestHeader = pindex;
    }

    return true;
}

bool static LoadBlockIndexDB(const CChainParams& chainparams) EXCLUSIVE_LOCKS_REQUIRED(cs_main)
{
    if (!::ChainstateActive().LoadBlockIndex(chainparams.GetConsensus(), *pblocktree))
        return false;

    // Load block file info
    pblocktree->ReadLastBlockFile(nLastBlockFile);
    vinfoBlockFile.resize(nLastBlockFile + 1);
    LogPrintf("%s: last block file = %i\n", __func__, nLastBlockFile);
    for (int nFile = 0; nFile <= nLastBlockFile; nFile++) {
        pblocktree->ReadBlockFileInfo(nFile, vinfoBlockFile[nFile]);
    }
    LogPrintf("%s: last block file info: %s\n", __func__, vinfoBlockFile[nLastBlockFile].ToString());
    for (int nFile = nLastBlockFile + 1; true; nFile++) {
        CBlockFileInfo info;
        if (pblocktree->ReadBlockFileInfo(nFile, info)) {
            vinfoBlockFile.push_back(info);
        } else {
            break;
        }
    }

    // Check presence of blk files
    LogPrintf("Checking all blk files are present...\n");
    std::set<int> setBlkDataFiles;
    for (const std::pair<const uint256, CBlockIndex*>& item : mapBlockIndex)
    {
        CBlockIndex* pindex = item.second;
        if (pindex->nStatus & BLOCK_HAVE_DATA) {
            setBlkDataFiles.insert(pindex->nFile);
        }
    }
    for (std::set<int>::iterator it = setBlkDataFiles.begin(); it != setBlkDataFiles.end(); it++)
    {
        FlatFilePos pos(*it, 0);
        if (CAutoFile(OpenBlockFile(pos, true), SER_DISK, CLIENT_VERSION).IsNull()) {
            return false;
        }
    }

    // Check whether we have ever pruned block & undo files
    pblocktree->ReadFlag("prunedblockfiles", fHavePruned);
    if (fHavePruned)
        LogPrintf("LoadBlockIndexDB(): Block files have previously been pruned\n");

    // Check whether we need to continue reindexing
    bool fReindexing = false;
    pblocktree->ReadReindexing(fReindexing);
    if(fReindexing) fReindex = true;

    return true;
}

bool LoadChainTip(const CChainParams& chainparams)
{
    AssertLockHeld(cs_main);
    assert(!pcoinsTip->GetBestBlock().IsNull()); // Never called when the coins view is empty

    if (::ChainActive().Tip() && ::ChainActive().Tip()->GetBlockHash() == pcoinsTip->GetBestBlock()) return true;

    // Load pointer to end of best chain
    CBlockIndex* pindex = LookupBlockIndex(pcoinsTip->GetBestBlock());
    if (!pindex) {
        return false;
    }
    ::ChainActive().SetTip(pindex);

    ::ChainstateActive().PruneBlockIndexCandidates();

    LogPrintf("Loaded best chain: hashBestChain=%s height=%d date=%s progress=%.3f\n",
        ::ChainActive().Tip()->GetBlockHash().ToString(), ::ChainActive().Height(),
        FormatISO8601DateTime(::ChainActive().Tip()->GetBlockTime()),
        GuessVerificationProgress(::ChainActive().Tip(), chainparams.GetConsensus().nPowTargetSpacing));
    return true;
}

CVerifyDB::CVerifyDB()
{
    uiInterface.ShowProgress(_("Verifying blocks..."), 0, false);
}

CVerifyDB::~CVerifyDB()
{
    uiInterface.ShowProgress("", 100, false);
}

bool CVerifyDB::VerifyDB(const CChainParams& chainparams, CCoinsView *coinsview, int nCheckLevel, int nCheckDepth)
{
    LOCK(cs_main);
    if (::ChainActive().Tip() == nullptr || ::ChainActive().Tip()->pprev == nullptr)
        return true;

    // Verify blocks in the best chain
    if (nCheckDepth <= 0 || nCheckDepth > ::ChainActive().Height())
        nCheckDepth = ::ChainActive().Height();
    nCheckLevel = std::max(0, std::min(4, nCheckLevel));
    LogPrintf("Verifying last %i blocks at level %i\n", nCheckDepth, nCheckLevel);
    CCoinsViewCache coins(coinsview);
    CBlockIndex* pindex;
    CBlockIndex* pindexFailure = nullptr;
    int nGoodTransactions = 0;
    CValidationState state;
    int reportDone = 0;
    LogPrintf("[0%%]..."); /* Continued */
    for (pindex = ::ChainActive().Tip(); pindex && pindex->pprev; pindex = pindex->pprev) {
        boost::this_thread::interruption_point();
        const int percentageDone = std::max(1, std::min(99, (int)(((double)(::ChainActive().Height() - pindex->nHeight)) / (double)nCheckDepth * (nCheckLevel >= 4 ? 50 : 100))));
        if (reportDone < percentageDone/10) {
            // report every 10% step
            LogPrintf("[%d%%]...", percentageDone); /* Continued */
            reportDone = percentageDone/10;
        }
        uiInterface.ShowProgress(_("Verifying blocks..."), percentageDone, false);
        if (pindex->nHeight <= ::ChainActive().Height()-nCheckDepth)
            break;
        if (fPruneMode && !(pindex->nStatus & BLOCK_HAVE_DATA)) {
            // If pruning, only go back as far as we have data.
            LogPrintf("VerifyDB(): block verification stopping at height %d (pruning, no data)\n", pindex->nHeight);
            break;
        }
        CBlock block;
        // check level 0: read from disk
        if (!ReadBlockFromDisk(block, pindex, chainparams.GetConsensus()))
            return error("VerifyDB(): *** ReadBlockFromDisk failed at %d, hash=%s", pindex->nHeight, pindex->GetBlockHash().ToString());
        // check level 1: verify block validity
        if (nCheckLevel >= 1 && !CheckBlock(block, state, chainparams.GetConsensus()))
            return error("%s: *** found bad block at %d, hash=%s (%s)\n", __func__,
                         pindex->nHeight, pindex->GetBlockHash().ToString(), FormatStateMessage(state));
        // check level 2: verify undo validity
        if (nCheckLevel >= 2 && pindex) {
            CBlockUndo undo;
            if (!pindex->GetUndoPos().IsNull()) {
                if (!UndoReadFromDisk(undo, pindex)) {
                    return error("VerifyDB(): *** found bad undo data at %d, hash=%s\n", pindex->nHeight, pindex->GetBlockHash().ToString());
                }
            }
        }
        // check level 3: check for inconsistencies during memory-only disconnect of tip blocks
        if (nCheckLevel >= 3 && (coins.DynamicMemoryUsage() + pcoinsTip->DynamicMemoryUsage()) <= nCoinCacheUsage) {
            assert(coins.GetBestBlock() == pindex->GetBlockHash());
            DisconnectResult res = ::ChainstateActive().DisconnectBlock(block, pindex, coins);
            if (res == DISCONNECT_FAILED) {
                return error("VerifyDB(): *** irrecoverable inconsistency in block data at %d, hash=%s", pindex->nHeight, pindex->GetBlockHash().ToString());
            }
            if (res == DISCONNECT_UNCLEAN) {
                nGoodTransactions = 0;
                pindexFailure = pindex;
            } else {
                nGoodTransactions += block.vtx.size();
            }
        }
        if (ShutdownRequested())
            return true;
    }
    if (pindexFailure)
        return error("VerifyDB(): *** coin database inconsistencies found (last %i blocks, %i good transactions before that)\n", ::ChainActive().Height() - pindexFailure->nHeight + 1, nGoodTransactions);

    // store block count as we move pindex at check level >= 4
    int block_count = ::ChainActive().Height() - pindex->nHeight;

    // check level 4: try reconnecting blocks
    if (nCheckLevel >= 4) {
        while (pindex != ::ChainActive().Tip()) {
            boost::this_thread::interruption_point();
            const int percentageDone = std::max(1, std::min(99, 100 - (int)(((double)(::ChainActive().Height() - pindex->nHeight)) / (double)nCheckDepth * 50)));
            if (reportDone < percentageDone/10) {
                // report every 10% step
                LogPrintf("[%d%%]...", percentageDone); /* Continued */
                reportDone = percentageDone/10;
            }
            uiInterface.ShowProgress(_("Verifying blocks..."), percentageDone, false);
            pindex = ::ChainActive().Next(pindex);
            CBlock block;
            if (!ReadBlockFromDisk(block, pindex, chainparams.GetConsensus()))
                return error("VerifyDB(): *** ReadBlockFromDisk failed at %d, hash=%s", pindex->nHeight, pindex->GetBlockHash().ToString());
            if (!::ChainstateActive().ConnectBlock(block, state, pindex, coins, chainparams, NULL))
                return error("VerifyDB(): *** found unconnectable block at %d, hash=%s (%s)", pindex->nHeight, pindex->GetBlockHash().ToString(), FormatStateMessage(state));
        }
    }

    LogPrintf("[DONE].\n");
    LogPrintf("No coin database inconsistencies in last %i blocks (%i transactions)\n", block_count, nGoodTransactions);

    return true;
}

/** Apply the effects of a block on the utxo cache, ignoring that it may already have been applied. */
bool CChainState::RollforwardBlock(const CBlockIndex* pindex, CCoinsViewCache& inputs, const CChainParams& params)
{
    // TODO: merge with ConnectBlock
    CBlock block;
    if (!ReadBlockFromDisk(block, pindex, params.GetConsensus())) {
        return error("ReplayBlock(): ReadBlockFromDisk failed at %d, hash=%s", pindex->nHeight, pindex->GetBlockHash().ToString());
    }

    for (const CTransactionRef& tx : block.vtx) {
        if (!tx->IsCoinBase()) {
            for (const CTxIn &txin : tx->vin) {
                inputs.SpendCoin(txin.prevout);
            }
        }
        // Pass check = true as every addition may be an overwrite.
        AddCoins(inputs, *tx, pindex->nHeight, true);
    }
    return true;
}

bool CChainState::ReplayBlocks(const CChainParams& params, CCoinsView* view)
{
    LOCK(cs_main);

    CCoinsViewCache cache(view);

    std::vector<uint256> hashHeads = view->GetHeadBlocks();
    if (hashHeads.empty()) return true; // We're already in a consistent state.
    if (hashHeads.size() != 2) return error("ReplayBlocks(): unknown inconsistent state");

    uiInterface.ShowProgress(_("Replaying blocks..."), 0, false);
    LogPrintf("Replaying blocks\n");

    const CBlockIndex* pindexOld = nullptr;  // Old tip during the interrupted flush.
    const CBlockIndex* pindexNew;            // New tip during the interrupted flush.
    const CBlockIndex* pindexFork = nullptr; // Latest block common to both the old and the new tip.

    if (mapBlockIndex.count(hashHeads[0]) == 0) {
        return error("ReplayBlocks(): reorganization to unknown block requested");
    }
    pindexNew = mapBlockIndex[hashHeads[0]];

    if (!hashHeads[1].IsNull()) { // The old tip is allowed to be 0, indicating it's the first flush.
        if (mapBlockIndex.count(hashHeads[1]) == 0) {
            return error("ReplayBlocks(): reorganization from unknown block requested");
        }
        pindexOld = mapBlockIndex[hashHeads[1]];
        pindexFork = LastCommonAncestor(pindexOld, pindexNew);
        assert(pindexFork != nullptr);
    }

    // Rollback along the old branch.
    while (pindexOld != pindexFork) {
        if (pindexOld->nHeight > 0) { // Never disconnect the genesis block.
            CBlock block;
            if (!ReadBlockFromDisk(block, pindexOld, params.GetConsensus())) {
                return error("RollbackBlock(): ReadBlockFromDisk() failed at %d, hash=%s", pindexOld->nHeight, pindexOld->GetBlockHash().ToString());
            }
            LogPrintf("Rolling back %s (%i)\n", pindexOld->GetBlockHash().ToString(), pindexOld->nHeight);
            DisconnectResult res = DisconnectBlock(block, pindexOld, cache);
            if (res == DISCONNECT_FAILED) {
                return error("RollbackBlock(): DisconnectBlock failed at %d, hash=%s", pindexOld->nHeight, pindexOld->GetBlockHash().ToString());
            }
            // If DISCONNECT_UNCLEAN is returned, it means a non-existing UTXO was deleted, or an existing UTXO was
            // overwritten. It corresponds to cases where the block-to-be-disconnect never had all its operations
            // applied to the UTXO set. However, as both writing a UTXO and deleting a UTXO are idempotent operations,
            // the result is still a version of the UTXO set with the effects of that block undone.
        }
        pindexOld = pindexOld->pprev;
    }

    // Roll forward from the forking point to the new tip.
    int nForkHeight = pindexFork ? pindexFork->nHeight : 0;
    for (int nHeight = nForkHeight + 1; nHeight <= pindexNew->nHeight; ++nHeight) {
        const CBlockIndex* pindex = pindexNew->GetAncestor(nHeight);
        LogPrintf("Rolling forward %s (%i)\n", pindex->GetBlockHash().ToString(), nHeight);
        uiInterface.ShowProgress(_("Replaying blocks..."), (int) ((nHeight - nForkHeight) * 100.0 / (pindexNew->nHeight - nForkHeight)) , false);
        if (!RollforwardBlock(pindex, cache, params)) return false;
    }

    cache.SetBestBlock(pindexNew->GetBlockHash());
    cache.Flush();
    uiInterface.ShowProgress("", 100, false);
    return true;
}

bool ReplayBlocks(const CChainParams& params, CCoinsView* view) {
    return ::ChainstateActive().ReplayBlocks(params, view);
}

//! Helper for CChainState::RewindBlockIndex
void CChainState::EraseBlockData(CBlockIndex* index)
{
    AssertLockHeld(cs_main);
    assert(!m_chain.Contains(index)); // Make sure this block isn't active

    // Reduce validity
    index->nStatus = std::min<unsigned int>(index->nStatus & BLOCK_VALID_MASK, BLOCK_VALID_TREE) | (index->nStatus & ~BLOCK_VALID_MASK);
    // Remove have-data flags.
    index->nStatus &= ~(BLOCK_HAVE_DATA | BLOCK_HAVE_UNDO);
    // Remove storage location.
    index->nFile = 0;
    index->nDataPos = 0;
    index->nUndoPos = 0;
    // Remove various other things
    index->nTx = 0;
    index->nChainTx = 0;
    index->nSequenceId = 0;
    // Make sure it gets written.
    setDirtyBlockIndex.insert(index);
    // Update indexes
    setBlockIndexCandidates.erase(index);
    std::pair<std::multimap<CBlockIndex*, CBlockIndex*>::iterator, std::multimap<CBlockIndex*, CBlockIndex*>::iterator> ret = mapBlocksUnlinked.equal_range(index->pprev);
    while (ret.first != ret.second) {
        if (ret.first->second == index) {
            mapBlocksUnlinked.erase(ret.first++);
        } else {
            ++ret.first;
        }
    }
    // Mark parent as eligible for main chain again
    if (index->pprev && index->pprev->IsValid(BLOCK_VALID_TRANSACTIONS) && index->pprev->HaveTxsDownloaded()) {
        setBlockIndexCandidates.insert(index->pprev);
    }
}

bool CChainState::RewindBlockIndex(const CChainParams& params)
{
    // Note that during -reindex-chainstate we are called with an empty m_chain!

    // First erase all post-segwit blocks without witness not in the main chain,
    // as this can we done without costly DisconnectTip calls. Active
    // blocks will be dealt with below (releasing cs_main in between).
    {
        LOCK(cs_main);
        for (const auto& entry : mapBlockIndex) {
            if (IsWitnessEnabled(entry.second->pprev, params.GetConsensus()) && !(entry.second->nStatus & BLOCK_OPT_WITNESS) && !m_chain.Contains(entry.second)) {
                EraseBlockData(entry.second);
            }
        }
    }

    // Find what height we need to reorganize to.
    CBlockIndex *tip;
    int nHeight = 1;
    {
        LOCK(cs_main);
        while (nHeight <= m_chain.Height()) {
            // Although SCRIPT_VERIFY_WITNESS is now generally enforced on all
            // blocks in ConnectBlock, we don't need to go back and
            // re-download/re-verify blocks from before segwit actually activated.
            if (IsWitnessEnabled(m_chain[nHeight - 1], params.GetConsensus()) && !(m_chain[nHeight]->nStatus & BLOCK_OPT_WITNESS)) {
                break;
            }
            nHeight++;
        }

        tip = m_chain.Tip();
    }
    // nHeight is now the height of the first insufficiently-validated block, or tipheight + 1

    CValidationState state;
    // Loop until the tip is below nHeight, or we reach a pruned block.
    while (!ShutdownRequested()) {
        {
            LOCK(cs_main);
            // Make sure nothing changed from under us (this won't happen because RewindBlockIndex runs before importing/network are active)
            assert(tip == m_chain.Tip());
            if (tip == nullptr || tip->nHeight < nHeight) break;
            if (fPruneMode && !(tip->nStatus & BLOCK_HAVE_DATA)) {
                // If pruning, don't try rewinding past the HAVE_DATA point;
                // since older blocks can't be served anyway, there's
                // no need to walk further, and trying to DisconnectTip()
                // will fail (and require a needless reindex/redownload
                // of the blockchain).
                break;
            }

            // Disconnect block
            if (!DisconnectTip(state, params, nullptr)) {
                return error("RewindBlockIndex: unable to disconnect block at height %i (%s)", tip->nHeight, FormatStateMessage(state));
            }

            // Reduce validity flag and have-data flags.
            // We do this after actual disconnecting, otherwise we'll end up writing the lack of data
            // to disk before writing the chainstate, resulting in a failure to continue if interrupted.
            // Note: If we encounter an insufficiently validated block that
            // is on m_chain, it must be because we are a pruning node, and
            // this block or some successor doesn't HAVE_DATA, so we were unable to
            // rewind all the way.  Blocks remaining on m_chain at this point
            // must not have their validity reduced.
            EraseBlockData(tip);

            tip = tip->pprev;
        }
        // Make sure the queue of validation callbacks doesn't grow unboundedly.
        LimitValidationInterfaceQueue();

        // Occasionally flush state to disk.
        if (!FlushStateToDisk(params, state, FlushStateMode::PERIODIC)) {
            LogPrintf("RewindBlockIndex: unable to flush state to disk (%s)\n", FormatStateMessage(state));
            return false;
        }
    }

    {
        LOCK(cs_main);
        if (m_chain.Tip() != nullptr) {
            // We can't prune block index candidates based on our tip if we have
            // no tip due to m_chain being empty!
            PruneBlockIndexCandidates();

            CheckBlockIndex(params.GetConsensus());
        }
    }

    return true;
}

bool RewindBlockIndex(const CChainParams& params) {
    if (!::ChainstateActive().RewindBlockIndex(params)) {
        return false;
    }

    LOCK(cs_main);
    if (::ChainActive().Tip() != nullptr) {
        // FlushStateToDisk can possibly read ::ChainActive(). Be conservative
        // and skip it here, we're about to -reindex-chainstate anyway, so
        // it'll get called a bunch real soon.
        CValidationState state;
        if (!::ChainstateActive().FlushStateToDisk(params, state, FlushStateMode::ALWAYS)) {
            LogPrintf("RewindBlockIndex: unable to flush state to disk (%s)\n", FormatStateMessage(state));
            return false;
        }
    }

    return true;
}

void CChainState::UnloadBlockIndex() {
    nBlockSequenceId = 1;
    m_failed_blocks.clear();
    setBlockIndexCandidates.clear();
}

// May NOT be used after any connections are up as much
// of the peer-processing logic assumes a consistent
// block index state
void UnloadBlockIndex()
{
    LOCK(cs_main);
    ::ChainActive().SetTip(nullptr);
    pindexBestInvalid = nullptr;
    pindexBestHeader = nullptr;
    mempool.clear();
    mapBlocksUnlinked.clear();
    vinfoBlockFile.clear();
    nLastBlockFile = 0;
    setDirtyBlockIndex.clear();
    setDirtyFileInfo.clear();
    versionbitscache.Clear();
    for (int b = 0; b < VERSIONBITS_NUM_BITS; b++) {
        warningcache[b].clear();
    }

    for (const BlockMap::value_type& entry : mapBlockIndex) {
        delete entry.second;
    }
    mapBlockIndex.clear();
    fHavePruned = false;

    ::ChainstateActive().UnloadBlockIndex();
}

bool LoadBlockIndex(const CChainParams& chainparams)
{
    // Load block index from databases
    bool needs_init = fReindex;
    if (!fReindex) {
        bool ret = LoadBlockIndexDB(chainparams);
        if (!ret) return false;
        needs_init = mapBlockIndex.empty();
    }

    if (needs_init) {
        // Everything here is for *new* reindex/DBs. Thus, though
        // LoadBlockIndexDB may have set fReindex if we shut down
        // mid-reindex previously, we don't check fReindex and
        // instead only check it prior to LoadBlockIndexDB to set
        // needs_init.

        LogPrintf("Initializing databases...\n");
    }
    return true;
}

bool CChainState::LoadGenesisBlock(const CChainParams& chainparams)
{
    LOCK(cs_main);

    // Check whether we're already initialized by checking for genesis in
    // mapBlockIndex. Note that we can't use m_chain here, since it is
    // set based on the coins db, not the block index db, which is the only
    // thing loaded at this point.
    if (mapBlockIndex.count(chainparams.GenesisBlock().GetHash()))
        return true;

    try {
        const CBlock& block = chainparams.GenesisBlock();
        FlatFilePos blockPos = SaveBlockToDisk(block, 0, chainparams, nullptr);
        if (blockPos.IsNull())
            return error("%s: writing genesis block to disk failed", __func__);
        CBlockIndex *pindex = AddToBlockIndex(block);
        ReceivedBlockTransactions(block, pindex, blockPos, chainparams.GetConsensus());
    } catch (const std::runtime_error& e) {
        return error("%s: failed to write genesis block: %s", __func__, e.what());
    }

    return true;
}

bool LoadGenesisBlock(const CChainParams& chainparams)
{
    return ::ChainstateActive().LoadGenesisBlock(chainparams);
}

bool LoadExternalBlockFile(const CChainParams& chainparams, FILE* fileIn, FlatFilePos *dbp)
{
    // Map of disk positions for blocks with unknown parent (only used for reindex)
    static std::multimap<uint256, FlatFilePos> mapBlocksUnknownParent;
    int64_t nStart = GetTimeMillis();

    int nLoaded = 0;
    try {
        // This takes over fileIn and calls fclose() on it in the CBufferedFile destructor
        CBufferedFile blkdat(fileIn, 2*MAX_BLOCK_SERIALIZED_SIZE, MAX_BLOCK_SERIALIZED_SIZE+8, SER_DISK, CLIENT_VERSION);
        uint64_t nRewind = blkdat.GetPos();
        while (!blkdat.eof()) {
            boost::this_thread::interruption_point();

            blkdat.SetPos(nRewind);
            nRewind++; // start one byte further next time, in case of failure
            blkdat.SetLimit(); // remove former limit
            unsigned int nSize = 0;
            try {
                // locate a header
                unsigned char buf[CMessageHeader::MESSAGE_START_SIZE];
                blkdat.FindByte(chainparams.MessageStart()[0]);
                nRewind = blkdat.GetPos()+1;
                blkdat >> buf;
                if (memcmp(buf, chainparams.MessageStart(), CMessageHeader::MESSAGE_START_SIZE))
                    continue;
                // read size
                blkdat >> nSize;
                if (nSize < 80 || nSize > MAX_BLOCK_SERIALIZED_SIZE)
                    continue;
            } catch (const std::exception&) {
                // no valid block header found; don't complain
                break;
            }
            try {
                // read block
                uint64_t nBlockPos = blkdat.GetPos();
                if (dbp)
                    dbp->nPos = nBlockPos;
                blkdat.SetLimit(nBlockPos + nSize);
                blkdat.SetPos(nBlockPos);
                std::shared_ptr<CBlock> pblock = std::make_shared<CBlock>();
                CBlock& block = *pblock;
                blkdat >> block;
                nRewind = blkdat.GetPos();

                uint256 hash = block.GetHash();
                {
                    LOCK(cs_main);
                    // detect out of order blocks, and store them for later
                    if (hash != chainparams.GetConsensus().hashGenesisBlock && !LookupBlockIndex(block.hashPrevBlock)) {
                        LogPrint(BCLog::REINDEX, "%s: Out of order block %s, parent %s not known\n", __func__, hash.ToString(),
                                block.hashPrevBlock.ToString());
                        if (dbp)
                            mapBlocksUnknownParent.insert(std::make_pair(block.hashPrevBlock, *dbp));
                        continue;
                    }

                    // process in case the block isn't known yet
                    CBlockIndex* pindex = LookupBlockIndex(hash);
                    if (!pindex || (pindex->nStatus & BLOCK_HAVE_DATA) == 0) {
                      CValidationState state;
                      if (::ChainstateActive().AcceptBlock(pblock, state, chainparams, nullptr, true, dbp, nullptr)) {
                          nLoaded++;
                      }
                      if (state.IsError()) {
                          break;
                      }
                    } else if (hash != chainparams.GetConsensus().hashGenesisBlock && pindex->nHeight % 1000 == 0) {
                      LogPrint(BCLog::REINDEX, "Block Import: already had block %s at height %d\n", hash.ToString(), pindex->nHeight);
                    }
                }

                // Activate the genesis block so normal node progress can continue
                if (hash == chainparams.GetConsensus().hashGenesisBlock) {
                    CValidationState state;
                    if (!ActivateBestChain(state, chainparams)) {
                        break;
                    }
                }

                NotifyHeaderTip();

                // Recursively process earlier encountered successors of this block
                std::deque<uint256> queue;
                queue.push_back(hash);
                while (!queue.empty()) {
                    uint256 head = queue.front();
                    queue.pop_front();
                    std::pair<std::multimap<uint256, FlatFilePos>::iterator, std::multimap<uint256, FlatFilePos>::iterator> range = mapBlocksUnknownParent.equal_range(head);
                    while (range.first != range.second) {
                        std::multimap<uint256, FlatFilePos>::iterator it = range.first;
                        std::shared_ptr<CBlock> pblockrecursive = std::make_shared<CBlock>();
                        if (ReadBlockFromDisk(*pblockrecursive, it->second, chainparams.GetConsensus()))
                        {
                            LogPrint(BCLog::REINDEX, "%s: Processing out of order child %s of %s\n", __func__, pblockrecursive->GetHash().ToString(),
                                    head.ToString());
                            LOCK(cs_main);
                            CValidationState dummy;
                            if (::ChainstateActive().AcceptBlock(pblockrecursive, dummy, chainparams, nullptr, true, &it->second, nullptr))
                            {
                                nLoaded++;
                                queue.push_back(pblockrecursive->GetHash());
                            }
                        }
                        range.first++;
                        mapBlocksUnknownParent.erase(it);
                        NotifyHeaderTip();
                    }
                }
            } catch (const std::exception& e) {
                LogPrintf("%s: Deserialize or I/O error - %s\n", __func__, e.what());
            }
        }
    } catch (const std::runtime_error& e) {
        AbortNode(std::string("System error: ") + e.what());
    }
    if (nLoaded > 0)
        LogPrintf("Loaded %i blocks from external file in %dms\n", nLoaded, GetTimeMillis() - nStart);
    return nLoaded > 0;
}

void CChainState::CheckBlockIndex(const Consensus::Params& consensusParams)
{
    if (!fCheckBlockIndex) {
        return;
    }

    LOCK(cs_main);

    // During a reindex, we read the genesis block and call CheckBlockIndex before ActivateBestChain,
    // so we have the genesis block in mapBlockIndex but no active chain.  (A few of the tests when
    // iterating the block tree require that m_chain has been initialized.)
    if (m_chain.Height() < 0) {
        assert(mapBlockIndex.size() <= 1);
        return;
    }

    // Build forward-pointing map of the entire block tree.
    std::multimap<CBlockIndex*,CBlockIndex*> forward;
    for (const std::pair<const uint256, CBlockIndex*>& entry : mapBlockIndex) {
        forward.insert(std::make_pair(entry.second->pprev, entry.second));
    }

    assert(forward.size() == mapBlockIndex.size());

    std::pair<std::multimap<CBlockIndex*,CBlockIndex*>::iterator,std::multimap<CBlockIndex*,CBlockIndex*>::iterator> rangeGenesis = forward.equal_range(nullptr);
    CBlockIndex *pindex = rangeGenesis.first->second;
    rangeGenesis.first++;
    assert(rangeGenesis.first == rangeGenesis.second); // There is only one index entry with parent nullptr.

    // Iterate over the entire block tree, using depth-first search.
    // Along the way, remember whether there are blocks on the path from genesis
    // block being explored which are the first to have certain properties.
    size_t nNodes = 0;
    int nHeight = 0;
    CBlockIndex* pindexFirstInvalid = nullptr; // Oldest ancestor of pindex which is invalid.
    CBlockIndex* pindexFirstMissing = nullptr; // Oldest ancestor of pindex which does not have BLOCK_HAVE_DATA.
    CBlockIndex* pindexFirstNeverProcessed = nullptr; // Oldest ancestor of pindex for which nTx == 0.
    CBlockIndex* pindexFirstNotTreeValid = nullptr; // Oldest ancestor of pindex which does not have BLOCK_VALID_TREE (regardless of being valid or not).
    CBlockIndex* pindexFirstNotTransactionsValid = nullptr; // Oldest ancestor of pindex which does not have BLOCK_VALID_TRANSACTIONS (regardless of being valid or not).
    CBlockIndex* pindexFirstNotChainValid = nullptr; // Oldest ancestor of pindex which does not have BLOCK_VALID_CHAIN (regardless of being valid or not).
    CBlockIndex* pindexFirstNotScriptsValid = nullptr; // Oldest ancestor of pindex which does not have BLOCK_VALID_SCRIPTS (regardless of being valid or not).
    while (pindex != nullptr) {
        nNodes++;
        if (pindexFirstInvalid == nullptr && pindex->nStatus & BLOCK_FAILED_VALID) pindexFirstInvalid = pindex;
        if (pindexFirstMissing == nullptr && !(pindex->nStatus & BLOCK_HAVE_DATA)) pindexFirstMissing = pindex;
        if (pindexFirstNeverProcessed == nullptr && pindex->nTx == 0) pindexFirstNeverProcessed = pindex;
        if (pindex->pprev != nullptr && pindexFirstNotTreeValid == nullptr && (pindex->nStatus & BLOCK_VALID_MASK) < BLOCK_VALID_TREE) pindexFirstNotTreeValid = pindex;
        if (pindex->pprev != nullptr && pindexFirstNotTransactionsValid == nullptr && (pindex->nStatus & BLOCK_VALID_MASK) < BLOCK_VALID_TRANSACTIONS) pindexFirstNotTransactionsValid = pindex;
        if (pindex->pprev != nullptr && pindexFirstNotChainValid == nullptr && (pindex->nStatus & BLOCK_VALID_MASK) < BLOCK_VALID_CHAIN) pindexFirstNotChainValid = pindex;
        if (pindex->pprev != nullptr && pindexFirstNotScriptsValid == nullptr && (pindex->nStatus & BLOCK_VALID_MASK) < BLOCK_VALID_SCRIPTS) pindexFirstNotScriptsValid = pindex;

        // Begin: actual consistency checks.
        if (pindex->pprev == nullptr) {
            // Genesis block checks.
            assert(pindex->GetBlockHash() == consensusParams.hashGenesisBlock); // Genesis block's hash must match.
            assert(pindex == m_chain.Genesis()); // The current active chain's genesis block must be this block.
        }
        if (!pindex->HaveTxsDownloaded()) assert(pindex->nSequenceId <= 0); // nSequenceId can't be set positive for blocks that aren't linked (negative is used for preciousblock)
        // VALID_TRANSACTIONS is equivalent to nTx > 0 for all nodes (whether or not pruning has occurred).
        // HAVE_DATA is only equivalent to nTx > 0 (or VALID_TRANSACTIONS) if no pruning has occurred.
        if (!fHavePruned) {
            // If we've never pruned, then HAVE_DATA should be equivalent to nTx > 0
            assert(!(pindex->nStatus & BLOCK_HAVE_DATA) == (pindex->nTx == 0));
            assert(pindexFirstMissing == pindexFirstNeverProcessed);
        } else {
            // If we have pruned, then we can only say that HAVE_DATA implies nTx > 0
            if (pindex->nStatus & BLOCK_HAVE_DATA) assert(pindex->nTx > 0);
        }
        if (pindex->nStatus & BLOCK_HAVE_UNDO) assert(pindex->nStatus & BLOCK_HAVE_DATA);
        assert(((pindex->nStatus & BLOCK_VALID_MASK) >= BLOCK_VALID_TRANSACTIONS) == (pindex->nTx > 0)); // This is pruning-independent.
        // All parents having had data (at some point) is equivalent to all parents being VALID_TRANSACTIONS, which is equivalent to HaveTxsDownloaded().
        assert((pindexFirstNeverProcessed == nullptr) == pindex->HaveTxsDownloaded());
        assert((pindexFirstNotTransactionsValid == nullptr) == pindex->HaveTxsDownloaded());
        assert(pindex->nHeight == nHeight); // nHeight must be consistent.
        assert(pindex->pprev == nullptr || pindex->nChainWork >= pindex->pprev->nChainWork); // For every block except the genesis block, the chainwork must be larger than the parent's.
        assert(nHeight < 2 || (pindex->pskip && (pindex->pskip->nHeight < nHeight))); // The pskip pointer must point back for all but the first 2 blocks.
        assert(pindexFirstNotTreeValid == nullptr); // All mapBlockIndex entries must at least be TREE valid
        if ((pindex->nStatus & BLOCK_VALID_MASK) >= BLOCK_VALID_TREE) assert(pindexFirstNotTreeValid == nullptr); // TREE valid implies all parents are TREE valid
        if ((pindex->nStatus & BLOCK_VALID_MASK) >= BLOCK_VALID_CHAIN) assert(pindexFirstNotChainValid == nullptr); // CHAIN valid implies all parents are CHAIN valid
        if ((pindex->nStatus & BLOCK_VALID_MASK) >= BLOCK_VALID_SCRIPTS) assert(pindexFirstNotScriptsValid == nullptr); // SCRIPTS valid implies all parents are SCRIPTS valid
        if (pindexFirstInvalid == nullptr) {
            // Checks for not-invalid blocks.
            assert((pindex->nStatus & BLOCK_FAILED_MASK) == 0); // The failed mask cannot be set for blocks without invalid parents.
        }
        if (!CBlockIndexWorkComparator()(pindex, m_chain.Tip()) && pindexFirstNeverProcessed == nullptr) {
            if (pindexFirstInvalid == nullptr) {
                // If this block sorts at least as good as the current tip and
                // is valid and we have all data for its parents, it must be in
                // setBlockIndexCandidates.  m_chain.Tip() must also be there
                // even if some data has been pruned.
                if (pindexFirstMissing == nullptr || pindex == m_chain.Tip()) {
                    assert(setBlockIndexCandidates.count(pindex));
                }
                // If some parent is missing, then it could be that this block was in
                // setBlockIndexCandidates but had to be removed because of the missing data.
                // In this case it must be in mapBlocksUnlinked -- see test below.
            }
        } else { // If this block sorts worse than the current tip or some ancestor's block has never been seen, it cannot be in setBlockIndexCandidates.
            assert(setBlockIndexCandidates.count(pindex) == 0);
        }
        // Check whether this block is in mapBlocksUnlinked.
        std::pair<std::multimap<CBlockIndex*,CBlockIndex*>::iterator,std::multimap<CBlockIndex*,CBlockIndex*>::iterator> rangeUnlinked = mapBlocksUnlinked.equal_range(pindex->pprev);
        bool foundInUnlinked = false;
        while (rangeUnlinked.first != rangeUnlinked.second) {
            assert(rangeUnlinked.first->first == pindex->pprev);
            if (rangeUnlinked.first->second == pindex) {
                foundInUnlinked = true;
                break;
            }
            rangeUnlinked.first++;
        }
        if (pindex->pprev && (pindex->nStatus & BLOCK_HAVE_DATA) && pindexFirstNeverProcessed != nullptr && pindexFirstInvalid == nullptr) {
            // If this block has block data available, some parent was never received, and has no invalid parents, it must be in mapBlocksUnlinked.
            assert(foundInUnlinked);
        }
        if (!(pindex->nStatus & BLOCK_HAVE_DATA)) assert(!foundInUnlinked); // Can't be in mapBlocksUnlinked if we don't HAVE_DATA
        if (pindexFirstMissing == nullptr) assert(!foundInUnlinked); // We aren't missing data for any parent -- cannot be in mapBlocksUnlinked.
        if (pindex->pprev && (pindex->nStatus & BLOCK_HAVE_DATA) && pindexFirstNeverProcessed == nullptr && pindexFirstMissing != nullptr) {
            // We HAVE_DATA for this block, have received data for all parents at some point, but we're currently missing data for some parent.
            assert(fHavePruned); // We must have pruned.
            // This block may have entered mapBlocksUnlinked if:
            //  - it has a descendant that at some point had more work than the
            //    tip, and
            //  - we tried switching to that descendant but were missing
            //    data for some intermediate block between m_chain and the
            //    tip.
            // So if this block is itself better than m_chain.Tip() and it wasn't in
            // setBlockIndexCandidates, then it must be in mapBlocksUnlinked.
            if (!CBlockIndexWorkComparator()(pindex, m_chain.Tip()) && setBlockIndexCandidates.count(pindex) == 0) {
                if (pindexFirstInvalid == nullptr) {
                    assert(foundInUnlinked);
                }
            }
        }
        // assert(pindex->GetBlockHash() == pindex->GetBlockHeader().GetHash()); // Perhaps too slow
        // End: actual consistency checks.

        // Try descending into the first subnode.
        std::pair<std::multimap<CBlockIndex*,CBlockIndex*>::iterator,std::multimap<CBlockIndex*,CBlockIndex*>::iterator> range = forward.equal_range(pindex);
        if (range.first != range.second) {
            // A subnode was found.
            pindex = range.first->second;
            nHeight++;
            continue;
        }
        // This is a leaf node.
        // Move upwards until we reach a node of which we have not yet visited the last child.
        while (pindex) {
            // We are going to either move to a parent or a sibling of pindex.
            // If pindex was the first with a certain property, unset the corresponding variable.
            if (pindex == pindexFirstInvalid) pindexFirstInvalid = nullptr;
            if (pindex == pindexFirstMissing) pindexFirstMissing = nullptr;
            if (pindex == pindexFirstNeverProcessed) pindexFirstNeverProcessed = nullptr;
            if (pindex == pindexFirstNotTreeValid) pindexFirstNotTreeValid = nullptr;
            if (pindex == pindexFirstNotTransactionsValid) pindexFirstNotTransactionsValid = nullptr;
            if (pindex == pindexFirstNotChainValid) pindexFirstNotChainValid = nullptr;
            if (pindex == pindexFirstNotScriptsValid) pindexFirstNotScriptsValid = nullptr;
            // Find our parent.
            CBlockIndex* pindexPar = pindex->pprev;
            // Find which child we just visited.
            std::pair<std::multimap<CBlockIndex*,CBlockIndex*>::iterator,std::multimap<CBlockIndex*,CBlockIndex*>::iterator> rangePar = forward.equal_range(pindexPar);
            while (rangePar.first->second != pindex) {
                assert(rangePar.first != rangePar.second); // Our parent must have at least the node we're coming from as child.
                rangePar.first++;
            }
            // Proceed to the next one.
            rangePar.first++;
            if (rangePar.first != rangePar.second) {
                // Move to the sibling.
                pindex = rangePar.first->second;
                break;
            } else {
                // Move up further.
                pindex = pindexPar;
                nHeight--;
                continue;
            }
        }
    }

    // Check that we actually traversed the entire map.
    assert(nNodes == forward.size());
}

std::string CBlockFileInfo::ToString() const
{
    return strprintf("CBlockFileInfo(blocks=%u, size=%u, heights=%u...%u, time=%s...%s)", nBlocks, nSize, nHeightFirst, nHeightLast, FormatISO8601Date(nTimeFirst), FormatISO8601Date(nTimeLast));
}

CBlockFileInfo* GetBlockFileInfo(size_t n)
{
    LOCK(cs_LastBlockFile);

    return &vinfoBlockFile.at(n);
}

ThresholdState VersionBitsTipState(const Consensus::Params& params, Consensus::DeploymentPos pos)
{
    LOCK(cs_main);
    return VersionBitsState(::ChainActive().Tip(), params, pos, versionbitscache);
}

BIP9Stats VersionBitsTipStatistics(const Consensus::Params& params, Consensus::DeploymentPos pos)
{
    LOCK(cs_main);
    return VersionBitsStatistics(::ChainActive().Tip(), params, pos);
}

int VersionBitsTipStateSinceHeight(const Consensus::Params& params, Consensus::DeploymentPos pos)
{
    LOCK(cs_main);
    return VersionBitsStateSinceHeight(::ChainActive().Tip(), params, pos, versionbitscache);
}

static const uint64_t MEMPOOL_DUMP_VERSION = 1;

bool LoadMempool(CTxMemPool& pool)
{
    const CChainParams& chainparams = Params();
    int64_t nExpiryTimeout = gArgs.GetArg("-mempoolexpiry", DEFAULT_MEMPOOL_EXPIRY) * 60 * 60;
    FILE* filestr = fsbridge::fopen(GetDataDir() / "mempool.dat", "rb");
    CAutoFile file(filestr, SER_DISK, CLIENT_VERSION);
    if (file.IsNull()) {
        LogPrintf("Failed to open mempool file from disk. Continuing anyway.\n");
        return false;
    }

    int64_t count = 0;
    int64_t expired = 0;
    int64_t failed = 0;
    int64_t already_there = 0;
    int64_t nNow = GetTime();

    try {
        uint64_t version;
        file >> version;
        if (version != MEMPOOL_DUMP_VERSION) {
            return false;
        }
        uint64_t num;
        file >> num;
        while (num--) {
            CTransactionRef tx;
            int64_t nTime;
            int64_t nFeeDelta;
            file >> tx;
            file >> nTime;
            file >> nFeeDelta;

            CAmount amountdelta = nFeeDelta;
            if (amountdelta) {
                pool.PrioritiseTransaction(tx->GetHash(), amountdelta);
            }
            CValidationState state;
            if (nTime + nExpiryTimeout > nNow) {
                LOCK(cs_main);
                AcceptToMemoryPoolWithTime(chainparams, pool, state, tx, nullptr /* pfMissingInputs */, nTime,
                                           nullptr /* plTxnReplaced */, false /* bypass_limits */, 0 /* nAbsurdFee */,
                                           false /* test_accept */);
                if (state.IsValid()) {
                    ++count;
                } else {
                    // mempool may contain the transaction already, e.g. from
                    // wallet(s) having loaded it while we were processing
                    // mempool transactions; consider these as valid, instead of
                    // failed, but mark them as 'already there'
                    if (pool.exists(tx->GetHash())) {
                        ++already_there;
                    } else {
                        ++failed;
                    }
                }
            } else {
                ++expired;
            }
            if (ShutdownRequested())
                return false;
        }
        std::map<uint256, CAmount> mapDeltas;
        file >> mapDeltas;

        for (const auto& i : mapDeltas) {
            pool.PrioritiseTransaction(i.first, i.second);
        }
    } catch (const std::exception& e) {
        LogPrintf("Failed to deserialize mempool data on disk: %s. Continuing anyway.\n", e.what());
        return false;
    }

    LogPrintf("Imported mempool transactions from disk: %i succeeded, %i failed, %i expired, %i already there\n", count, failed, expired, already_there);
    return true;
}

bool DumpMempool(const CTxMemPool& pool)
{
    int64_t start = GetTimeMicros();

    std::map<uint256, CAmount> mapDeltas;
    std::vector<TxMempoolInfo> vinfo;

    static Mutex dump_mutex;
    LOCK(dump_mutex);

    {
        LOCK(pool.cs);
        for (const auto &i : pool.mapDeltas) {
            mapDeltas[i.first] = i.second;
        }
        vinfo = pool.infoAll();
    }

    int64_t mid = GetTimeMicros();

    try {
        FILE* filestr = fsbridge::fopen(GetDataDir() / "mempool.dat.new", "wb");
        if (!filestr) {
            return false;
        }

        CAutoFile file(filestr, SER_DISK, CLIENT_VERSION);

        uint64_t version = MEMPOOL_DUMP_VERSION;
        file << version;

        file << (uint64_t)vinfo.size();
        for (const auto& i : vinfo) {
            file << *(i.tx);
            file << (int64_t)i.nTime;
            file << (int64_t)i.nFeeDelta;
            mapDeltas.erase(i.tx->GetHash());
        }

        file << mapDeltas;
        if (!FileCommit(file.Get()))
            throw std::runtime_error("FileCommit failed");
        file.fclose();
        RenameOver(GetDataDir() / "mempool.dat.new", GetDataDir() / "mempool.dat");
        int64_t last = GetTimeMicros();
        LogPrintf("Dumped mempool: %gs to copy, %gs to dump\n", (mid-start)*MICRO, (last-mid)*MICRO);
    } catch (const std::exception& e) {
        LogPrintf("Failed to dump mempool: %s. Continuing anyway.\n", e.what());
        return false;
    }
    return true;
}

//! Guess how far we are in the verification process at the given block index.
//! Since we have signed fixed-interval blocks, estimating progress is a very easy.
//! We can extrapolate the last block time to the current time to estimate how many more blocks
//! we expect.
double GuessVerificationProgress(const CBlockIndex* pindex, int64_t blockInterval) {
    if (pindex == NULL || pindex->nHeight < 1) {
        return 0.0;
    }

    int64_t nNow = GetTime();
    int64_t moreBlocksExpected = (nNow - pindex->GetBlockTime()) / blockInterval;
    double progress = (pindex->nHeight + 0.0) / (pindex->nHeight + moreBlocksExpected);
    // Round to 3 digits to avoid 0.999999 when finished.
    progress = ceil(progress * 1000.0) / 1000.0;
    // Avoid higher than one if last block is newer than current time.
    return std::min(1.0, progress);
}

class CMainCleanup
{
public:
    CMainCleanup() {}
    ~CMainCleanup() {
        // block headers
        BlockMap::iterator it1 = mapBlockIndex.begin();
        for (; it1 != mapBlockIndex.end(); it1++)
            delete (*it1).second;
        mapBlockIndex.clear();
    }
<<<<<<< HEAD
} instance_of_cmaincleanup;

// ELEMENTS:
/* This function has two major purposes:
 * 1) Checks that the RPC connection to the parent chain node
 * can be attained, and is returning back reasonable answers.
 * 2) Re-evaluates a list of blocks that have been deemed "bad"
 * from the perspective of peg-in witness validation. Blocks are
 * added to this queue in ConnectTip based on the error code returned.
 */
bool MainchainRPCCheck(const bool init)
{
    // First, we can clear out any blocks thatsomehow are now deemed valid
    // eg reconsiderblock rpc call manually
    std::vector<uint256> vblocksToReconsider;
    pblocktree->ReadInvalidBlockQueue(vblocksToReconsider);
    std::vector<uint256> vblocksToReconsiderAgain;
    for(uint256& blockhash : vblocksToReconsider) {
        LOCK(cs_main);
        if (mapBlockIndex.count(blockhash)) {
            CBlockIndex* pblockindex = mapBlockIndex[blockhash];
            if ((pblockindex->nStatus & BLOCK_FAILED_MASK)) {
                vblocksToReconsiderAgain.push_back(blockhash);
            }
        }
    }
    vblocksToReconsider = vblocksToReconsiderAgain;
    vblocksToReconsiderAgain.clear();
    pblocktree->WriteInvalidBlockQueue(vblocksToReconsider);

    // Next, check for working and valid rpc
    if (gArgs.GetBoolArg("-validatepegin", Params().GetConsensus().has_parent_chain)) {
        // During init try until a non-RPC_IN_WARMUP result
        while (true) {
            try {
                // The first thing we have to check is the version of the node.
                UniValue params(UniValue::VARR);
                UniValue reply = CallMainChainRPC("getnetworkinfo", params);
                UniValue error = reply["error"];
                if (!error.isNull()) {
                    // On the first call, it's possible to node is still in
                    // warmup; in that case, just wait and retry.
                    // If this is not the initial call, just report failure.
                    if (init && error["code"].get_int() == RPC_IN_WARMUP) {
                        MilliSleep(1000);
                        continue;
                    }
                    else {
                        LogPrintf("ERROR: Mainchain daemon RPC check returned 'error' response.\n");
                        return false;
                    }
                }
                UniValue result = reply["result"];
                if (!result.isObject() || !result.get_obj()["version"].isNum() ||
                        result.get_obj()["version"].get_int() < MIN_MAINCHAIN_NODE_VERSION) {
                    LogPrintf("ERROR: Parent chain daemon too old; need Bitcoin Core version 0.16.3 or newer.\n");
                    return false;
                }

                // Then check the genesis block to correspond to parent chain.
                params.push_back(UniValue(0));
                reply = CallMainChainRPC("getblockhash", params);
                error = reply["error"];
                if (!error.isNull()) {
                    LogPrintf("ERROR: Mainchain daemon RPC check returned 'error' response.\n");
                    return false;
                }
                result = reply["result"];
                if (!result.isStr() || result.get_str() != Params().ParentGenesisBlockHash().GetHex()) {
                    LogPrintf("ERROR: Invalid parent genesis block hash response via RPC. Contacting wrong parent daemon?\n");
                    return false;
                }
            } catch (const std::runtime_error& re) {
                LogPrintf("ERROR: Failure connecting to mainchain daemon RPC: %s\n", std::string(re.what()));
                return false;
            }
            // Success
            break;
        }
    }

    //Sanity startup check won't reconsider queued blocks
    if (init) {
       return true;
    }

    // Getting this far means we either aren't validating pegins(so let's make sure that's why
    // it failed previously) or we successfully connected to bitcoind
    // Time to reconsider blocks
    if (vblocksToReconsider.size() > 0) {
        CValidationState state;
        for(const uint256& blockhash : vblocksToReconsider) {
            {
                LOCK(cs_main);
                if (mapBlockIndex.count(blockhash) == 0)
                    continue;
                CBlockIndex* pblockindex = mapBlockIndex[blockhash];
                ResetBlockFailureFlags(pblockindex);
            }
        }

        //All blocks are now being reconsidered
        ActivateBestChain(state, Params());
        //This simply checks for DB errors
        if (!state.IsValid()) {
            //Something scary?
        }

        //Now to clear out now-valid blocks
        for(const uint256& blockhash : vblocksToReconsider) {
            LOCK(cs_main);
            if (mapBlockIndex.count(blockhash)) {
                CBlockIndex* pblockindex = mapBlockIndex[blockhash];

                //Marked as invalid still, put back into queue
                if((pblockindex->nStatus & BLOCK_FAILED_MASK)) {
                    vblocksToReconsiderAgain.push_back(blockhash);
                }
            }
        }

        //Write back remaining blocks
        pblocktree->WriteInvalidBlockQueue(vblocksToReconsiderAgain);
    }
    return true;
}
=======
};
static CMainCleanup instance_of_cmaincleanup;
>>>>>>> 0b68fca7
<|MERGE_RESOLUTION|>--- conflicted
+++ resolved
@@ -5045,8 +5045,8 @@
             delete (*it1).second;
         mapBlockIndex.clear();
     }
-<<<<<<< HEAD
-} instance_of_cmaincleanup;
+};
+static CMainCleanup instance_of_cmaincleanup;
 
 // ELEMENTS:
 /* This function has two major purposes:
@@ -5171,8 +5171,4 @@
         pblocktree->WriteInvalidBlockQueue(vblocksToReconsiderAgain);
     }
     return true;
-}
-=======
-};
-static CMainCleanup instance_of_cmaincleanup;
->>>>>>> 0b68fca7
+}