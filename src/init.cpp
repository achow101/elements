--- conflicted
+++ resolved
@@ -584,7 +584,6 @@
 
     std::vector<std::string> elements_hidden_args = {"-con_fpowallowmindifficultyblocks", "-con_fpownoretargeting", "-con_nsubsidyhalvinginterval", "-con_bip16exception", "-con_bip34height", "-con_bip65height", "-con_bip66height", "-con_npowtargettimespan", "-con_npowtargetspacing", "-con_nrulechangeactivationthreshold", "-con_nminerconfirmationwindow", "-con_powlimit", "-con_bip34hash", "-con_nminimumchainwork", "-con_defaultassumevalid", "-npruneafterheight", "-fdefaultconsistencychecks", "-fmineblocksondemand", "-fallback_fee_enabled", "-pchmessagestart"};
 
-<<<<<<< HEAD
     gArgs.AddArg("-initialfreecoins", strprintf("The amount of OP_TRUE coins created in the genesis block. Primarily for testing. (default: %d)", 0), ArgsManager::ALLOW_ANY | ArgsManager::DEBUG_ONLY, OptionsCategory::DEBUG_TEST);
     gArgs.AddArg("-validatepegin", "Validate peg-in claims. An RPC connection will be attempted to the trusted mainchain daemon using the `mainchain*` settings below. All functionaries must run this enabled. (default: true if chain has federated peg)", ArgsManager::ALLOW_ANY, OptionsCategory::ELEMENTS);
     gArgs.AddArg("-mainchainrpchost=<host>", "The address which the daemon will try to connect to the trusted mainchain daemon to validate peg-ins, if enabled. (default: 127.0.0.1)", ArgsManager::ALLOW_ANY, OptionsCategory::ELEMENTS);
@@ -603,30 +602,8 @@
     gArgs.AddArg("-feeasset=<hex>", strprintf("Asset ID (hex) for mempool/relay fees (default: %s)", defaultChainParams->GetConsensus().pegged_asset.GetHex()), ArgsManager::ALLOW_ANY, OptionsCategory::CHAINPARAMS);
     gArgs.AddArg("-subsidyasset=<hex>", strprintf("Asset ID (hex) for the block subsidy (default: %s)", defaultChainParams->GetConsensus().pegged_asset.GetHex()), ArgsManager::ALLOW_ANY, OptionsCategory::CHAINPARAMS);
     gArgs.AddArg("-initialreissuancetokens=<n>", "The amount of reissuance tokens created in the genesis block. (default: 0)", ArgsManager::ALLOW_ANY, OptionsCategory::CHAINPARAMS);
-    gArgs.AddArg("-ct_bits", strprintf("The default number of hiding bits in a rangeproof. Will be exceeded to cover amounts exceeding the maximum hiding value. (default: %d)", 36), ArgsManager::ALLOW_ANY, OptionsCategory::CHAINPARAMS);
+    gArgs.AddArg("-ct_bits", strprintf("The default number of hiding bits in a rangeproof. Will be exceeded to cover amounts exceeding the maximum hiding value. (default: %d)", 52), ArgsManager::ALLOW_ANY, OptionsCategory::CHAINPARAMS);
     gArgs.AddArg("-ct_exponent", strprintf("The hiding exponent. (default: %s)", 0), ArgsManager::ALLOW_ANY, OptionsCategory::CHAINPARAMS);
-=======
-    gArgs.AddArg("-initialfreecoins", strprintf("The amount of OP_TRUE coins created in the genesis block. Primarily for testing. (default: %d)", 0), true, OptionsCategory::DEBUG_TEST);
-    gArgs.AddArg("-validatepegin", "Validate peg-in claims. An RPC connection will be attempted to the trusted mainchain daemon using the `mainchain*` settings below. All functionaries must run this enabled. (default: true if chain has federated peg)", false, OptionsCategory::ELEMENTS);
-    gArgs.AddArg("-mainchainrpchost=<host>", "The address which the daemon will try to connect to the trusted mainchain daemon to validate peg-ins, if enabled. (default: 127.0.0.1)", false, OptionsCategory::ELEMENTS);
-    gArgs.AddArg("-mainchainrpcport=<n>", strprintf("The port which the daemon will try to connect to the trusted mainchain daemon to validate peg-ins, if enabled. (default: %u)", defaultBaseParams->MainchainRPCPort()), false, OptionsCategory::ELEMENTS);
-    gArgs.AddArg("-mainchainrpcuser=<user>", "The rpc username that the daemon will use to connect to the trusted mainchain daemon to validate peg-ins, if enabled. (default: cookie auth)", false, OptionsCategory::ELEMENTS);
-    gArgs.AddArg("-mainchainrpcpassword=<pwd>", "The rpc password which the daemon will use to connect to the trusted mainchain daemon to validate peg-ins, if enabled. (default: cookie auth)", false, OptionsCategory::ELEMENTS);
-    gArgs.AddArg("-mainchainrpccookiefile=<file>", "The bitcoind cookie auth path which the daemon will use to connect to the trusted mainchain daemon to validate peg-ins. (default: `<datadir>/regtest/.cookie`)", false, OptionsCategory::ELEMENTS);
-    gArgs.AddArg("-mainchainrpctimeout=<n>", strprintf("Timeout in seconds during mainchain RPC requests, or 0 for no timeout. (default: %d)", DEFAULT_HTTP_CLIENT_TIMEOUT), false, OptionsCategory::ELEMENTS);
-    gArgs.AddArg("-peginconfirmationdepth=<n>", strprintf("Pegin claims must be this deep to be considered valid. (default: %d)", DEFAULT_PEGIN_CONFIRMATION_DEPTH), false, OptionsCategory::ELEMENTS);
-    gArgs.AddArg("-recheckpeginblockinterval=<n>", strprintf("The interval in seconds at which a peg-in witness failing block is re-evaluated in case of intermittent peg-in witness failure. 0 means never. (default: %u)", 120), false, OptionsCategory::ELEMENTS);
-    gArgs.AddArg("-parentpubkeyprefix", strprintf("The byte prefix, in decimal, of the parent chain's base58 pubkey address. (default: %d)", 111), false, OptionsCategory::CHAINPARAMS);
-    gArgs.AddArg("-parentscriptprefix", strprintf("The byte prefix, in decimal, of the parent chain's base58 script address. (default: %d)", 196), false, OptionsCategory::CHAINPARAMS);
-    gArgs.AddArg("-parent_bech32_hrp", strprintf("The human-readable part of the parent chain's bech32 encoding. (default: %s)", "bc"), false, OptionsCategory::CHAINPARAMS);
-    gArgs.AddArg("-parent_blech32_hrp", strprintf("The human-readable part of the parent chain's blech32 encoding. (default: %s)", "bc"), false, OptionsCategory::CHAINPARAMS);
-    gArgs.AddArg("-con_parent_pegged_asset=<hex>", "Asset ID (hex) for pegged asset for when parent chain has CA. (default: 0x00)", false, OptionsCategory::CHAINPARAMS);
-    gArgs.AddArg("-feeasset=<hex>", strprintf("Asset ID (hex) for mempool/relay fees (default: %s)", defaultChainParams->GetConsensus().pegged_asset.GetHex()), false, OptionsCategory::CHAINPARAMS);
-    gArgs.AddArg("-subsidyasset=<hex>", strprintf("Asset ID (hex) for the block subsidy (default: %s)", defaultChainParams->GetConsensus().pegged_asset.GetHex()), false, OptionsCategory::CHAINPARAMS);
-    gArgs.AddArg("-initialreissuancetokens=<n>", "The amount of reissuance tokens created in the genesis block. (default: 0)", false, OptionsCategory::CHAINPARAMS);
-    gArgs.AddArg("-ct_bits", strprintf("The default number of hiding bits in a rangeproof. Will be exceeded to cover amounts exceeding the maximum hiding value. (default: %d)", 52), false, OptionsCategory::CHAINPARAMS);
-    gArgs.AddArg("-ct_exponent", strprintf("The hiding exponent. (default: %s)", 0), false, OptionsCategory::CHAINPARAMS);
->>>>>>> 95602ec2
 
     // Add the hidden options
     gArgs.AddHiddenArgs(hidden_args);
