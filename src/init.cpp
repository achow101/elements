--- conflicted
+++ resolved
@@ -1865,90 +1865,11 @@
         return false;
     }
 
-<<<<<<< HEAD
-    // ********************************************************* Step 13: Load PAK List
-
-    // First, make sure -enforce_pak and -acceptnonstdtxn aren't conflicting
-    if (Params().GetEnforcePak() && gArgs.GetBoolArg("-acceptnonstdtxn", !Params().RequireStandard())) {
-        return InitError("-enforce_pak can not be true if the network accepts non-standard transactions for relay.");
-    }
-
-    //Entire list of PAK entries from conf must be of valid format
-    std::vector<std::string> pak_list_str = gArgs.GetArgs("-pak");
-    bool valid_paklist = true;
-    bool is_reject = false;
-    std::vector<std::vector<unsigned char> > offline_keys;
-    std::vector<std::vector<unsigned char> > online_keys;
-    for (unsigned int i = 0; i < pak_list_str.size(); i++) {
-        if (pak_list_str[i] == "reject") {
-            is_reject = true;
-            continue;
-        }
-
-        size_t colon_index = pak_list_str[i].find(":");
-        if (colon_index == std::string::npos) {
-            valid_paklist = false;
-            break;
-        }
-
-        std::string offline = pak_list_str[i].substr(0, colon_index);
-        std::string online = pak_list_str[i].substr(colon_index + 1);
-
-        if (!IsHex(offline) || !IsHex(online) || offline.size() != 66 || online.size() != 66) {
-            valid_paklist = false;
-            break;
-        }
-
-        online_keys.push_back(ParseHex(online));
-        offline_keys.push_back(ParseHex(offline));
-    }
-    // pak=reject must be alone
-    if (is_reject && offline_keys.size() > 0)
-        valid_paklist = false;
-    if (!valid_paklist)
-        return InitError(_("ERROR: Invalid PAK entries given in conf file.").translated);
-    if (is_reject || offline_keys.size() > 0) {
-        CPAKList paklist;
-        if(CPAKList::FromBytes(paklist, offline_keys, online_keys, is_reject)) {
-            g_paklist_config = paklist;
-        } else {
-            return InitError(_("ERROR: Invalid PAK entries given in conf file.").translated);
-        }
-    } else {
-        g_paklist_config = boost::none;
-    }
-
-    // Read and parse committed pak list from disk
-    CPAKList paklist;
-    offline_keys.resize(0);
-    online_keys.resize(0);
-    bool reject;
-    if (pblocktree->ReadPAKList(offline_keys, online_keys, reject)) {
-        if (CPAKList::FromBytes(paklist, offline_keys, online_keys, reject)) {
-            g_paklist_blockchain = paklist;
-        } else {
-            return InitError(_("ERROR: Read invalid PAK list.").translated);
-        }
-    }
-
-    // ********************************************************* Step 14: Check fedpeg
-    // ELEMENTS:
-    if (chainparams.GetConsensus().has_parent_chain) {
-        // Will assert if not properly formatted
-        const CScript& fedpeg_script = chainparams.GetConsensus().fedpegScript;
-        unsigned int dummy_required;
-        std::vector<std::vector<unsigned char>> dummy_keys;
-        if (!MatchLiquidWatchman(fedpeg_script) &&
-                fedpeg_script != CScript() << OP_TRUE &&
-                !MatchMultisig(fedpeg_script, dummy_required, dummy_keys)) {
-            return InitError(_("ERROR: Fedpegscript is not one of the accepted templates: OP_TRUE, CHECKMULTISIG, and Liquidv1").translated);
-=======
     // ********************************************************* Step 13: Check PAK
     if (chainparams.GetEnforcePak()) {
         if (!chainparams.GetConsensus().first_extension_space.empty() &&
                 CreatePAKListFromExtensionSpace(chainparams.GetConsensus().first_extension_space).IsReject()) {
             return InitError("PAK is being enforced but initial extension space has invalid entries.");
->>>>>>> 5b2fe556
         }
     }
 
