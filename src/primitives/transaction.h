// Copyright (c) 2009-2010 Satoshi Nakamoto
// Copyright (c) 2009-2018 The Bitcoin Core developers
// Distributed under the MIT software license, see the accompanying
// file COPYING or http://www.opensource.org/licenses/mit-license.php.

#ifndef BITCOIN_PRIMITIVES_TRANSACTION_H
#define BITCOIN_PRIMITIVES_TRANSACTION_H

#include <stdint.h>
#include <amount.h>
#include <script/script.h>
#include <serialize.h>
#include <uint256.h>
#include <primitives/confidential.h>
#include <primitives/txwitness.h>

static const int SERIALIZE_TRANSACTION_NO_WITNESS = 0x40000000;

// ELEMENTS:
// Globals to avoid circular dependencies.
extern bool g_con_elementsmode;

/** An outpoint - a combination of a transaction hash and an index n into its vout */
class COutPoint
{
public:
    uint256 hash;
    uint32_t n;

    //
    // ELEMENTS flags:

    /* If this flag is set, the CTxIn including this COutPoint has a
     * CAssetIssuance object. */
    static const uint32_t OUTPOINT_ISSUANCE_FLAG = (1 << 31);

    /* If this flag is set, the CTxIn including this COutPoint
     * is a peg-in input. */
    static const uint32_t OUTPOINT_PEGIN_FLAG = (1 << 30);

    /* The inverse of the combination of the preceding flags. Used to
     * extract the original meaning of `n` as the index into the
     * transaction's output array. */
    static const uint32_t OUTPOINT_INDEX_MASK = 0x3fffffff;

    // END ELEMENTS
    //

    COutPoint(): n((uint32_t) -1) { }
    COutPoint(const uint256& hashIn, uint32_t nIn): hash(hashIn), n(nIn) { }

    ADD_SERIALIZE_METHODS;

    template <typename Stream, typename Operation>
    inline void SerializationOp(Stream& s, Operation ser_action) {
        READWRITE(hash);
        READWRITE(n);
    }

    void SetNull() { hash.SetNull(); n = (uint32_t) -1; }
    bool IsNull() const { return (hash.IsNull() && n == (uint32_t) -1); }

    friend bool operator<(const COutPoint& a, const COutPoint& b)
    {
        int cmp = a.hash.Compare(b.hash);
        return cmp < 0 || (cmp == 0 && a.n < b.n);
    }

    friend bool operator==(const COutPoint& a, const COutPoint& b)
    {
        return (a.hash == b.hash && a.n == b.n);
    }

    friend bool operator!=(const COutPoint& a, const COutPoint& b)
    {
        return !(a == b);
    }

    std::string ToString() const;
};

/** An input of a transaction.  It contains the location of the previous
 * transaction's output that it claims and a signature that matches the
 * output's public key.
 */
class CTxIn
{
public:
    COutPoint prevout;
    CScript scriptSig;
    uint32_t nSequence;
<<<<<<< HEAD

    //
    // ELEMENTS:

    CAssetIssuance assetIssuance;

    /* If this is set to true, the input is interpreted as a
     * peg-in claim and processed as such */
    bool m_is_pegin = false;

    // END ELEMENTS
    //
=======
    CScriptWitness scriptWitness; //!< Only serialized through CTransaction
>>>>>>> f617e05c

    /* Setting nSequence to this value for every input in a transaction
     * disables nLockTime. */
    static const uint32_t SEQUENCE_FINAL = 0xffffffff;

    /* Below flags apply in the context of BIP 68*/
    /* If this flag set, CTxIn::nSequence is NOT interpreted as a
     * relative lock-time. */
    static const uint32_t SEQUENCE_LOCKTIME_DISABLE_FLAG = (1U << 31);

    /* If CTxIn::nSequence encodes a relative lock-time and this flag
     * is set, the relative lock-time has units of 512 seconds,
     * otherwise it specifies blocks with a granularity of 1. */
    static const uint32_t SEQUENCE_LOCKTIME_TYPE_FLAG = (1 << 22);

    /* If CTxIn::nSequence encodes a relative lock-time, this mask is
     * applied to extract that lock-time from the sequence field. */
    static const uint32_t SEQUENCE_LOCKTIME_MASK = 0x0000ffff;

    /* In order to use the same number of bits to encode roughly the
     * same wall-clock duration, and because blocks are naturally
     * limited to occur every 600s on average, the minimum granularity
     * for time-based relative lock-time is fixed at 512 seconds.
     * Converting from CTxIn::nSequence to seconds is performed by
     * multiplying by 512 = 2^9, or equivalently shifting up by
     * 9 bits. */
    static const int SEQUENCE_LOCKTIME_GRANULARITY = 9;

    CTxIn()
    {
        nSequence = SEQUENCE_FINAL;
    }

    explicit CTxIn(COutPoint prevoutIn, CScript scriptSigIn=CScript(), uint32_t nSequenceIn=SEQUENCE_FINAL);
    CTxIn(uint256 hashPrevTx, uint32_t nOut, CScript scriptSigIn=CScript(), uint32_t nSequenceIn=SEQUENCE_FINAL);

    ADD_SERIALIZE_METHODS;

    template <typename Stream, typename Operation>
    inline void SerializationOp(Stream& s, Operation ser_action) {

        //
        // ELEMENTS:

        bool fHasAssetIssuance;
        COutPoint outpoint;
        if (!ser_action.ForRead()) {
            if (prevout.n == (uint32_t) -1) {
                // Coinbase inputs do not have asset issuances attached
                // to them.
                fHasAssetIssuance = false;
                outpoint = prevout;
            } else {
                // The issuance and pegin bits can't be set as it is used to indicate
                // the presence of the asset issuance or pegin objects. They should
                // never be set anyway as that would require a parent
                // transaction with over one billion outputs.
                assert(!(prevout.n & ~COutPoint::OUTPOINT_INDEX_MASK));
                // The assetIssuance object is used to represent both new
                // asset generation and reissuance of existing asset types.
                fHasAssetIssuance = !assetIssuance.IsNull();
                // The mode is placed in the upper bits of the outpoint's
                // index field. The IssuanceMode enum values are chosen to
                // make this as simple as a bitwise-OR.
                outpoint.hash = prevout.hash;
                outpoint.n = prevout.n & COutPoint::OUTPOINT_INDEX_MASK;
                if (fHasAssetIssuance) {
                    outpoint.n |= COutPoint::OUTPOINT_ISSUANCE_FLAG;
                }
                if (m_is_pegin) {
                    outpoint.n |= COutPoint::OUTPOINT_PEGIN_FLAG;
                }
            }
        }

        READWRITE(outpoint);

        if (ser_action.ForRead()) {
            if (outpoint.n == (uint32_t) -1) {
                // No asset issuance for Coinbase inputs.
                fHasAssetIssuance = false;
                prevout = outpoint;
                m_is_pegin = false;
            } else {
                // The presence of the asset issuance object is indicated by
                // a bit set in the outpoint index field.
                fHasAssetIssuance = !!(outpoint.n & COutPoint::OUTPOINT_ISSUANCE_FLAG);
                // The interpretation of this input as a peg-in is indicated by
                // a bit set in the outpoint index field.
                m_is_pegin = !!(outpoint.n & COutPoint::OUTPOINT_PEGIN_FLAG);
                // The mode, if set, must be masked out of the outpoint so
                // that the in-memory index field retains its traditional
                // meaning of identifying the index into the output array
                // of the previous transaction.
                prevout.hash = outpoint.hash;
                prevout.n = outpoint.n & COutPoint::OUTPOINT_INDEX_MASK;
            }
        }

        // END ELEMENTS
        //

        READWRITE(scriptSig);
        READWRITE(nSequence);

        // ELEMENTS:
        // The asset fields are deserialized only if they are present.
        if (fHasAssetIssuance) {
            READWRITE(assetIssuance);
        } else if (ser_action.ForRead()) {
            assetIssuance.SetNull();
        }
    }

    friend bool operator==(const CTxIn& a, const CTxIn& b)
    {
        return (a.prevout   == b.prevout &&
                a.scriptSig == b.scriptSig &&
                a.nSequence     == b.nSequence &&
                a.assetIssuance == b.assetIssuance);
    }

    friend bool operator!=(const CTxIn& a, const CTxIn& b)
    {
        return !(a == b);
    }

    std::string ToString() const;
};

/** An output of a transaction.  It contains the public key that the next input
 * must be able to sign with to claim it.
 */
class CTxOut
{
public:
    CConfidentialAsset nAsset;
    CConfidentialValue nValue;
    CConfidentialNonce nNonce;
    CScript scriptPubKey;

    CTxOut()
    {
        SetNull();
    }

    CTxOut(const CConfidentialAsset& nAssetIn, const CConfidentialValue& nValueIn, CScript scriptPubKeyIn);

    ADD_SERIALIZE_METHODS;

    template <typename Stream, typename Operation>
    inline void SerializationOp(Stream& s, Operation ser_action) {
        if (g_con_elementsmode) {
            READWRITE(nAsset);
            READWRITE(nValue);
            READWRITE(nNonce);
            READWRITE(scriptPubKey);
        } else {
            CAmount value;
            if (!ser_action.ForRead()) {
                value = nValue.GetAmount();
            }
            READWRITE(value);
            if (ser_action.ForRead()) {
                nValue.SetToAmount(value);
            }
            READWRITE(scriptPubKey);
        }
    }

    void SetNull()
    {
        nAsset.SetNull();
        nValue.SetNull();
        nNonce.SetNull();
        scriptPubKey.clear();
    }

    bool IsNull() const
    {
        if (!g_con_elementsmode) {
            // Ignore the asset and the nonce in compatibility mode.
            return nValue.IsNull() && scriptPubKey.empty();
        }

        return nAsset.IsNull() && nValue.IsNull() && nNonce.IsNull() && scriptPubKey.empty();
    }

    bool IsFee() const {
        return g_con_elementsmode && scriptPubKey == CScript()
            && nValue.IsExplicit() && nAsset.IsExplicit();
    }

    friend bool operator==(const CTxOut& a, const CTxOut& b)
    {
        return (a.nAsset == b.nAsset &&
                a.nValue == b.nValue &&
                a.nNonce == b.nNonce &&
                a.scriptPubKey == b.scriptPubKey);
    }

    friend bool operator!=(const CTxOut& a, const CTxOut& b)
    {
        return !(a == b);
    }

    std::string ToString() const;
};

struct CMutableTransaction;

/**
 * Basic transaction serialization format:
 * - int32_t nVersion
 * - std::vector<CTxIn> vin
 * - std::vector<CTxOut> vout
 * - uint32_t nLockTime
 *
 * Extended transaction serialization format:
 * - int32_t nVersion
 * - unsigned char dummy = 0x00
 * - unsigned char flags (!= 0)
 * - std::vector<CTxIn> vin
 * - std::vector<CTxOut> vout
 * - if (flags & 1):
 *   - CTxWitness wit;
 * - uint32_t nLockTime
 */
template<typename Stream, typename TxType>
inline void UnserializeTransaction(TxType& tx, Stream& s) {

    s >> tx.nVersion;
    unsigned char flags = 0;
    tx.vin.clear();
    tx.vout.clear();
    tx.witness.SetNull();

    // Witness serialization is different between Elements and Core.
    // See code comments in SerializeTransaction for details about the differences.
    if (g_con_elementsmode) {
        s >> flags;
        s >> tx.vin;
        s >> tx.vout;
        s >> tx.nLockTime;
        if (flags & 1) {
            /* The witness flag is present. */
            flags ^= 1;
            const_cast<CTxWitness*>(&tx.witness)->vtxinwit.resize(tx.vin.size());
            const_cast<CTxWitness*>(&tx.witness)->vtxoutwit.resize(tx.vout.size());
            s >> tx.witness;
            if (!tx.HasWitness()) {
                /* It's illegal to encode witnesses when all witness stacks are empty. */
                throw std::ios_base::failure("Superfluous witness record");
            }
        }
    } else {
        const bool fAllowWitness = !(s.GetVersion() & SERIALIZE_TRANSACTION_NO_WITNESS);

        /* Try to read the vin. In case the dummy is there, this will be read as an empty vector. */
        s >> tx.vin;
        if (tx.vin.size() == 0 && fAllowWitness) {
            /* We read a dummy or an empty vin. */
            s >> flags;
            if (flags != 0) {
                s >> tx.vin;
                s >> tx.vout;
            }
        } else {
            /* We read a non-empty vin. Assume a normal vout follows. */
            s >> tx.vout;
        }

        if ((flags & 1) && fAllowWitness) {
            /* The witness flag is present. */
            flags ^= 1;
            const_cast<CTxWitness*>(&tx.witness)->vtxinwit.resize(tx.vin.size());
            const_cast<CTxWitness*>(&tx.witness)->vtxoutwit.resize(tx.vout.size());
            for (size_t i = 0; i < tx.vin.size(); i++) {
                s >> tx.witness.vtxinwit[i].scriptWitness.stack;
                // ELEMENTS:
                if (tx.vin[i].m_is_pegin) {
                    s >> tx.witness.vtxinwit[i].m_pegin_witness.stack;
                }
            }
            if (!tx.HasWitness()) {
                /* It's illegal to encode witnesses when all witness stacks are empty. */
                throw std::ios_base::failure("Superfluous witness record");
            }
        }
        s >> tx.nLockTime;
    }

    if (flags) {
        /* Unknown flag in the serialization */
        throw std::ios_base::failure("Unknown transaction optional data");
    }
}

template<typename Stream, typename TxType>
inline void SerializeTransaction(const TxType& tx, Stream& s) {
    const bool fAllowWitness = !(s.GetVersion() & SERIALIZE_TRANSACTION_NO_WITNESS);

    s << tx.nVersion;

    // Consistency check
    assert(tx.witness.vtxinwit.size() <= tx.vin.size());
    assert(tx.witness.vtxoutwit.size() <= tx.vout.size());

    // Check whether witnesses need to be serialized.
    unsigned char flags = 0;
    if (fAllowWitness && tx.HasWitness()) {
        flags |= 1;
    }

    // Witness serialization is different between Elements and Core.
    if (g_con_elementsmode) {
        // In Elements-style serialization, all normal data is serialized first and the
        // witnesses all in the end.
        s << flags;
        s << tx.vin;
        s << tx.vout;
        s << tx.nLockTime;
        if (flags & 1) {
            const_cast<CTxWitness*>(&tx.witness)->vtxinwit.resize(tx.vin.size());
            const_cast<CTxWitness*>(&tx.witness)->vtxoutwit.resize(tx.vout.size());
            s << tx.witness;
        }
    } else {
        // In Core-style serialization, we encode the input dummy and the witnesses
        // follow the outputs before the nLockTime.

        if (flags) {
            /* Use extended format in case witnesses are to be serialized. */
            std::vector<CTxIn> vinDummy;
            s << vinDummy;
            s << flags;
        }
        s << tx.vin;
        s << tx.vout;

        if (flags & 1) {
            const_cast<CTxWitness*>(&tx.witness)->vtxinwit.resize(tx.vin.size());
            const_cast<CTxWitness*>(&tx.witness)->vtxoutwit.resize(tx.vout.size());
            for (size_t i = 0; i < tx.vin.size(); i++) {
                s << tx.witness.vtxinwit[i].scriptWitness.stack;
                // ELEMENTS:
                if (tx.vin[i].m_is_pegin) {
                    s << tx.witness.vtxinwit[i].m_pegin_witness.stack;
                }
            }
        }
        s << tx.nLockTime;
    }
}


/** The basic transaction that is broadcasted on the network and contained in
 * blocks.  A transaction can contain multiple inputs and outputs.
 */
class CTransaction
{
public:
    // Default transaction version.
    static const int32_t CURRENT_VERSION=2;

    // Changing the default transaction version requires a two step process: first
    // adapting relay policy by bumping MAX_STANDARD_VERSION, and then later date
    // bumping the default CURRENT_VERSION at which point both CURRENT_VERSION and
    // MAX_STANDARD_VERSION will be equal.
    static const int32_t MAX_STANDARD_VERSION=2;

    // The local variables are made const to prevent unintended modification
    // without updating the cached hash value. However, CTransaction is not
    // actually immutable; deserialization and assignment are implemented,
    // and bypass the constness. This is safe, as they update the entire
    // structure, including the hash.
    const std::vector<CTxIn> vin;
    const std::vector<CTxOut> vout;
    const int32_t nVersion;
    const uint32_t nLockTime;
    // For elements we need to keep track of some extra state for script witness outside of vin
    const CTxWitness witness;

private:
    /** Memory only. */
    const uint256 hash;
    const uint256 m_witness_hash;

    uint256 ComputeHash() const;
    uint256 ComputeWitnessHash() const;

public:
    /** Construct a CTransaction that qualifies as IsNull() */
    CTransaction();

    /** Convert a CMutableTransaction into a CTransaction. */
    CTransaction(const CMutableTransaction &tx);
    CTransaction(CMutableTransaction &&tx);

    template <typename Stream>
    inline void Serialize(Stream& s) const {
        SerializeTransaction(*this, s);
    }

    /** This deserializing constructor is provided instead of an Unserialize method.
     *  Unserialize is not possible, since it would require overwriting const fields. */
    template <typename Stream>
    CTransaction(deserialize_type, Stream& s) : CTransaction(CMutableTransaction(deserialize, s)) {}

    bool IsNull() const {
        return vin.empty() && vout.empty();
    }

    const uint256& GetHash() const { return hash; }
    const uint256& GetWitnessHash() const { return m_witness_hash; };
    // ELEMENTS: the witness only hash used in elements witness roots
    uint256 GetWitnessOnlyHash() const;

    // Return sum of txouts.
    CAmountMap GetValueOutMap() const;
    // GetValueIn() is a method on CCoinsViewCache, because
    // inputs must be known to compute value in.

    /**
     * Get the total transaction size in bytes, including witness data.
     * "Total Size" defined in BIP141 and BIP144.
     * @return Total transaction size in bytes
     */
    unsigned int GetTotalSize() const;

    bool IsCoinBase() const
    {
        return (vin.size() == 1 && vin[0].prevout.IsNull());
    }

    friend bool operator==(const CTransaction& a, const CTransaction& b)
    {
        return a.hash == b.hash;
    }

    friend bool operator!=(const CTransaction& a, const CTransaction& b)
    {
        return a.hash != b.hash;
    }

    std::string ToString() const;

    bool HasWitness() const
    {
        return !witness.IsNull();
    }
};

/** A mutable version of CTransaction. */
struct CMutableTransaction
{
    std::vector<CTxIn> vin;
    std::vector<CTxOut> vout;
    int32_t nVersion;
    uint32_t nLockTime;
    // For elements we need to keep track of some extra state for script witness outside of vin
    CTxWitness witness;

    CMutableTransaction();
    explicit CMutableTransaction(const CTransaction& tx);

    template <typename Stream>
    inline void Serialize(Stream& s) const {
        SerializeTransaction(*this, s);
    }


    template <typename Stream>
    inline void Unserialize(Stream& s) {
        UnserializeTransaction(*this, s);
    }

    template <typename Stream>
    CMutableTransaction(deserialize_type, Stream& s) {
        Unserialize(s);
    }

    /** Compute the hash of this CMutableTransaction. This is computed on the
     * fly, as opposed to GetHash() in CTransaction, which uses a cached result.
     */
    uint256 GetHash() const;

    bool HasWitness() const
    {
        return !witness.IsNull();
    }
};

typedef std::shared_ptr<const CTransaction> CTransactionRef;
static inline CTransactionRef MakeTransactionRef() { return std::make_shared<const CTransaction>(); }
template <typename Tx> static inline CTransactionRef MakeTransactionRef(Tx&& txIn) { return std::make_shared<const CTransaction>(std::forward<Tx>(txIn)); }

#endif // BITCOIN_PRIMITIVES_TRANSACTION_H<|MERGE_RESOLUTION|>--- conflicted
+++ resolved
@@ -89,7 +89,6 @@
     COutPoint prevout;
     CScript scriptSig;
     uint32_t nSequence;
-<<<<<<< HEAD
 
     //
     // ELEMENTS:
@@ -102,9 +101,6 @@
 
     // END ELEMENTS
     //
-=======
-    CScriptWitness scriptWitness; //!< Only serialized through CTransaction
->>>>>>> f617e05c
 
     /* Setting nSequence to this value for every input in a transaction
      * disables nLockTime. */
