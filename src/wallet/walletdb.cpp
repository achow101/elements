// Copyright (c) 2009-2010 Satoshi Nakamoto
// Copyright (c) 2009-2020 The Bitcoin Core developers
// Distributed under the MIT software license, see the accompanying
// file COPYING or http://www.opensource.org/licenses/mit-license.php.

#include <wallet/walletdb.h>

#include <fs.h>
#include <key_io.h>
#include <protocol.h>
#include <serialize.h>
#include <sync.h>
#include <util/system.h>
#include <util/time.h>
#include <wallet/wallet.h>

#include <atomic>
#include <string>

#include <boost/thread.hpp>

namespace DBKeys {
const std::string ACENTRY{"acentry"};
const std::string ACTIVEEXTERNALSPK{"activeexternalspk"};
const std::string ACTIVEINTERNALSPK{"activeinternalspk"};
const std::string BESTBLOCK_NOMERKLE{"bestblock_nomerkle"};
const std::string BESTBLOCK{"bestblock"};
const std::string CRYPTED_KEY{"ckey"};
const std::string CSCRIPT{"cscript"};
const std::string DEFAULTKEY{"defaultkey"};
const std::string DESTDATA{"destdata"};
const std::string FLAGS{"flags"};
const std::string HDCHAIN{"hdchain"};
const std::string KEYMETA{"keymeta"};
const std::string KEY{"key"};
const std::string MASTER_KEY{"mkey"};
const std::string MINVERSION{"minversion"};
const std::string NAME{"name"};
const std::string OLD_KEY{"wkey"};
const std::string ORDERPOSNEXT{"orderposnext"};
const std::string POOL{"pool"};
const std::string PURPOSE{"purpose"};
const std::string SETTINGS{"settings"};
const std::string TX{"tx"};
const std::string VERSION{"version"};
const std::string WALLETDESCRIPTOR{"walletdescriptor"};
const std::string WALLETDESCRIPTORCACHE{"walletdescriptorcache"};
const std::string WALLETDESCRIPTORCKEY{"walletdescriptorckey"};
const std::string WALLETDESCRIPTORKEY{"walletdescriptorkey"};
const std::string WATCHMETA{"watchmeta"};
const std::string WATCHS{"watchs"};
} // namespace DBKeys

//
// WalletBatch
//

bool WalletBatch::WriteName(const std::string& strAddress, const std::string& strName)
{
    return WriteIC(std::make_pair(DBKeys::NAME, strAddress), strName);
}

bool WalletBatch::EraseName(const std::string& strAddress)
{
    // This should only be used for sending addresses, never for receiving addresses,
    // receiving addresses must always have an address book entry if they're not change return.
    return EraseIC(std::make_pair(DBKeys::NAME, strAddress));
}

bool WalletBatch::WritePurpose(const std::string& strAddress, const std::string& strPurpose)
{
    return WriteIC(std::make_pair(DBKeys::PURPOSE, strAddress), strPurpose);
}

bool WalletBatch::ErasePurpose(const std::string& strAddress)
{
    return EraseIC(std::make_pair(DBKeys::PURPOSE, strAddress));
}

bool WalletBatch::WriteTx(const CWalletTx& wtx)
{
    return WriteIC(std::make_pair(DBKeys::TX, wtx.GetHash()), wtx);
}

bool WalletBatch::EraseTx(uint256 hash)
{
    return EraseIC(std::make_pair(DBKeys::TX, hash));
}

bool WalletBatch::WriteKeyMetadata(const CKeyMetadata& meta, const CPubKey& pubkey, const bool overwrite)
{
    return WriteIC(std::make_pair(DBKeys::KEYMETA, pubkey), meta, overwrite);
}

bool WalletBatch::WriteKey(const CPubKey& vchPubKey, const CPrivKey& vchPrivKey, const CKeyMetadata& keyMeta)
{
    if (!WriteKeyMetadata(keyMeta, vchPubKey, false)) {
        return false;
    }

    // hash pubkey/privkey to accelerate wallet load
    std::vector<unsigned char> vchKey;
    vchKey.reserve(vchPubKey.size() + vchPrivKey.size());
    vchKey.insert(vchKey.end(), vchPubKey.begin(), vchPubKey.end());
    vchKey.insert(vchKey.end(), vchPrivKey.begin(), vchPrivKey.end());

    return WriteIC(std::make_pair(DBKeys::KEY, vchPubKey), std::make_pair(vchPrivKey, Hash(vchKey.begin(), vchKey.end())), false);
}

bool WalletBatch::WriteCryptedKey(const CPubKey& vchPubKey,
                                const std::vector<unsigned char>& vchCryptedSecret,
                                const CKeyMetadata &keyMeta)
{
    if (!WriteKeyMetadata(keyMeta, vchPubKey, true)) {
        return false;
    }

    if (!WriteIC(std::make_pair(DBKeys::CRYPTED_KEY, vchPubKey), vchCryptedSecret, false)) {
        return false;
    }
    EraseIC(std::make_pair(DBKeys::KEY, vchPubKey));
    return true;
}

bool WalletBatch::WriteMasterKey(unsigned int nID, const CMasterKey& kMasterKey)
{
    return WriteIC(std::make_pair(DBKeys::MASTER_KEY, nID), kMasterKey, true);
}

bool WalletBatch::WriteCScript(const uint160& hash, const CScript& redeemScript)
{
    return WriteIC(std::make_pair(DBKeys::CSCRIPT, hash), redeemScript, false);
}

bool WalletBatch::WriteWatchOnly(const CScript &dest, const CKeyMetadata& keyMeta)
{
    if (!WriteIC(std::make_pair(DBKeys::WATCHMETA, dest), keyMeta)) {
        return false;
    }
    return WriteIC(std::make_pair(DBKeys::WATCHS, dest), '1');
}

bool WalletBatch::EraseWatchOnly(const CScript &dest)
{
    if (!EraseIC(std::make_pair(DBKeys::WATCHMETA, dest))) {
        return false;
    }
    return EraseIC(std::make_pair(DBKeys::WATCHS, dest));
}

bool WalletBatch::WriteBestBlock(const CBlockLocator& locator)
{
    WriteIC(DBKeys::BESTBLOCK, CBlockLocator()); // Write empty block locator so versions that require a merkle branch automatically rescan
    return WriteIC(DBKeys::BESTBLOCK_NOMERKLE, locator);
}

bool WalletBatch::ReadBestBlock(CBlockLocator& locator)
{
    if (m_batch.Read(DBKeys::BESTBLOCK, locator) && !locator.vHave.empty()) return true;
    return m_batch.Read(DBKeys::BESTBLOCK_NOMERKLE, locator);
}

bool WalletBatch::WriteOrderPosNext(int64_t nOrderPosNext)
{
    return WriteIC(DBKeys::ORDERPOSNEXT, nOrderPosNext);
}

bool WalletBatch::ReadPool(int64_t nPool, CKeyPool& keypool)
{
    return m_batch.Read(std::make_pair(DBKeys::POOL, nPool), keypool);
}

bool WalletBatch::WritePool(int64_t nPool, const CKeyPool& keypool)
{
    return WriteIC(std::make_pair(DBKeys::POOL, nPool), keypool);
}

bool WalletBatch::ErasePool(int64_t nPool)
{
    return EraseIC(std::make_pair(DBKeys::POOL, nPool));
}

bool WalletBatch::WriteMinVersion(int nVersion)
{
    return WriteIC(DBKeys::MINVERSION, nVersion);
}

<<<<<<< HEAD
bool WalletBatch::WriteOnlineKey(const CPubKey& online_key)
{
    return WriteIC(std::string("onlinekey"), online_key);
}

bool WalletBatch::WriteOfflineXPubKey(const CExtPubKey& offline_xpub)
{
    std::vector<unsigned char> vxpub;
    vxpub.resize(BIP32_EXTKEY_SIZE);
    offline_xpub.Encode(&vxpub[0]);
    return WriteIC(std::string("offlinexpub"), vxpub);
}

bool WalletBatch::WriteOfflineDescriptor(const std::string& offline_desc)
{
    return WriteIC(std::string("offlinedesc"), offline_desc);
}

bool WalletBatch::WriteOfflineCounter(int counter)
{
    return WriteIC(std::string("offlinecounter"), counter);
}

bool WalletBatch::WriteBlindingDerivationKey(const uint256& key) {
     return WriteIC(std::string("blindingderivationkey"), key);
}

bool WalletBatch::WriteSpecificBlindingKey(const uint160& scriptid, const uint256& key) {
    return WriteIC(std::make_pair(std::string("specificblindingkey"), scriptid), key);
=======
bool WalletBatch::WriteActiveScriptPubKeyMan(uint8_t type, const uint256& id, bool internal)
{
    std::string key = internal ? DBKeys::ACTIVEINTERNALSPK : DBKeys::ACTIVEEXTERNALSPK;
    return WriteIC(make_pair(key, type), id);
}

bool WalletBatch::WriteDescriptorKey(const uint256& desc_id, const CPubKey& pubkey, const CPrivKey& privkey)
{
    // hash pubkey/privkey to accelerate wallet load
    std::vector<unsigned char> key;
    key.reserve(pubkey.size() + privkey.size());
    key.insert(key.end(), pubkey.begin(), pubkey.end());
    key.insert(key.end(), privkey.begin(), privkey.end());

    return WriteIC(std::make_pair(DBKeys::WALLETDESCRIPTORKEY, std::make_pair(desc_id, pubkey)), std::make_pair(privkey, Hash(key.begin(), key.end())), false);
}

bool WalletBatch::WriteCryptedDescriptorKey(const uint256& desc_id, const CPubKey& pubkey, const std::vector<unsigned char>& secret)
{
    if (!WriteIC(std::make_pair(DBKeys::WALLETDESCRIPTORCKEY, std::make_pair(desc_id, pubkey)), secret, false)) {
        return false;
    }
    EraseIC(std::make_pair(DBKeys::WALLETDESCRIPTORKEY, std::make_pair(desc_id, pubkey)));
    return true;
}

bool WalletBatch::WriteDescriptor(const uint256& desc_id, const WalletDescriptor& descriptor)
{
    return WriteIC(make_pair(DBKeys::WALLETDESCRIPTOR, desc_id), descriptor);
}

bool WalletBatch::WriteDescriptorDerivedCache(const CExtPubKey& xpub, const uint256& desc_id, uint32_t key_exp_index, uint32_t der_index)
{
    std::vector<unsigned char> ser_xpub(BIP32_EXTKEY_SIZE);
    xpub.Encode(ser_xpub.data());
    return WriteIC(std::make_pair(std::make_pair(DBKeys::WALLETDESCRIPTORCACHE, desc_id), std::make_pair(key_exp_index, der_index)), ser_xpub);
}

bool WalletBatch::WriteDescriptorParentCache(const CExtPubKey& xpub, const uint256& desc_id, uint32_t key_exp_index)
{
    std::vector<unsigned char> ser_xpub(BIP32_EXTKEY_SIZE);
    xpub.Encode(ser_xpub.data());
    return WriteIC(std::make_pair(std::make_pair(DBKeys::WALLETDESCRIPTORCACHE, desc_id), key_exp_index), ser_xpub);
>>>>>>> eef90c14
}

class CWalletScanState {
public:
    unsigned int nKeys{0};
    unsigned int nCKeys{0};
    unsigned int nWatchKeys{0};
    unsigned int nKeyMeta{0};
    unsigned int m_unknown_records{0};
    bool fIsEncrypted{false};
    bool fAnyUnordered{false};
    std::vector<uint256> vWalletUpgrade;
    std::map<OutputType, uint256> m_active_external_spks;
    std::map<OutputType, uint256> m_active_internal_spks;
    std::map<uint256, DescriptorCache> m_descriptor_caches;
    std::map<std::pair<uint256, CKeyID>, CKey> m_descriptor_keys;
    std::map<std::pair<uint256, CKeyID>, std::pair<CPubKey, std::vector<unsigned char>>> m_descriptor_crypt_keys;

    CWalletScanState() {
    }
};

static bool
ReadKeyValue(CWallet* pwallet, CDataStream& ssKey, CDataStream& ssValue,
             CWalletScanState &wss, std::string& strType, std::string& strErr) EXCLUSIVE_LOCKS_REQUIRED(pwallet->cs_wallet)
{
    try {
        // Unserialize
        // Taking advantage of the fact that pair serialization
        // is just the two items serialized one after the other
        ssKey >> strType;
        if (strType == DBKeys::NAME) {
            std::string strAddress;
            ssKey >> strAddress;
            std::string label;
            ssValue >> label;
            pwallet->m_address_book[DecodeDestination(strAddress)].SetLabel(label);
        } else if (strType == DBKeys::PURPOSE) {
            std::string strAddress;
            ssKey >> strAddress;
            ssValue >> pwallet->m_address_book[DecodeDestination(strAddress)].purpose;
        } else if (strType == DBKeys::TX) {
            uint256 hash;
            ssKey >> hash;
            CWalletTx wtx(nullptr /* pwallet */, MakeTransactionRef());
            ssValue >> wtx;
            if (wtx.GetHash() != hash)
                return false;

            // Undo serialize changes in 31600
            if (31404 <= wtx.fTimeReceivedIsTxTime && wtx.fTimeReceivedIsTxTime <= 31703)
            {
                if (!ssValue.empty())
                {
                    char fTmp;
                    char fUnused;
                    std::string unused_string;
                    ssValue >> fTmp >> fUnused >> unused_string;
                    strErr = strprintf("LoadWallet() upgrading tx ver=%d %d %s",
                                       wtx.fTimeReceivedIsTxTime, fTmp, hash.ToString());
                    wtx.fTimeReceivedIsTxTime = fTmp;
                }
                else
                {
                    strErr = strprintf("LoadWallet() repairing tx ver=%d %s", wtx.fTimeReceivedIsTxTime, hash.ToString());
                    wtx.fTimeReceivedIsTxTime = 0;
                }
                wss.vWalletUpgrade.push_back(hash);
            }

            if (wtx.nOrderPos == -1)
                wss.fAnyUnordered = true;

            pwallet->LoadToWallet(wtx);
        } else if (strType == DBKeys::WATCHS) {
            wss.nWatchKeys++;
            CScript script;
            ssKey >> script;
            char fYes;
            ssValue >> fYes;
            if (fYes == '1') {
                pwallet->GetOrCreateLegacyScriptPubKeyMan()->LoadWatchOnly(script);
            }
        } else if (strType == DBKeys::KEY) {
            CPubKey vchPubKey;
            ssKey >> vchPubKey;
            if (!vchPubKey.IsValid())
            {
                strErr = "Error reading wallet database: CPubKey corrupt";
                return false;
            }
            CKey key;
            CPrivKey pkey;
            uint256 hash;

            wss.nKeys++;
            ssValue >> pkey;

            // Old wallets store keys as DBKeys::KEY [pubkey] => [privkey]
            // ... which was slow for wallets with lots of keys, because the public key is re-derived from the private key
            // using EC operations as a checksum.
            // Newer wallets store keys as DBKeys::KEY [pubkey] => [privkey][hash(pubkey,privkey)], which is much faster while
            // remaining backwards-compatible.
            try
            {
                ssValue >> hash;
            }
            catch (...) {}

            bool fSkipCheck = false;

            if (!hash.IsNull())
            {
                // hash pubkey/privkey to accelerate wallet load
                std::vector<unsigned char> vchKey;
                vchKey.reserve(vchPubKey.size() + pkey.size());
                vchKey.insert(vchKey.end(), vchPubKey.begin(), vchPubKey.end());
                vchKey.insert(vchKey.end(), pkey.begin(), pkey.end());

                if (Hash(vchKey.begin(), vchKey.end()) != hash)
                {
                    strErr = "Error reading wallet database: CPubKey/CPrivKey corrupt";
                    return false;
                }

                fSkipCheck = true;
            }

            if (!key.Load(pkey, vchPubKey, fSkipCheck))
            {
                strErr = "Error reading wallet database: CPrivKey corrupt";
                return false;
            }
            if (!pwallet->GetOrCreateLegacyScriptPubKeyMan()->LoadKey(key, vchPubKey))
            {
                strErr = "Error reading wallet database: LegacyScriptPubKeyMan::LoadKey failed";
                return false;
            }
        } else if (strType == DBKeys::MASTER_KEY) {
            // Master encryption key is loaded into only the wallet and not any of the ScriptPubKeyMans.
            unsigned int nID;
            ssKey >> nID;
            CMasterKey kMasterKey;
            ssValue >> kMasterKey;
            if(pwallet->mapMasterKeys.count(nID) != 0)
            {
                strErr = strprintf("Error reading wallet database: duplicate CMasterKey id %u", nID);
                return false;
            }
            pwallet->mapMasterKeys[nID] = kMasterKey;
            if (pwallet->nMasterKeyMaxID < nID)
                pwallet->nMasterKeyMaxID = nID;
        } else if (strType == DBKeys::CRYPTED_KEY) {
            CPubKey vchPubKey;
            ssKey >> vchPubKey;
            if (!vchPubKey.IsValid())
            {
                strErr = "Error reading wallet database: CPubKey corrupt";
                return false;
            }
            std::vector<unsigned char> vchPrivKey;
            ssValue >> vchPrivKey;
            wss.nCKeys++;

            if (!pwallet->GetOrCreateLegacyScriptPubKeyMan()->LoadCryptedKey(vchPubKey, vchPrivKey))
            {
                strErr = "Error reading wallet database: LegacyScriptPubKeyMan::LoadCryptedKey failed";
                return false;
            }
            wss.fIsEncrypted = true;
        } else if (strType == DBKeys::KEYMETA) {
            CPubKey vchPubKey;
            ssKey >> vchPubKey;
            CKeyMetadata keyMeta;
            ssValue >> keyMeta;
            wss.nKeyMeta++;
            pwallet->GetOrCreateLegacyScriptPubKeyMan()->LoadKeyMetadata(vchPubKey.GetID(), keyMeta);
        } else if (strType == DBKeys::WATCHMETA) {
            CScript script;
            ssKey >> script;
            CKeyMetadata keyMeta;
            ssValue >> keyMeta;
            wss.nKeyMeta++;
            pwallet->GetOrCreateLegacyScriptPubKeyMan()->LoadScriptMetadata(CScriptID(script), keyMeta);
        } else if (strType == DBKeys::DEFAULTKEY) {
            // We don't want or need the default key, but if there is one set,
            // we want to make sure that it is valid so that we can detect corruption
            CPubKey vchPubKey;
            ssValue >> vchPubKey;
            if (!vchPubKey.IsValid()) {
                strErr = "Error reading wallet database: Default Key corrupt";
                return false;
            }
        } else if (strType == DBKeys::POOL) {
            int64_t nIndex;
            ssKey >> nIndex;
            CKeyPool keypool;
            ssValue >> keypool;

            pwallet->GetOrCreateLegacyScriptPubKeyMan()->LoadKeyPool(nIndex, keypool);
        } else if (strType == DBKeys::CSCRIPT) {
            uint160 hash;
            ssKey >> hash;
            CScript script;
            ssValue >> script;
            if (!pwallet->GetOrCreateLegacyScriptPubKeyMan()->LoadCScript(script))
            {
                strErr = "Error reading wallet database: LegacyScriptPubKeyMan::LoadCScript failed";
                return false;
            }
        } else if (strType == DBKeys::ORDERPOSNEXT) {
            ssValue >> pwallet->nOrderPosNext;
        } else if (strType == DBKeys::DESTDATA) {
            std::string strAddress, strKey, strValue;
            ssKey >> strAddress;
            ssKey >> strKey;
            ssValue >> strValue;
            pwallet->LoadDestData(DecodeDestination(strAddress), strKey, strValue);
        } else if (strType == DBKeys::HDCHAIN) {
            CHDChain chain;
            ssValue >> chain;
            pwallet->GetOrCreateLegacyScriptPubKeyMan()->SetHDChain(chain, true);
        } else if (strType == DBKeys::FLAGS) {
            uint64_t flags;
            ssValue >> flags;
            if (!pwallet->SetWalletFlags(flags, true)) {
                strErr = "Error reading wallet database: Unknown non-tolerable wallet flags found";
                return false;
            }
        }
        else if (strType == "onlinekey")
        {
            CPubKey key;
            ssValue >> key;
            pwallet->online_key = key;
        }
        else if (strType == "offlinexpub")
        {
            std::vector<unsigned char> vxpub;
            CExtPubKey xpub;
            ssValue >> vxpub;
            xpub.Decode(&vxpub[0]);
            pwallet->offline_xpub = xpub;
        }
        else if (strType == "offlinecounter")
        {
            int counter;
            ssValue >> counter;
            pwallet->offline_counter = counter;
        }
        else if (strType == "offlinedesc")
        {
            std::string descriptor;
            ssValue >> descriptor;
            pwallet->offline_desc = descriptor;
        }
        else if (strType == "blindingderivationkey")
        {
            assert(pwallet->blinding_derivation_key.IsNull());
            uint256 key;
            ssValue >> key;
            pwallet->blinding_derivation_key = key;
        }
        else if (strType == "specificblindingkey")
        {
            CScriptID scriptid;
            ssKey >> scriptid;
            uint256 key;
            ssValue >> key;
            if (!pwallet->LoadSpecificBlindingKey(scriptid, key)) {
                strErr = "Error reading wallet database: LoadSpecificBlindingKey failed";
                return false;
            }
        } else if (strType == DBKeys::OLD_KEY) {
            strErr = "Found unsupported 'wkey' record, try loading with version 0.18";
            return false;
        } else if (strType == DBKeys::ACTIVEEXTERNALSPK || strType == DBKeys::ACTIVEINTERNALSPK) {
            uint8_t type;
            ssKey >> type;
            uint256 id;
            ssValue >> id;

            bool internal = strType == DBKeys::ACTIVEINTERNALSPK;
            auto& spk_mans = internal ? wss.m_active_internal_spks : wss.m_active_external_spks;
            if (spk_mans.count(static_cast<OutputType>(type)) > 0) {
                strErr = "Multiple ScriptPubKeyMans specified for a single type";
                return false;
            }
            spk_mans[static_cast<OutputType>(type)] = id;
        } else if (strType == DBKeys::WALLETDESCRIPTOR) {
            uint256 id;
            ssKey >> id;
            WalletDescriptor desc;
            ssValue >> desc;
            if (wss.m_descriptor_caches.count(id) == 0) {
                wss.m_descriptor_caches[id] = DescriptorCache();
            }
            pwallet->LoadDescriptorScriptPubKeyMan(id, desc);
        } else if (strType == DBKeys::WALLETDESCRIPTORCACHE) {
            bool parent = true;
            uint256 desc_id;
            uint32_t key_exp_index;
            uint32_t der_index;
            ssKey >> desc_id;
            ssKey >> key_exp_index;

            // if the der_index exists, it's a derived xpub
            try
            {
                ssKey >> der_index;
                parent = false;
            }
            catch (...) {}

            std::vector<unsigned char> ser_xpub(BIP32_EXTKEY_SIZE);
            ssValue >> ser_xpub;
            CExtPubKey xpub;
            xpub.Decode(ser_xpub.data());
            if (wss.m_descriptor_caches.count(desc_id)) {
                wss.m_descriptor_caches[desc_id] = DescriptorCache();
            }
            if (parent) {
                wss.m_descriptor_caches[desc_id].CacheParentExtPubKey(key_exp_index, xpub);
            } else {
                wss.m_descriptor_caches[desc_id].CacheDerivedExtPubKey(key_exp_index, der_index, xpub);
            }
        } else if (strType == DBKeys::WALLETDESCRIPTORKEY) {
            uint256 desc_id;
            CPubKey pubkey;
            ssKey >> desc_id;
            ssKey >> pubkey;
            if (!pubkey.IsValid())
            {
                strErr = "Error reading wallet database: CPubKey corrupt";
                return false;
            }
            CKey key;
            CPrivKey pkey;
            uint256 hash;

            wss.nKeys++;
            ssValue >> pkey;
            ssValue >> hash;

            // hash pubkey/privkey to accelerate wallet load
            std::vector<unsigned char> to_hash;
            to_hash.reserve(pubkey.size() + pkey.size());
            to_hash.insert(to_hash.end(), pubkey.begin(), pubkey.end());
            to_hash.insert(to_hash.end(), pkey.begin(), pkey.end());

            if (Hash(to_hash.begin(), to_hash.end()) != hash)
            {
                strErr = "Error reading wallet database: CPubKey/CPrivKey corrupt";
                return false;
            }

            if (!key.Load(pkey, pubkey, true))
            {
                strErr = "Error reading wallet database: CPrivKey corrupt";
                return false;
            }
            wss.m_descriptor_keys.insert(std::make_pair(std::make_pair(desc_id, pubkey.GetID()), key));
        } else if (strType == DBKeys::WALLETDESCRIPTORCKEY) {
            uint256 desc_id;
            CPubKey pubkey;
            ssKey >> desc_id;
            ssKey >> pubkey;
            if (!pubkey.IsValid())
            {
                strErr = "Error reading wallet database: CPubKey corrupt";
                return false;
            }
            std::vector<unsigned char> privkey;
            ssValue >> privkey;
            wss.nCKeys++;

            wss.m_descriptor_crypt_keys.insert(std::make_pair(std::make_pair(desc_id, pubkey.GetID()), std::make_pair(pubkey, privkey)));
            wss.fIsEncrypted = true;
        } else if (strType != DBKeys::BESTBLOCK && strType != DBKeys::BESTBLOCK_NOMERKLE &&
                   strType != DBKeys::MINVERSION && strType != DBKeys::ACENTRY &&
                   strType != DBKeys::VERSION && strType != DBKeys::SETTINGS) {
            wss.m_unknown_records++;
        }
    } catch (const std::exception& e) {
        if (strErr.empty()) {
            strErr = e.what();
        }
        return false;
    } catch (...) {
        if (strErr.empty()) {
            strErr = "Caught unknown exception in ReadKeyValue";
        }
        return false;
    }
    return true;
}

bool WalletBatch::IsKeyType(const std::string& strType)
{
    return (strType == DBKeys::KEY ||
            strType == DBKeys::MASTER_KEY || strType == DBKeys::CRYPTED_KEY);
}

DBErrors WalletBatch::LoadWallet(CWallet* pwallet)
{
    CWalletScanState wss;
    bool fNoncriticalErrors = false;
    DBErrors result = DBErrors::LOAD_OK;

    LOCK(pwallet->cs_wallet);
    try {
        int nMinVersion = 0;
        if (m_batch.Read(DBKeys::MINVERSION, nMinVersion)) {
            if (nMinVersion > FEATURE_LATEST)
                return DBErrors::TOO_NEW;
            pwallet->LoadMinVersion(nMinVersion);
        }

        // Get cursor
        Dbc* pcursor = m_batch.GetCursor();
        if (!pcursor)
        {
            pwallet->WalletLogPrintf("Error getting wallet database cursor\n");
            return DBErrors::CORRUPT;
        }

        while (true)
        {
            // Read next record
            CDataStream ssKey(SER_DISK, CLIENT_VERSION);
            CDataStream ssValue(SER_DISK, CLIENT_VERSION);
            int ret = m_batch.ReadAtCursor(pcursor, ssKey, ssValue);
            if (ret == DB_NOTFOUND)
                break;
            else if (ret != 0)
            {
                pwallet->WalletLogPrintf("Error reading next record from wallet database\n");
                return DBErrors::CORRUPT;
            }

            // Try to be tolerant of single corrupt records:
            std::string strType, strErr;
            if (!ReadKeyValue(pwallet, ssKey, ssValue, wss, strType, strErr))
            {
                // losing keys is considered a catastrophic error, anything else
                // we assume the user can live with:
                if (IsKeyType(strType) || strType == DBKeys::DEFAULTKEY) {
                    result = DBErrors::CORRUPT;
                } else if (strType == DBKeys::FLAGS) {
                    // reading the wallet flags can only fail if unknown flags are present
                    result = DBErrors::TOO_NEW;
                } else {
                    // Leave other errors alone, if we try to fix them we might make things worse.
                    fNoncriticalErrors = true; // ... but do warn the user there is something wrong.
                    if (strType == DBKeys::TX)
                        // Rescan if there is a bad transaction record:
                        gArgs.SoftSetBoolArg("-rescan", true);
                }
            }
            if (!strErr.empty())
                pwallet->WalletLogPrintf("%s\n", strErr);
        }
        pcursor->close();
    }
    catch (const boost::thread_interrupted&) {
        throw;
    }
    catch (...) {
        result = DBErrors::CORRUPT;
    }

    // Set the active ScriptPubKeyMans
    for (auto spk_man_pair : wss.m_active_external_spks) {
        pwallet->SetActiveScriptPubKeyMan(spk_man_pair.second, spk_man_pair.first, /* internal */ false, /* memonly */ true);
    }
    for (auto spk_man_pair : wss.m_active_internal_spks) {
        pwallet->SetActiveScriptPubKeyMan(spk_man_pair.second, spk_man_pair.first, /* internal */ true, /* memonly */ true);
    }

    // Set the descriptor caches
    for (auto desc_cache_pair : wss.m_descriptor_caches) {
        auto spk_man = pwallet->GetScriptPubKeyMan(desc_cache_pair.first);
        assert(spk_man);
        ((DescriptorScriptPubKeyMan*)spk_man)->SetCache(desc_cache_pair.second);
    }

    // Set the descriptor keys
    for (auto desc_key_pair : wss.m_descriptor_keys) {
        auto spk_man = pwallet->GetScriptPubKeyMan(desc_key_pair.first.first);
        ((DescriptorScriptPubKeyMan*)spk_man)->AddKey(desc_key_pair.first.second, desc_key_pair.second);
    }
    for (auto desc_key_pair : wss.m_descriptor_crypt_keys) {
        auto spk_man = pwallet->GetScriptPubKeyMan(desc_key_pair.first.first);
        ((DescriptorScriptPubKeyMan*)spk_man)->AddCryptedKey(desc_key_pair.first.second, desc_key_pair.second.first, desc_key_pair.second.second);
    }

    if (fNoncriticalErrors && result == DBErrors::LOAD_OK)
        result = DBErrors::NONCRITICAL_ERROR;

    if (pwallet->blinding_derivation_key.IsNull()) {
        CKey key;
        key.MakeNewKey(true);
        uint256 keybin;
        memcpy(keybin.begin(), key.begin(), key.size());
        if (!pwallet->SetMasterBlindingKey(keybin)) {
            result = DBErrors::LOAD_FAIL;
        }
    }

    // Any wallet corruption at all: skip any rewriting or
    // upgrading, we don't want to make it worse.
    if (result != DBErrors::LOAD_OK)
        return result;

    // Last client version to open this wallet, was previously the file version number
    int last_client = CLIENT_VERSION;
    m_batch.Read(DBKeys::VERSION, last_client);

    int wallet_version = pwallet->GetVersion();
    pwallet->WalletLogPrintf("Wallet File Version = %d\n", wallet_version > 0 ? wallet_version : last_client);

    pwallet->WalletLogPrintf("Keys: %u plaintext, %u encrypted, %u w/ metadata, %u total. Unknown wallet records: %u\n",
           wss.nKeys, wss.nCKeys, wss.nKeyMeta, wss.nKeys + wss.nCKeys, wss.m_unknown_records);

    // nTimeFirstKey is only reliable if all keys have metadata
    if (pwallet->IsLegacy() && (wss.nKeys + wss.nCKeys + wss.nWatchKeys) != wss.nKeyMeta) {
        auto spk_man = pwallet->GetOrCreateLegacyScriptPubKeyMan();
        if (spk_man) {
            LOCK(spk_man->cs_KeyStore);
            spk_man->UpdateTimeFirstKey(1);
        }
    }

    for (const uint256& hash : wss.vWalletUpgrade)
        WriteTx(pwallet->mapWallet.at(hash));

    // Rewrite encrypted wallets of versions 0.4.0 and 0.5.0rc:
    if (wss.fIsEncrypted && (last_client == 40000 || last_client == 50000))
        return DBErrors::NEED_REWRITE;

    if (last_client < CLIENT_VERSION) // Update
        m_batch.Write(DBKeys::VERSION, CLIENT_VERSION);

    if (wss.fAnyUnordered)
        result = pwallet->ReorderTransactions();

    // Upgrade all of the wallet keymetadata to have the hd master key id
    // This operation is not atomic, but if it fails, updated entries are still backwards compatible with older software
    try {
        pwallet->UpgradeKeyMetadata();
    } catch (...) {
        result = DBErrors::CORRUPT;
    }

    return result;
}

DBErrors WalletBatch::FindWalletTx(std::vector<uint256>& vTxHash, std::vector<CWalletTx>& vWtx)
{
    DBErrors result = DBErrors::LOAD_OK;

    try {
        int nMinVersion = 0;
        if (m_batch.Read(DBKeys::MINVERSION, nMinVersion)) {
            if (nMinVersion > FEATURE_LATEST)
                return DBErrors::TOO_NEW;
        }

        // Get cursor
        Dbc* pcursor = m_batch.GetCursor();
        if (!pcursor)
        {
            LogPrintf("Error getting wallet database cursor\n");
            return DBErrors::CORRUPT;
        }

        while (true)
        {
            // Read next record
            CDataStream ssKey(SER_DISK, CLIENT_VERSION);
            CDataStream ssValue(SER_DISK, CLIENT_VERSION);
            int ret = m_batch.ReadAtCursor(pcursor, ssKey, ssValue);
            if (ret == DB_NOTFOUND)
                break;
            else if (ret != 0)
            {
                LogPrintf("Error reading next record from wallet database\n");
                return DBErrors::CORRUPT;
            }

            std::string strType;
            ssKey >> strType;
            if (strType == DBKeys::TX) {
                uint256 hash;
                ssKey >> hash;

                CWalletTx wtx(nullptr /* pwallet */, MakeTransactionRef());
                ssValue >> wtx;

                vTxHash.push_back(hash);
                vWtx.push_back(wtx);
            }
        }
        pcursor->close();
    }
    catch (const boost::thread_interrupted&) {
        throw;
    }
    catch (...) {
        result = DBErrors::CORRUPT;
    }

    return result;
}

DBErrors WalletBatch::ZapSelectTx(std::vector<uint256>& vTxHashIn, std::vector<uint256>& vTxHashOut)
{
    // build list of wallet TXs and hashes
    std::vector<uint256> vTxHash;
    std::vector<CWalletTx> vWtx;
    DBErrors err = FindWalletTx(vTxHash, vWtx);
    if (err != DBErrors::LOAD_OK) {
        return err;
    }

    std::sort(vTxHash.begin(), vTxHash.end());
    std::sort(vTxHashIn.begin(), vTxHashIn.end());

    // erase each matching wallet TX
    bool delerror = false;
    std::vector<uint256>::iterator it = vTxHashIn.begin();
    for (const uint256& hash : vTxHash) {
        while (it < vTxHashIn.end() && (*it) < hash) {
            it++;
        }
        if (it == vTxHashIn.end()) {
            break;
        }
        else if ((*it) == hash) {
            if(!EraseTx(hash)) {
                LogPrint(BCLog::WALLETDB, "Transaction was found for deletion but returned database error: %s\n", hash.GetHex());
                delerror = true;
            }
            vTxHashOut.push_back(hash);
        }
    }

    if (delerror) {
        return DBErrors::CORRUPT;
    }
    return DBErrors::LOAD_OK;
}

DBErrors WalletBatch::ZapWalletTx(std::vector<CWalletTx>& vWtx)
{
    // build list of wallet TXs
    std::vector<uint256> vTxHash;
    DBErrors err = FindWalletTx(vTxHash, vWtx);
    if (err != DBErrors::LOAD_OK)
        return err;

    // erase each wallet TX
    for (const uint256& hash : vTxHash) {
        if (!EraseTx(hash))
            return DBErrors::CORRUPT;
    }

    return DBErrors::LOAD_OK;
}

void MaybeCompactWalletDB()
{
    static std::atomic<bool> fOneThread(false);
    if (fOneThread.exchange(true)) {
        return;
    }
    if (!gArgs.GetBoolArg("-flushwallet", DEFAULT_FLUSHWALLET)) {
        return;
    }

    for (const std::shared_ptr<CWallet>& pwallet : GetWallets()) {
        WalletDatabase& dbh = pwallet->GetDBHandle();

        unsigned int nUpdateCounter = dbh.nUpdateCounter;

        if (dbh.nLastSeen != nUpdateCounter) {
            dbh.nLastSeen = nUpdateCounter;
            dbh.nLastWalletUpdate = GetTime();
        }

        if (dbh.nLastFlushed != nUpdateCounter && GetTime() - dbh.nLastWalletUpdate >= 2) {
            if (BerkeleyBatch::PeriodicFlush(dbh)) {
                dbh.nLastFlushed = nUpdateCounter;
            }
        }
    }

    fOneThread = false;
}

//
// Try to (very carefully!) recover wallet file if there is a problem.
//
bool WalletBatch::Recover(const fs::path& wallet_path, void *callbackDataIn, bool (*recoverKVcallback)(void* callbackData, CDataStream ssKey, CDataStream ssValue), std::string& out_backup_filename)
{
    return BerkeleyBatch::Recover(wallet_path, callbackDataIn, recoverKVcallback, out_backup_filename);
}

bool WalletBatch::Recover(const fs::path& wallet_path, std::string& out_backup_filename)
{
    // recover without a key filter callback
    // results in recovering all record types
    return WalletBatch::Recover(wallet_path, nullptr, nullptr, out_backup_filename);
}

bool WalletBatch::RecoverKeysOnlyFilter(void *callbackData, CDataStream ssKey, CDataStream ssValue)
{
    CWallet *dummyWallet = reinterpret_cast<CWallet*>(callbackData);
    CWalletScanState dummyWss;
    std::string strType, strErr;
    bool fReadOK;
    {
        // Required in LoadKeyMetadata():
        LOCK(dummyWallet->cs_wallet);
        fReadOK = ReadKeyValue(dummyWallet, ssKey, ssValue,
                               dummyWss, strType, strErr);
    }
    if (!IsKeyType(strType) && strType != DBKeys::HDCHAIN) {
        return false;
    }
    if (!fReadOK)
    {
        LogPrintf("WARNING: WalletBatch::Recover skipping %s: %s\n", strType, strErr);
        return false;
    }

    return true;
}

bool WalletBatch::VerifyEnvironment(const fs::path& wallet_path, std::string& errorStr)
{
    return BerkeleyBatch::VerifyEnvironment(wallet_path, errorStr);
}

bool WalletBatch::VerifyDatabaseFile(const fs::path& wallet_path, std::vector<std::string>& warnings, std::string& errorStr)
{
    return BerkeleyBatch::VerifyDatabaseFile(wallet_path, warnings, errorStr, WalletBatch::Recover);
}

bool WalletBatch::WriteDestData(const std::string &address, const std::string &key, const std::string &value)
{
    return WriteIC(std::make_pair(DBKeys::DESTDATA, std::make_pair(address, key)), value);
}

bool WalletBatch::EraseDestData(const std::string &address, const std::string &key)
{
    return EraseIC(std::make_pair(DBKeys::DESTDATA, std::make_pair(address, key)));
}


bool WalletBatch::WriteHDChain(const CHDChain& chain)
{
    return WriteIC(DBKeys::HDCHAIN, chain);
}

bool WalletBatch::WriteWalletFlags(const uint64_t flags)
{
    return WriteIC(DBKeys::FLAGS, flags);
}

bool WalletBatch::TxnBegin()
{
    return m_batch.TxnBegin();
}

bool WalletBatch::TxnCommit()
{
    return m_batch.TxnCommit();
}

bool WalletBatch::TxnAbort()
{
    return m_batch.TxnAbort();
}<|MERGE_RESOLUTION|>--- conflicted
+++ resolved
@@ -185,37 +185,6 @@
     return WriteIC(DBKeys::MINVERSION, nVersion);
 }
 
-<<<<<<< HEAD
-bool WalletBatch::WriteOnlineKey(const CPubKey& online_key)
-{
-    return WriteIC(std::string("onlinekey"), online_key);
-}
-
-bool WalletBatch::WriteOfflineXPubKey(const CExtPubKey& offline_xpub)
-{
-    std::vector<unsigned char> vxpub;
-    vxpub.resize(BIP32_EXTKEY_SIZE);
-    offline_xpub.Encode(&vxpub[0]);
-    return WriteIC(std::string("offlinexpub"), vxpub);
-}
-
-bool WalletBatch::WriteOfflineDescriptor(const std::string& offline_desc)
-{
-    return WriteIC(std::string("offlinedesc"), offline_desc);
-}
-
-bool WalletBatch::WriteOfflineCounter(int counter)
-{
-    return WriteIC(std::string("offlinecounter"), counter);
-}
-
-bool WalletBatch::WriteBlindingDerivationKey(const uint256& key) {
-     return WriteIC(std::string("blindingderivationkey"), key);
-}
-
-bool WalletBatch::WriteSpecificBlindingKey(const uint160& scriptid, const uint256& key) {
-    return WriteIC(std::make_pair(std::string("specificblindingkey"), scriptid), key);
-=======
 bool WalletBatch::WriteActiveScriptPubKeyMan(uint8_t type, const uint256& id, bool internal)
 {
     std::string key = internal ? DBKeys::ACTIVEINTERNALSPK : DBKeys::ACTIVEEXTERNALSPK;
@@ -259,8 +228,40 @@
     std::vector<unsigned char> ser_xpub(BIP32_EXTKEY_SIZE);
     xpub.Encode(ser_xpub.data());
     return WriteIC(std::make_pair(std::make_pair(DBKeys::WALLETDESCRIPTORCACHE, desc_id), key_exp_index), ser_xpub);
->>>>>>> eef90c14
-}
+}
+
+// ELEMENTS: PAK and Blinding keys
+bool WalletBatch::WriteOnlineKey(const CPubKey& online_key)
+{
+    return WriteIC(std::string("onlinekey"), online_key);
+}
+
+bool WalletBatch::WriteOfflineXPubKey(const CExtPubKey& offline_xpub)
+{
+    std::vector<unsigned char> vxpub;
+    vxpub.resize(BIP32_EXTKEY_SIZE);
+    offline_xpub.Encode(&vxpub[0]);
+    return WriteIC(std::string("offlinexpub"), vxpub);
+}
+
+bool WalletBatch::WriteOfflineDescriptor(const std::string& offline_desc)
+{
+    return WriteIC(std::string("offlinedesc"), offline_desc);
+}
+
+bool WalletBatch::WriteOfflineCounter(int counter)
+{
+    return WriteIC(std::string("offlinecounter"), counter);
+}
+
+bool WalletBatch::WriteBlindingDerivationKey(const uint256& key) {
+     return WriteIC(std::string("blindingderivationkey"), key);
+}
+
+bool WalletBatch::WriteSpecificBlindingKey(const uint160& scriptid, const uint256& key) {
+    return WriteIC(std::make_pair(std::string("specificblindingkey"), scriptid), key);
+}
+// end ELEMENTS
 
 class CWalletScanState {
 public:
