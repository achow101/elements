// Copyright (c) 2009-2010 Satoshi Nakamoto
// Copyright (c) 2009-2019 The Bitcoin Core developers
// Distributed under the MIT software license, see the accompanying
// file COPYING or http://www.opensource.org/licenses/mit-license.php.

#include <wallet/wallet.h>

#include <chain.h>
#include <consensus/consensus.h>
#include <consensus/validation.h>
#include <fs.h>
#include <interfaces/chain.h>
#include <interfaces/wallet.h>
#include <key.h>
#include <key_io.h>
#include <policy/fees.h>
#include <policy/policy.h>
#include <primitives/block.h>
#include <primitives/transaction.h>
#include <script/descriptor.h>
#include <script/script.h>
#include <script/signingprovider.h>
#include <util/bip32.h>
#include <util/error.h>
#include <util/fees.h>
#include <util/moneystr.h>
#include <util/rbf.h>
#include <util/translation.h>
#include <util/validation.h>
#include <validation.h>
#include <wallet/coincontrol.h>
#include <wallet/fees.h>

#include <algorithm>
#include <assert.h>

#include <boost/algorithm/string/replace.hpp>

#include <blind.h>
#include <issuance.h>
#include <crypto/hmac_sha256.h>
#include <random.h>

const std::map<uint64_t,std::string> WALLET_FLAG_CAVEATS{
    {WALLET_FLAG_AVOID_REUSE,
        "You need to rescan the blockchain in order to correctly mark used "
        "destinations in the past. Until this is done, some destinations may "
        "be considered unused, even if the opposite is the case."
    },
};

static const size_t OUTPUT_GROUP_MAX_ENTRIES = 10;

static CCriticalSection cs_wallets;
static std::vector<std::shared_ptr<CWallet>> vpwallets GUARDED_BY(cs_wallets);

bool AddWallet(const std::shared_ptr<CWallet>& wallet)
{
    LOCK(cs_wallets);
    assert(wallet);
    std::vector<std::shared_ptr<CWallet>>::const_iterator i = std::find(vpwallets.begin(), vpwallets.end(), wallet);
    if (i != vpwallets.end()) return false;
    vpwallets.push_back(wallet);
    return true;
}

bool RemoveWallet(const std::shared_ptr<CWallet>& wallet)
{
    LOCK(cs_wallets);
    assert(wallet);
    std::vector<std::shared_ptr<CWallet>>::iterator i = std::find(vpwallets.begin(), vpwallets.end(), wallet);
    if (i == vpwallets.end()) return false;
    vpwallets.erase(i);
    return true;
}

bool HasWallets()
{
    LOCK(cs_wallets);
    return !vpwallets.empty();
}

std::vector<std::shared_ptr<CWallet>> GetWallets()
{
    LOCK(cs_wallets);
    return vpwallets;
}

std::shared_ptr<CWallet> GetWallet(const std::string& name)
{
    LOCK(cs_wallets);
    for (const std::shared_ptr<CWallet>& wallet : vpwallets) {
        if (wallet->GetName() == name) return wallet;
    }
    return nullptr;
}

static Mutex g_wallet_release_mutex;
static std::condition_variable g_wallet_release_cv;
static std::set<std::string> g_unloading_wallet_set;

// Custom deleter for shared_ptr<CWallet>.
static void ReleaseWallet(CWallet* wallet)
{
    // Unregister and delete the wallet right after BlockUntilSyncedToCurrentChain
    // so that it's in sync with the current chainstate.
    const std::string name = wallet->GetName();
    wallet->WalletLogPrintf("Releasing wallet\n");
    wallet->BlockUntilSyncedToCurrentChain();
    wallet->Flush();
    wallet->m_chain_notifications_handler.reset();
    delete wallet;
    // Wallet is now released, notify UnloadWallet, if any.
    {
        LOCK(g_wallet_release_mutex);
        if (g_unloading_wallet_set.erase(name) == 0) {
            // UnloadWallet was not called for this wallet, all done.
            return;
        }
    }
    g_wallet_release_cv.notify_all();
}

void UnloadWallet(std::shared_ptr<CWallet>&& wallet)
{
    // Mark wallet for unloading.
    const std::string name = wallet->GetName();
    {
        LOCK(g_wallet_release_mutex);
        auto it = g_unloading_wallet_set.insert(name);
        assert(it.second);
    }
    // The wallet can be in use so it's not possible to explicitly unload here.
    // Notify the unload intent so that all remaining shared pointers are
    // released.
    wallet->NotifyUnload();
    // Time to ditch our shared_ptr and wait for ReleaseWallet call.
    wallet.reset();
    {
        WAIT_LOCK(g_wallet_release_mutex, lock);
        while (g_unloading_wallet_set.count(name) == 1) {
            g_wallet_release_cv.wait(lock);
        }
    }
}

std::shared_ptr<CWallet> LoadWallet(interfaces::Chain& chain, const WalletLocation& location, std::string& error, std::vector<std::string>& warnings)
{
    if (!CWallet::Verify(chain, location, false, error, warnings)) {
        error = "Wallet file verification failed: " + error;
        return nullptr;
    }

    std::shared_ptr<CWallet> wallet = CWallet::CreateWalletFromFile(chain, location, error, warnings);
    if (!wallet) {
        error = "Wallet loading failed: " + error;
        return nullptr;
    }
    AddWallet(wallet);
    wallet->postInitProcess();
    return wallet;
}

std::shared_ptr<CWallet> LoadWallet(interfaces::Chain& chain, const std::string& name, std::string& error, std::vector<std::string>& warnings)
{
    return LoadWallet(chain, WalletLocation(name), error, warnings);
}

WalletCreationStatus CreateWallet(interfaces::Chain& chain, const SecureString& passphrase, uint64_t wallet_creation_flags, const std::string& name, std::string& error, std::vector<std::string>& warnings, std::shared_ptr<CWallet>& result)
{
    // Indicate that the wallet is actually supposed to be blank and not just blank to make it encrypted
    bool create_blank = (wallet_creation_flags & WALLET_FLAG_BLANK_WALLET);

    // Born encrypted wallets need to be created blank first.
    if (!passphrase.empty()) {
        wallet_creation_flags |= WALLET_FLAG_BLANK_WALLET;
    }

    // Check the wallet file location
    WalletLocation location(name);
    if (location.Exists()) {
        error = "Wallet " + location.GetName() + " already exists.";
        return WalletCreationStatus::CREATION_FAILED;
    }

    // Wallet::Verify will check if we're trying to create a wallet with a duplicate name.
    if (!CWallet::Verify(chain, location, false, error, warnings)) {
        error = "Wallet file verification failed: " + error;
        return WalletCreationStatus::CREATION_FAILED;
    }

    // Do not allow a passphrase when private keys are disabled
    if (!passphrase.empty() && (wallet_creation_flags & WALLET_FLAG_DISABLE_PRIVATE_KEYS)) {
        error = "Passphrase provided but private keys are disabled. A passphrase is only used to encrypt private keys, so cannot be used for wallets with private keys disabled.";
        return WalletCreationStatus::CREATION_FAILED;
    }

    // Make the wallet
    std::shared_ptr<CWallet> wallet = CWallet::CreateWalletFromFile(chain, location, error, warnings, wallet_creation_flags);
    if (!wallet) {
        error = "Wallet creation failed: " + error;
        return WalletCreationStatus::CREATION_FAILED;
    }

    // Encrypt the wallet
    if (!passphrase.empty() && !(wallet_creation_flags & WALLET_FLAG_DISABLE_PRIVATE_KEYS)) {
        if (!wallet->EncryptWallet(passphrase)) {
            error = "Error: Wallet created but failed to encrypt.";
            return WalletCreationStatus::ENCRYPTION_FAILED;
        }
        if (!create_blank) {
            // Unlock the wallet
            if (!wallet->Unlock(passphrase)) {
                error = "Error: Wallet was encrypted but could not be unlocked";
                return WalletCreationStatus::ENCRYPTION_FAILED;
            }

            // Set a seed for the wallet
            {
                if (auto spk_man = wallet->m_spk_man.get()) {
                    if (!spk_man->SetupGeneration()) {
                        error = "Unable to generate initial keys";
                        return WalletCreationStatus::CREATION_FAILED;
                    }
                }
            }

            // Relock the wallet
            wallet->Lock();
        }
    }
    AddWallet(wallet);
    wallet->postInitProcess();
    result = wallet;
    return WalletCreationStatus::SUCCESS;
}

const uint256 CWalletTx::ABANDON_HASH(uint256S("0000000000000000000000000000000000000000000000000000000000000001"));

/** @defgroup mapWallet
 *
 * @{
 */

std::string COutput::ToString() const
{
    return strprintf("COutput(%s, %d, %d) [%s] [%s]", tx->GetHash().ToString(), i, nDepth, FormatMoney(tx->GetOutputValueOut(i)), tx->GetOutputAsset(i).GetHex());
}

const CWalletTx* CWallet::GetWalletTx(const uint256& hash) const
{
    LOCK(cs_wallet);
    std::map<uint256, CWalletTx>::const_iterator it = mapWallet.find(hash);
    if (it == mapWallet.end())
        return nullptr;
    return &(it->second);
}

void CWallet::UpgradeKeyMetadata()
{
    if (IsLocked() || IsWalletFlagSet(WALLET_FLAG_KEY_ORIGIN_METADATA)) {
        return;
    }

    if (m_spk_man) {
        AssertLockHeld(m_spk_man->cs_wallet);
        m_spk_man->UpgradeKeyMetadata();
    }
    SetWalletFlag(WALLET_FLAG_KEY_ORIGIN_METADATA);
}

bool CWallet::Unlock(const SecureString& strWalletPassphrase, bool accept_no_keys)
{
    CCrypter crypter;
    CKeyingMaterial _vMasterKey;

    {
        LOCK(cs_wallet);
        for (const MasterKeyMap::value_type& pMasterKey : mapMasterKeys)
        {
            if(!crypter.SetKeyFromPassphrase(strWalletPassphrase, pMasterKey.second.vchSalt, pMasterKey.second.nDeriveIterations, pMasterKey.second.nDerivationMethod))
                return false;
            if (!crypter.Decrypt(pMasterKey.second.vchCryptedKey, _vMasterKey))
                continue; // try another master key
            if (Unlock(_vMasterKey, accept_no_keys)) {
                // Now that we've unlocked, upgrade the key metadata
                UpgradeKeyMetadata();
                return true;
            }
        }
    }
    return false;
}

bool CWallet::ChangeWalletPassphrase(const SecureString& strOldWalletPassphrase, const SecureString& strNewWalletPassphrase)
{
    bool fWasLocked = IsLocked();

    {
        LOCK(cs_wallet);
        Lock();

        CCrypter crypter;
        CKeyingMaterial _vMasterKey;
        for (MasterKeyMap::value_type& pMasterKey : mapMasterKeys)
        {
            if(!crypter.SetKeyFromPassphrase(strOldWalletPassphrase, pMasterKey.second.vchSalt, pMasterKey.second.nDeriveIterations, pMasterKey.second.nDerivationMethod))
                return false;
            if (!crypter.Decrypt(pMasterKey.second.vchCryptedKey, _vMasterKey))
                return false;
            if (Unlock(_vMasterKey))
            {
                int64_t nStartTime = GetTimeMillis();
                crypter.SetKeyFromPassphrase(strNewWalletPassphrase, pMasterKey.second.vchSalt, pMasterKey.second.nDeriveIterations, pMasterKey.second.nDerivationMethod);
                pMasterKey.second.nDeriveIterations = static_cast<unsigned int>(pMasterKey.second.nDeriveIterations * (100 / ((double)(GetTimeMillis() - nStartTime))));

                nStartTime = GetTimeMillis();
                crypter.SetKeyFromPassphrase(strNewWalletPassphrase, pMasterKey.second.vchSalt, pMasterKey.second.nDeriveIterations, pMasterKey.second.nDerivationMethod);
                pMasterKey.second.nDeriveIterations = (pMasterKey.second.nDeriveIterations + static_cast<unsigned int>(pMasterKey.second.nDeriveIterations * 100 / ((double)(GetTimeMillis() - nStartTime)))) / 2;

                if (pMasterKey.second.nDeriveIterations < 25000)
                    pMasterKey.second.nDeriveIterations = 25000;

                WalletLogPrintf("Wallet passphrase changed to an nDeriveIterations of %i\n", pMasterKey.second.nDeriveIterations);

                if (!crypter.SetKeyFromPassphrase(strNewWalletPassphrase, pMasterKey.second.vchSalt, pMasterKey.second.nDeriveIterations, pMasterKey.second.nDerivationMethod))
                    return false;
                if (!crypter.Encrypt(_vMasterKey, pMasterKey.second.vchCryptedKey))
                    return false;
                WalletBatch(*database).WriteMasterKey(pMasterKey.first, pMasterKey.second);
                if (fWasLocked)
                    Lock();
                return true;
            }
        }
    }

    return false;
}

void CWallet::ChainStateFlushed(const CBlockLocator& loc)
{
    WalletBatch batch(*database);
    batch.WriteBestBlock(loc);
}

void CWallet::SetMinVersion(enum WalletFeature nVersion, WalletBatch* batch_in, bool fExplicit)
{
    LOCK(cs_wallet);
    if (nWalletVersion >= nVersion)
        return;

    // when doing an explicit upgrade, if we pass the max version permitted, upgrade all the way
    if (fExplicit && nVersion > nWalletMaxVersion)
            nVersion = FEATURE_LATEST;

    nWalletVersion = nVersion;

    if (nVersion > nWalletMaxVersion)
        nWalletMaxVersion = nVersion;

    {
        WalletBatch* batch = batch_in ? batch_in : new WalletBatch(*database);
        if (nWalletVersion > 40000)
            batch->WriteMinVersion(nWalletVersion);
        if (!batch_in)
            delete batch;
    }
}

bool CWallet::SetMaxVersion(int nVersion)
{
    LOCK(cs_wallet);
    // cannot downgrade below current version
    if (nWalletVersion > nVersion)
        return false;

    nWalletMaxVersion = nVersion;

    return true;
}

std::set<uint256> CWallet::GetConflicts(const uint256& txid) const
{
    std::set<uint256> result;
    AssertLockHeld(cs_wallet);

    std::map<uint256, CWalletTx>::const_iterator it = mapWallet.find(txid);
    if (it == mapWallet.end())
        return result;
    const CWalletTx& wtx = it->second;

    std::pair<TxSpends::const_iterator, TxSpends::const_iterator> range;

    for (const CTxIn& txin : wtx.tx->vin)
    {
        if (mapTxSpends.count(txin.prevout) <= 1)
            continue;  // No conflict if zero or one spends
        range = mapTxSpends.equal_range(txin.prevout);
        for (TxSpends::const_iterator _it = range.first; _it != range.second; ++_it)
            result.insert(_it->second);
    }
    return result;
}

bool CWallet::HasWalletSpend(const uint256& txid) const
{
    AssertLockHeld(cs_wallet);
    auto iter = mapTxSpends.lower_bound(COutPoint(txid, 0));
    return (iter != mapTxSpends.end() && iter->first.hash == txid);
}

void CWallet::Flush(bool shutdown)
{
    database->Flush(shutdown);
}

void CWallet::SyncMetaData(std::pair<TxSpends::iterator, TxSpends::iterator> range)
{
    // We want all the wallet transactions in range to have the same metadata as
    // the oldest (smallest nOrderPos).
    // So: find smallest nOrderPos:

    int nMinOrderPos = std::numeric_limits<int>::max();
    const CWalletTx* copyFrom = nullptr;
    for (TxSpends::iterator it = range.first; it != range.second; ++it) {
        const CWalletTx* wtx = &mapWallet.at(it->second);
        if (wtx->nOrderPos < nMinOrderPos) {
            nMinOrderPos = wtx->nOrderPos;
            copyFrom = wtx;
        }
    }

    if (!copyFrom) {
        return;
    }

    // Now copy data from copyFrom to rest:
    for (TxSpends::iterator it = range.first; it != range.second; ++it)
    {
        const uint256& hash = it->second;
        CWalletTx* copyTo = &mapWallet.at(hash);
        if (copyFrom == copyTo) continue;
        assert(copyFrom && "Oldest wallet transaction in range assumed to have been found.");
        if (!copyFrom->IsEquivalentTo(*copyTo)) continue;
        copyTo->mapValue = copyFrom->mapValue;
        copyTo->vOrderForm = copyFrom->vOrderForm;
        // fTimeReceivedIsTxTime not copied on purpose
        // nTimeReceived not copied on purpose
        copyTo->nTimeSmart = copyFrom->nTimeSmart;
        copyTo->fFromMe = copyFrom->fFromMe;
        // nOrderPos not copied on purpose
        // cached members not copied on purpose
    }
}

/**
 * Outpoint is spent if any non-conflicted transaction
 * spends it:
 */
bool CWallet::IsSpent(const uint256& hash, unsigned int n) const
{
    const COutPoint outpoint(hash, n);
    std::pair<TxSpends::const_iterator, TxSpends::const_iterator> range;
    range = mapTxSpends.equal_range(outpoint);

    for (TxSpends::const_iterator it = range.first; it != range.second; ++it)
    {
        const uint256& wtxid = it->second;
        std::map<uint256, CWalletTx>::const_iterator mit = mapWallet.find(wtxid);
        if (mit != mapWallet.end()) {
            int depth = mit->second.GetDepthInMainChain();
            if (depth > 0  || (depth == 0 && !mit->second.isAbandoned()))
                return true; // Spent
        }
    }
    return false;
}

void CWallet::AddToSpends(const COutPoint& outpoint, const uint256& wtxid)
{
    mapTxSpends.insert(std::make_pair(outpoint, wtxid));

    setLockedCoins.erase(outpoint);

    std::pair<TxSpends::iterator, TxSpends::iterator> range;
    range = mapTxSpends.equal_range(outpoint);
    SyncMetaData(range);
}


void CWallet::AddToSpends(const uint256& wtxid)
{
    auto it = mapWallet.find(wtxid);
    assert(it != mapWallet.end());
    CWalletTx& thisTx = it->second;
    if (thisTx.IsCoinBase()) // Coinbases don't spend anything!
        return;

    for (const CTxIn& txin : thisTx.tx->vin)
        AddToSpends(txin.prevout, wtxid);
}

bool CWallet::EncryptWallet(const SecureString& strWalletPassphrase)
{
    if (IsCrypted())
        return false;

    CKeyingMaterial _vMasterKey;

    _vMasterKey.resize(WALLET_CRYPTO_KEY_SIZE);
    GetStrongRandBytes(&_vMasterKey[0], WALLET_CRYPTO_KEY_SIZE);

    CMasterKey kMasterKey;

    kMasterKey.vchSalt.resize(WALLET_CRYPTO_SALT_SIZE);
    GetStrongRandBytes(&kMasterKey.vchSalt[0], WALLET_CRYPTO_SALT_SIZE);

    CCrypter crypter;
    int64_t nStartTime = GetTimeMillis();
    crypter.SetKeyFromPassphrase(strWalletPassphrase, kMasterKey.vchSalt, 25000, kMasterKey.nDerivationMethod);
    kMasterKey.nDeriveIterations = static_cast<unsigned int>(2500000 / ((double)(GetTimeMillis() - nStartTime)));

    nStartTime = GetTimeMillis();
    crypter.SetKeyFromPassphrase(strWalletPassphrase, kMasterKey.vchSalt, kMasterKey.nDeriveIterations, kMasterKey.nDerivationMethod);
    kMasterKey.nDeriveIterations = (kMasterKey.nDeriveIterations + static_cast<unsigned int>(kMasterKey.nDeriveIterations * 100 / ((double)(GetTimeMillis() - nStartTime)))) / 2;

    if (kMasterKey.nDeriveIterations < 25000)
        kMasterKey.nDeriveIterations = 25000;

    WalletLogPrintf("Encrypting Wallet with an nDeriveIterations of %i\n", kMasterKey.nDeriveIterations);

    if (!crypter.SetKeyFromPassphrase(strWalletPassphrase, kMasterKey.vchSalt, kMasterKey.nDeriveIterations, kMasterKey.nDerivationMethod))
        return false;
    if (!crypter.Encrypt(_vMasterKey, kMasterKey.vchCryptedKey))
        return false;

    {
        LOCK(cs_wallet);
        mapMasterKeys[++nMasterKeyMaxID] = kMasterKey;
        WalletBatch* encrypted_batch = new WalletBatch(*database);
        if (!encrypted_batch->TxnBegin()) {
            delete encrypted_batch;
            encrypted_batch = nullptr;
            return false;
        }
        encrypted_batch->WriteMasterKey(nMasterKeyMaxID, kMasterKey);

        if (auto spk_man = m_spk_man.get()) {
            if (!spk_man->Encrypt(_vMasterKey, encrypted_batch)) {
                encrypted_batch->TxnAbort();
                delete encrypted_batch;
                encrypted_batch = nullptr;
                // We now probably have half of our keys encrypted in memory, and half not...
                // die and let the user reload the unencrypted wallet.
                assert(false);
            }
        }

        // Encryption was introduced in version 0.4.0
        SetMinVersion(FEATURE_WALLETCRYPT, encrypted_batch, true);

        if (!encrypted_batch->TxnCommit()) {
            delete encrypted_batch;
            encrypted_batch = nullptr;
            // We now have keys encrypted in memory, but not on disk...
            // die to avoid confusion and let the user reload the unencrypted wallet.
            assert(false);
        }

        delete encrypted_batch;
        encrypted_batch = nullptr;

        Lock();
        Unlock(strWalletPassphrase);

        // if we are using HD, replace the HD seed with a new one
        if (auto spk_man = m_spk_man.get()) {
            if (spk_man->IsHDEnabled()) {
                if (!spk_man->SetupGeneration(true)) {
                    return false;
                }
            }
        }
        Lock();

        // Need to completely rewrite the wallet file; if we don't, bdb might keep
        // bits of the unencrypted private key in slack space in the database file.
        database->Rewrite();

        // BDB seems to have a bad habit of writing old data into
        // slack space in .dat files; that is bad if the old data is
        // unencrypted private keys. So:
        database->ReloadDbEnv();

    }
    NotifyStatusChanged(this);

    return true;
}

DBErrors CWallet::ReorderTransactions()
{
    LOCK(cs_wallet);
    WalletBatch batch(*database);

    // Old wallets didn't have any defined order for transactions
    // Probably a bad idea to change the output of this

    // First: get all CWalletTx into a sorted-by-time multimap.
    typedef std::multimap<int64_t, CWalletTx*> TxItems;
    TxItems txByTime;

    for (auto& entry : mapWallet)
    {
        CWalletTx* wtx = &entry.second;
        txByTime.insert(std::make_pair(wtx->nTimeReceived, wtx));
    }

    nOrderPosNext = 0;
    std::vector<int64_t> nOrderPosOffsets;
    for (TxItems::iterator it = txByTime.begin(); it != txByTime.end(); ++it)
    {
        CWalletTx *const pwtx = (*it).second;
        int64_t& nOrderPos = pwtx->nOrderPos;

        if (nOrderPos == -1)
        {
            nOrderPos = nOrderPosNext++;
            nOrderPosOffsets.push_back(nOrderPos);

            if (!batch.WriteTx(*pwtx))
                return DBErrors::LOAD_FAIL;
        }
        else
        {
            int64_t nOrderPosOff = 0;
            for (const int64_t& nOffsetStart : nOrderPosOffsets)
            {
                if (nOrderPos >= nOffsetStart)
                    ++nOrderPosOff;
            }
            nOrderPos += nOrderPosOff;
            nOrderPosNext = std::max(nOrderPosNext, nOrderPos + 1);

            if (!nOrderPosOff)
                continue;

            // Since we're changing the order, write it back
            if (!batch.WriteTx(*pwtx))
                return DBErrors::LOAD_FAIL;
        }
    }
    batch.WriteOrderPosNext(nOrderPosNext);

    return DBErrors::LOAD_OK;
}

int64_t CWallet::IncOrderPosNext(WalletBatch* batch)
{
    AssertLockHeld(cs_wallet);
    int64_t nRet = nOrderPosNext++;
    if (batch) {
        batch->WriteOrderPosNext(nOrderPosNext);
    } else {
        WalletBatch(*database).WriteOrderPosNext(nOrderPosNext);
    }
    return nRet;
}

void CWallet::MarkDirty()
{
    {
        LOCK(cs_wallet);
        for (std::pair<const uint256, CWalletTx>& item : mapWallet)
            item.second.MarkDirty();
    }
}

bool CWallet::MarkReplaced(const uint256& originalHash, const uint256& newHash)
{
    LOCK(cs_wallet);

    auto mi = mapWallet.find(originalHash);

    // There is a bug if MarkReplaced is not called on an existing wallet transaction.
    assert(mi != mapWallet.end());

    CWalletTx& wtx = (*mi).second;

    // Ensure for now that we're not overwriting data
    assert(wtx.mapValue.count("replaced_by_txid") == 0);

    wtx.mapValue["replaced_by_txid"] = newHash.ToString();

    WalletBatch batch(*database, "r+");

    bool success = true;
    if (!batch.WriteTx(wtx)) {
        WalletLogPrintf("%s: Updating batch tx %s failed\n", __func__, wtx.GetHash().ToString());
        success = false;
    }

    NotifyTransactionChanged(this, originalHash, CT_UPDATED);

    return success;
}

void CWallet::SetUsedDestinationState(WalletBatch& batch, const uint256& hash, unsigned int n, bool used)
{
    AssertLockHeld(cs_wallet);
    const CWalletTx* srctx = GetWalletTx(hash);
    if (!srctx) return;

    CTxDestination dst;
    if (ExtractDestination(srctx->tx->vout[n].scriptPubKey, dst)) {
        if (IsMine(dst)) {
            if (used && !GetDestData(dst, "used", nullptr)) {
                AddDestData(batch, dst, "used", "p"); // p for "present", opposite of absent (null)
            } else if (!used && GetDestData(dst, "used", nullptr)) {
                EraseDestData(batch, dst, "used");
            }
        }
    }
}

bool CWallet::IsUsedDestination(const CTxDestination& dst) const
{
    LOCK(cs_wallet);
    return IsMine(dst) && GetDestData(dst, "used", nullptr);
}

bool CWallet::IsUsedDestination(const uint256& hash, unsigned int n) const
{
    CTxDestination dst;
    const CWalletTx* srctx = GetWalletTx(hash);
    return srctx && ExtractDestination(srctx->tx->vout[n].scriptPubKey, dst) && IsUsedDestination(dst);
}

bool CWallet::AddToWallet(const CWalletTx& wtxIn, bool fFlushOnClose)
{
    LOCK(cs_wallet);

    WalletBatch batch(*database, "r+", fFlushOnClose);

    uint256 hash = wtxIn.GetHash();

    if (IsWalletFlagSet(WALLET_FLAG_AVOID_REUSE)) {
        // Mark used destinations
        for (const CTxIn& txin : wtxIn.tx->vin) {
            const COutPoint& op = txin.prevout;
            SetUsedDestinationState(batch, op.hash, op.n, true);
        }
    }

    // Inserts only if not already there, returns tx inserted or tx found
    std::pair<std::map<uint256, CWalletTx>::iterator, bool> ret = mapWallet.insert(std::make_pair(hash, wtxIn));
    CWalletTx& wtx = (*ret.first).second;
    wtx.BindWallet(this);
    bool fInsertedNew = ret.second;
    if (fInsertedNew) {
        wtx.nTimeReceived = chain().getAdjustedTime();
        wtx.nOrderPos = IncOrderPosNext(&batch);
        wtx.m_it_wtxOrdered = wtxOrdered.insert(std::make_pair(wtx.nOrderPos, &wtx));
        wtx.nTimeSmart = ComputeTimeSmart(wtx);
        AddToSpends(hash);
    }

    bool fUpdated = false;
    if (!fInsertedNew)
    {
        if (wtxIn.m_confirm.status != wtx.m_confirm.status) {
            wtx.m_confirm.status = wtxIn.m_confirm.status;
            wtx.m_confirm.nIndex = wtxIn.m_confirm.nIndex;
            wtx.m_confirm.hashBlock = wtxIn.m_confirm.hashBlock;
            wtx.m_confirm.block_height = wtxIn.m_confirm.block_height;
            fUpdated = true;
        } else {
            assert(wtx.m_confirm.nIndex == wtxIn.m_confirm.nIndex);
            assert(wtx.m_confirm.hashBlock == wtxIn.m_confirm.hashBlock);
            assert(wtx.m_confirm.block_height == wtxIn.m_confirm.block_height);
        }
        if (wtxIn.fFromMe && wtxIn.fFromMe != wtx.fFromMe)
        {
            wtx.fFromMe = wtxIn.fFromMe;
            fUpdated = true;
        }
        // If we have a witness-stripped version of this transaction, and we
        // see a new version with a witness, then we must be upgrading a pre-segwit
        // wallet.  Store the new version of the transaction with the witness,
        // as the stripped-version must be invalid.
        // TODO: Store all versions of the transaction, instead of just one.
        if (wtxIn.tx->HasWitness() && !wtx.tx->HasWitness()) {
            wtx.SetTx(wtxIn.tx);
            fUpdated = true;
        }
    }

    //// debug print
    WalletLogPrintf("AddToWallet %s  %s%s\n", wtxIn.GetHash().ToString(), (fInsertedNew ? "new" : ""), (fUpdated ? "update" : ""));

    // Write to disk
    if (fInsertedNew || fUpdated)
        if (!batch.WriteTx(wtx))
            return false;

    // Break debit/credit balance caches:
    wtx.MarkDirty();

    // Notify UI of new or updated transaction
    NotifyTransactionChanged(this, hash, fInsertedNew ? CT_NEW : CT_UPDATED);

#if HAVE_SYSTEM
    // notify an external script when a wallet transaction comes in or is updated
    std::string strCmd = gArgs.GetArg("-walletnotify", "");

    if (!strCmd.empty())
    {
        boost::replace_all(strCmd, "%s", wtxIn.GetHash().GetHex());
        std::thread t(runCommand, strCmd);
        t.detach(); // thread runs free
    }
#endif

    return true;
}

void CWallet::LoadToWallet(CWalletTx& wtxIn)
{
    // If wallet doesn't have a chain (e.g bitcoin-wallet), lock can't be taken.
    auto locked_chain = LockChain();
    if (locked_chain) {
        Optional<int> block_height = locked_chain->getBlockHeight(wtxIn.m_confirm.hashBlock);
        if (block_height) {
            // Update cached block height variable since it not stored in the
            // serialized transaction.
            wtxIn.m_confirm.block_height = *block_height;
        } else if (wtxIn.isConflicted() || wtxIn.isConfirmed()) {
            // If tx block (or conflicting block) was reorged out of chain
            // while the wallet was shutdown, change tx status to UNCONFIRMED
            // and reset block height, hash, and index. ABANDONED tx don't have
            // associated blocks and don't need to be updated. The case where a
            // transaction was reorged out while online and then reconfirmed
            // while offline is covered by the rescan logic.
            wtxIn.setUnconfirmed();
            wtxIn.m_confirm.hashBlock = uint256();
            wtxIn.m_confirm.block_height = 0;
            wtxIn.m_confirm.nIndex = 0;
        }
    }
    uint256 hash = wtxIn.GetHash();
    const auto& ins = mapWallet.emplace(hash, wtxIn);
    CWalletTx& wtx = ins.first->second;
    wtx.BindWallet(this);
    if (/* insertion took place */ ins.second) {
        wtx.m_it_wtxOrdered = wtxOrdered.insert(std::make_pair(wtx.nOrderPos, &wtx));
    }
    AddToSpends(hash);
    for (const CTxIn& txin : wtx.tx->vin) {
        auto it = mapWallet.find(txin.prevout.hash);
        if (it != mapWallet.end()) {
            CWalletTx& prevtx = it->second;
            if (prevtx.isConflicted()) {
                MarkConflicted(prevtx.m_confirm.hashBlock, prevtx.m_confirm.block_height, wtx.GetHash());
            }
        }
    }
}

bool CWallet::AddToWalletIfInvolvingMe(const CTransactionRef& ptx, CWalletTx::Confirmation confirm, bool fUpdate)
{
    const CTransaction& tx = *ptx;
    {
        AssertLockHeld(cs_wallet);

        if (!confirm.hashBlock.IsNull()) {
            for (const CTxIn& txin : tx.vin) {
                std::pair<TxSpends::const_iterator, TxSpends::const_iterator> range = mapTxSpends.equal_range(txin.prevout);
                while (range.first != range.second) {
                    if (range.first->second != tx.GetHash()) {
                        WalletLogPrintf("Transaction %s (in block %s) conflicts with wallet transaction %s (both spend %s:%i)\n", tx.GetHash().ToString(), confirm.hashBlock.ToString(), range.first->second.ToString(), range.first->first.hash.ToString(), range.first->first.n);
                        MarkConflicted(confirm.hashBlock, confirm.block_height, range.first->second);
                    }
                    range.first++;
                }
            }
        }

        bool fExisted = mapWallet.count(tx.GetHash()) != 0;
        if (fExisted && !fUpdate) return false;
        if (fExisted || IsMine(tx) || IsFromMe(tx))
        {
            /* Check if any keys in the wallet keypool that were supposed to be unused
             * have appeared in a new transaction. If so, remove those keys from the keypool.
             * This can happen when restoring an old wallet backup that does not contain
             * the mostly recently created transactions from newer versions of the wallet.
             */

            // loop though all outputs
            for (const CTxOut& txout: tx.vout) {
                if (auto spk_man = m_spk_man.get()) {
                    spk_man->MarkUnusedAddresses(txout.scriptPubKey);
                }
            }

            CWalletTx wtx(this, ptx);

            // Block disconnection override an abandoned tx as unconfirmed
            // which means user may have to call abandontransaction again
            wtx.m_confirm = confirm;

            return AddToWallet(wtx, false);
        }
    }
    return false;
}

bool CWallet::TransactionCanBeAbandoned(const uint256& hashTx) const
{
    auto locked_chain = chain().lock();
    LOCK(cs_wallet);
    const CWalletTx* wtx = GetWalletTx(hashTx);
    return wtx && !wtx->isAbandoned() && wtx->GetDepthInMainChain() == 0 && !wtx->InMempool();
}

void CWallet::MarkInputsDirty(const CTransactionRef& tx)
{
    for (const CTxIn& txin : tx->vin) {
        auto it = mapWallet.find(txin.prevout.hash);
        if (it != mapWallet.end()) {
            it->second.MarkDirty();
        }
    }
}

bool CWallet::AbandonTransaction(const uint256& hashTx)
{
    auto locked_chain = chain().lock(); // Temporary. Removed in upcoming lock cleanup
    LOCK(cs_wallet);

    WalletBatch batch(*database, "r+");

    std::set<uint256> todo;
    std::set<uint256> done;

    // Can't mark abandoned if confirmed or in mempool
    auto it = mapWallet.find(hashTx);
    assert(it != mapWallet.end());
    CWalletTx& origtx = it->second;
    if (origtx.GetDepthInMainChain() != 0 || origtx.InMempool()) {
        return false;
    }

    todo.insert(hashTx);

    while (!todo.empty()) {
        uint256 now = *todo.begin();
        todo.erase(now);
        done.insert(now);
        auto it = mapWallet.find(now);
        assert(it != mapWallet.end());
        CWalletTx& wtx = it->second;
        int currentconfirm = wtx.GetDepthInMainChain();
        // If the orig tx was not in block, none of its spends can be
        assert(currentconfirm <= 0);
        // if (currentconfirm < 0) {Tx and spends are already conflicted, no need to abandon}
        if (currentconfirm == 0 && !wtx.isAbandoned()) {
            // If the orig tx was not in block/mempool, none of its spends can be in mempool
            assert(!wtx.InMempool());
            wtx.setAbandoned();
            wtx.MarkDirty();
            batch.WriteTx(wtx);
            NotifyTransactionChanged(this, wtx.GetHash(), CT_UPDATED);
            // Iterate over all its outputs, and mark transactions in the wallet that spend them abandoned too
            TxSpends::const_iterator iter = mapTxSpends.lower_bound(COutPoint(now, 0));
            while (iter != mapTxSpends.end() && iter->first.hash == now) {
                if (!done.count(iter->second)) {
                    todo.insert(iter->second);
                }
                iter++;
            }
            // If a transaction changes 'conflicted' state, that changes the balance
            // available of the outputs it spends. So force those to be recomputed
            MarkInputsDirty(wtx.tx);
        }
    }

    return true;
}

void CWallet::MarkConflicted(const uint256& hashBlock, int conflicting_height, const uint256& hashTx)
{
    auto locked_chain = chain().lock();
    LOCK(cs_wallet);

    int conflictconfirms = (m_last_block_processed_height - conflicting_height + 1) * -1;
    // If number of conflict confirms cannot be determined, this means
    // that the block is still unknown or not yet part of the main chain,
    // for example when loading the wallet during a reindex. Do nothing in that
    // case.
    if (conflictconfirms >= 0)
        return;

    // Do not flush the wallet here for performance reasons
    WalletBatch batch(*database, "r+", false);

    std::set<uint256> todo;
    std::set<uint256> done;

    todo.insert(hashTx);

    while (!todo.empty()) {
        uint256 now = *todo.begin();
        todo.erase(now);
        done.insert(now);
        auto it = mapWallet.find(now);
        assert(it != mapWallet.end());
        CWalletTx& wtx = it->second;
        int currentconfirm = wtx.GetDepthInMainChain();
        if (conflictconfirms < currentconfirm) {
            // Block is 'more conflicted' than current confirm; update.
            // Mark transaction as conflicted with this block.
            wtx.m_confirm.nIndex = 0;
            wtx.m_confirm.hashBlock = hashBlock;
            wtx.m_confirm.block_height = conflicting_height;
            wtx.setConflicted();
            wtx.MarkDirty();
            batch.WriteTx(wtx);
            // Iterate over all its outputs, and mark transactions in the wallet that spend them conflicted too
            TxSpends::const_iterator iter = mapTxSpends.lower_bound(COutPoint(now, 0));
            while (iter != mapTxSpends.end() && iter->first.hash == now) {
                 if (!done.count(iter->second)) {
                     todo.insert(iter->second);
                 }
                 iter++;
            }
            // If a transaction changes 'conflicted' state, that changes the balance
            // available of the outputs it spends. So force those to be recomputed
            MarkInputsDirty(wtx.tx);
        }
    }
}

void CWallet::SyncTransaction(const CTransactionRef& ptx, CWalletTx::Confirmation confirm, bool update_tx)
{
    if (!AddToWalletIfInvolvingMe(ptx, confirm, update_tx))
        return; // Not one of ours

    // If a transaction changes 'conflicted' state, that changes the balance
    // available of the outputs it spends. So force those to be
    // recomputed, also:
    MarkInputsDirty(ptx);
}

void CWallet::TransactionAddedToMempool(const CTransactionRef& ptx) {
    auto locked_chain = chain().lock();
    LOCK(cs_wallet);
    CWalletTx::Confirmation confirm(CWalletTx::Status::UNCONFIRMED, /* block_height */ 0, {}, /* nIndex */ 0);
    SyncTransaction(ptx, confirm);

    auto it = mapWallet.find(ptx->GetHash());
    if (it != mapWallet.end()) {
        it->second.fInMempool = true;
    }
}

void CWallet::TransactionRemovedFromMempool(const CTransactionRef &ptx) {
    LOCK(cs_wallet);
    auto it = mapWallet.find(ptx->GetHash());
    if (it != mapWallet.end()) {
        it->second.fInMempool = false;
    }
}

void CWallet::BlockConnected(const CBlock& block, const std::vector<CTransactionRef>& vtxConflicted, int height)
{
    const uint256& block_hash = block.GetHash();
    auto locked_chain = chain().lock();
    LOCK(cs_wallet);

    m_last_block_processed_height = height;
    m_last_block_processed = block_hash;
    for (size_t index = 0; index < block.vtx.size(); index++) {
        CWalletTx::Confirmation confirm(CWalletTx::Status::CONFIRMED, height, block_hash, index);
        SyncTransaction(block.vtx[index], confirm);
        TransactionRemovedFromMempool(block.vtx[index]);
    }
    for (const CTransactionRef& ptx : vtxConflicted) {
        TransactionRemovedFromMempool(ptx);
    }
}

void CWallet::BlockDisconnected(const CBlock& block, int height)
{
    auto locked_chain = chain().lock();
    LOCK(cs_wallet);

    // At block disconnection, this will change an abandoned transaction to
    // be unconfirmed, whether or not the transaction is added back to the mempool.
    // User may have to call abandontransaction again. It may be addressed in the
    // future with a stickier abandoned state or even removing abandontransaction call.
    m_last_block_processed_height = height - 1;
    m_last_block_processed = block.hashPrevBlock;
    for (const CTransactionRef& ptx : block.vtx) {
        CWalletTx::Confirmation confirm(CWalletTx::Status::UNCONFIRMED, /* block_height */ 0, {}, /* nIndex */ 0);
        SyncTransaction(ptx, confirm);
    }
}

void CWallet::UpdatedBlockTip()
{
    m_best_block_time = GetTime();
}


void CWallet::BlockUntilSyncedToCurrentChain() {
    AssertLockNotHeld(cs_wallet);
    // Skip the queue-draining stuff if we know we're caught up with
    // ::ChainActive().Tip(), otherwise put a callback in the validation interface queue and wait
    // for the queue to drain enough to execute it (indicating we are caught up
    // at least with the time we entered this function).
    uint256 last_block_hash = WITH_LOCK(cs_wallet, return m_last_block_processed);
    chain().waitForNotificationsIfTipChanged(last_block_hash);
}


isminetype CWallet::IsMine(const CTxIn &txin) const
{
    {
        LOCK(cs_wallet);
        std::map<uint256, CWalletTx>::const_iterator mi = mapWallet.find(txin.prevout.hash);
        if (mi != mapWallet.end())
        {
            const CWalletTx& prev = (*mi).second;
            if (txin.prevout.n < prev.tx->vout.size())
                return IsMine(prev.tx->vout[txin.prevout.n]);
        }
    }
    return ISMINE_NO;
}

// Note that this function doesn't distinguish between a 0-valued input,
// and a not-"is mine" (according to the filter) input.
CAmountMap CWallet::GetDebit(const CTxIn &txin, const isminefilter& filter) const
{
    {
        LOCK(cs_wallet);
        std::map<uint256, CWalletTx>::const_iterator mi = mapWallet.find(txin.prevout.hash);
        if (mi != mapWallet.end())
        {
            const CWalletTx& prev = (*mi).second;
            if (txin.prevout.n < prev.tx->vout.size())
                if (IsMine(prev.tx->vout[txin.prevout.n]) & filter) {
                    CAmountMap amounts;
                    amounts[prev.GetOutputAsset(txin.prevout.n)] = std::max<CAmount>(0, prev.GetOutputValueOut(txin.prevout.n));
                    return amounts;
                }
        }
    }
    return CAmountMap();
}

isminetype CWallet::IsMine(const CTxOut& txout) const
{
    return IsMine(txout.scriptPubKey);
}

isminetype CWallet::IsMine(const CTxDestination& dest) const
{
    return IsMine(GetScriptForDestination(dest));
}

isminetype CWallet::IsMine(const CScript& script) const
{
    isminetype result = ISMINE_NO;
    if (auto spk_man = m_spk_man.get()) {
        result = spk_man->IsMine(script);
    }
    return result;
}

CAmountMap CWallet::GetCredit(const CTransaction& tx, const size_t out_index, const isminefilter& filter) const
{
    {
        LOCK(cs_wallet);
        std::map<uint256, CWalletTx>::const_iterator mi = mapWallet.find(tx.GetHash());
        if (mi != mapWallet.end())
        {
            const CWalletTx& wtx = (*mi).second;
            if (out_index < wtx.tx->vout.size() && IsMine(wtx.tx->vout[out_index]) & filter) {
                CAmountMap amounts;
                amounts[wtx.GetOutputAsset(out_index)] = std::max<CAmount>(0, wtx.GetOutputValueOut(out_index));
                return amounts;
            }
        }
    }
    return CAmountMap();
}

bool CWallet::IsChange(const CTxOut& txout) const
{
    return IsChange(txout.scriptPubKey);
}

bool CWallet::IsChange(const CScript& script) const
{
    // TODO: fix handling of 'change' outputs. The assumption is that any
    // payment to a script that is ours, but is not in the address book
    // is change. That assumption is likely to break when we implement multisignature
    // wallets that return change back into a multi-signature-protected address;
    // a better way of identifying which outputs are 'the send' and which are
    // 'the change' will need to be implemented (maybe extend CWalletTx to remember
    // which output, if any, was change).
    if (IsMine(script))
    {
        CTxDestination address;
        if (!ExtractDestination(script, address))
            return true;

        LOCK(cs_wallet);
        if (!mapAddressBook.count(address))
            return true;
    }
    return false;
}

CAmountMap CWallet::GetChange(const CTxOut& txout) const
{
    CAmountMap change;
    change[txout.nAsset.GetAsset()] = txout.nValue.GetAmount();
    if (!MoneyRange(change))
        throw std::runtime_error(std::string(__func__) + ": value out of range");
    return (IsChange(txout) ? change : CAmountMap());
}

bool CWallet::IsMine(const CTransaction& tx) const
{
    for (const CTxOut& txout : tx.vout)
        if (IsMine(txout))
            return true;
    return false;
}

bool CWallet::IsFromMe(const CTransaction& tx) const
{
    return (GetDebit(tx, ISMINE_ALL) > CAmountMap());
}

CAmountMap CWallet::GetDebit(const CTransaction& tx, const isminefilter& filter) const
{
    CAmountMap nDebit;
    for (const CTxIn& txin : tx.vin)
    {
        nDebit += GetDebit(txin, filter);
        if (!MoneyRange(nDebit))
            throw std::runtime_error(std::string(__func__) + ": value out of range");
    }
    return nDebit;
}

bool CWallet::IsAllFromMe(const CTransaction& tx, const isminefilter& filter) const
{
    LOCK(cs_wallet);

    for (const CTxIn& txin : tx.vin)
    {
        auto mi = mapWallet.find(txin.prevout.hash);
        if (mi == mapWallet.end())
            return false; // any unknown inputs can't be from us

        const CWalletTx& prev = (*mi).second;

        if (txin.prevout.n >= prev.tx->vout.size())
            return false; // invalid input!

        if (!(IsMine(prev.tx->vout[txin.prevout.n]) & filter))
            return false;
    }
    return true;
}

CAmountMap CWallet::GetCredit(const CWalletTx& wtx, const isminefilter& filter) const {
    CAmountMap nCredit;
    for (unsigned int i = 0; i < wtx.tx->vout.size(); ++i) {
        if (IsMine(wtx.tx->vout[i]) & filter) {
            CAmount credit = std::max<CAmount>(0, wtx.GetOutputValueOut(i));
            if (!MoneyRange(credit))
                throw std::runtime_error(std::string(__func__) + ": value out of range");

            nCredit[wtx.GetOutputAsset(i)] += credit;
            if (!MoneyRange(nCredit))
                throw std::runtime_error(std::string(__func__) + ": value out of range");
        }
    }
    return nCredit;
}

CAmountMap CWallet::GetChange(const CWalletTx& wtx) const {
    CAmountMap nChange;
    for (unsigned int i = 0; i < wtx.tx->vout.size(); ++i) {
        if (IsChange(wtx.tx->vout[i])) {
            CAmount change = wtx.GetOutputValueOut(i);
            if (change < 0) {
                continue;
            }

            if (!MoneyRange(change))
                throw std::runtime_error(std::string(__func__) + ": value out of range");

            nChange[wtx.GetOutputAsset(i)] += change;
            if (!MoneyRange(nChange))
                throw std::runtime_error(std::string(__func__) + ": value out of range");
        }
    }
    return nChange;
}

CAmountMap CWallet::GetChange(const CTransaction& tx) const
{
    CAmountMap nChange;
    for (const CTxOut& txout : tx.vout)
    {
        nChange += GetChange(txout);
        if (!MoneyRange(nChange))
            throw std::runtime_error(std::string(__func__) + ": value out of range");
    }
    return nChange;
}

bool CWallet::IsHDEnabled() const
{
    bool result = true;
    if (auto spk_man = m_spk_man.get()) {
        result &= spk_man->IsHDEnabled();
    }
    return result;
}

bool CWallet::CanGetAddresses(bool internal)
{
    {
        auto spk_man = m_spk_man.get();
        if (spk_man && spk_man->CanGetAddresses(internal)) {
            return true;
        }
    }
    return false;
}

void CWallet::SetWalletFlag(uint64_t flags)
{
    LOCK(cs_wallet);
    m_wallet_flags |= flags;
    if (!WalletBatch(*database).WriteWalletFlags(m_wallet_flags))
        throw std::runtime_error(std::string(__func__) + ": writing wallet flags failed");
}

void CWallet::UnsetWalletFlag(uint64_t flag)
{
    WalletBatch batch(*database);
    UnsetWalletFlagWithDB(batch, flag);
}

void CWallet::UnsetWalletFlagWithDB(WalletBatch& batch, uint64_t flag)
{
    LOCK(cs_wallet);
    m_wallet_flags &= ~flag;
    if (!batch.WriteWalletFlags(m_wallet_flags))
        throw std::runtime_error(std::string(__func__) + ": writing wallet flags failed");
}

void CWallet::UnsetBlankWalletFlag(WalletBatch& batch)
{
    UnsetWalletFlagWithDB(batch, WALLET_FLAG_BLANK_WALLET);
}

bool CWallet::IsWalletFlagSet(uint64_t flag) const
{
    return (m_wallet_flags & flag);
}

bool CWallet::SetWalletFlags(uint64_t overwriteFlags, bool memonly)
{
    LOCK(cs_wallet);
    m_wallet_flags = overwriteFlags;
    if (((overwriteFlags & KNOWN_WALLET_FLAGS) >> 32) ^ (overwriteFlags >> 32)) {
        // contains unknown non-tolerable wallet flags
        return false;
    }
    if (!memonly && !WalletBatch(*database).WriteWalletFlags(m_wallet_flags)) {
        throw std::runtime_error(std::string(__func__) + ": writing wallet flags failed");
    }

    return true;
}

int64_t CWalletTx::GetTxTime() const
{
    int64_t n = nTimeSmart;
    return n ? n : nTimeReceived;
}

// Helper for producing a max-sized low-S low-R signature (eg 71 bytes)
// or a max-sized low-S signature (e.g. 72 bytes) if use_max_sig is true
static bool DummySignInput(const SigningProvider* provider, CMutableTransaction& tx, const size_t nIn, const CTxOut& txout, bool use_max_sig)
{
    // Fill in dummy signatures for fee calculation.
    const CScript& scriptPubKey = txout.scriptPubKey;
    SignatureData sigdata;

    if (!ProduceSignature(*provider, use_max_sig ? DUMMY_MAXIMUM_SIGNATURE_CREATOR : DUMMY_SIGNATURE_CREATOR, scriptPubKey, sigdata)) {
        return false;
    }
    UpdateTransaction(tx, nIn, sigdata);
    return true;
}

// Helper for producing a bunch of max-sized low-S low-R signatures (eg 71 bytes)
bool CWallet::DummySignTx(CMutableTransaction &txNew, const std::vector<CTxOut> &txouts, const CCoinControl* coin_control) const
{
    // Fill in dummy signatures for fee calculation.
    int nIn = 0;
    for (const auto& txout : txouts)
    {
        const SigningProvider* provider = GetSigningProvider(txout.scriptPubKey);
        // Use max sig if watch only inputs were used or if this particular input is an external input
        bool use_max_sig = coin_control && (coin_control->fAllowWatchOnly || (coin_control && coin_control->IsExternalSelected(txNew.vin[nIn].prevout)));
        if (!provider || !DummySignInput(provider, txNew, nIn, txout, use_max_sig)) {
            if (!coin_control || !DummySignInput(&coin_control->m_external_provider, txNew, nIn, txout, use_max_sig)) {
                return false;
            }
        }

        nIn++;
    }
    return true;
}

bool CWallet::ImportScripts(const std::set<CScript> scripts, int64_t timestamp)
{
    auto spk_man = GetLegacyScriptPubKeyMan();
    if (!spk_man) {
        return false;
    }
    AssertLockHeld(spk_man->cs_wallet);
    return spk_man->ImportScripts(scripts, timestamp);
}

bool CWallet::ImportPrivKeys(const std::map<CKeyID, CKey>& privkey_map, const int64_t timestamp)
{
    auto spk_man = GetLegacyScriptPubKeyMan();
    if (!spk_man) {
        return false;
    }
    AssertLockHeld(spk_man->cs_wallet);
    return spk_man->ImportPrivKeys(privkey_map, timestamp);
}

bool CWallet::ImportPubKeys(const std::vector<CKeyID>& ordered_pubkeys, const std::map<CKeyID, CPubKey>& pubkey_map, const std::map<CKeyID, std::pair<CPubKey, KeyOriginInfo>>& key_origins, const bool add_keypool, const bool internal, const int64_t timestamp)
{
    auto spk_man = GetLegacyScriptPubKeyMan();
    if (!spk_man) {
        return false;
    }
    AssertLockHeld(spk_man->cs_wallet);
    return spk_man->ImportPubKeys(ordered_pubkeys, pubkey_map, key_origins, add_keypool, internal, timestamp);
}

bool CWallet::ImportScriptPubKeys(const std::string& label, const std::set<CScript>& script_pub_keys, const bool have_solving_data, const bool apply_label, const int64_t timestamp)
{
    auto spk_man = GetLegacyScriptPubKeyMan();
    if (!spk_man) {
        return false;
    }
    AssertLockHeld(spk_man->cs_wallet);
    if (!spk_man->ImportScriptPubKeys(script_pub_keys, have_solving_data, timestamp)) {
        return false;
    }
    if (apply_label) {
        WalletBatch batch(*database);
        for (const CScript& script : script_pub_keys) {
            CTxDestination dest;
            ExtractDestination(script, dest);
            if (IsValidDestination(dest)) {
                SetAddressBookWithDB(batch, dest, label, "receive");
            }
        }
    }
    return true;
}

int64_t CalculateMaximumSignedTxSize(const CTransaction &tx, const CWallet *wallet, const CCoinControl* coin_control)
{
    std::vector<CTxOut> txouts;
    // Look up the inputs. The inputs are either in the wallet, or in coin_control.
    for (const CTxIn& input : tx.vin) {
        const auto mi = wallet->mapWallet.find(input.prevout.hash);
        if (mi != wallet->mapWallet.end()) {
            assert(input.prevout.n < mi->second.tx->vout.size());
            txouts.emplace_back(mi->second.tx->vout[input.prevout.n]);
        } else if (coin_control) {
            CTxOut txout;
            if (!coin_control->GetExternalOutput(input.prevout, txout)) {
                return -1;
            }
            txouts.emplace_back(txout);
        } else {
            return -1;
        }
    }
    return CalculateMaximumSignedTxSize(tx, wallet, txouts, coin_control);
}

// txouts needs to be in the order of tx.vin
int64_t CalculateMaximumSignedTxSize(const CTransaction &tx, const CWallet *wallet, const std::vector<CTxOut>& txouts, const CCoinControl* coin_control)
{
    CMutableTransaction txNew(tx);
    if (!wallet->DummySignTx(txNew, txouts, coin_control)) {
        return -1;
    }
    return GetVirtualTransactionSize(CTransaction(txNew));
}

int CalculateMaximumSignedInputSize(const CTxOut& txout, const SigningProvider* provider, bool use_max_sig) {
    CMutableTransaction txn;
    txn.vin.push_back(CTxIn(COutPoint()));
    if (!provider || !DummySignInput(provider, txn, 0, txout, use_max_sig)) {
        return -1;
    }
    return GetVirtualTransactionInputSize(CTransaction(txn));
}

int CalculateMaximumSignedInputSize(const CTxOut& txout, const CWallet* wallet, bool use_max_sig)
{
    const SigningProvider* provider = wallet->GetSigningProvider(txout.scriptPubKey);
    return CalculateMaximumSignedInputSize(txout, provider, use_max_sig);
}

void CWalletTx::GetAmounts(std::list<COutputEntry>& listReceived,
                           std::list<COutputEntry>& listSent, CAmount& nFee, const isminefilter& filter) const
{
    nFee = 0;
    listReceived.clear();
    listSent.clear();

    // Compute fee:
    CAmountMap mapDebit = GetDebit(filter);
    if (mapDebit > CAmountMap()) // debit>0 means we signed/sent this transaction
    {
        nFee = -GetFeeMap(*tx)[::policyAsset];
    }

    // Sent/received.
    for (unsigned int i = 0; i < tx->vout.size(); ++i)
    {
        const CTxOut& txout = tx->vout[i];
        CAmount output_value = GetOutputValueOut(i);
        // Don't list unknown assets
        isminetype fIsMine = output_value != -1 ?  pwallet->IsMine(txout) : ISMINE_NO;
        // Only need to handle txouts if AT LEAST one of these is true:
        //   1) they debit from us (sent)
        //   2) the output is to us (received)
        if (mapDebit > CAmountMap())
        {
            // Don't report 'change' txouts
            if (pwallet->IsChange(txout))
                continue;
        }
        else if (!(fIsMine & filter))
            continue;

        // In either case, we need to get the destination address
        CTxDestination address;

        if (!ExtractDestination(txout.scriptPubKey, address) && !txout.scriptPubKey.IsUnspendable())
        {
            pwallet->WalletLogPrintf("CWalletTx::GetAmounts: Unknown transaction type found, txid %s\n",
                                    this->GetHash().ToString());
            address = CNoDestination();
        }

        COutputEntry output = {address, output_value, (int)i, GetOutputAsset(i), GetOutputAmountBlindingFactor(i), GetOutputAssetBlindingFactor(i)};

        // If we are debited by the transaction, add the output as a "sent" entry
        if (mapDebit > CAmountMap() && !txout.IsFee())
            listSent.push_back(output);

        // If we are receiving the output, add it as a "received" entry
        if (fIsMine & filter)
            listReceived.push_back(output);
    }

}

/**
 * Scan active chain for relevant transactions after importing keys. This should
 * be called whenever new keys are added to the wallet, with the oldest key
 * creation time.
 *
 * @return Earliest timestamp that could be successfully scanned from. Timestamp
 * returned will be higher than startTime if relevant blocks could not be read.
 */
int64_t CWallet::RescanFromTime(int64_t startTime, const WalletRescanReserver& reserver, bool update)
{
    // Find starting block. May be null if nCreateTime is greater than the
    // highest blockchain timestamp, in which case there is nothing that needs
    // to be scanned.
    uint256 start_block;
    {
        auto locked_chain = chain().lock();
        const Optional<int> start_height = locked_chain->findFirstBlockWithTimeAndHeight(startTime - TIMESTAMP_WINDOW, 0, &start_block);
        const Optional<int> tip_height = locked_chain->getHeight();
        WalletLogPrintf("%s: Rescanning last %i blocks\n", __func__, tip_height && start_height ? *tip_height - *start_height + 1 : 0);
    }

    if (!start_block.IsNull()) {
        // TODO: this should take into account failure by ScanResult::USER_ABORT
        ScanResult result = ScanForWalletTransactions(start_block, {} /* stop_block */, reserver, update);
        if (result.status == ScanResult::FAILURE) {
            int64_t time_max;
            if (!chain().findBlock(result.last_failed_block, nullptr /* block */, nullptr /* time */, &time_max)) {
                throw std::logic_error("ScanForWalletTransactions returned invalid block hash");
            }
            return time_max + TIMESTAMP_WINDOW + 1;
        }
    }
    return startTime;
}

/**
 * Scan the block chain (starting in start_block) for transactions
 * from or to us. If fUpdate is true, found transactions that already
 * exist in the wallet will be updated.
 *
 * @param[in] start_block Scan starting block. If block is not on the active
 *                        chain, the scan will return SUCCESS immediately.
 * @param[in] stop_block  Scan ending block. If block is not on the active
 *                        chain, the scan will continue until it reaches the
 *                        chain tip.
 *
 * @return ScanResult returning scan information and indicating success or
 *         failure. Return status will be set to SUCCESS if scan was
 *         successful. FAILURE if a complete rescan was not possible (due to
 *         pruning or corruption). USER_ABORT if the rescan was aborted before
 *         it could complete.
 *
 * @pre Caller needs to make sure start_block (and the optional stop_block) are on
 * the main chain after to the addition of any new keys you want to detect
 * transactions for.
 */
CWallet::ScanResult CWallet::ScanForWalletTransactions(const uint256& start_block, const uint256& stop_block, const WalletRescanReserver& reserver, bool fUpdate)
{
    int64_t nNow = GetTime();
    int64_t start_time = GetTimeMillis();

    assert(reserver.isReserved());

    uint256 block_hash = start_block;
    ScanResult result;

    WalletLogPrintf("Rescan started from block %s...\n", start_block.ToString());

    fAbortRescan = false;
    ShowProgress(strprintf("%s " + _("Rescanning...").translated, GetDisplayName()), 0); // show rescan progress in GUI as dialog or on splashscreen, if -rescan on startup
    uint256 tip_hash;
    // The way the 'block_height' is initialized is just a workaround for the gcc bug #47679 since version 4.6.0.
    Optional<int> block_height = MakeOptional(false, int());
    double progress_begin;
    double progress_end;
    {
        auto locked_chain = chain().lock();
        if (Optional<int> tip_height = locked_chain->getHeight()) {
            tip_hash = locked_chain->getBlockHash(*tip_height);
        }
        block_height = locked_chain->getBlockHeight(block_hash);
        progress_begin = chain().guessVerificationProgress(block_hash);
        progress_end = chain().guessVerificationProgress(stop_block.IsNull() ? tip_hash : stop_block);
    }
    double progress_current = progress_begin;
    while (block_height && !fAbortRescan && !chain().shutdownRequested()) {
        m_scanning_progress = (progress_current - progress_begin) / (progress_end - progress_begin);
        if (*block_height % 100 == 0 && progress_end - progress_begin > 0.0) {
            ShowProgress(strprintf("%s " + _("Rescanning...").translated, GetDisplayName()), std::max(1, std::min(99, (int)(m_scanning_progress * 100))));
        }
        if (GetTime() >= nNow + 60) {
            nNow = GetTime();
            WalletLogPrintf("Still rescanning. At block %d. Progress=%f\n", *block_height, progress_current);
        }

        CBlock block;
        if (chain().findBlock(block_hash, &block) && !block.IsNull()) {
            auto locked_chain = chain().lock();
            LOCK(cs_wallet);
            if (!locked_chain->getBlockHeight(block_hash)) {
                // Abort scan if current block is no longer active, to prevent
                // marking transactions as coming from the wrong block.
                // TODO: This should return success instead of failure, see
                // https://github.com/bitcoin/bitcoin/pull/14711#issuecomment-458342518
                result.last_failed_block = block_hash;
                result.status = ScanResult::FAILURE;
                break;
            }
            for (size_t posInBlock = 0; posInBlock < block.vtx.size(); ++posInBlock) {
                CWalletTx::Confirmation confirm(CWalletTx::Status::CONFIRMED, *block_height, block_hash, posInBlock);
                SyncTransaction(block.vtx[posInBlock], confirm, fUpdate);
            }
            // scan succeeded, record block as most recent successfully scanned
            result.last_scanned_block = block_hash;
            result.last_scanned_height = *block_height;
        } else {
            // could not scan block, keep scanning but record this block as the most recent failure
            result.last_failed_block = block_hash;
            result.status = ScanResult::FAILURE;
        }
        if (block_hash == stop_block) {
            break;
        }
        {
            auto locked_chain = chain().lock();
            Optional<int> tip_height = locked_chain->getHeight();
            if (!tip_height || *tip_height <= block_height || !locked_chain->getBlockHeight(block_hash)) {
                // break successfully when rescan has reached the tip, or
                // previous block is no longer on the chain due to a reorg
                break;
            }

            // increment block and verification progress
            block_hash = locked_chain->getBlockHash(++*block_height);
            progress_current = chain().guessVerificationProgress(block_hash);

            // handle updated tip hash
            const uint256 prev_tip_hash = tip_hash;
            tip_hash = locked_chain->getBlockHash(*tip_height);
            if (stop_block.IsNull() && prev_tip_hash != tip_hash) {
                // in case the tip has changed, update progress max
                progress_end = chain().guessVerificationProgress(tip_hash);
            }
        }
    }
    ShowProgress(strprintf("%s " + _("Rescanning...").translated, GetDisplayName()), 100); // hide progress dialog in GUI
    if (block_height && fAbortRescan) {
        WalletLogPrintf("Rescan aborted at block %d. Progress=%f\n", *block_height, progress_current);
        result.status = ScanResult::USER_ABORT;
    } else if (block_height && chain().shutdownRequested()) {
        WalletLogPrintf("Rescan interrupted by shutdown request at block %d. Progress=%f\n", *block_height, progress_current);
        result.status = ScanResult::USER_ABORT;
    } else {
        WalletLogPrintf("Rescan completed in %15dms\n", GetTimeMillis() - start_time);
    }
    return result;
}

void CWallet::ReacceptWalletTransactions()
{
    // If transactions aren't being broadcasted, don't let them into local mempool either
    if (!fBroadcastTransactions)
        return;
    std::map<int64_t, CWalletTx*> mapSorted;

    // Sort pending wallet transactions based on their initial wallet insertion order
    for (std::pair<const uint256, CWalletTx>& item : mapWallet) {
        const uint256& wtxid = item.first;
        CWalletTx& wtx = item.second;
        assert(wtx.GetHash() == wtxid);

        int nDepth = wtx.GetDepthInMainChain();

        if (!wtx.IsCoinBase() && (nDepth == 0 && !wtx.isAbandoned())) {
            mapSorted.insert(std::make_pair(wtx.nOrderPos, &wtx));
        }
    }

    // Try to add wallet transactions to memory pool
    for (const std::pair<const int64_t, CWalletTx*>& item : mapSorted) {
        CWalletTx& wtx = *(item.second);
        std::string unused_err_string;
        wtx.SubmitMemoryPoolAndRelay(unused_err_string, false);
    }
}

bool CWalletTx::SubmitMemoryPoolAndRelay(std::string& err_string, bool relay)
{
    // Can't relay if wallet is not broadcasting
    if (!pwallet->GetBroadcastTransactions()) return false;
    // Don't relay abandoned transactions
    if (isAbandoned()) return false;
    // Don't try to submit coinbase transactions. These would fail anyway but would
    // cause log spam.
    if (IsCoinBase()) return false;
    // Don't try to submit conflicted or confirmed transactions.
    if (GetDepthInMainChain() != 0) return false;

    // Submit transaction to mempool for relay
    pwallet->WalletLogPrintf("Submitting wtx %s to mempool for relay\n", GetHash().ToString());
    // We must set fInMempool here - while it will be re-set to true by the
    // entered-mempool callback, if we did not there would be a race where a
    // user could call sendmoney in a loop and hit spurious out of funds errors
    // because we think that this newly generated transaction's change is
    // unavailable as we're not yet aware that it is in the mempool.
    //
    // Irrespective of the failure reason, un-marking fInMempool
    // out-of-order is incorrect - it should be unmarked when
    // TransactionRemovedFromMempool fires.
    bool ret = pwallet->chain().broadcastTransaction(tx, err_string, pwallet->m_default_max_tx_fee, relay);
    fInMempool |= ret;
    return ret;
}

std::set<uint256> CWalletTx::GetConflicts() const
{
    std::set<uint256> result;
    if (pwallet != nullptr)
    {
        uint256 myHash = GetHash();
        result = pwallet->GetConflicts(myHash);
        result.erase(myHash);
    }
    return result;
}

CAmountMap CWalletTx::GetCachableAmount(AmountType type, const isminefilter& filter, bool recalculate) const
{
    auto& amount = m_amounts[type];
    if (recalculate || !amount.m_cached[filter]) {
        amount.Set(filter, type == DEBIT ? pwallet->GetDebit(*tx, filter) : pwallet->GetCredit(*this, filter));
    }
    return amount.m_value[filter];
}

CAmountMap CWalletTx::GetDebit(const isminefilter& filter) const
{
    if (tx->vin.empty())
        return CAmountMap();

    CAmountMap debit;
    if (filter & ISMINE_SPENDABLE) {
        debit += GetCachableAmount(DEBIT, ISMINE_SPENDABLE);
    }
    if (filter & ISMINE_WATCH_ONLY) {
        debit += GetCachableAmount(DEBIT, ISMINE_WATCH_ONLY);
    }
    return debit;
}

CAmountMap CWalletTx::GetCredit(const isminefilter& filter) const
{
    // Must wait until coinbase is safely deep enough in the chain before valuing it
    if (IsImmatureCoinBase())
        return CAmountMap();

    CAmountMap credit;
    if (filter & ISMINE_SPENDABLE) {
        // GetBalance can assume transactions in mapWallet won't change
        credit += GetCachableAmount(CREDIT, ISMINE_SPENDABLE);
    }
    if (filter & ISMINE_WATCH_ONLY) {
        credit += GetCachableAmount(CREDIT, ISMINE_WATCH_ONLY);
    }
    return credit;
}

CAmountMap CWalletTx::GetImmatureCredit(bool fUseCache) const
{
    if (IsImmatureCoinBase() && IsInMainChain()) {
        return GetCachableAmount(IMMATURE_CREDIT, ISMINE_SPENDABLE, !fUseCache);
    }

    return CAmountMap();
}

CAmountMap CWalletTx::GetAvailableCredit(bool fUseCache, const isminefilter& filter) const
{
    if (pwallet == nullptr)
        return CAmountMap();

    // Avoid caching ismine for NO or ALL cases (could remove this check and simplify in the future).
    bool allow_cache = (filter & ISMINE_ALL) && (filter & ISMINE_ALL) != ISMINE_ALL;

    // Must wait until coinbase is safely deep enough in the chain before valuing it
    if (IsImmatureCoinBase())
        return CAmountMap();

    if (fUseCache && allow_cache && m_amounts[AVAILABLE_CREDIT].m_cached[filter]) {
        return m_amounts[AVAILABLE_CREDIT].m_value[filter];
    }

    bool allow_used_addresses = (filter & ISMINE_USED) || !pwallet->IsWalletFlagSet(WALLET_FLAG_AVOID_REUSE);
    CAmountMap nCredit;
    uint256 hashTx = GetHash();
    for (unsigned int i = 0; i < tx->vout.size(); i++)
    {
        if (!pwallet->IsSpent(hashTx, i) && (allow_used_addresses || !pwallet->IsUsedDestination(hashTx, i))) {
            if (pwallet->IsMine(tx->vout[i]) & filter) {
                CAmount credit = std::max<CAmount>(0, GetOutputValueOut(i));
                if (!MoneyRange(credit))
                    throw std::runtime_error(std::string(__func__) + ": value out of range");

                nCredit[GetOutputAsset(i)] += std::max<CAmount>(0, GetOutputValueOut(i));
                if (!MoneyRange(nCredit))
                    throw std::runtime_error(std::string(__func__) + ": value out of range");
            }
        }
    }

    if (allow_cache) {
        m_amounts[AVAILABLE_CREDIT].Set(filter, nCredit);
    }

    return nCredit;
}

CAmountMap CWalletTx::GetImmatureWatchOnlyCredit(const bool fUseCache) const
{
    if (IsImmatureCoinBase() && IsInMainChain()) {
        return GetCachableAmount(IMMATURE_CREDIT, ISMINE_WATCH_ONLY, !fUseCache);
    }

    return CAmountMap();
}

CAmountMap CWalletTx::GetChange() const
{
    if (fChangeCached)
        return nChangeCached;
    nChangeCached = pwallet->GetChange(*this);
    fChangeCached = true;
    return nChangeCached;
}

bool CWalletTx::InMempool() const
{
    return fInMempool;
}

bool CWalletTx::IsTrusted(interfaces::Chain::Lock& locked_chain) const
{
    std::set<uint256> s;
    return IsTrusted(locked_chain, s);
}

bool CWalletTx::IsTrusted(interfaces::Chain::Lock& locked_chain, std::set<uint256>& trusted_parents) const
{
    // Quick answer in most cases
    if (!locked_chain.checkFinalTx(*tx)) return false;
    int nDepth = GetDepthInMainChain();
    if (nDepth >= 1) return true;
    if (nDepth < 0) return false;
    // using wtx's cached debit
    if (!pwallet->m_spend_zero_conf_change || !IsFromMe(ISMINE_ALL)) return false;

    // Don't trust unconfirmed transactions from us unless they are in the mempool.
    if (!InMempool()) return false;

    // Trusted if all inputs are from us and are in the mempool:
    for (const CTxIn& txin : tx->vin)
    {
        // Transactions not sent by us: not trusted
        const CWalletTx* parent = pwallet->GetWalletTx(txin.prevout.hash);
        if (parent == nullptr) return false;
        const CTxOut& parentOut = parent->tx->vout[txin.prevout.n];
        // Check that this specific input being spent is trusted
        if (pwallet->IsMine(parentOut) != ISMINE_SPENDABLE) return false;
        // If we've already trusted this parent, continue
        if (trusted_parents.count(parent->GetHash())) continue;
        // Recurse to check that the parent is also trusted
        if (!parent->IsTrusted(locked_chain, trusted_parents)) return false;
        trusted_parents.insert(parent->GetHash());
    }
    return true;
}

bool CWalletTx::IsEquivalentTo(const CWalletTx& _tx) const
{
        CMutableTransaction tx1 {*this->tx};
        CMutableTransaction tx2 {*_tx.tx};
        for (auto& txin : tx1.vin) txin.scriptSig = CScript();
        for (auto& txin : tx2.vin) txin.scriptSig = CScript();
        return CTransaction(tx1) == CTransaction(tx2);
}

CAmountMap CWalletTx::GetIssuanceAssets(unsigned int input_index) const {
    CAmountMap ret;
    CAsset asset, token;
    GetIssuanceAssets(input_index, &asset, &token);
    if (!asset.IsNull()) {
        ret[asset] = GetIssuanceAmount(input_index, false);
    }
    if (!token.IsNull()) {
        ret[token] = GetIssuanceAmount(input_index, true);
    }
    return ret;
}

// Rebroadcast transactions from the wallet. We do this on a random timer
// to slightly obfuscate which transactions come from our wallet.
//
// Ideally, we'd only resend transactions that we think should have been
// mined in the most recent block. Any transaction that wasn't in the top
// blockweight of transactions in the mempool shouldn't have been mined,
// and so is probably just sitting in the mempool waiting to be confirmed.
// Rebroadcasting does nothing to speed up confirmation and only damages
// privacy.
void CWallet::ResendWalletTransactions()
{
    // During reindex, importing and IBD, old wallet transactions become
    // unconfirmed. Don't resend them as that would spam other nodes.
    if (!chain().isReadyToBroadcast()) return;

    // Do this infrequently and randomly to avoid giving away
    // that these are our transactions.
    if (GetTime() < nNextResend || !fBroadcastTransactions) return;
    bool fFirst = (nNextResend == 0);
    nNextResend = GetTime() + GetRand(30 * 60);
    if (fFirst) return;

    // Only do it if there's been a new block since last time
    if (m_best_block_time < nLastResend) return;
    nLastResend = GetTime();

    int submitted_tx_count = 0;

    { // locked_chain and cs_wallet scope
        auto locked_chain = chain().lock();
        LOCK(cs_wallet);

        // Relay transactions
        for (std::pair<const uint256, CWalletTx>& item : mapWallet) {
            CWalletTx& wtx = item.second;
            // Attempt to rebroadcast all txes more than 5 minutes older than
            // the last block. SubmitMemoryPoolAndRelay() will not rebroadcast
            // any confirmed or conflicting txs.
            if (wtx.nTimeReceived > m_best_block_time - 5 * 60) continue;
            std::string unused_err_string;
            if (wtx.SubmitMemoryPoolAndRelay(unused_err_string, true)) ++submitted_tx_count;
        }
    } // locked_chain and cs_wallet

    if (submitted_tx_count > 0) {
        WalletLogPrintf("%s: resubmit %u unconfirmed transactions\n", __func__, submitted_tx_count);
    }
}

/** @} */ // end of mapWallet

void MaybeResendWalletTxs()
{
    for (const std::shared_ptr<CWallet>& pwallet : GetWallets()) {
        pwallet->ResendWalletTransactions();
    }
}


/** @defgroup Actions
 *
 * @{
 */


CWallet::Balance CWallet::GetBalance(const int min_depth, bool avoid_reuse) const
{
    Balance ret;
    isminefilter reuse_filter = avoid_reuse ? ISMINE_NO : ISMINE_USED;
    {
        auto locked_chain = chain().lock();
        LOCK(cs_wallet);
        std::set<uint256> trusted_parents;
        for (const auto& entry : mapWallet)
        {
            const CWalletTx& wtx = entry.second;
            const bool is_trusted{wtx.IsTrusted(*locked_chain, trusted_parents)};
            const int tx_depth{wtx.GetDepthInMainChain()};
            const CAmountMap tx_credit_mine{wtx.GetAvailableCredit(/* fUseCache */ true, ISMINE_SPENDABLE | reuse_filter)};
            const CAmountMap tx_credit_watchonly{wtx.GetAvailableCredit(/* fUseCache */ true, ISMINE_WATCH_ONLY | reuse_filter)};
            if (is_trusted && tx_depth >= min_depth) {
                ret.m_mine_trusted += tx_credit_mine;
                ret.m_watchonly_trusted += tx_credit_watchonly;
            }
            if (!is_trusted && tx_depth == 0 && wtx.InMempool()) {
                ret.m_mine_untrusted_pending += tx_credit_mine;
                ret.m_watchonly_untrusted_pending += tx_credit_watchonly;
            }
            ret.m_mine_immature += wtx.GetImmatureCredit();
            ret.m_watchonly_immature += wtx.GetImmatureWatchOnlyCredit();
        }
    }
    return ret;
}

CAmountMap CWallet::GetAvailableBalance(const CCoinControl* coinControl) const
{
    auto locked_chain = chain().lock();
    LOCK(cs_wallet);

    CAmountMap balance;
    std::vector<COutput> vCoins;
    AvailableCoins(*locked_chain, vCoins, true, coinControl);
    for (const COutput& out : vCoins) {
        if (out.fSpendable) {
            CAmount amt = out.tx->GetOutputValueOut(out.i);
            if (amt < 0) {
                continue;
            }
            balance[out.tx->GetOutputAsset(out.i)] += amt;
        }
    }
    return balance;
}

void CWallet::AvailableCoins(interfaces::Chain::Lock& locked_chain, std::vector<COutput> &vCoins, bool fOnlySafe, const CCoinControl *coinControl, const CAmount &nMinimumAmount, const CAmount &nMaximumAmount, const CAmount &nMinimumSumAmount, const uint64_t nMaximumCount, const CAsset* asset_filter) const
{
    AssertLockHeld(cs_wallet);

    vCoins.clear();
    CAmount nTotal = 0;
    // Either the WALLET_FLAG_AVOID_REUSE flag is not set (in which case we always allow), or we default to avoiding, and only in the case where
    // a coin control object is provided, and has the avoid address reuse flag set to false, do we allow already used addresses
    bool allow_used_addresses = !IsWalletFlagSet(WALLET_FLAG_AVOID_REUSE) || (coinControl && !coinControl->m_avoid_address_reuse);
    const int min_depth = {coinControl ? coinControl->m_min_depth : DEFAULT_MIN_DEPTH};
    const int max_depth = {coinControl ? coinControl->m_max_depth : DEFAULT_MAX_DEPTH};

    std::set<uint256> trusted_parents;
    for (const auto& entry : mapWallet)
    {
        const uint256& wtxid = entry.first;
        const CWalletTx& wtx = entry.second;

        if (!locked_chain.checkFinalTx(*wtx.tx)) {
            continue;
        }

        if (wtx.IsImmatureCoinBase())
            continue;

        int nDepth = wtx.GetDepthInMainChain();
        if (nDepth < 0)
            continue;

        // We should not consider coins which aren't at least in our mempool
        // It's possible for these to be conflicted via ancestors which we may never be able to detect
        if (nDepth == 0 && !wtx.InMempool())
            continue;

        bool safeTx = wtx.IsTrusted(locked_chain, trusted_parents);

        // We should not consider coins from transactions that are replacing
        // other transactions.
        //
        // Example: There is a transaction A which is replaced by bumpfee
        // transaction B. In this case, we want to prevent creation of
        // a transaction B' which spends an output of B.
        //
        // Reason: If transaction A were initially confirmed, transactions B
        // and B' would no longer be valid, so the user would have to create
        // a new transaction C to replace B'. However, in the case of a
        // one-block reorg, transactions B' and C might BOTH be accepted,
        // when the user only wanted one of them. Specifically, there could
        // be a 1-block reorg away from the chain where transactions A and C
        // were accepted to another chain where B, B', and C were all
        // accepted.
        if (nDepth == 0 && wtx.mapValue.count("replaces_txid")) {
            safeTx = false;
        }

        // Similarly, we should not consider coins from transactions that
        // have been replaced. In the example above, we would want to prevent
        // creation of a transaction A' spending an output of A, because if
        // transaction B were initially confirmed, conflicting with A and
        // A', we wouldn't want to the user to create a transaction D
        // intending to replace A', but potentially resulting in a scenario
        // where A, A', and D could all be accepted (instead of just B and
        // D, or just A and A' like the user would want).
        if (nDepth == 0 && wtx.mapValue.count("replaced_by_txid")) {
            safeTx = false;
        }

        if (fOnlySafe && !safeTx) {
            continue;
        }

        if (nDepth < min_depth || nDepth > max_depth) {
            continue;
        }

        for (unsigned int i = 0; i < wtx.tx->vout.size(); i++) {
            CAmount outValue = wtx.GetOutputValueOut(i);
            CAsset asset = wtx.GetOutputAsset(i);
            if (asset_filter && asset != *asset_filter) {
                continue;
            }
            if (outValue < nMinimumAmount || outValue > nMaximumAmount)
                continue;

            if (coinControl && coinControl->HasSelected() && !coinControl->fAllowOtherInputs && !coinControl->IsSelected(COutPoint(entry.first, i)))
                continue;

            if (IsLockedCoin(entry.first, i))
                continue;

            if (IsSpent(wtxid, i))
                continue;

            isminetype mine = IsMine(wtx.tx->vout[i]);

            if (mine == ISMINE_NO) {
                continue;
            }

            if (!allow_used_addresses && IsUsedDestination(wtxid, i)) {
                continue;
            }

            const SigningProvider* provider = GetSigningProvider(wtx.tx->vout[i].scriptPubKey);

            bool solvable = provider ? IsSolvable(*provider, wtx.tx->vout[i].scriptPubKey) : false;
            bool spendable = ((mine & ISMINE_SPENDABLE) != ISMINE_NO) || (((mine & ISMINE_WATCH_ONLY) != ISMINE_NO) && (coinControl && coinControl->fAllowWatchOnly && solvable));

            vCoins.push_back(COutput(&wtx, i, nDepth, spendable, solvable, safeTx, (coinControl && coinControl->fAllowWatchOnly)));

            // Checks the sum amount of all UTXO's.
            if (nMinimumSumAmount != MAX_MONEY) {
                nTotal += outValue;

                if (nTotal >= nMinimumSumAmount) {
                    return;
                }
            }

            // Checks the maximum number of UTXO's.
            if (nMaximumCount > 0 && vCoins.size() >= nMaximumCount) {
                return;
            }
        }
    }
}

std::map<CTxDestination, std::vector<COutput>> CWallet::ListCoins(interfaces::Chain::Lock& locked_chain) const
{
    AssertLockHeld(cs_wallet);

    std::map<CTxDestination, std::vector<COutput>> result;
    std::vector<COutput> availableCoins;

    AvailableCoins(locked_chain, availableCoins);

    for (const COutput& coin : availableCoins) {
        CTxDestination address;
        if ((coin.fSpendable || (IsWalletFlagSet(WALLET_FLAG_DISABLE_PRIVATE_KEYS) && coin.fSolvable)) &&
            ExtractDestination(FindNonChangeParentOutput(*coin.tx->tx, coin.i).scriptPubKey, address)) {
            result[address].emplace_back(std::move(coin));
        }
    }

    std::vector<COutPoint> lockedCoins;
    ListLockedCoins(lockedCoins);
    // Include watch-only for wallets without private keys
    const bool include_watch_only = IsWalletFlagSet(WALLET_FLAG_DISABLE_PRIVATE_KEYS);
    const isminetype is_mine_filter = include_watch_only ? ISMINE_WATCH_ONLY : ISMINE_SPENDABLE;
    for (const COutPoint& output : lockedCoins) {
        auto it = mapWallet.find(output.hash);
        if (it != mapWallet.end()) {
            int depth = it->second.GetDepthInMainChain();
            if (depth >= 0 && output.n < it->second.tx->vout.size() &&
                IsMine(it->second.tx->vout[output.n]) == is_mine_filter
            ) {
                CTxDestination address;
                if (ExtractDestination(FindNonChangeParentOutput(*it->second.tx, output.n).scriptPubKey, address)) {
                    result[address].emplace_back(
                        &it->second, output.n, depth, true /* spendable */, true /* solvable */, false /* safe */);
                }
            }
        }
    }

    return result;
}

const CTxOut& CWallet::FindNonChangeParentOutput(const CTransaction& tx, int output) const
{
    const CTransaction* ptx = &tx;
    int n = output;
    while (IsChange(ptx->vout[n]) && ptx->vin.size() > 0) {
        const COutPoint& prevout = ptx->vin[0].prevout;
        auto it = mapWallet.find(prevout.hash);
        if (it == mapWallet.end() || it->second.tx->vout.size() <= prevout.n ||
            !IsMine(it->second.tx->vout[prevout.n])) {
            break;
        }
        ptx = it->second.tx.get();
        n = prevout.n;
    }
    return ptx->vout[n];
}

bool CWallet::SelectCoinsMinConf(const CAmountMap& mapTargetValue, const CoinEligibilityFilter& eligibility_filter, std::vector<OutputGroup> groups,
                                 std::set<CInputCoin>& setCoinsRet, CAmountMap& mapValueRet, const CoinSelectionParams& coin_selection_params, bool& bnb_used) const
{
    setCoinsRet.clear();
    mapValueRet.clear();

    std::vector<OutputGroup> utxo_pool;
    if (coin_selection_params.use_bnb && mapTargetValue.size() == 1) {
        // ELEMENTS:
        CAsset asset = mapTargetValue.begin()->first;
        CAmount nTargetValue = mapTargetValue.begin()->second;
        // Get output groups that only contain this asset.
        std::vector<OutputGroup> asset_groups;
        for (OutputGroup g : groups) {
            bool add = true;
            for (CInputCoin c : g.m_outputs) {
                if (c.asset != asset) {
                    add = false;
                    break;
                }
            }

            if (add) {
                asset_groups.push_back(g);
            }
        }
        // END ELEMENTS

        // Get long term estimate
        FeeCalculation feeCalc;
        CCoinControl temp;
        temp.m_confirm_target = 1008;
        CFeeRate long_term_feerate = GetMinimumFeeRate(*this, temp, &feeCalc);

        // Calculate cost of change
        CAmount cost_of_change = GetDiscardRate(*this).GetFee(coin_selection_params.change_spend_size) + coin_selection_params.effective_fee.GetFee(coin_selection_params.change_output_size);

        // Filter by the min conf specs and add to utxo_pool and calculate effective value
        for (OutputGroup& group : asset_groups) {
            if (!group.EligibleForSpending(eligibility_filter)) continue;

            group.fee = 0;
            group.long_term_fee = 0;
            group.effective_value = 0;
            for (auto it = group.m_outputs.begin(); it != group.m_outputs.end(); ) {
                const CInputCoin& coin = *it;
                CAmount effective_value = coin.value - (coin.m_input_bytes < 0 ? 0 : coin_selection_params.effective_fee.GetFee(coin.m_input_bytes));
                // Only include outputs that are positive effective value (i.e. not dust)
                if (effective_value > 0) {
                    group.fee += coin.m_input_bytes < 0 ? 0 : coin_selection_params.effective_fee.GetFee(coin.m_input_bytes);
                    group.long_term_fee += coin.m_input_bytes < 0 ? 0 : long_term_feerate.GetFee(coin.m_input_bytes);
                    if (coin_selection_params.m_subtract_fee_outputs) {
                        group.effective_value += coin.value;
                    } else {
                        group.effective_value += effective_value;
                    }
                    ++it;
                } else {
                    it = group.Discard(coin);
                }
            }
            if (group.effective_value > 0) utxo_pool.push_back(group);
        }
        // Calculate the fees for things that aren't inputs
        CAmount not_input_fees = coin_selection_params.effective_fee.GetFee(coin_selection_params.tx_noinputs_size);
        bnb_used = true;
        CAmount nValueRet;
        bool ret = SelectCoinsBnB(utxo_pool, nTargetValue, cost_of_change, setCoinsRet, nValueRet, not_input_fees);
        mapValueRet[asset] = nValueRet;
        return ret;
    } else {
        // Filter by the min conf specs and add to utxo_pool
        for (const OutputGroup& group : groups) {
            if (!group.EligibleForSpending(eligibility_filter)) continue;
            utxo_pool.push_back(group);
        }
        bnb_used = false;
        return KnapsackSolver(mapTargetValue, utxo_pool, setCoinsRet, mapValueRet);
    }
}

bool CWallet::SelectCoins(const std::vector<COutput>& vAvailableCoins, const CAmountMap& mapTargetValue, std::set<CInputCoin>& setCoinsRet, CAmountMap& mapValueRet, const CCoinControl& coin_control, CoinSelectionParams& coin_selection_params, bool& bnb_used) const
{
    AssertLockHeld(cs_wallet); // mapWallet
    std::vector<COutput> vCoins(vAvailableCoins);
    CAmountMap value_to_select = mapTargetValue;

    // Default to bnb was not used. If we use it, we set it later
    bnb_used = false;

    // coin control -> return all selected outputs (we want all selected to go into the transaction for sure)
    if (coin_control.HasSelected() && !coin_control.fAllowOtherInputs)
    {
        for (const COutput& out : vCoins)
        {
            if (!out.fSpendable)
                 continue;

            CAmount amt = out.tx->GetOutputValueOut(out.i);
            if (amt < 0) {
                continue;
            }
            mapValueRet[out.tx->GetOutputAsset(out.i)] += amt;
            setCoinsRet.insert(out.GetInputCoin());
        }
        return (mapValueRet >= mapTargetValue);
    }

    // calculate value from preset inputs and store them
    std::set<CInputCoin> setPresetCoins;
    CAmountMap mapValueFromPresetInputs;

    std::vector<COutPoint> vPresetInputs;
    coin_control.ListSelected(vPresetInputs);
    for (const COutPoint& outpoint : vPresetInputs)
    {
        std::map<uint256, CWalletTx>::const_iterator it = mapWallet.find(outpoint.hash);
        // ELEMENTS: this code pulled from unmerged Core PR #17211
        int input_bytes = -1;
        CTxOut txout;
        CInputCoin coin(outpoint, txout, 0); // dummy initialization
        if (it != mapWallet.end()) {
            const CWalletTx& wtx = it->second;
            // Clearly invalid input, fail
            if (wtx.tx->vout.size() <= outpoint.n) {
                return false;
            }
            // Just to calculate the marginal byte size
            if (wtx.GetOutputValueOut(outpoint.n) < 0) {
                continue;
            }
            input_bytes = wtx.GetSpendSize(outpoint.n, false);
            txout = wtx.tx->vout[outpoint.n];
            // ELEMENTS: must assign coin from wtx if we can, so the wallet
            //  can look up any confidential amounts/assets
            coin = CInputCoin(&wtx, outpoint.n, input_bytes);
        }
        if (input_bytes == -1) {
            // The input is external. We either did not find the tx in mapWallet, or we did but couldn't compute the input size with wallet data
            if (!coin_control.GetExternalOutput(outpoint, txout)) {
                // Not ours, and we don't have solving data.
                return false;
            }
            input_bytes = CalculateMaximumSignedInputSize(txout, &coin_control.m_external_provider, /* use_max_sig */ true);
            // ELEMENTS: one more try to get a signed input size: for pegins,
            //  the outpoint is provided as external data but the information
            //  needed to spend is in the wallet (not the external provider,
            //  as the user is expecting the wallet to remember this information
            //  after they called getpeginaddress). So try estimating size with
            //  the wallet rather than the external provider.
            if (input_bytes == -1) {
                input_bytes = CalculateMaximumSignedInputSize(txout, this, /* use_max_sig */ true);
            }
            if (!txout.nValue.IsExplicit() || !txout.nAsset.IsExplicit()) {
                return false; // We can't get its value, so abort
            }
            coin = CInputCoin(outpoint, txout, input_bytes);
        }

        mapValueFromPresetInputs[coin.asset] += coin.value;
        if (coin.m_input_bytes <= 0) {
            // ELEMENTS: if we're here we can't compute the coin's effective value. At
	    //  this point in the rebase this is only used for BnB, and our functional
            //  tests expect the user to get a "missing data" error rather than an
            //  "insufficient funds" error, which means we need some way to make
            //  SelectCoins pass. So rather than "return false;" as in upstream we
            //  just turn off bnb and keep going.
            coin_selection_params.use_bnb = false;
            coin.m_input_bytes = 0;
        }
        coin.effective_value = coin.value - coin_selection_params.effective_fee.GetFee(coin.m_input_bytes);
        if (coin_selection_params.use_bnb) {
            value_to_select[coin.asset] -= coin.effective_value;
        } else {
            value_to_select[coin.asset] -= coin.value;
        }
        setPresetCoins.insert(coin);
    }

    // remove preset inputs from vCoins
    for (std::vector<COutput>::iterator it = vCoins.begin(); it != vCoins.end() && coin_control.HasSelected();)
    {
        if (setPresetCoins.count(it->GetInputCoin()))
            it = vCoins.erase(it);
        else
            ++it;
    }

    // ELEMENTS: filter coins for assets we are interested in; always keep policyAsset for fees
    for (std::vector<COutput>::iterator it = vCoins.begin(); it != vCoins.end() && coin_control.HasSelected();) {
        CAsset asset = it->GetInputCoin().asset;
        if (asset != ::policyAsset && mapTargetValue.find(asset) == mapTargetValue.end()) {
            it = vCoins.erase(it);
        } else {
            ++it;
        }
    }

    // form groups from remaining coins; note that preset coins will not
    // automatically have their associated (same address) coins included
    if (coin_control.m_avoid_partial_spends && vCoins.size() > OUTPUT_GROUP_MAX_ENTRIES) {
        // Cases where we have 11+ outputs all pointing to the same destination may result in
        // privacy leaks as they will potentially be deterministically sorted. We solve that by
        // explicitly shuffling the outputs before processing
        Shuffle(vCoins.begin(), vCoins.end(), FastRandomContext());
    }
    std::vector<OutputGroup> groups = GroupOutputs(vCoins, !coin_control.m_avoid_partial_spends);

    unsigned int limit_ancestor_count;
    unsigned int limit_descendant_count;
    chain().getPackageLimits(limit_ancestor_count, limit_descendant_count);
    size_t max_ancestors = (size_t)std::max<int64_t>(1, limit_ancestor_count);
    size_t max_descendants = (size_t)std::max<int64_t>(1, limit_descendant_count);
    bool fRejectLongChains = gArgs.GetBoolArg("-walletrejectlongchains", DEFAULT_WALLET_REJECT_LONG_CHAINS);

    // We will have to do coin selection on the difference between the target and the provided values.
    // If value_to_select <= 0 for all asset types, we are done; but unlike in Bitcoin, this may be
    // true for some assets whlie being false for others. So clear all the "completed" assets out
    // of value_to_select before calling SelectCoinsMinConf.
    for (CAmountMap::const_iterator it = value_to_select.begin(); it != value_to_select.end();) {
        if (it->second <= 0) {
            it = value_to_select.erase(it);
        } else {
            ++it;
        }
    }

    bool res = value_to_select.empty() ||
        SelectCoinsMinConf(value_to_select, CoinEligibilityFilter(1, 6, 0), groups, setCoinsRet, mapValueRet, coin_selection_params, bnb_used) ||
        SelectCoinsMinConf(value_to_select, CoinEligibilityFilter(1, 1, 0), groups, setCoinsRet, mapValueRet, coin_selection_params, bnb_used) ||
        (m_spend_zero_conf_change && SelectCoinsMinConf(value_to_select, CoinEligibilityFilter(0, 1, 2), groups, setCoinsRet, mapValueRet, coin_selection_params, bnb_used)) ||
        (m_spend_zero_conf_change && SelectCoinsMinConf(value_to_select, CoinEligibilityFilter(0, 1, std::min((size_t)4, max_ancestors/3), std::min((size_t)4, max_descendants/3)), groups, setCoinsRet, mapValueRet, coin_selection_params, bnb_used)) ||
        (m_spend_zero_conf_change && SelectCoinsMinConf(value_to_select, CoinEligibilityFilter(0, 1, max_ancestors/2, max_descendants/2), groups, setCoinsRet, mapValueRet, coin_selection_params, bnb_used)) ||
        (m_spend_zero_conf_change && SelectCoinsMinConf(value_to_select, CoinEligibilityFilter(0, 1, max_ancestors-1, max_descendants-1), groups, setCoinsRet, mapValueRet, coin_selection_params, bnb_used)) ||
        (m_spend_zero_conf_change && !fRejectLongChains && SelectCoinsMinConf(value_to_select, CoinEligibilityFilter(0, 1, std::numeric_limits<uint64_t>::max()), groups, setCoinsRet, mapValueRet, coin_selection_params, bnb_used));

    // because SelectCoinsMinConf clears the setCoinsRet, we now add the possible inputs to the coinset
    util::insert(setCoinsRet, setPresetCoins);

    // add preset inputs to the total value selected
    mapValueRet += mapValueFromPresetInputs;

    return res;
}

bool CWallet::SignTransaction(CMutableTransaction& tx)
{
    AssertLockHeld(cs_wallet);

    // sign the new tx
    int nIn = 0;
    for (auto& input : tx.vin) {
        std::map<uint256, CWalletTx>::const_iterator mi = mapWallet.find(input.prevout.hash);
        if(mi == mapWallet.end() || input.prevout.n >= mi->second.tx->vout.size()) {
            return false;
        }
        const CScript& scriptPubKey = mi->second.tx->vout[input.prevout.n].scriptPubKey;
        const CConfidentialValue& amount = mi->second.tx->vout[input.prevout.n].nValue;
        SignatureData sigdata;

        const SigningProvider* provider = GetSigningProvider(scriptPubKey);
        if (!provider) {
            // We don't know about this scriptpbuKey;
            return false;
        }

        if (!ProduceSignature(*provider, MutableTransactionSignatureCreator(&tx, nIn, amount, SIGHASH_ALL), scriptPubKey, sigdata)) {
            return false;
        }
        UpdateTransaction(tx, nIn, sigdata);
        nIn++;
    }
    return true;
}

bool CWallet::FundTransaction(CMutableTransaction& tx, CAmount& nFeeRet, int& nChangePosInOut, std::string& strFailReason, bool lockUnspents, const std::set<int>& setSubtractFeeFromOutputs, CCoinControl coinControl)
{
    std::vector<CRecipient> vecSend;

    // Turn the txout set into a CRecipient vector.
    for (size_t idx = 0; idx < tx.vout.size(); idx++) {
        const CTxOut& txOut = tx.vout[idx];

        // ELEMENTS:
        if (!txOut.nValue.IsExplicit() || !txOut.nAsset.IsExplicit()) {
            strFailReason = _("Pre-funded amounts must be non-blinded").translated;
            return false;
        }

        // Fee outputs should not be added to avoid overpayment of fees
        if (txOut.IsFee()) {
            continue;
        }

        CRecipient recipient = {txOut.scriptPubKey, txOut.nValue.GetAmount(), txOut.nAsset.GetAsset(), CPubKey(txOut.nNonce.vchCommitment), setSubtractFeeFromOutputs.count(idx) == 1};
        vecSend.push_back(recipient);
    }

    coinControl.fAllowOtherInputs = true;

    for (const CTxIn& txin : tx.vin) {
        coinControl.Select(txin.prevout);
    }

    // Acquire the locks to prevent races to the new locked unspents between the
    // CreateTransaction call and LockCoin calls (when lockUnspents is true).
    auto locked_chain = chain().lock();
    LOCK(cs_wallet);

    CTransactionRef tx_new;
    BlindDetails* blind_details = g_con_elementsmode ? new BlindDetails() : NULL;
    if (!CreateTransaction(*locked_chain, vecSend, tx_new, nFeeRet, nChangePosInOut, strFailReason, coinControl, false, blind_details)) {
        return false;
    }

    // Wipe outputs and output witness and re-add one by one
    tx.vout.clear();
    tx.witness.vtxoutwit.clear();
    for (unsigned int i = 0; i < tx_new->vout.size(); i++) {
        const CTxOut& out = tx_new->vout[i];
        tx.vout.push_back(out);
        if (tx_new->witness.vtxoutwit.size() > i) {
            // We want to re-add previously existing outwitnesses
            // even though we don't create any new ones
            const CTxOutWitness& outwit = tx_new->witness.vtxoutwit[i];
            tx.witness.vtxoutwit.push_back(outwit);
        }
    }

    // Add new txins while keeping original txin scriptSig/order.
    for (const CTxIn& txin : tx_new->vin) {
        if (!coinControl.IsSelected(txin.prevout)) {
            tx.vin.push_back(txin);

            if (lockUnspents) {
                LockCoin(txin.prevout);
            }
        }
    }

    return true;
}

static bool IsCurrentForAntiFeeSniping(interfaces::Chain& chain, interfaces::Chain::Lock& locked_chain)
{
    if (chain.isInitialBlockDownload()) {
        return false;
    }
    constexpr int64_t MAX_ANTI_FEE_SNIPING_TIP_AGE = 8 * 60 * 60; // in seconds
    if (locked_chain.getBlockTime(*locked_chain.getHeight()) < (GetTime() - MAX_ANTI_FEE_SNIPING_TIP_AGE)) {
        return false;
    }
    return true;
}

/**
 * Return a height-based locktime for new transactions (uses the height of the
 * current chain tip unless we are not synced with the current chain
 */
static uint32_t GetLocktimeForNewTransaction(interfaces::Chain& chain, interfaces::Chain::Lock& locked_chain)
{
    uint32_t const height = locked_chain.getHeight().get_value_or(-1);
    uint32_t locktime;
    // Discourage fee sniping.
    //
    // For a large miner the value of the transactions in the best block and
    // the mempool can exceed the cost of deliberately attempting to mine two
    // blocks to orphan the current best block. By setting nLockTime such that
    // only the next block can include the transaction, we discourage this
    // practice as the height restricted and limited blocksize gives miners
    // considering fee sniping fewer options for pulling off this attack.
    //
    // A simple way to think about this is from the wallet's point of view we
    // always want the blockchain to move forward. By setting nLockTime this
    // way we're basically making the statement that we only want this
    // transaction to appear in the next block; we don't want to potentially
    // encourage reorgs by allowing transactions to appear at lower heights
    // than the next block in forks of the best chain.
    //
    // Of course, the subsidy is high enough, and transaction volume low
    // enough, that fee sniping isn't a problem yet, but by implementing a fix
    // now we ensure code won't be written that makes assumptions about
    // nLockTime that preclude a fix later.
    if (IsCurrentForAntiFeeSniping(chain, locked_chain)) {
        locktime = height;

        // Secondly occasionally randomly pick a nLockTime even further back, so
        // that transactions that are delayed after signing for whatever reason,
        // e.g. high-latency mix networks and some CoinJoin implementations, have
        // better privacy.
        if (GetRandInt(10) == 0)
            locktime = std::max(0, (int)locktime - GetRandInt(100));
    } else {
        // If our chain is lagging behind, we can't discourage fee sniping nor help
        // the privacy of high-latency transactions. To avoid leaking a potentially
        // unique "nLockTime fingerprint", set nLockTime to a constant.
        locktime = 0;
    }
    assert(locktime <= height);
    assert(locktime < LOCKTIME_THRESHOLD);
    return locktime;
}

OutputType CWallet::TransactionChangeType(OutputType change_type, const std::vector<CRecipient>& vecSend)
{
    // If -changetype is specified, always use that change type.
    if (change_type != OutputType::CHANGE_AUTO) {
        return change_type;
    }

    // if m_default_address_type is legacy, use legacy address as change (even
    // if some of the outputs are P2WPKH or P2WSH).
    if (m_default_address_type == OutputType::LEGACY) {
        return OutputType::LEGACY;
    }

    // if any destination is P2WPKH or P2WSH, use P2WPKH for the change
    // output.
    for (const auto& recipient : vecSend) {
        // Check if any destination contains a witness program:
        int witnessversion = 0;
        std::vector<unsigned char> witnessprogram;
        if (recipient.scriptPubKey.IsWitnessProgram(witnessversion, witnessprogram)) {
            return OutputType::BECH32;
        }
    }

    // else use m_default_address_type for change
    return m_default_address_type;
}

// Reset all non-global blinding details.
void resetBlindDetails(BlindDetails* det) {
    det->i_amount_blinds.clear();
    det->i_asset_blinds.clear();
    det->i_assets.clear();
    det->i_amounts.clear();

    det->o_amounts.clear();
    det->o_pubkeys.clear();
    det->o_amount_blinds.clear();
    det->o_assets.clear();
    det->o_asset_blinds.clear();

    det->tx_unblinded_unsigned = CMutableTransaction();
    det->num_to_blind = 0;
    det->change_to_blind = 0;
    det->only_recipient_blind_index = -1;
    det->only_change_pos = -1;
}

bool fillBlindDetails(BlindDetails* det, CWallet* wallet, CMutableTransaction& txNew, std::vector<CInputCoin>& selected_coins, std::string& strFailReason) {
    int num_inputs_blinded = 0;

    // Fill in input blinding details
    for (const CInputCoin& coin : selected_coins) {
        det->i_amount_blinds.push_back(coin.bf_value);
        det->i_asset_blinds.push_back(coin.bf_asset);
        det->i_assets.push_back(coin.asset);
        det->i_amounts.push_back(coin.value);
        if (coin.txout.nValue.IsCommitment() || coin.txout.nAsset.IsCommitment()) {
            num_inputs_blinded++;
        }
    }
    // Fill in output blinding details
    for (size_t nOut = 0; nOut < txNew.vout.size(); nOut++) {
        //TODO(CA) consider removing all blind setting before BlindTransaction as they get cleared anyway
        det->o_amount_blinds.push_back(uint256());
        det->o_asset_blinds.push_back(uint256());
        det->o_assets.push_back(txNew.vout[nOut].nAsset.GetAsset());
        det->o_amounts.push_back(txNew.vout[nOut].nValue.GetAmount());
    }

    // There are a few edge-cases of blinding we need to take care of
    //
    // First, if there are blinded inputs but not outputs to blind
    // We need this to go through, even though no privacy is gained.
    if (num_inputs_blinded > 0 &&  det->num_to_blind == 0) {
        // We need to make sure to dupe an asset that is in input set
        //TODO Have blinding do some extremely minimal rangeproof
        CTxOut newTxOut(det->o_assets.back(), 0, CScript() << OP_RETURN);
        txNew.vout.push_back(newTxOut);
        det->o_pubkeys.push_back(wallet->GetBlindingPubKey(newTxOut.scriptPubKey));
        det->o_amount_blinds.push_back(uint256());
        det->o_asset_blinds.push_back(uint256());
        det->o_amounts.push_back(0);
        det->o_assets.push_back(det->o_assets.back());
        det->num_to_blind++;
        wallet->WalletLogPrintf("Adding OP_RETURN output to complete blinding since there are %d blinded inputs and no blinded outputs\n", num_inputs_blinded);

        // No blinded inputs, but 1 blinded output
    } else if (num_inputs_blinded == 0 && det->num_to_blind == 1) {
        if (det->change_to_blind == 1) {
            // Only 1 blinded change, unblind the change
            //TODO Split up change instead if possible
            if (det->ignore_blind_failure) {
                det->num_to_blind--;
                det->change_to_blind--;
                txNew.vout[det->only_change_pos].nNonce.SetNull();
                det->o_pubkeys[det->only_change_pos] = CPubKey();
                det->o_amount_blinds[det->only_change_pos] = uint256();
                det->o_asset_blinds[det->only_change_pos] = uint256();
                wallet->WalletLogPrintf("Unblinding change at index %d due to lack of inputs and other outputs being blinded.\n", det->only_change_pos);
            } else {
                strFailReason = _("Change output could not be blinded as there are no blinded inputs and no other blinded outputs.").translated;
                return false;
            }
        } else {
            // 1 blinded destination
            // TODO Attempt to get a blinded input, OR add unblinded coin to make blinded change
            assert(det->only_recipient_blind_index != -1);
            if (det->ignore_blind_failure) {
                det->num_to_blind--;
                txNew.vout[det->only_recipient_blind_index].nNonce.SetNull();
                det->o_pubkeys[det->only_recipient_blind_index] = CPubKey();
                det->o_amount_blinds[det->only_recipient_blind_index] = uint256();
                det->o_asset_blinds[det->only_recipient_blind_index] = uint256();
                wallet->WalletLogPrintf("Unblinding single blinded output at index %d due to lack of inputs and other outputs being blinded.\n", det->only_recipient_blind_index);
            } else {
                strFailReason = _("Transaction output could not be blinded as there are no blinded inputs and no other blinded outputs.").translated;
                return false;
            }
        }
    }
    // All other combinations should work.
    return true;
}

bool CWallet::CreateTransaction(interfaces::Chain::Lock& locked_chain, const std::vector<CRecipient>& vecSend, CTransactionRef& tx, CAmount& nFeeRet, int& nChangePosInOut, std::string& strFailReason, const CCoinControl& coin_control, bool sign, BlindDetails* blind_details, const IssuanceDetails* issuance_details) {
    if (blind_details || issuance_details) {
        assert(g_con_elementsmode);
    }

    CAmountMap mapValue;
    // Always assume that we are at least sending policyAsset.
    mapValue[::policyAsset] = 0;
    std::vector<std::unique_ptr<ReserveDestination>> reservedest;
    const OutputType change_type = TransactionChangeType(coin_control.m_change_type ? *coin_control.m_change_type : m_default_change_type, vecSend);
    reservedest.emplace_back(new ReserveDestination(this, change_type)); // policy asset
    int nChangePosRequest = nChangePosInOut;
    std::map<CAsset, int> vChangePosInOut;
    unsigned int nSubtractFeeFromAmount = 0;

    std::set<CAsset> assets_seen;
    for (const auto& recipient : vecSend)
    {
        // Pad change keys to cover total possible number of assets
        // One already exists(for policyAsset), so one for each destination
        if (assets_seen.insert(recipient.asset).second) {
            reservedest.emplace_back(new ReserveDestination(this, change_type));
        }

        // Skip over issuance outputs, no need to select those coins
        if (recipient.asset == CAsset(uint256S("1")) || recipient.asset == CAsset(uint256S("2"))) {
            continue;
        }

        if (g_con_elementsmode && recipient.asset.IsNull()) {
            strFailReason = _("No asset provided for recipient").translated;
            return false;
        }

        if (mapValue[recipient.asset] < 0 || recipient.nAmount < 0) {
            strFailReason = _("Transaction amounts must not be negative").translated;
            return false;
        }
        mapValue[recipient.asset] += recipient.nAmount;

        if (recipient.fSubtractFeeFromAmount)
            nSubtractFeeFromAmount++;
    }
    if (vecSend.empty())
    {
        strFailReason = _("Transaction must have at least one recipient").translated;
        return false;
    }

    CMutableTransaction txNew;

    txNew.nLockTime = GetLocktimeForNewTransaction(chain(), locked_chain);

    FeeCalculation feeCalc;
    CAmount nFeeNeeded;
    int nBytes;
    {
        std::set<CInputCoin> setCoins;

        // Preserve order of selected inputs for surjection proofs
        std::vector<CInputCoin> selected_coins;

        // A map that keeps track of the change script for each asset and also
        // the index of the reservedest used for that script (-1 if none).
        std::map<CAsset, std::pair<int, CScript>> mapScriptChange;

        auto locked_chain = chain().lock();
        LOCK(cs_wallet);
        {
            std::vector<COutput> vAvailableCoins;
            AvailableCoins(*locked_chain, vAvailableCoins, true, &coin_control, 1, MAX_MONEY, MAX_MONEY, 0);
            CoinSelectionParams coin_selection_params; // Parameters for coin selection, init with dummy

            mapScriptChange.clear();
            if (coin_control.destChange.size() > 0) {
                for (const auto& dest : coin_control.destChange) {
                    // No need to test we cover all assets.  We produce error for that later.
                    mapScriptChange[dest.first] = std::pair<int, CScript>(-1, GetScriptForDestination(dest.second));
                }
            } else { // no coin control: send change to newly generated address
                // Note: We use a new key here to keep it from being obvious which side is the change.
                //  The drawback is that by not reusing a previous key, the change may be lost if a
                //  backup is restored, if the backup doesn't have the new private key for the change.
                //  If we reused the old key, it would be possible to add code to look for and
                //  rediscover unknown transactions that were written with keys of ours to recover
                //  post-backup change.

                // Reserve a new key pair from key pool
                if (!CanGetAddresses(true)) {
                    strFailReason = _("Can't generate a change-address key. No keys in the internal keypool and can't generate any keys.").translated;
                    return false;
                }

                // One change script per output asset.
                size_t index = 0;
                for (const auto& value : mapValue) {
                    CTxDestination dest;
                    if (index >= reservedest.size() || !reservedest[index]->GetReservedDestination(dest, true)) {
                        strFailReason = _("Keypool ran out, please call keypoolrefill first").translated;
                        return false;
                    }

                    mapScriptChange[value.first] = std::pair<int, CScript>(index, GetScriptForDestination(dest));
                    ++index;
                }

                // Also make sure we have change scripts for the pre-selected inputs.
                std::vector<COutPoint> vPresetInputs;
                coin_control.ListSelected(vPresetInputs);
                for (const COutPoint& presetInput : vPresetInputs) {
                    CAsset asset;
                    std::map<uint256, CWalletTx>::const_iterator it = mapWallet.find(presetInput.hash);
                    CTxOut txout;
                    if (it != mapWallet.end()) {
                         asset = it->second.GetOutputAsset(presetInput.n);
                    } else if (coin_control.GetExternalOutput(presetInput, txout)) {
                        asset = txout.nAsset.GetAsset();
                    } else {
                        // Ignore this here, will fail more gracefully later.
                        continue;
                    }

                    if (mapScriptChange.find(asset) != mapScriptChange.end()) {
                        // This asset already has a change script.
                        continue;
                    }

                    CTxDestination dest;
                    if (index >= reservedest.size() || !reservedest[index]->GetReservedDestination(dest, true)) {
                        strFailReason = _("Keypool ran out, please call keypoolrefill first").translated;
                        return false;
                    }

                    mapScriptChange[asset] = std::pair<int, CScript>(index, GetScriptForDestination(dest));
                    ++index;
                }
            }
            assert(mapScriptChange.size() > 0);

            CTxOut change_prototype_txout(mapScriptChange.begin()->first, 0, mapScriptChange.begin()->second.second);
            // TODO CA: Set this for each change output
            coin_selection_params.change_output_size = GetSerializeSize(change_prototype_txout);
            if (g_con_elementsmode) {
                // Assume blinded output for coin selection purposes. Over-paying is ok!
                change_prototype_txout.nAsset.vchCommitment.resize(33);
                change_prototype_txout.nValue.vchCommitment.resize(33);
                change_prototype_txout.nNonce.vchCommitment.resize(33);
                coin_selection_params.change_output_size = GetSerializeSize(change_prototype_txout);
                coin_selection_params.change_output_size += (MAX_RANGEPROOF_SIZE + DEFAULT_SURJECTIONPROOF_SIZE + WITNESS_SCALE_FACTOR - 1)/WITNESS_SCALE_FACTOR;
            }

            CFeeRate discard_rate = GetDiscardRate(*this);

            // Get the fee rate to use effective values in coin selection
            CFeeRate nFeeRateNeeded = GetMinimumFeeRate(*this, coin_control, &feeCalc);

            // ELEMENTS:
            // Start with tiny non-zero fee for issuance entropy and loop until there is enough fee
            nFeeRet = 1;
            bool pick_new_inputs = true;
            CAmountMap mapValueIn;

            // BnB selector is the only selector used when this is true.
            // That should only happen on the first pass through the loop.
            coin_selection_params.use_bnb = true;
            coin_selection_params.m_subtract_fee_outputs = nSubtractFeeFromAmount != 0; // If we are doing subtract fee from recipient, don't use effective values
            //ELEMENTS: stopgap solution to https://github.com/bitcoin/bitcoin/issues/20347
            bool one_more_try_20347 = false;
            // Start with no fee and loop until there is enough fee
            while (true)
            {
                if (blind_details) {
                    // Clear out previous blinding/data info as needed
                    resetBlindDetails(blind_details);
                }

                // We need to output the position of the policyAsset change output.
                // So we keep track of the change position of all assets
                // individually and set the export variable in the end.
                vChangePosInOut.clear();
                if (nChangePosRequest >= 0) {
                    vChangePosInOut[::policyAsset] = nChangePosRequest;
                }

                txNew.vin.clear();
                txNew.vout.clear();
                txNew.witness.SetNull();
                bool fFirst = true;

                CAmountMap mapValueToSelect = mapValue;
                if (nSubtractFeeFromAmount == 0)
                    mapValueToSelect[::policyAsset] += nFeeRet;

                // vouts to the payees
                if (!coin_selection_params.m_subtract_fee_outputs) {
                    coin_selection_params.tx_noinputs_size = 11; // Static vsize overhead + outputs vsize. 4 nVersion, 4 nLocktime, 1 input count, 1 output count, 1 witness overhead (dummy, flag, stack size)
                }
                for (const auto& recipient : vecSend)
                {
                    CTxOut txout(recipient.asset, recipient.nAmount, recipient.scriptPubKey);
                    txout.nNonce.vchCommitment = std::vector<unsigned char>(recipient.confidentiality_key.begin(), recipient.confidentiality_key.end());

                    if (recipient.fSubtractFeeFromAmount)
                    {
                        if (recipient.asset != policyAsset) {
                            strFailReason = strprintf("Wallet does not support more than one type of fee at a time, therefore can not subtract fee from address amount, which is of a different asset id. fee asset: %s recipient asset: %s", policyAsset.GetHex(), recipient.asset.GetHex());
                            return false;
                        }

                        assert(nSubtractFeeFromAmount != 0);
                        txout.nValue = txout.nValue.GetAmount() - nFeeRet / nSubtractFeeFromAmount; // Subtract fee equally from each selected recipient

                        if (fFirst) // first receiver pays the remainder not divisible by output count
                        {
                            fFirst = false;
                            txout.nValue = txout.nValue.GetAmount() - nFeeRet % nSubtractFeeFromAmount;
                        }
                    }
                    // Include the fee cost for outputs. Note this is only used for BnB right now
                    if (!coin_selection_params.m_subtract_fee_outputs) {
                        coin_selection_params.tx_noinputs_size += ::GetSerializeSize(txout, PROTOCOL_VERSION);
                    }

                    // ELEMENTS: Core's logic isn't great here. We should be computing
                    // cost of making output + future spend. We're not as concerned
                    // about dust anyways, so let's focus upstream.
                    if (recipient.asset == policyAsset && IsDust(txout, chain().relayDustFee()))
                    {
                        if (recipient.fSubtractFeeFromAmount && nFeeRet > 0)
                        {
                            if (txout.nValue.GetAmount() < 0)
                                strFailReason = _("The transaction amount is too small to pay the fee").translated;
                            else
                                strFailReason = _("The transaction amount is too small to send after the fee has been deducted").translated;
                        }
                        else
                            strFailReason = _("Transaction amount too small").translated;
                        return false;
                    }
                    txNew.vout.push_back(txout);
                    if (blind_details) {
                        blind_details->o_pubkeys.push_back(recipient.confidentiality_key);
                        if (blind_details->o_pubkeys.back().IsFullyValid()) {
                            blind_details->num_to_blind++;
                            blind_details->only_recipient_blind_index = txNew.vout.size()-1;
                        }
                    }
                }

                // Choose coins to use
                bool bnb_used = false;
                if (pick_new_inputs) {
                    mapValueIn.clear();
                    setCoins.clear();
                    int change_spend_size = CalculateMaximumSignedInputSize(change_prototype_txout, this);
                    // If the wallet doesn't know how to sign change output, assume p2sh-p2wpkh
                    // as lower-bound to allow BnB to do it's thing
                    if (change_spend_size == -1) {
                        coin_selection_params.change_spend_size = DUMMY_NESTED_P2WPKH_INPUT_SIZE;
                    } else {
                        coin_selection_params.change_spend_size = (size_t)change_spend_size;
                    }
                    coin_selection_params.effective_fee = nFeeRateNeeded;
                    if (!SelectCoins(vAvailableCoins, mapValueToSelect, setCoins, mapValueIn, coin_control, coin_selection_params, bnb_used))
                    {
                        // If BnB was used, it was the first pass. No longer the first pass and continue loop with knapsack.
                        if (bnb_used) {
                            coin_selection_params.use_bnb = false;
                            continue;
                        }
                        else {
                            strFailReason = _("Insufficient funds").translated;
                            return false;
                        }
                    }
                } else {
                    bnb_used = false;
                }

                const CAmountMap mapChange = mapValueIn - mapValueToSelect;

                for(const auto& assetChange : mapChange) {
                    if (assetChange.second == 0) {
                        vChangePosInOut.erase(assetChange.first);
                        continue;
                    }

                    // Fill a vout to ourself
                    const std::map<CAsset, std::pair<int, CScript>>::const_iterator itScript = mapScriptChange.find(assetChange.first);
                    if (itScript == mapScriptChange.end()) {
                        strFailReason = strprintf("No change destination provided for asset %s", assetChange.first.GetHex());
                        return false;
                    }

                    CTxOut newTxOut(assetChange.first, assetChange.second, itScript->second.second);

                    // Never create dust outputs; if we would, just
                    // add the dust to the fee.
                    // The nChange when BnB is used is always going to go to fees.
                    if (assetChange.first == policyAsset && (IsDust(newTxOut, discard_rate) || bnb_used))
                    {
                        vChangePosInOut.erase(assetChange.first);
                        nFeeRet += assetChange.second;
                    }
                    else
                    {
                        std::map<CAsset, int>::const_iterator itPos = vChangePosInOut.find(assetChange.first);
                        if (itPos == vChangePosInOut.end())
                        {
                            // Insert change txn at random position:
                            int newPos = GetRandInt(txNew.vout.size()+1);

                            // Update existing entries in vChangePos that have been moved.
                            for (std::map<CAsset, int>::iterator it = vChangePosInOut.begin(); it != vChangePosInOut.end(); ++it) {
                                if (it->second >= newPos) {
                                    it->second++;
                                }
                            }

                            vChangePosInOut[assetChange.first] = newPos;
                        }
                        else if ((unsigned int)itPos->second > txNew.vout.size())
                        {
                            strFailReason = _("Change index out of range").translated;
                            return false;
                        }

                        std::vector<CTxOut>::iterator position = txNew.vout.begin()+vChangePosInOut[assetChange.first];
                        if (blind_details) {
                            CPubKey blind_pub = GetBlindingPubKey(itScript->second.second);
                            blind_details->o_pubkeys.insert(blind_details->o_pubkeys.begin() + vChangePosInOut[assetChange.first], blind_pub);
                            assert(blind_pub.IsFullyValid());
                            blind_details->num_to_blind++;
                            blind_details->change_to_blind++;
                            blind_details->only_change_pos = vChangePosInOut[assetChange.first];
                            // Place the blinding pubkey here in case of fundraw calls
                            newTxOut.nNonce.vchCommitment = std::vector<unsigned char>(blind_pub.begin(), blind_pub.end());
                        }
                        txNew.vout.insert(position, newTxOut);
                    }
                }
                // Set the correct nChangePosInOut for output.  Should be policyAsset's position.
                std::map<CAsset, int>::const_iterator itPos = vChangePosInOut.find(::policyAsset);
                if (itPos != vChangePosInOut.end()) {
                    nChangePosInOut = itPos->second;
                } else {
                    // no policy change inserted; others assets may have been
                    nChangePosInOut = -1;
                }

                // Add fee output.
                if (g_con_elementsmode) {
                    CTxOut fee(::policyAsset, nFeeRet, CScript());
                    assert(fee.IsFee());
                    txNew.vout.push_back(fee);
                    if (blind_details) {
                        blind_details->o_pubkeys.push_back(CPubKey());
                    }
                }

                // Set token input if reissuing
                int reissuance_index = -1;
                uint256 token_blinding;

                // Elements: Shuffle here to preserve random ordering for surjection proofs
                selected_coins = std::vector<CInputCoin>(setCoins.begin(), setCoins.end());
                Shuffle(selected_coins.begin(), selected_coins.end(), FastRandomContext());

                // Dummy fill vin for maximum size estimation
                //
                for (const CInputCoin& coin : selected_coins) {
                    txNew.vin.push_back(CTxIn(coin.outpoint, CScript()));

                    if (issuance_details && coin.asset == issuance_details->reissuance_token) {
                        reissuance_index = txNew.vin.size() - 1;
                        token_blinding = coin.bf_asset;
                    }
                }

                std::vector<CKey> issuance_asset_keys;
                std::vector<CKey> issuance_token_keys;
                if (issuance_details) {
                    // Fill in issuances now that inputs are set
                    assert(txNew.vin.size() > 0);
                    int asset_index = -1;
                    int token_index = -1;
                    for (unsigned int i = 0; i < txNew.vout.size(); i++) {
                        if (txNew.vout[i].nAsset.IsExplicit() && txNew.vout[i].nAsset.GetAsset()  == CAsset(uint256S("1"))) {
                            asset_index = i;
                        } else if (txNew.vout[i].nAsset.IsExplicit() && txNew.vout[i].nAsset.GetAsset() == CAsset(uint256S("2"))) {
                            token_index = i;
                        }
                    }
                    // Initial issuance request
                    if (issuance_details->reissuance_asset.IsNull() && issuance_details->reissuance_token.IsNull() && (asset_index != -1 || token_index != -1)) {
                        uint256 entropy;
                        CAsset asset;
                        CAsset token;
                        //TODO take optional contract hash
                        // Initial issuance always uses vin[0]
                        GenerateAssetEntropy(entropy, txNew.vin[0].prevout, uint256());
                        CalculateAsset(asset, entropy);
                        CalculateReissuanceToken(token, entropy, issuance_details->blind_issuance);
                        CScript blindingScript(CScript() << OP_RETURN << std::vector<unsigned char>(txNew.vin[0].prevout.hash.begin(), txNew.vin[0].prevout.hash.end()) << txNew.vin[0].prevout.n);
                        // We're making asset outputs, fill out asset type and issuance input
                        if (asset_index != -1) {
                            txNew.vin[0].assetIssuance.nAmount = txNew.vout[asset_index].nValue;

                            txNew.vout[asset_index].nAsset = asset;
                            if (issuance_details->blind_issuance && blind_details) {
                                issuance_asset_keys.push_back(GetBlindingKey(&blindingScript));
                                blind_details->num_to_blind++;
                            }
                        }
                        // We're making reissuance token outputs
                        if (token_index != -1) {
                            txNew.vin[0].assetIssuance.nInflationKeys = txNew.vout[token_index].nValue;
                            txNew.vout[token_index].nAsset = token;
                            if (issuance_details->blind_issuance && blind_details) {
                                issuance_token_keys.push_back(GetBlindingKey(&blindingScript));
                                blind_details->num_to_blind++;

                                // If we're blinding a token issuance and no assets, we must make
                                // the asset issuance a blinded commitment to 0
                                if (asset_index == -1) {
                                    txNew.vin[0].assetIssuance.nAmount = 0;
                                    issuance_asset_keys.push_back(GetBlindingKey(&blindingScript));
                                    blind_details->num_to_blind++;
                                }
                            }
                        }
                    // Asset being reissued with explicitly named asset/token
                    } else if (asset_index != -1) {
                        assert(reissuance_index != -1);
                        // Fill in output with issuance
                        txNew.vout[asset_index].nAsset = issuance_details->reissuance_asset;

                        // Fill in issuance
                        // Blinding revealing underlying asset
                        txNew.vin[reissuance_index].assetIssuance.assetBlindingNonce = token_blinding;
                        txNew.vin[reissuance_index].assetIssuance.assetEntropy = issuance_details->entropy;
                        txNew.vin[reissuance_index].assetIssuance.nAmount = txNew.vout[asset_index].nValue;

                        // If blinded token derivation, blind the issuance
                        CAsset temp_token;
                        CalculateReissuanceToken(temp_token, issuance_details->entropy, true);
                        if (temp_token == issuance_details->reissuance_token && blind_details) {
                            CScript blindingScript(CScript() << OP_RETURN << std::vector<unsigned char>(txNew.vin[reissuance_index].prevout.hash.begin(), txNew.vin[reissuance_index].prevout.hash.end()) << txNew.vin[reissuance_index].prevout.n);
                            issuance_asset_keys.resize(reissuance_index);
                            issuance_asset_keys.push_back(GetBlindingKey(&blindingScript));
                            blind_details->num_to_blind++;
                        }
                    }
                }

                if (blind_details) {
                    if (!fillBlindDetails(blind_details, this, txNew, selected_coins, strFailReason)) {
                        return false;
                    }

                    // Keep a backup of transaction in case re-blinding necessary
                    blind_details->tx_unblinded_unsigned = txNew;
                    int ret = BlindTransaction(blind_details->i_amount_blinds, blind_details->i_asset_blinds, blind_details->i_assets, blind_details->i_amounts, blind_details->o_amount_blinds, blind_details->o_asset_blinds,  blind_details->o_pubkeys, issuance_asset_keys, issuance_token_keys, txNew);
                    assert(ret != -1);
                    if (ret != blind_details->num_to_blind) {
                        strFailReason = _("Unable to blind the transaction properly. This should not happen.").translated;
                        return false;
                    }
                }

                nBytes = CalculateMaximumSignedTxSize(CTransaction(txNew), this, &coin_control);
                if (nBytes < 0) {
                    strFailReason = _("Missing solving data for estimating transaction size").translated;
                    return false;
                }

                // Remove blinding if we're not actually signing
                if (blind_details && !sign) {
                    txNew = blind_details->tx_unblinded_unsigned;
                }

                nFeeNeeded = GetMinimumFee(*this, nBytes, coin_control, &feeCalc);
                if (feeCalc.reason == FeeReason::FALLBACK && !m_allow_fallback_fee) {
                    // eventually allow a fallback fee
                    strFailReason = _("Fee estimation failed. Fallbackfee is disabled. Wait a few blocks or enable -fallbackfee.").translated;
                    return false;
                }

                if (nFeeRet >= nFeeNeeded) {
                    // Reduce fee to only the needed amount if possible. This
                    // prevents potential overpayment in fees if the coins
                    // selected to meet nFeeNeeded result in a transaction that
                    // requires less fee than the prior iteration.

                    // If we have no change and a big enough excess fee, then
                    // try to construct transaction again only without picking
                    // new inputs. We now know we only need the smaller fee
                    // (because of reduced tx size) and so we should add a
                    // change output. Only try this once.
                    if (nChangePosInOut == -1 && nSubtractFeeFromAmount == 0 && pick_new_inputs) {
                        unsigned int tx_size_with_change = nBytes + coin_selection_params.change_output_size + 2; // Add 2 as a buffer in case increasing # of outputs changes compact size
                        CAmount fee_needed_with_change = GetMinimumFee(*this, tx_size_with_change, coin_control, nullptr);
                        CAmount minimum_value_for_change = GetDustThreshold(change_prototype_txout, discard_rate);
                        if (nFeeRet >= fee_needed_with_change + minimum_value_for_change) {
                            pick_new_inputs = false;
                            nFeeRet = fee_needed_with_change;
                            continue;
                        }
                    }

                    // If we have change output already, just increase it
                    if (nFeeRet > nFeeNeeded && nChangePosInOut != -1 && nSubtractFeeFromAmount == 0) {
                        CAmount extraFeePaid = nFeeRet - nFeeNeeded;

                        // If blinding we need to edit the unblinded tx and re-blind. Otherwise just edit the tx.
                        if (blind_details) {
                            txNew = blind_details->tx_unblinded_unsigned;
                            std::vector<CTxOut>::iterator change_position = txNew.vout.begin() + nChangePosInOut;
                            change_position->nValue = change_position->nValue.GetAmount() + extraFeePaid;
                            blind_details->o_amounts[nChangePosInOut] = change_position->nValue.GetAmount();

                            nFeeRet -= extraFeePaid;
                            txNew.vout.back().nValue = nFeeRet; // update fee output
                            blind_details->o_amounts.back() = nFeeRet;

                            // Wipe output blinding factors and start over
                            blind_details->o_amount_blinds.clear();

                            blind_details->o_asset_blinds.clear();

                            // Re-blind tx after editing and change.
                            blind_details->tx_unblinded_unsigned = txNew;
                            int ret = BlindTransaction(blind_details->i_amount_blinds, blind_details->i_asset_blinds, blind_details->i_assets, blind_details->i_amounts, blind_details->o_amount_blinds, blind_details->o_asset_blinds,  blind_details->o_pubkeys, issuance_asset_keys, issuance_token_keys, txNew);
                            assert(ret != -1);
                            if (ret != blind_details->num_to_blind) {
                                strFailReason = _("Unable to blind the transaction properly. This should not happen.").translated;
                                return false;
                            }
                        } else {
                            std::vector<CTxOut>::iterator change_position = txNew.vout.begin() + nChangePosInOut;
                            change_position->nValue = change_position->nValue.GetAmount() + extraFeePaid;
                            nFeeRet -= extraFeePaid;
                            if (g_con_elementsmode) {
                                txNew.vout.back().nValue = nFeeRet; // update fee output
                            }
                        }
                    }
                    break; // Done, enough fee included.
                }
                else if (!pick_new_inputs && !one_more_try_20347) {
                    // This shouldn't happen, we should have had enough excess
                    // fee to pay for the new output and still meet nFeeNeeded
                    // Or we should have just subtracted fee from recipients and
                    // nFeeNeeded should not have changed
                    strFailReason = _("Transaction fee and change calculation failed").translated;
                    return false;
                }

                // Try to reduce change to include necessary fee
                if (nChangePosInOut != -1 && nSubtractFeeFromAmount == 0) {
                    CAmount additionalFeeNeeded = nFeeNeeded - nFeeRet;

                    // If blinding we need to edit the unblinded tx and re-blind. Otherwise just edit the tx.
                    if (blind_details) {
                        txNew = blind_details->tx_unblinded_unsigned;
                        std::vector<CTxOut>::iterator change_position = txNew.vout.begin() + nChangePosInOut;
                        // Only reduce change if remaining amount is still a large enough output.
                        if (change_position->nValue.GetAmount() >= MIN_FINAL_CHANGE + additionalFeeNeeded) {
                            change_position->nValue = change_position->nValue.GetAmount() - additionalFeeNeeded;
                            blind_details->o_amounts[nChangePosInOut] = change_position->nValue.GetAmount();

                            nFeeRet += additionalFeeNeeded;
                            txNew.vout.back().nValue = nFeeRet; // update fee output
                            blind_details->o_amounts.back() = nFeeRet; // update change details
                            // Wipe output blinding factors and start over
                            blind_details->o_amount_blinds.clear();

                            blind_details->o_asset_blinds.clear();

                            // Re-blind tx after editing and change.
                            blind_details->tx_unblinded_unsigned = txNew;
                            int ret = BlindTransaction(blind_details->i_amount_blinds, blind_details->i_asset_blinds, blind_details->i_assets, blind_details->i_amounts, blind_details->o_amount_blinds, blind_details->o_asset_blinds,  blind_details->o_pubkeys, issuance_asset_keys, issuance_token_keys, txNew);
                            assert(ret != -1);
                            if (ret != blind_details->num_to_blind) {
                                strFailReason = _("Unable to blind the transaction properly. This should not happen.").translated;
                                return false;
                            }
                            break; // Done, able to increase fee from change
                        }
                    } else {
                        std::vector<CTxOut>::iterator change_position = txNew.vout.begin() + nChangePosInOut;
                        // Only reduce change if remaining amount is still a large enough output.
                        if (change_position->nValue.GetAmount() >= MIN_FINAL_CHANGE + additionalFeeNeeded) {
                            change_position->nValue = change_position->nValue.GetAmount() - additionalFeeNeeded;
                            nFeeRet += additionalFeeNeeded;
                            if (g_con_elementsmode) {
                                txNew.vout.back().nValue = nFeeRet; // update fee output
                            }
                            break; // Done, able to increase fee from change
                        }
                    }
                }

                // If subtracting fee from recipients, we now know what fee we
                // need to subtract, we have no reason to reselect inputs
                // In case we used branch-and-bound, this could result in our transaction
                // since increasing since we force-elided change on this iteration for bnb.
                // In this case we turn on `one_more_try` so that `!pick_new_inputs` doesn't
                // cause the loop to fail. This is a stopgap. See Core #20347.
                one_more_try_20347 = false;
                if (nSubtractFeeFromAmount > 0) {
                    pick_new_inputs = false;
                    one_more_try_20347 = bnb_used;
                }

                // Include more fee and try again.
                nFeeRet = nFeeNeeded;
                coin_selection_params.use_bnb = false;
                continue;
            }
        }

        // Release any change keys that we didn't use.
        for (const auto& it : mapScriptChange) {
            int index = it.second.first;
            if (index < 0) {
                continue;
            }

            if (vChangePosInOut.find(it.first) == vChangePosInOut.end()) {
                reservedest[index]->ReturnDestination();
            }
        }

        // Note how the sequence number is set to non-maxint so that
        // the nLockTime set above actually works.
        //
        // BIP125 defines opt-in RBF as any nSequence < maxint-1, so
        // we use the highest possible value in that range (maxint-2)
        // to avoid conflicting with other possible uses of nSequence,
        // and in the spirit of "smallest possible change from prior
        // behavior."
        const uint32_t nSequence = coin_control.m_signal_bip125_rbf.get_value_or(m_signal_rbf) ? MAX_BIP125_RBF_SEQUENCE : (CTxIn::SEQUENCE_FINAL - 1);
        for (auto& input : txNew.vin) {
            // Remove sigs and then set sequence
            input.scriptSig = CScript();
            input.nSequence = nSequence;
        }
        // Also remove witness data for scripts
        for (auto& inwit : txNew.witness.vtxinwit) {
            inwit.scriptWitness.SetNull();
        }

        // Do the same things for unblinded version of tx when applicable
        if (blind_details) {
            for (auto& input : blind_details->tx_unblinded_unsigned.vin) {
                input.nSequence = nSequence;
            }
        }

        // Print blinded transaction info before we possibly blow it away when !sign.
        if (blind_details) {
            std::string summary = "CreateTransaction created blinded transaction:\nIN: ";
            for (unsigned int i = 0; i < selected_coins.size(); ++i) {
                if (i > 0) {
                    summary += "    ";
                }
                summary += strprintf("#%d: %s [%s] (%s [%s])\n", i,
                    selected_coins[i].value,
                    selected_coins[i].txout.nValue.IsExplicit() ? "explicit" : "blinded",
                    selected_coins[i].asset.GetHex(),
                    selected_coins[i].txout.nAsset.IsExplicit() ? "explicit" : "blinded"
                );
            }
            summary += "OUT: ";
            for (unsigned int i = 0; i < txNew.vout.size(); ++i) {
                if (i > 0) {
                    summary += "     ";
                }
                CTxOut unblinded = blind_details->tx_unblinded_unsigned.vout[i];
                summary += strprintf("#%d: %s%s [%s] (%s [%s])\n", i,
                    txNew.vout[i].IsFee() ? "[fee] " : "",
                    unblinded.nValue.GetAmount(),
                    txNew.vout[i].nValue.IsExplicit() ? "explicit" : "blinded",
                    unblinded.nAsset.GetAsset().GetHex(),
                    txNew.vout[i].nAsset.IsExplicit() ? "explicit" : "blinded"
                );
            }
            WalletLogPrintf(summary+"\n");
        }

        if (sign)
        {
            int nIn = 0;
            for (const auto& coin : selected_coins)
            {
                const CScript& scriptPubKey = coin.txout.scriptPubKey;
                SignatureData sigdata;

                const SigningProvider* provider = GetSigningProvider(scriptPubKey);
                if (!provider || !ProduceSignature(*provider, MutableTransactionSignatureCreator(&txNew, nIn, coin.txout.nValue, SIGHASH_ALL), scriptPubKey, sigdata))
                {
                    strFailReason = _("Signing transaction failed").translated;
                    return false;
                } else {
                    UpdateTransaction(txNew, nIn, sigdata);
                }

                nIn++;
            }
        } else if (blind_details) {
            // "sign" also means blind for the purposes of making a complete tx
            // or just funding one properly
            txNew = blind_details->tx_unblinded_unsigned;
        }

        // Normalize the witness in case it is not serialized before mempool
        if (!txNew.HasWitness()) {
            txNew.witness.SetNull();
        }

        // Return the constructed transaction data.
        tx = MakeTransactionRef(std::move(txNew));

        // Limit size
        if (GetTransactionWeight(*tx) > MAX_STANDARD_TX_WEIGHT)
        {
            strFailReason = _("Transaction too large").translated;
            return false;
        }
    }

    if (nFeeRet > m_default_max_tx_fee) {
        strFailReason = TransactionErrorString(TransactionError::MAX_FEE_EXCEEDED);
        return false;
    }

    if (gArgs.GetBoolArg("-walletrejectlongchains", DEFAULT_WALLET_REJECT_LONG_CHAINS)) {
        // Lastly, ensure this tx will pass the mempool's chain limits
        if (!chain().checkChainLimits(tx)) {
            strFailReason = _("Transaction has too long of a mempool chain").translated;
            return false;
        }
    }

    // Before we return success, we assume any change key will be used to prevent
    // accidental re-use.
    for (auto& reservedest_ : reservedest) {
        reservedest_->KeepDestination();
    }

    WalletLogPrintf("Fee Calculation: Fee:%d Bytes:%u Needed:%d Tgt:%d (requested %d) Reason:\"%s\" Decay %.5f: Estimation: (%g - %g) %.2f%% %.1f/(%.1f %d mem %.1f out) Fail: (%g - %g) %.2f%% %.1f/(%.1f %d mem %.1f out)\n",
              nFeeRet, nBytes, nFeeNeeded, feeCalc.returnedTarget, feeCalc.desiredTarget, StringForFeeReason(feeCalc.reason), feeCalc.est.decay,
              feeCalc.est.pass.start, feeCalc.est.pass.end,
              100 * feeCalc.est.pass.withinTarget / (feeCalc.est.pass.totalConfirmed + feeCalc.est.pass.inMempool + feeCalc.est.pass.leftMempool),
              feeCalc.est.pass.withinTarget, feeCalc.est.pass.totalConfirmed, feeCalc.est.pass.inMempool, feeCalc.est.pass.leftMempool,
              feeCalc.est.fail.start, feeCalc.est.fail.end,
              100 * feeCalc.est.fail.withinTarget / (feeCalc.est.fail.totalConfirmed + feeCalc.est.fail.inMempool + feeCalc.est.fail.leftMempool),
              feeCalc.est.fail.withinTarget, feeCalc.est.fail.totalConfirmed, feeCalc.est.fail.inMempool, feeCalc.est.fail.leftMempool);
    return true;
}

void CWallet::CommitTransaction(CTransactionRef tx, mapValue_t mapValue, std::vector<std::pair<std::string, std::string>> orderForm, const BlindDetails* blind_details)
{
    auto locked_chain = chain().lock();
    LOCK(cs_wallet);

    CWalletTx wtxNew(this, std::move(tx));
    wtxNew.mapValue = std::move(mapValue);
    wtxNew.vOrderForm = std::move(orderForm);
    wtxNew.fTimeReceivedIsTxTime = true;
    wtxNew.fFromMe = true;

    // Write down blinding information
    if (blind_details) {
        assert(blind_details->o_amounts.size() == wtxNew.tx->vout.size());
        assert(blind_details->o_asset_blinds.size() == wtxNew.tx->vout.size());
        assert(blind_details->o_amount_blinds.size() == wtxNew.tx->vout.size());
        for (unsigned int i = 0; i < blind_details->o_amounts.size(); i++) {
            wtxNew.SetBlindingData(i, blind_details->o_pubkeys[i], blind_details->o_amounts[i], blind_details->o_amount_blinds[i], blind_details->o_assets[i], blind_details->o_asset_blinds[i]);
        }
    }

    WalletLogPrintf("CommitTransaction:\n%s", wtxNew.tx->ToString()); /* Continued */

    // Add tx to wallet, because if it has change it's also ours,
    // otherwise just for transaction history.
    AddToWallet(wtxNew);

    // Notify that old coins are spent
    for (const CTxIn& txin : wtxNew.tx->vin)
    {
        // Pegins are not in our UTXO set.
        if (txin.m_is_pegin)
            continue;

        CWalletTx &coin = mapWallet.at(txin.prevout.hash);
        coin.BindWallet(this);
        NotifyTransactionChanged(this, coin.GetHash(), CT_UPDATED);
    }

    // Get the inserted-CWalletTx from mapWallet so that the
    // fInMempool flag is cached properly
    CWalletTx& wtx = mapWallet.at(wtxNew.GetHash());

    if (!fBroadcastTransactions) {
        // Don't submit tx to the mempool
        return;
    }

    std::string err_string;
    if (!wtx.SubmitMemoryPoolAndRelay(err_string, true)) {
        WalletLogPrintf("CommitTransaction(): Transaction cannot be broadcast immediately, %s\n", err_string);
        // TODO: if we expect the failure to be long term or permanent, instead delete wtx from the wallet and return failure.
    }
}

DBErrors CWallet::LoadWallet(bool& fFirstRunRet)
{
    // Even if we don't use this lock in this function, we want to preserve
    // lock order in LoadToWallet if query of chain state is needed to know
    // tx status. If lock can't be taken (e.g bitcoin-wallet), tx confirmation
    // status may be not reliable.
    auto locked_chain = LockChain();
    LOCK(cs_wallet);

    fFirstRunRet = false;
    DBErrors nLoadWalletRet = WalletBatch(*database,"cr+").LoadWallet(this);
    if (nLoadWalletRet == DBErrors::NEED_REWRITE)
    {
        if (database->Rewrite("\x04pool"))
        {
            if (auto spk_man = m_spk_man.get()) {
                spk_man->RewriteDB();
            }
        }
    }

    {
        LOCK(cs_KeyStore);
        // This wallet is in its first run if all of these are empty
        fFirstRunRet = mapKeys.empty() && mapCryptedKeys.empty() && mapWatchKeys.empty() && setWatchOnly.empty() && mapScripts.empty()
            && !IsWalletFlagSet(WALLET_FLAG_DISABLE_PRIVATE_KEYS) && !IsWalletFlagSet(WALLET_FLAG_BLANK_WALLET);
    }

    if (nLoadWalletRet != DBErrors::LOAD_OK)
        return nLoadWalletRet;

    return DBErrors::LOAD_OK;
}

DBErrors CWallet::ZapSelectTx(std::vector<uint256>& vHashIn, std::vector<uint256>& vHashOut)
{
    AssertLockHeld(cs_wallet);
    DBErrors nZapSelectTxRet = WalletBatch(*database, "cr+").ZapSelectTx(vHashIn, vHashOut);
    for (uint256 hash : vHashOut) {
        const auto& it = mapWallet.find(hash);
        wtxOrdered.erase(it->second.m_it_wtxOrdered);
        mapWallet.erase(it);
        NotifyTransactionChanged(this, hash, CT_DELETED);
    }

    if (nZapSelectTxRet == DBErrors::NEED_REWRITE)
    {
        if (database->Rewrite("\x04pool"))
        {
            if (auto spk_man = m_spk_man.get()) {
                spk_man->RewriteDB();
            }
        }
    }

    if (nZapSelectTxRet != DBErrors::LOAD_OK)
        return nZapSelectTxRet;

    MarkDirty();

    return DBErrors::LOAD_OK;
}

DBErrors CWallet::ZapWalletTx(std::vector<CWalletTx>& vWtx)
{
    DBErrors nZapWalletTxRet = WalletBatch(*database,"cr+").ZapWalletTx(vWtx);
    if (nZapWalletTxRet == DBErrors::NEED_REWRITE)
    {
        if (database->Rewrite("\x04pool"))
        {
            if (auto spk_man = m_spk_man.get()) {
                spk_man->RewriteDB();
            }
        }
    }

    if (nZapWalletTxRet != DBErrors::LOAD_OK)
        return nZapWalletTxRet;

    return DBErrors::LOAD_OK;
}

bool CWallet::SetAddressBookWithDB(WalletBatch& batch, const CTxDestination& address, const std::string& strName, const std::string& strPurpose)
{
    bool fUpdated = false;
    {
        LOCK(cs_wallet);
        std::map<CTxDestination, CAddressBookData>::iterator mi = mapAddressBook.find(address);
        fUpdated = mi != mapAddressBook.end();
        mapAddressBook[address].name = strName;
        if (!strPurpose.empty()) /* update purpose only if requested */
            mapAddressBook[address].purpose = strPurpose;
    }
    NotifyAddressBookChanged(this, address, strName, IsMine(address) != ISMINE_NO,
                             strPurpose, (fUpdated ? CT_UPDATED : CT_NEW) );
    if (!strPurpose.empty() && !batch.WritePurpose(EncodeDestination(address), strPurpose))
        return false;
    return batch.WriteName(EncodeDestination(address), strName);
}

bool CWallet::SetAddressBook(const CTxDestination& address, const std::string& strName, const std::string& strPurpose)
{
    WalletBatch batch(*database);
    return SetAddressBookWithDB(batch, address, strName, strPurpose);
}

bool CWallet::DelAddressBook(const CTxDestination& address)
{
    {
        LOCK(cs_wallet);

        // Delete destdata tuples associated with address
        std::string strAddress = EncodeDestination(address);
        for (const std::pair<const std::string, std::string> &item : mapAddressBook[address].destdata)
        {
            WalletBatch(*database).EraseDestData(strAddress, item.first);
        }
        mapAddressBook.erase(address);
    }

    NotifyAddressBookChanged(this, address, "", IsMine(address) != ISMINE_NO, "", CT_DELETED);

    WalletBatch(*database).ErasePurpose(EncodeDestination(address));
    return WalletBatch(*database).EraseName(EncodeDestination(address));
}

size_t CWallet::KeypoolCountExternalKeys()
{
    AssertLockHeld(cs_wallet);

    unsigned int count = 0;
    if (auto spk_man = m_spk_man.get()) {
        AssertLockHeld(spk_man->cs_wallet);
        count += spk_man->KeypoolCountExternalKeys();
    }

    return count;
}

unsigned int CWallet::GetKeyPoolSize() const
{
    AssertLockHeld(cs_wallet);

    unsigned int count = 0;
    if (auto spk_man = m_spk_man.get()) {
        count += spk_man->GetKeyPoolSize();
    }
    return count;
}

bool CWallet::TopUpKeyPool(unsigned int kpSize)
{
    bool res = true;
    if (auto spk_man = m_spk_man.get()) {
        res &= spk_man->TopUp(kpSize);
    }
    return res;
}

/// ELEMENTS: get PAK online key
bool CWallet::GetOnlinePakKey(CPubKey& online_pubkey, std::string& error)
{
    error.clear();
    auto spk_man = m_spk_man.get();
    if (spk_man) {
        if (!spk_man->GetKeyFromPool(online_pubkey, OutputType::BECH32)) {
            error = "Error: Keypool ran out, please call keypoolrefill first";
            return false;
        }
        return true;
    }
    return false;
}
/// end ELEMENTS

bool CWallet::GetNewDestination(const OutputType type, const std::string label, CTxDestination& dest, std::string& error, bool add_blinding_key)
{
    LOCK(cs_wallet);
    error.clear();
    bool result = false;
    auto spk_man = m_spk_man.get();
    if (spk_man) {
        result = spk_man->GetNewDestination(type, dest, error, add_blinding_key);
    }
    if (result) {
        SetAddressBook(dest, label, "receive");
    }

    return result;
}

bool CWallet::GetNewChangeDestination(const OutputType type, CTxDestination& dest, std::string& error, bool add_blinding_key)
{
    error.clear();

    m_spk_man->TopUp();

    ReserveDestination reservedest(this, type);
    if (!reservedest.GetReservedDestination(dest, true)) {
        error = "Error: Keypool ran out, please call keypoolrefill first";
        return false;
    }
    if (add_blinding_key) {
        CPubKey blinding_pubkey = GetBlindingPubKey(GetScriptForDestination(dest));
        reservedest.SetBlindingPubKey(blinding_pubkey, dest);
    }

    reservedest.KeepDestination();
    return true;
}

int64_t CWallet::GetOldestKeyPoolTime()
{
    int64_t oldestKey = std::numeric_limits<int64_t>::max();
    if (auto spk_man = m_spk_man.get()) {
        oldestKey = spk_man->GetOldestKeyPoolTime();
    }
    return oldestKey;
}

std::map<CTxDestination, CAmount> CWallet::GetAddressBalances(interfaces::Chain::Lock& locked_chain)
{
    std::map<CTxDestination, CAmount> balances;

    {
        LOCK(cs_wallet);
        std::set<uint256> trusted_parents;
        for (const auto& walletEntry : mapWallet)
        {
            const CWalletTx& wtx = walletEntry.second;

            if (!wtx.IsTrusted(locked_chain, trusted_parents))
                continue;

            if (wtx.IsImmatureCoinBase())
                continue;

            int nDepth = wtx.GetDepthInMainChain();
            if (nDepth < (wtx.IsFromMe(ISMINE_ALL) ? 0 : 1))
                continue;

            for (unsigned int i = 0; i < wtx.tx->vout.size(); i++)
            {
                CTxDestination addr;
                if (!IsMine(wtx.tx->vout[i]))
                    continue;
                if(!ExtractDestination(wtx.tx->vout[i].scriptPubKey, addr))
                    continue;

                CAmount n = IsSpent(walletEntry.first, i) ? 0 : wtx.GetOutputValueOut(i);

                if (!balances.count(addr))
                    balances[addr] = 0;

                if (n < 0) {
                    continue;
                }
                balances[addr] += n;
            }
        }
    }

    return balances;
}

std::set< std::set<CTxDestination> > CWallet::GetAddressGroupings()
{
    AssertLockHeld(cs_wallet);
    std::set< std::set<CTxDestination> > groupings;
    std::set<CTxDestination> grouping;

    for (const auto& walletEntry : mapWallet)
    {
        const CWalletTx& wtx = walletEntry.second;

        if (wtx.tx->vin.size() > 0)
        {
            bool any_mine = false;
            // group all input addresses with each other
            for (const CTxIn& txin : wtx.tx->vin)
            {
                CTxDestination address;
                if(!IsMine(txin)) /* If this input isn't mine, ignore it */
                    continue;
                if(!ExtractDestination(mapWallet.at(txin.prevout.hash).tx->vout[txin.prevout.n].scriptPubKey, address))
                    continue;
                grouping.insert(address);
                any_mine = true;
            }

            // group change with input addresses
            if (any_mine)
            {
               for (const CTxOut& txout : wtx.tx->vout)
                   if (IsChange(txout))
                   {
                       CTxDestination txoutAddr;
                       if(!ExtractDestination(txout.scriptPubKey, txoutAddr))
                           continue;
                       grouping.insert(txoutAddr);
                   }
            }
            if (grouping.size() > 0)
            {
                groupings.insert(grouping);
                grouping.clear();
            }
        }

        // group lone addrs by themselves
        for (const auto& txout : wtx.tx->vout)
            if (IsMine(txout))
            {
                CTxDestination address;
                if(!ExtractDestination(txout.scriptPubKey, address))
                    continue;
                grouping.insert(address);
                groupings.insert(grouping);
                grouping.clear();
            }
    }

    std::set< std::set<CTxDestination>* > uniqueGroupings; // a set of pointers to groups of addresses
    std::map< CTxDestination, std::set<CTxDestination>* > setmap;  // map addresses to the unique group containing it
    for (std::set<CTxDestination> _grouping : groupings)
    {
        // make a set of all the groups hit by this new group
        std::set< std::set<CTxDestination>* > hits;
        std::map< CTxDestination, std::set<CTxDestination>* >::iterator it;
        for (const CTxDestination& address : _grouping)
            if ((it = setmap.find(address)) != setmap.end())
                hits.insert((*it).second);

        // merge all hit groups into a new single group and delete old groups
        std::set<CTxDestination>* merged = new std::set<CTxDestination>(_grouping);
        for (std::set<CTxDestination>* hit : hits)
        {
            merged->insert(hit->begin(), hit->end());
            uniqueGroupings.erase(hit);
            delete hit;
        }
        uniqueGroupings.insert(merged);

        // update setmap
        for (const CTxDestination& element : *merged)
            setmap[element] = merged;
    }

    std::set< std::set<CTxDestination> > ret;
    for (const std::set<CTxDestination>* uniqueGrouping : uniqueGroupings)
    {
        ret.insert(*uniqueGrouping);
        delete uniqueGrouping;
    }

    return ret;
}

std::set<CTxDestination> CWallet::GetLabelAddresses(const std::string& label) const
{
    LOCK(cs_wallet);
    std::set<CTxDestination> result;
    for (const std::pair<const CTxDestination, CAddressBookData>& item : mapAddressBook)
    {
        const CTxDestination& address = item.first;
        const std::string& strName = item.second.name;
        if (strName == label)
            result.insert(address);
    }
    return result;
}

bool ReserveDestination::GetReservedDestination(CTxDestination& dest, bool internal)
{
    m_spk_man = pwallet->GetLegacyScriptPubKeyMan();
    if (!m_spk_man) {
        return false;
    }


    if (nIndex == -1)
    {
        CKeyPool keypool;
        if (!m_spk_man->GetReservedDestination(type, internal, address, nIndex, keypool)) {
            return false;
        }
        fInternal = keypool.fInternal;
    }
    dest = address;
    return true;
}

void ReserveDestination::SetBlindingPubKey(const CPubKey& blinding_pubkey, CTxDestination& dest)
{
    boost::apply_visitor(SetBlindingPubKeyVisitor(blinding_pubkey), address);
    dest = address;
}

void ReserveDestination::KeepDestination()
{
    if (nIndex != -1) {
        m_spk_man->KeepDestination(nIndex, type);
    }
    nIndex = -1;
    address = CNoDestination();
}

void ReserveDestination::ReturnDestination()
{
    if (nIndex != -1) {
        m_spk_man->ReturnDestination(nIndex, fInternal, address);
    }
    nIndex = -1;
    address = CNoDestination();
}

void CWallet::LockCoin(const COutPoint& output)
{
    AssertLockHeld(cs_wallet);
    setLockedCoins.insert(output);
}

void CWallet::UnlockCoin(const COutPoint& output)
{
    AssertLockHeld(cs_wallet);
    setLockedCoins.erase(output);
}

void CWallet::UnlockAllCoins()
{
    AssertLockHeld(cs_wallet);
    setLockedCoins.clear();
}

bool CWallet::IsLockedCoin(uint256 hash, unsigned int n) const
{
    AssertLockHeld(cs_wallet);
    COutPoint outpt(hash, n);

    return (setLockedCoins.count(outpt) > 0);
}

void CWallet::ListLockedCoins(std::vector<COutPoint>& vOutpts) const
{
    AssertLockHeld(cs_wallet);
    for (std::set<COutPoint>::iterator it = setLockedCoins.begin();
         it != setLockedCoins.end(); it++) {
        COutPoint outpt = (*it);
        vOutpts.push_back(outpt);
    }
}

/** @} */ // end of Actions

void CWallet::GetKeyBirthTimes(interfaces::Chain::Lock& locked_chain, std::map<CKeyID, int64_t>& mapKeyBirth) const {
    AssertLockHeld(cs_wallet);
    mapKeyBirth.clear();

    LegacyScriptPubKeyMan* spk_man = GetLegacyScriptPubKeyMan();
    assert(spk_man != nullptr);
    AssertLockHeld(spk_man->cs_wallet);

    // get birth times for keys with metadata
    for (const auto& entry : spk_man->mapKeyMetadata) {
        if (entry.second.nCreateTime) {
            mapKeyBirth[entry.first] = entry.second.nCreateTime;
        }
    }

    // map in which we'll infer heights of other keys
    const Optional<int> tip_height = locked_chain.getHeight();
    const int max_height = tip_height && *tip_height > 144 ? *tip_height - 144 : 0; // the tip can be reorganized; use a 144-block safety margin
    std::map<CKeyID, int> mapKeyFirstBlock;
    for (const CKeyID &keyid : spk_man->GetKeys()) {
        if (mapKeyBirth.count(keyid) == 0)
            mapKeyFirstBlock[keyid] = max_height;
    }

    // if there are no such keys, we're done
    if (mapKeyFirstBlock.empty())
        return;

    // find first block that affects those keys, if there are any left
    for (const auto& entry : mapWallet) {
        // iterate over all wallet transactions...
        const CWalletTx &wtx = entry.second;
        if (Optional<int> height = locked_chain.getBlockHeight(wtx.m_confirm.hashBlock)) {
            // ... which are already in a block
            for (const CTxOut &txout : wtx.tx->vout) {
                // iterate over all their outputs
                for (const auto &keyid : GetAffectedKeys(txout.scriptPubKey, *spk_man)) {
                    // ... and all their affected keys
                    std::map<CKeyID, int>::iterator rit = mapKeyFirstBlock.find(keyid);
                    if (rit != mapKeyFirstBlock.end() && *height < rit->second)
                        rit->second = *height;
                }
            }
        }
    }

    // Extract block timestamps for those keys
    for (const auto& entry : mapKeyFirstBlock)
        mapKeyBirth[entry.first] = locked_chain.getBlockTime(entry.second) - TIMESTAMP_WINDOW; // block times can be 2h off
}

/**
 * Compute smart timestamp for a transaction being added to the wallet.
 *
 * Logic:
 * - If sending a transaction, assign its timestamp to the current time.
 * - If receiving a transaction outside a block, assign its timestamp to the
 *   current time.
 * - If receiving a block with a future timestamp, assign all its (not already
 *   known) transactions' timestamps to the current time.
 * - If receiving a block with a past timestamp, before the most recent known
 *   transaction (that we care about), assign all its (not already known)
 *   transactions' timestamps to the same timestamp as that most-recent-known
 *   transaction.
 * - If receiving a block with a past timestamp, but after the most recent known
 *   transaction, assign all its (not already known) transactions' timestamps to
 *   the block time.
 *
 * For more information see CWalletTx::nTimeSmart,
 * https://bitcointalk.org/?topic=54527, or
 * https://github.com/bitcoin/bitcoin/pull/1393.
 */
unsigned int CWallet::ComputeTimeSmart(const CWalletTx& wtx) const
{
    unsigned int nTimeSmart = wtx.nTimeReceived;
    if (!wtx.isUnconfirmed() && !wtx.isAbandoned()) {
        int64_t blocktime;
        if (chain().findBlock(wtx.m_confirm.hashBlock, nullptr /* block */, &blocktime)) {
            int64_t latestNow = wtx.nTimeReceived;
            int64_t latestEntry = 0;

            // Tolerate times up to the last timestamp in the wallet not more than 5 minutes into the future
            int64_t latestTolerated = latestNow + 300;
            const TxItems& txOrdered = wtxOrdered;
            for (auto it = txOrdered.rbegin(); it != txOrdered.rend(); ++it) {
                CWalletTx* const pwtx = it->second;
                if (pwtx == &wtx) {
                    continue;
                }
                int64_t nSmartTime;
                nSmartTime = pwtx->nTimeSmart;
                if (!nSmartTime) {
                    nSmartTime = pwtx->nTimeReceived;
                }
                if (nSmartTime <= latestTolerated) {
                    latestEntry = nSmartTime;
                    if (nSmartTime > latestNow) {
                        latestNow = nSmartTime;
                    }
                    break;
                }
            }

            nTimeSmart = std::max(latestEntry, std::min(blocktime, latestNow));
        } else {
            WalletLogPrintf("%s: found %s in block %s not in index\n", __func__, wtx.GetHash().ToString(), wtx.m_confirm.hashBlock.ToString());
        }
    }
    return nTimeSmart;
}

bool CWallet::AddDestData(WalletBatch& batch, const CTxDestination &dest, const std::string &key, const std::string &value)
{
    if (boost::get<CNoDestination>(&dest))
        return false;

    mapAddressBook[dest].destdata.insert(std::make_pair(key, value));
    return batch.WriteDestData(EncodeDestination(dest), key, value);
}

bool CWallet::EraseDestData(WalletBatch& batch, const CTxDestination &dest, const std::string &key)
{
    if (!mapAddressBook[dest].destdata.erase(key))
        return false;
    return batch.EraseDestData(EncodeDestination(dest), key);
}

void CWallet::LoadDestData(const CTxDestination &dest, const std::string &key, const std::string &value)
{
    mapAddressBook[dest].destdata.insert(std::make_pair(key, value));
}

bool CWallet::GetDestData(const CTxDestination &dest, const std::string &key, std::string *value) const
{
    std::map<CTxDestination, CAddressBookData>::const_iterator i = mapAddressBook.find(dest);
    if(i != mapAddressBook.end())
    {
        CAddressBookData::StringMap::const_iterator j = i->second.destdata.find(key);
        if(j != i->second.destdata.end())
        {
            if(value)
                *value = j->second;
            return true;
        }
    }
    return false;
}

std::vector<std::string> CWallet::GetDestValues(const std::string& prefix) const
{
    std::vector<std::string> values;
    for (const auto& address : mapAddressBook) {
        for (const auto& data : address.second.destdata) {
            if (!data.first.compare(0, prefix.size(), prefix)) {
                values.emplace_back(data.second);
            }
        }
    }
    return values;
}

bool CWallet::Verify(interfaces::Chain& chain, const WalletLocation& location, bool salvage_wallet, std::string& error_string, std::vector<std::string>& warnings)
{
    // Do some checking on wallet path. It should be either a:
    //
    // 1. Path where a directory can be created.
    // 2. Path to an existing directory.
    // 3. Path to a symlink to a directory.
    // 4. For backwards compatibility, the name of a data file in -walletdir.
    LOCK(cs_wallets);
    const fs::path& wallet_path = location.GetPath();
    fs::file_type path_type = fs::symlink_status(wallet_path).type();
    if (!(path_type == fs::file_not_found || path_type == fs::directory_file ||
          (path_type == fs::symlink_file && fs::is_directory(wallet_path)) ||
          (path_type == fs::regular_file && fs::path(location.GetName()).filename() == location.GetName()))) {
        error_string = strprintf(
              "Invalid -wallet path '%s'. -wallet path should point to a directory where wallet.dat and "
              "database/log.?????????? files can be stored, a location where such a directory could be created, "
              "or (for backwards compatibility) the name of an existing data file in -walletdir (%s)",
              location.GetName(), GetWalletDir());
        return false;
    }

    // Make sure that the wallet path doesn't clash with an existing wallet path
    if (IsWalletLoaded(wallet_path)) {
        error_string = strprintf("Error loading wallet %s. Duplicate -wallet filename specified.", location.GetName());
        return false;
    }

    // Keep same database environment instance across Verify/Recover calls below.
    std::unique_ptr<WalletDatabase> database = WalletDatabase::Create(wallet_path);

    try {
        if (!WalletBatch::VerifyEnvironment(wallet_path, error_string)) {
            return false;
        }
    } catch (const fs::filesystem_error& e) {
        error_string = strprintf("Error loading wallet %s. %s", location.GetName(), fsbridge::get_filesystem_error_message(e));
        return false;
    }

    if (salvage_wallet) {
        // Recover readable keypairs:
        CWallet dummyWallet(&chain, WalletLocation(), WalletDatabase::CreateDummy());
        std::string backup_filename;
        // Even if we don't use this lock in this function, we want to preserve
        // lock order in LoadToWallet if query of chain state is needed to know
        // tx status. If lock can't be taken, tx confirmation status may be not
        // reliable.
        auto locked_chain = dummyWallet.LockChain();
        if (!WalletBatch::Recover(wallet_path, (void *)&dummyWallet, WalletBatch::RecoverKeysOnlyFilter, backup_filename)) {
            return false;
        }
    }

    return WalletBatch::VerifyDatabaseFile(wallet_path, warnings, error_string);
}

std::shared_ptr<CWallet> CWallet::CreateWalletFromFile(interfaces::Chain& chain, const WalletLocation& location, std::string& error, std::vector<std::string>& warnings, uint64_t wallet_creation_flags)
{
    const std::string walletFile = WalletDataFilePath(location.GetPath()).string();

    // needed to restore wallet transaction meta data after -zapwallettxes
    std::vector<CWalletTx> vWtx;

    if (gArgs.GetBoolArg("-zapwallettxes", false)) {
        chain.initMessage(_("Zapping all transactions from wallet...").translated);

        std::unique_ptr<CWallet> tempWallet = MakeUnique<CWallet>(&chain, location, WalletDatabase::Create(location.GetPath()));
        DBErrors nZapWalletRet = tempWallet->ZapWalletTx(vWtx);
        if (nZapWalletRet != DBErrors::LOAD_OK) {
            error = strprintf(_("Error loading %s: Wallet corrupted").translated, walletFile);
            return nullptr;
        }
    }

    chain.initMessage(_("Loading wallet...").translated);

    int64_t nStart = GetTimeMillis();
    bool fFirstRun = true;
    // TODO: Can't use std::make_shared because we need a custom deleter but
    // should be possible to use std::allocate_shared.
    std::shared_ptr<CWallet> walletInstance(new CWallet(&chain, location, WalletDatabase::Create(location.GetPath())), ReleaseWallet);
    DBErrors nLoadWalletRet = walletInstance->LoadWallet(fFirstRun);
    if (nLoadWalletRet != DBErrors::LOAD_OK) {
        if (nLoadWalletRet == DBErrors::CORRUPT) {
            error = strprintf(_("Error loading %s: Wallet corrupted").translated, walletFile);
            return nullptr;
        }
        else if (nLoadWalletRet == DBErrors::NONCRITICAL_ERROR)
        {
            warnings.push_back(strprintf(_("Error reading %s! All keys read correctly, but transaction data"
                                          " or address book entries might be missing or incorrect.").translated,
                walletFile));
        }
        else if (nLoadWalletRet == DBErrors::TOO_NEW) {
            error = strprintf(_("Error loading %s: Wallet requires newer version of %s").translated, walletFile, PACKAGE_NAME);
            return nullptr;
        }
        else if (nLoadWalletRet == DBErrors::NEED_REWRITE)
        {
            error = strprintf(_("Wallet needed to be rewritten: restart %s to complete").translated, PACKAGE_NAME);
            return nullptr;
        }
        else {
            error = strprintf(_("Error loading %s").translated, walletFile);
            return nullptr;
        }
    }

    int prev_version = walletInstance->GetVersion();
    if (gArgs.GetBoolArg("-upgradewallet", fFirstRun))
    {
        int nMaxVersion = gArgs.GetArg("-upgradewallet", 0);
        if (nMaxVersion == 0) // the -upgradewallet without argument case
        {
            walletInstance->WalletLogPrintf("Performing wallet upgrade to %i\n", FEATURE_LATEST);
            nMaxVersion = FEATURE_LATEST;
            walletInstance->SetMinVersion(FEATURE_LATEST); // permanently upgrade the wallet immediately
        }
        else
            walletInstance->WalletLogPrintf("Allowing wallet upgrade up to %i\n", nMaxVersion);
        if (nMaxVersion < walletInstance->GetVersion())
        {
            error = _("Cannot downgrade wallet").translated;
            return nullptr;
        }
        walletInstance->SetMaxVersion(nMaxVersion);
    }

    // Upgrade to HD if explicit upgrade
    if (gArgs.GetBoolArg("-upgradewallet", false)) {
        LOCK(walletInstance->cs_wallet);

        // Do not upgrade versions to any version between HD_SPLIT and FEATURE_PRE_SPLIT_KEYPOOL unless already supporting HD_SPLIT
        int max_version = walletInstance->GetVersion();
        if (!walletInstance->CanSupportFeature(FEATURE_HD_SPLIT) && max_version >= FEATURE_HD_SPLIT && max_version < FEATURE_PRE_SPLIT_KEYPOOL) {
            error = _("Cannot upgrade a non HD split wallet without upgrading to support pre split keypool. Please use -upgradewallet=169900 or -upgradewallet with no version specified.").translated;
            return nullptr;
        }

        if (auto spk_man = walletInstance->m_spk_man.get()) {
            if (!spk_man->Upgrade(prev_version, error)) {
                return nullptr;
            }
        }
    }

    if (fFirstRun)
    {
        // ensure this wallet.dat can only be opened by clients supporting HD with chain split and expects no default key
        walletInstance->SetMinVersion(FEATURE_LATEST);

        walletInstance->SetWalletFlags(wallet_creation_flags, false);
        if (!(wallet_creation_flags & (WALLET_FLAG_DISABLE_PRIVATE_KEYS | WALLET_FLAG_BLANK_WALLET))) {
            if (auto spk_man = walletInstance->m_spk_man.get()) {
                if (!spk_man->SetupGeneration()) {
                    error = _("Unable to generate initial keys").translated;
                    return nullptr;
                }
            }
        }

        auto locked_chain = chain.lock();
        walletInstance->ChainStateFlushed(locked_chain->getTipLocator());
    } else if (wallet_creation_flags & WALLET_FLAG_DISABLE_PRIVATE_KEYS) {
        // Make it impossible to disable private keys after creation
        error = strprintf(_("Error loading %s: Private keys can only be disabled during creation").translated, walletFile);
        return NULL;
    } else if (walletInstance->IsWalletFlagSet(WALLET_FLAG_DISABLE_PRIVATE_KEYS)) {
        if (walletInstance->m_spk_man) {
            if (walletInstance->m_spk_man->HavePrivateKeys()) {
                warnings.push_back(strprintf(_("Warning: Private keys detected in wallet {%s} with disabled private keys").translated, walletFile));
            }
        }
    }

    if (!gArgs.GetArg("-addresstype", "").empty() && !ParseOutputType(gArgs.GetArg("-addresstype", ""), walletInstance->m_default_address_type)) {
        error = strprintf(_("Unknown address type '%s'").translated, gArgs.GetArg("-addresstype", ""));
        return nullptr;
    }

    if (!gArgs.GetArg("-changetype", "").empty() && !ParseOutputType(gArgs.GetArg("-changetype", ""), walletInstance->m_default_change_type)) {
        error = strprintf(_("Unknown change type '%s'").translated, gArgs.GetArg("-changetype", ""));
        return nullptr;
    }

    if (gArgs.IsArgSet("-mintxfee")) {
        CAmount n = 0;
        if (!ParseMoney(gArgs.GetArg("-mintxfee", ""), n) || 0 == n) {
            error = AmountErrMsg("mintxfee", gArgs.GetArg("-mintxfee", "")).translated;
            return nullptr;
        }
        if (n > HIGH_TX_FEE_PER_KB) {
            warnings.push_back(AmountHighWarn("-mintxfee").translated + " " +
                              _("This is the minimum transaction fee you pay on every transaction.").translated);
        }
        walletInstance->m_min_fee = CFeeRate(n);
    }

    if (gArgs.IsArgSet("-fallbackfee")) {
        CAmount nFeePerK = 0;
        if (!ParseMoney(gArgs.GetArg("-fallbackfee", ""), nFeePerK)) {
            error = strprintf(_("Invalid amount for -fallbackfee=<amount>: '%s'").translated, gArgs.GetArg("-fallbackfee", ""));
            return nullptr;
        }
        if (nFeePerK > HIGH_TX_FEE_PER_KB) {
            warnings.push_back(AmountHighWarn("-fallbackfee").translated + " " +
                              _("This is the transaction fee you may pay when fee estimates are not available.").translated);
        }
        walletInstance->m_fallback_fee = CFeeRate(nFeePerK);
    }
    // Disable fallback fee in case value was set to 0, enable if non-null value
    walletInstance->m_allow_fallback_fee = walletInstance->m_fallback_fee.GetFeePerK() != 0;

    if (gArgs.IsArgSet("-discardfee")) {
        CAmount nFeePerK = 0;
        if (!ParseMoney(gArgs.GetArg("-discardfee", ""), nFeePerK)) {
            error = strprintf(_("Invalid amount for -discardfee=<amount>: '%s'").translated, gArgs.GetArg("-discardfee", ""));
            return nullptr;
        }
        if (nFeePerK > HIGH_TX_FEE_PER_KB) {
            warnings.push_back(AmountHighWarn("-discardfee").translated + " " +
                              _("This is the transaction fee you may discard if change is smaller than dust at this level").translated);
        }
        walletInstance->m_discard_rate = CFeeRate(nFeePerK);
    }
    if (gArgs.IsArgSet("-paytxfee")) {
        CAmount nFeePerK = 0;
        if (!ParseMoney(gArgs.GetArg("-paytxfee", ""), nFeePerK)) {
            error = AmountErrMsg("paytxfee", gArgs.GetArg("-paytxfee", "")).translated;
            return nullptr;
        }
        if (nFeePerK > HIGH_TX_FEE_PER_KB) {
            warnings.push_back(AmountHighWarn("-paytxfee").translated + " " +
                              _("This is the transaction fee you will pay if you send a transaction.").translated);
        }
        walletInstance->m_pay_tx_fee = CFeeRate(nFeePerK, 1000);
        if (walletInstance->m_pay_tx_fee < chain.relayMinFee()) {
            error = strprintf(_("Invalid amount for -paytxfee=<amount>: '%s' (must be at least %s)").translated,
                gArgs.GetArg("-paytxfee", ""), chain.relayMinFee().ToString());
            return nullptr;
        }
    }

    if (gArgs.IsArgSet("-maxtxfee")) {
        CAmount nMaxFee = 0;
        if (!ParseMoney(gArgs.GetArg("-maxtxfee", ""), nMaxFee)) {
            error = AmountErrMsg("maxtxfee", gArgs.GetArg("-maxtxfee", "")).translated;
            return nullptr;
        }
        if (nMaxFee > HIGH_MAX_TX_FEE) {
            warnings.push_back(_("-maxtxfee is set very high! Fees this large could be paid on a single transaction.").translated);
        }
        if (CFeeRate(nMaxFee, 1000) < chain.relayMinFee()) {
            error = strprintf(_("Invalid amount for -maxtxfee=<amount>: '%s' (must be at least the minrelay fee of %s to prevent stuck transactions)").translated,
                                       gArgs.GetArg("-maxtxfee", ""), chain.relayMinFee().ToString());
            return nullptr;
        }
        walletInstance->m_default_max_tx_fee = nMaxFee;
    }

    if (chain.relayMinFee().GetFeePerK() > HIGH_TX_FEE_PER_KB) {
        warnings.push_back(AmountHighWarn("-minrelaytxfee").translated + " " +
                    _("The wallet will avoid paying less than the minimum relay fee.").translated);
    }

    walletInstance->m_confirm_target = gArgs.GetArg("-txconfirmtarget", DEFAULT_TX_CONFIRM_TARGET);
    walletInstance->m_spend_zero_conf_change = gArgs.GetBoolArg("-spendzeroconfchange", DEFAULT_SPEND_ZEROCONF_CHANGE);
    walletInstance->m_signal_rbf = gArgs.GetBoolArg("-walletrbf", DEFAULT_WALLET_RBF);

    walletInstance->WalletLogPrintf("Wallet completed loading in %15dms\n", GetTimeMillis() - nStart);

    // Try to top up keypool. No-op if the wallet is locked.
    walletInstance->TopUpKeyPool();

    auto locked_chain = chain.lock();
    LOCK(walletInstance->cs_wallet);

    int rescan_height = 0;
    if (!gArgs.GetBoolArg("-rescan", false))
    {
        WalletBatch batch(*walletInstance->database);
        CBlockLocator locator;
        if (batch.ReadBestBlock(locator)) {
            if (const Optional<int> fork_height = locked_chain->findLocatorFork(locator)) {
                rescan_height = *fork_height;
            }
        }
    }

    const Optional<int> tip_height = locked_chain->getHeight();
    if (tip_height) {
        walletInstance->m_last_block_processed = locked_chain->getBlockHash(*tip_height);
        walletInstance->m_last_block_processed_height = *tip_height;
    } else {
        walletInstance->m_last_block_processed.SetNull();
        walletInstance->m_last_block_processed_height = -1;
    }

    if (tip_height && *tip_height != rescan_height)
    {
        // We can't rescan beyond non-pruned blocks, stop and throw an error.
        // This might happen if a user uses an old wallet within a pruned node
        // or if they ran -disablewallet for a longer time, then decided to re-enable
        if (chain.havePruned()) {
            // Exit early and print an error.
            // If a block is pruned after this check, we will load the wallet,
            // but fail the rescan with a generic error.
            int block_height = *tip_height;
            while (block_height > 0 && locked_chain->haveBlockOnDisk(block_height - 1) && rescan_height != block_height) {
                --block_height;
            }

            if (rescan_height != block_height) {
                error = _("Prune: last wallet synchronisation goes beyond pruned data. You need to -reindex (download the whole blockchain again in case of pruned node)").translated;
                return nullptr;
            }
        }

        chain.initMessage(_("Rescanning...").translated);
        walletInstance->WalletLogPrintf("Rescanning last %i blocks (from block %i)...\n", *tip_height - rescan_height, rescan_height);

        // No need to read and scan block if block was created before
        // our wallet birthday (as adjusted for block time variability)
        Optional<int64_t> time_first_key;
        if (auto spk_man = walletInstance->m_spk_man.get()) {
            int64_t time = spk_man->GetTimeFirstKey();
            if (!time_first_key || time < *time_first_key) time_first_key = time;
        }
        if (time_first_key) {
            if (Optional<int> first_block = locked_chain->findFirstBlockWithTimeAndHeight(*time_first_key - TIMESTAMP_WINDOW, rescan_height, nullptr)) {
                rescan_height = *first_block;
            }
        }

        {
            WalletRescanReserver reserver(walletInstance.get());
            if (!reserver.reserve() || (ScanResult::SUCCESS != walletInstance->ScanForWalletTransactions(locked_chain->getBlockHash(rescan_height), {} /* stop block */, reserver, true /* update */).status)) {
                error = _("Failed to rescan the wallet during initialization").translated;
                return nullptr;
            }
        }
        walletInstance->ChainStateFlushed(locked_chain->getTipLocator());
        walletInstance->database->IncrementUpdateCounter();

        // Restore wallet transaction metadata after -zapwallettxes=1
        if (gArgs.GetBoolArg("-zapwallettxes", false) && gArgs.GetArg("-zapwallettxes", "1") != "2")
        {
            WalletBatch batch(*walletInstance->database);

            for (const CWalletTx& wtxOld : vWtx)
            {
                uint256 hash = wtxOld.GetHash();
                std::map<uint256, CWalletTx>::iterator mi = walletInstance->mapWallet.find(hash);
                if (mi != walletInstance->mapWallet.end())
                {
                    const CWalletTx* copyFrom = &wtxOld;
                    CWalletTx* copyTo = &mi->second;
                    copyTo->mapValue = copyFrom->mapValue;
                    copyTo->vOrderForm = copyFrom->vOrderForm;
                    copyTo->nTimeReceived = copyFrom->nTimeReceived;
                    copyTo->nTimeSmart = copyFrom->nTimeSmart;
                    copyTo->fFromMe = copyFrom->fFromMe;
                    copyTo->nOrderPos = copyFrom->nOrderPos;
                    batch.WriteTx(*copyTo);
                }
            }
        }
    }

    chain.loadWallet(interfaces::MakeWallet(walletInstance));

    // Register with the validation interface. It's ok to do this after rescan since we're still holding locked_chain.
    walletInstance->handleNotifications();

    walletInstance->SetBroadcastTransactions(gArgs.GetBoolArg("-walletbroadcast", DEFAULT_WALLETBROADCAST));

    {
        walletInstance->WalletLogPrintf("setKeyPool.size() = %u\n",      walletInstance->GetKeyPoolSize());
        walletInstance->WalletLogPrintf("mapWallet.size() = %u\n",       walletInstance->mapWallet.size());
        walletInstance->WalletLogPrintf("mapAddressBook.size() = %u\n",  walletInstance->mapAddressBook.size());
    }

    return walletInstance;
}

void CWallet::handleNotifications()
{
    m_chain_notifications_handler = m_chain->handleNotifications(*this);
}

void CWallet::postInitProcess()
{
    auto locked_chain = chain().lock();
    LOCK(cs_wallet);

    // Add wallet transactions that aren't already in a block to mempool
    // Do this here as mempool requires genesis block to be loaded
    ReacceptWalletTransactions();

    // Update wallet transactions with current mempool transactions.
    chain().requestMempoolTransactions(*this);
}

bool CWallet::BackupWallet(const std::string& strDest)
{
    return database->Backup(strDest);
}

CKeyPool::CKeyPool()
{
    nTime = GetTime();
    fInternal = false;
    m_pre_split = false;
}

CKeyPool::CKeyPool(const CPubKey& vchPubKeyIn, bool internalIn)
{
    nTime = GetTime();
    vchPubKey = vchPubKeyIn;
    fInternal = internalIn;
    m_pre_split = false;
}

int CWalletTx::GetDepthInMainChain() const
{
    assert(pwallet != nullptr);
    AssertLockHeld(pwallet->cs_wallet);
    if (isUnconfirmed() || isAbandoned()) return 0;

    return (pwallet->GetLastBlockHeight() - m_confirm.block_height + 1) * (isConflicted() ? -1 : 1);
}

int CWalletTx::GetBlocksToMaturity() const
{
    if (!IsCoinBase())
        return 0;
    int chain_depth = GetDepthInMainChain();
    assert(chain_depth >= 0); // coinbase tx should not be conflicted
    return std::max(0, (COINBASE_MATURITY+1) - chain_depth);
}

bool CWalletTx::IsImmatureCoinBase() const
{
    // note GetBlocksToMaturity is 0 for non-coinbase tx
    return GetBlocksToMaturity() > 0;
}

std::vector<OutputGroup> CWallet::GroupOutputs(const std::vector<COutput>& outputs, bool single_coin) const {
    std::vector<OutputGroup> groups;
    std::map<std::pair<CAsset, CTxDestination>, OutputGroup> gmap;
    std::pair<CAsset, CTxDestination> dst;
    for (const auto& output : outputs) {
        if (output.fSpendable) {
            CInputCoin input_coin = output.GetInputCoin();
            dst.first = input_coin.asset;

            size_t ancestors, descendants;
            chain().getTransactionAncestry(output.tx->GetHash(), ancestors, descendants);
            if (!single_coin && ExtractDestination(output.tx->tx->vout[output.i].scriptPubKey, dst.second)) {
                // Limit output groups to no more than 10 entries, to protect
                // against inadvertently creating a too-large transaction
                // when using -avoidpartialspends
                if (gmap[dst].m_outputs.size() >= OUTPUT_GROUP_MAX_ENTRIES) {
                    groups.push_back(gmap[dst]);
                    gmap.erase(dst);
                }
                gmap[dst].Insert(input_coin, output.nDepth, output.tx->IsFromMe(ISMINE_ALL), ancestors, descendants);
            } else {
                groups.emplace_back(input_coin, output.nDepth, output.tx->IsFromMe(ISMINE_ALL), ancestors, descendants);
            }
        }
    }
    if (!single_coin) {
        for (const auto& it : gmap) groups.push_back(it.second);
    }
    return groups;
}

bool CWallet::IsCrypted() const
{
    return HasEncryptionKeys();
}

bool CWallet::IsLocked() const
{
    if (!IsCrypted()) {
        return false;
    }
    LOCK(cs_KeyStore);
    return vMasterKey.empty();
}

bool CWallet::Lock()
{
    if (!IsCrypted())
        return false;

    {
        LOCK(cs_KeyStore);
        vMasterKey.clear();
    }

    NotifyStatusChanged(this);
    return true;
}

bool CWallet::Unlock(const CKeyingMaterial& vMasterKeyIn, bool accept_no_keys)
{
    {
        LOCK(cs_KeyStore);
        if (m_spk_man) {
            if (!m_spk_man->CheckDecryptionKey(vMasterKeyIn, accept_no_keys)) {
                return false;
            }
        }
        vMasterKey = vMasterKeyIn;
    }
    NotifyStatusChanged(this);
    return true;
}

ScriptPubKeyMan* CWallet::GetScriptPubKeyMan(const CScript& script) const
{
    return m_spk_man.get();
}

const SigningProvider* CWallet::GetSigningProvider(const CScript& script) const
{
    return m_spk_man.get();
}

const SigningProvider* CWallet::GetSigningProvider(const CScript& script, SignatureData& sigdata) const
{
    return m_spk_man.get();
}

LegacyScriptPubKeyMan* CWallet::GetLegacyScriptPubKeyMan() const
{
    return m_spk_man.get();
}

<<<<<<< HEAD
//
// ELEMENTS WALLET ADDITIONS
//

bool CWallet::SetOnlinePubKey(const CPubKey& online_key_in)
{
    LOCK(cs_wallet);
    if (!WalletBatch(*database).WriteOnlineKey(online_key_in)) {
        return false;
    }
    online_key = online_key_in;
    return true;
}

bool CWallet::SetOfflineXPubKey(const CExtPubKey& offline_xpub_in)
{
    LOCK(cs_wallet);
    if (!WalletBatch(*database).WriteOfflineXPubKey(offline_xpub_in)) {
        return false;
    }
    offline_xpub = offline_xpub_in;
    return true;
}

bool CWallet::SetOfflineDescriptor(const std::string& offline_desc_in)
{
    LOCK(cs_wallet);
    if (!WalletBatch(*database).WriteOfflineDescriptor(offline_desc_in)) {
        return false;
    }
    offline_desc = offline_desc_in;
    return true;
}

bool CWallet::SetOfflineCounter(int counter) {
    LOCK(cs_wallet);
    if (!WalletBatch(*database).WriteOfflineCounter(counter)) {
        return false;
    }
    offline_counter = counter;
    return true;
}

unsigned int CWalletTx::GetPseudoInputOffset(const unsigned int input_index, const bool reissuance_token) const
{
    // There is no mapValue space for null issuances
    assert(reissuance_token ? !tx->vin[input_index].assetIssuance.nInflationKeys.IsNull() : !tx->vin[input_index].assetIssuance.nAmount.IsNull());
    unsigned int mapvalue_loc = 0;
    for (unsigned int i = 0; i < tx->vin.size()*2; i++) {
        if (input_index == i/2 && (reissuance_token ? 1 : 0) == i % 2) {
            break;
        }
        if (!tx->vin[i/2].assetIssuance.IsNull()) {
            if ((i % 2 == 0 && !tx->vin[i/2].assetIssuance.nAmount.IsNull()) ||
                    (i % 2 == 1 && !tx->vin[i/2].assetIssuance.nInflationKeys.IsNull())) {
                mapvalue_loc++;
            }
        }
    }
    return mapvalue_loc;
}

void CWalletTx::SetBlindingData(const unsigned int map_index, const CPubKey& blinding_pubkey, const CAmount value, const uint256& value_factor, const CAsset& asset, const uint256& asset_factor)
{
    if (mapValue["blindingdata"].size() < (map_index + 1) * 138) {
        mapValue["blindingdata"].resize((tx->vout.size() + GetNumIssuances(*tx)) * 138);
    }

    unsigned char* it = (unsigned char*)(&mapValue["blindingdata"][0]) + 138 * map_index;

    *it = 1;
    memcpy(&*(it + 1), &value, 8);
    memcpy(&*(it + 9), value_factor.begin(), 32);
    memcpy(&*(it + 41), asset_factor.begin(), 32);
    memcpy(&*(it + 73), asset.begin(), 32);
    if (blinding_pubkey.IsFullyValid()) {
        memcpy(&*(it + 105), blinding_pubkey.begin(), 33);
    } else {
        memset(&*(it + 105), 0, 33);
    }

}

void CWalletTx::GetBlindingData(const unsigned int map_index, const std::vector<unsigned char>& vchRangeproof, const CConfidentialValue& conf_value, const CConfidentialAsset& conf_asset, const CConfidentialNonce nonce, const CScript& scriptPubKey, CPubKey* blinding_pubkey_out, CAmount* value_out, uint256* value_factor_out, CAsset* asset_out, uint256* asset_factor_out) const
{
    // Blinding data is cached in a serialized record mapWallet["blindingdata"].
    // It contains a concatenation byte vectors, 74 bytes per txout or pseudo-input.
    // Each consists of:
    // * 1 byte boolean marker (has the output been computed)?
    // * 8 bytes value (-1 if unknown)
    // * 32 bytes value blinding factor
    // * 32 bytes asset blinding factor
    // * 32 bytes asset
    // * 33 bytes blinding pubkey (ECDH pubkey of the destination)
    // This is really ugly, and should use CDataStream serialization instead.

    if (mapValue["blindingdata"].size() < (map_index + 1) * 138) {
        mapValue["blindingdata"].resize((tx->vout.size() + GetNumIssuances(*tx)) * 138);
    }

    unsigned char* it = (unsigned char*)(&mapValue["blindingdata"][0]) + 138 * map_index;

    CAmount amount = -1;
    CPubKey pubkey;
    uint256 value_factor;
    CAsset asset_tag;
    uint256 asset_factor;

    if (*it == 1) {
        memcpy(&amount, &*(it + 1), 8);
        memcpy(value_factor.begin(), &*(it + 9), 32);
        memcpy(asset_factor.begin(), &*(it + 41), 32);
        memcpy(asset_tag.begin(), &*(it + 73), 32);
        pubkey.Set(it + 105, it + 138);

        if (conf_value.IsExplicit()) {
            assert(conf_value.GetAmount() == amount);
        }
    } else {
        pwallet->ComputeBlindingData(conf_value, conf_asset, nonce, scriptPubKey, vchRangeproof, amount, pubkey, value_factor, asset_tag, asset_factor);
        *it = 1;
        memcpy(&*(it + 1), &amount, 8);
        memcpy(&*(it + 9), value_factor.begin(), 32);
        memcpy(&*(it + 41), asset_factor.begin(), 32);
        memcpy(&*(it + 73), asset_tag.begin(), 32);
        if (pubkey.IsFullyValid()) {
            memcpy(&*(it + 105), pubkey.begin(), 33);
        } else {
            memset(&*(it + 105), 0, 33);
        }
    }

    if (value_out) *value_out = amount;
    if (blinding_pubkey_out) *blinding_pubkey_out = pubkey;
    if (value_factor_out) *value_factor_out = value_factor;
    if (asset_factor_out) *asset_factor_out = asset_factor;
    if (asset_out) *asset_out = asset_tag;
}

void CWalletTx::GetNonIssuanceBlindingData(const unsigned int output_index, CPubKey* blinding_pubkey_out, CAmount* value_out, uint256* value_factor_out, CAsset* asset_out, uint256* asset_factor_out) const {
    assert(output_index < tx->vout.size());
    const CTxOut& out = tx->vout[output_index];
    const CTxWitness& wit = tx->witness;
    GetBlindingData(output_index, wit.vtxoutwit.size() <= output_index ? std::vector<unsigned char>() : wit.vtxoutwit[output_index].vchRangeproof, out.nValue, out.nAsset, out.nNonce, out.scriptPubKey,
        blinding_pubkey_out, value_out, value_factor_out, asset_out, asset_factor_out);
}

CAmount CWalletTx::GetOutputValueOut(unsigned int output_index) const {
    CAmount ret;
    GetNonIssuanceBlindingData(output_index, nullptr, &ret, nullptr, nullptr, nullptr);
    return ret;
}

uint256 CWalletTx::GetOutputAmountBlindingFactor(unsigned int output_index) const {
    uint256 ret;
    GetNonIssuanceBlindingData(output_index, nullptr, nullptr, &ret, nullptr, nullptr);
    return ret;
}

uint256 CWalletTx::GetOutputAssetBlindingFactor(unsigned int output_index) const {
    uint256 ret;
    GetNonIssuanceBlindingData(output_index, nullptr, nullptr, nullptr, nullptr, &ret);
    return ret;
}

CAsset CWalletTx::GetOutputAsset(unsigned int output_index) const {
    CAsset ret;
    GetNonIssuanceBlindingData(output_index, nullptr, nullptr, nullptr, &ret, nullptr);
    return ret;
}

CPubKey CWalletTx::GetOutputBlindingPubKey(unsigned int output_index) const {
    CPubKey ret;
    GetNonIssuanceBlindingData(output_index, &ret, nullptr, nullptr, nullptr, nullptr);
    return ret;
}

void CWalletTx::GetIssuanceAssets(unsigned int input_index, CAsset* out_asset, CAsset* out_reissuance_token) const {
    assert(input_index < tx->vin.size());
    const CAssetIssuance& issuance = tx->vin[input_index].assetIssuance;

    if (out_asset && issuance.nAmount.IsNull()) {
        out_asset->SetNull();
        out_asset = nullptr;
    }
    if (out_reissuance_token && issuance.nInflationKeys.IsNull()) {
        out_reissuance_token->SetNull();
        out_reissuance_token = nullptr;
    }
    if (!(out_asset || out_reissuance_token)) return;

    if (issuance.assetBlindingNonce.IsNull()) {
        uint256 entropy;
        GenerateAssetEntropy(entropy, tx->vin[input_index].prevout, issuance.assetEntropy);
        if (out_reissuance_token) {
            CalculateReissuanceToken(*out_reissuance_token, entropy, issuance.nAmount.IsCommitment());
        }
        if (out_asset) {
            CalculateAsset(*out_asset, entropy);
        }
    }
    else {
        if (out_reissuance_token) {
            // Re-issuances don't emit issuance tokens
            out_reissuance_token->SetNull();
        }
        if (out_asset) {
            CalculateAsset(*out_asset, issuance.assetEntropy);
        }
    }
}

uint256 CWalletTx::GetIssuanceBlindingFactor(unsigned int input_index, bool reissuance_token) const {
    assert(input_index < tx->vin.size());
    CAsset asset;
    const CAssetIssuance& issuance = tx->vin[input_index].assetIssuance;
    const CTxWitness& wit = tx->witness;
    GetIssuanceAssets(input_index, reissuance_token ? nullptr : &asset, reissuance_token ? &asset : nullptr);
    if (asset.IsNull()) {
        return uint256();
    }
    const std::vector<unsigned char>& rangeproof = wit.vtxinwit.size() <= input_index ? std::vector<unsigned char>() : (reissuance_token ? wit.vtxinwit[input_index].vchInflationKeysRangeproof : wit.vtxinwit[input_index].vchIssuanceAmountRangeproof);
    unsigned int mapValueInd = GetPseudoInputOffset(input_index, reissuance_token)+tx->vout.size();

    uint256 ret;
    CScript blindingScript(CScript() << OP_RETURN << std::vector<unsigned char>(tx->vin[input_index].prevout.hash.begin(), tx->vin[input_index].prevout.hash.end()) << tx->vin[input_index].prevout.n);
    GetBlindingData(mapValueInd, rangeproof, reissuance_token ? issuance.nInflationKeys : issuance.nAmount, CConfidentialAsset(asset), CConfidentialNonce(), blindingScript, nullptr, nullptr, &ret, nullptr, nullptr);
    return ret;
}

CAmount CWalletTx::GetIssuanceAmount(unsigned int input_index, bool reissuance_token) const {
    assert(input_index < tx->vin.size());
    CAsset asset;
    const CAssetIssuance& issuance = tx->vin[input_index].assetIssuance;
    const CTxWitness& wit = tx->witness;
    GetIssuanceAssets(input_index, reissuance_token ? nullptr : &asset, reissuance_token ? &asset : nullptr);
    if (asset.IsNull()) {
        return -1;
    }
    unsigned int mapValueInd = GetPseudoInputOffset(input_index, reissuance_token)+tx->vout.size();
    const std::vector<unsigned char>& rangeproof = wit.vtxinwit.size() <= input_index ? std::vector<unsigned char>() : (reissuance_token ? wit.vtxinwit[input_index].vchInflationKeysRangeproof : wit.vtxinwit[input_index].vchIssuanceAmountRangeproof);

    CAmount ret;
    CScript blindingScript(CScript() << OP_RETURN << std::vector<unsigned char>(tx->vin[input_index].prevout.hash.begin(), tx->vin[input_index].prevout.hash.end()) << tx->vin[input_index].prevout.n);
    GetBlindingData(mapValueInd, rangeproof, reissuance_token ? issuance.nInflationKeys : issuance.nAmount, CConfidentialAsset(asset), CConfidentialNonce(), blindingScript, nullptr, &ret, nullptr, nullptr, nullptr);
    return ret;
}

void CWallet::ComputeBlindingData(const CConfidentialValue& conf_value, const CConfidentialAsset& conf_asset, const CConfidentialNonce& nonce, const CScript& scriptPubKey, const std::vector<unsigned char>& vchRangeproof, CAmount& value, CPubKey& blinding_pubkey, uint256& value_factor, CAsset& asset, uint256& asset_factor) const
{
    if (conf_value.IsExplicit() && conf_asset.IsExplicit()) {
        value = conf_value.GetAmount();
        asset = conf_asset.GetAsset();
        blinding_pubkey = CPubKey();
        value_factor.SetNull();
        asset_factor.SetNull();
        return;
    }

    CKey blinding_key;
    if ((blinding_key = GetBlindingKey(&scriptPubKey)).IsValid()) {
        // For outputs using derived blinding.
        if (UnblindConfidentialPair(blinding_key, conf_value, conf_asset, nonce, scriptPubKey, vchRangeproof, value, value_factor, asset, asset_factor)) {
            // TODO: make sure SetBlindingData sets it as receiver's blinding pubkey
            blinding_pubkey = blinding_key.GetPubKey();
            return;
        }
    }

    value = -1;
    blinding_pubkey = CPubKey();
    value_factor.SetNull();
    asset.SetNull();
    asset_factor.SetNull();
}

void CWalletTx::WipeUnknownBlindingData()
{
    for (unsigned int n = 0; n < tx->vout.size(); n++) {
        if (GetOutputValueOut(n) == -1) {
            mapValue["blindingdata"][138 * n] = 0;
        }
    }
    for (unsigned int n = 0; n < tx->vin.size(); n++) {
        if (!tx->vin[n].assetIssuance.nAmount.IsNull()) {
            if (GetIssuanceAmount(n, false) == -1) {
                mapValue["blindingdata"][138 * (tx->vout.size() + GetPseudoInputOffset(n, false))] = 0;
            }
        }
        if (!tx->vin[n].assetIssuance.nInflationKeys.IsNull()) {
            if (GetIssuanceAmount(n, true) == -1) {
                mapValue["blindingdata"][138 * (tx->vout.size() + GetPseudoInputOffset(n, true))] = 0;
            }
        }
    }
}

std::map<uint256, std::pair<CAsset, CAsset> > CWallet::GetReissuanceTokenTypes() const {
    std::map<uint256, std::pair<CAsset, CAsset> > tokenMap;
    {
        auto locked_chain = chain().lock();
        LOCK(cs_wallet);
        for (std::map<uint256, CWalletTx>::const_iterator it = mapWallet.begin(); it != mapWallet.end(); ++it) {
            const CWalletTx* pcoin = &(*it).second;
            CAsset asset;
            CAsset token;
            uint256 entropy;
            for (unsigned int input_index = 0; input_index < pcoin->tx->vin.size(); input_index++) {
                const CAssetIssuance& issuance = pcoin->tx->vin[input_index].assetIssuance;
                if (issuance.IsNull()) {
                    continue;
                }
                // Only looking at initial issuances
                if (issuance.assetBlindingNonce.IsNull()) {
                    GenerateAssetEntropy(entropy, pcoin->tx->vin[input_index].prevout, issuance.assetEntropy);
                    CalculateAsset(asset, entropy);
                    // TODO handle the case with null nAmount (not decided yet)
                    CalculateReissuanceToken(token, entropy, issuance.nAmount.IsCommitment());
                    tokenMap[entropy] = std::make_pair(token, asset);
                }
            }
        }
    }
    return tokenMap;
}

CKey CWallet::GetBlindingKey(const CScript* script) const
{
    CKey key;

    if (script != NULL) {
        std::map<CScriptID, uint256>::const_iterator it = mapSpecificBlindingKeys.find(CScriptID(*script));
        if (it != mapSpecificBlindingKeys.end()) {
            key.Set(it->second.begin(), it->second.end(), true);
            if (key.IsValid()) {
                return key;
            }
        }
    }

    if (script != NULL && !blinding_derivation_key.IsNull()) {
        unsigned char vch[32];
        CHMAC_SHA256(blinding_derivation_key.begin(), blinding_derivation_key.size()).Write(&((*script)[0]), script->size()).Finalize(vch);
        key.Set(&vch[0], &vch[32], true);
        if (key.IsValid()) {
            return key;
        }
    }

    return CKey();
}

CPubKey CWallet::GetBlindingPubKey(const CScript& script) const
{
    CKey key = GetBlindingKey(&script);
    if (key.IsValid()) {
        return key.GetPubKey();
    }

    return CPubKey();
}

bool CWallet::LoadSpecificBlindingKey(const CScriptID& scriptid, const uint256& key)
{
    AssertLockHeld(cs_wallet); // mapSpecificBlindingKeys
    mapSpecificBlindingKeys[scriptid] = key;
    return true;
}

bool CWallet::AddSpecificBlindingKey(const CScriptID& scriptid, const uint256& key)
{
    AssertLockHeld(cs_wallet); // mapSpecificBlindingKeys
    if (!LoadSpecificBlindingKey(scriptid, key))
        return false;

    return WalletBatch(*database).WriteSpecificBlindingKey(scriptid, key);
}

bool CWallet::SetMasterBlindingKey(const uint256& key)
{
    AssertLockHeld(cs_wallet);
    if (!WalletBatch(*database).WriteBlindingDerivationKey(key)) {
        return false;
    }
    blinding_derivation_key = key;
    return true;
}

// END ELEMENTS
//
=======
const CKeyingMaterial& CWallet::GetEncryptionKey() const
{
    return vMasterKey;
}

bool CWallet::HasEncryptionKeys() const
{
    return !mapMasterKeys.empty();
}
>>>>>>> 0192bd06
<|MERGE_RESOLUTION|>--- conflicted
+++ resolved
@@ -4778,6 +4778,16 @@
     return m_spk_man.get();
 }
 
+const CKeyingMaterial& CWallet::GetEncryptionKey() const
+{
+    return vMasterKey;
+}
+ 
+bool CWallet::HasEncryptionKeys() const
+{
+    return !mapMasterKeys.empty();
+}
+
 const SigningProvider* CWallet::GetSigningProvider(const CScript& script) const
 {
     return m_spk_man.get();
@@ -4793,7 +4803,6 @@
     return m_spk_man.get();
 }
 
-<<<<<<< HEAD
 //
 // ELEMENTS WALLET ADDITIONS
 //
@@ -5184,14 +5193,3 @@
 
 // END ELEMENTS
 //
-=======
-const CKeyingMaterial& CWallet::GetEncryptionKey() const
-{
-    return vMasterKey;
-}
-
-bool CWallet::HasEncryptionKeys() const
-{
-    return !mapMasterKeys.empty();
-}
->>>>>>> 0192bd06
