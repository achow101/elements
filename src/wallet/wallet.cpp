--- conflicted
+++ resolved
@@ -3194,6 +3194,7 @@
         LOCK(cs_wallet);
         txNew.nLockTime = GetLocktimeForNewTransaction(chain(), GetLastBlockHash(), GetLastBlockHeight());
         {
+            CScript dummy_script = CScript() << 0x00;
             std::vector<COutput> vAvailableCoins;
             AvailableCoins(vAvailableCoins, true, &coin_control, 1, MAX_MONEY, MAX_MONEY, 0);
             CoinSelectionParams coin_selection_params; // Parameters for coin selection, init with dummy
@@ -3225,7 +3226,7 @@
                         //  failures in `BlindTransaction`). We also set the index to -1, indicating
                         //  that this destination is not actually used, and therefore should not be
                         //  returned by the `ReturnDestination` loop below.
-                        mapScriptChange[value.first] = std::pair<int, CScript>(-1, CScript() << 0x00);
+                        mapScriptChange[value.first] = std::pair<int, CScript>(-1, dummy_script);
                     } else {
                         mapScriptChange[value.first] = std::pair<int, CScript>(index, GetScriptForDestination(dest));
                         ++index;
@@ -3260,18 +3261,13 @@
                     }
 
                     CScript scriptChange = GetScriptForDestination(dest);
-                    assert(!dest.empty() || scriptChange.empty());
+                    // A valid destination implies a change script (and
+                    // vice-versa). An empty change script will abort later, if the
+                    // change keypool ran out, but change is required.
+                    CHECK_NONFATAL(IsValidDestination(dest) != (scriptChange == dummy_script));
                     mapScriptChange[asset] = std::pair<int, CScript>(index, scriptChange);
                     ++index;
                 }
-<<<<<<< HEAD
-=======
-                scriptChange = GetScriptForDestination(dest);
-                // A valid destination implies a change script (and
-                // vice-versa). An empty change script will abort later, if the
-                // change keypool ran out, but change is required.
-                CHECK_NONFATAL(IsValidDestination(dest) != scriptChange.empty());
->>>>>>> 88b2652f
             }
             assert(mapScriptChange.size() > 0);
 
@@ -3767,17 +3763,11 @@
                 continue;
             }
 
-<<<<<<< HEAD
-            // Give up if change keypool ran out and we failed to find a solution without change:
+            // Give up if change keypool ran out and change is required
             for (const auto& it : vChangePosInOut) {
-                if (mapScriptChange[it.first].second == (CScript() << 0x00)) {
+                if (mapScriptChange[it.first].second == dummy_script) {
                     return false;
                 }
-=======
-            // Give up if change keypool ran out and change is required
-            if (scriptChange.empty() && nChangePosInOut != -1) {
-                return false;
->>>>>>> 88b2652f
             }
         }
 
