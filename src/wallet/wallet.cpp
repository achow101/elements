// Copyright (c) 2009-2010 Satoshi Nakamoto
// Copyright (c) 2009-2019 The Bitcoin Core developers
// Distributed under the MIT software license, see the accompanying
// file COPYING or http://www.opensource.org/licenses/mit-license.php.

#include <wallet/wallet.h>

#include <chain.h>
#include <consensus/consensus.h>
#include <consensus/validation.h>
#include <fs.h>
#include <interfaces/chain.h>
#include <interfaces/wallet.h>
#include <key.h>
#include <key_io.h>
#include <keystore.h>
#include <net.h>
#include <policy/fees.h>
#include <policy/policy.h>
#include <policy/rbf.h>
#include <primitives/block.h>
#include <primitives/transaction.h>
#include <script/descriptor.h>
#include <script/script.h>
#include <shutdown.h>
#include <timedata.h>
#include <txmempool.h>
#include <util/bip32.h>
#include <util/error.h>
#include <util/fees.h>
#include <util/moneystr.h>
#include <util/rbf.h>
#include <util/validation.h>
#include <validation.h>
#include <wallet/coincontrol.h>
#include <wallet/fees.h>

#include <algorithm>
#include <assert.h>
#include <future>

#include <boost/algorithm/string/replace.hpp>

#include <blind.h>
#include <issuance.h>
#include <crypto/hmac_sha256.h>
#include <random.h>

static const size_t OUTPUT_GROUP_MAX_ENTRIES = 10;

static CCriticalSection cs_wallets;
static std::vector<std::shared_ptr<CWallet>> vpwallets GUARDED_BY(cs_wallets);

bool AddWallet(const std::shared_ptr<CWallet>& wallet)
{
    LOCK(cs_wallets);
    assert(wallet);
    std::vector<std::shared_ptr<CWallet>>::const_iterator i = std::find(vpwallets.begin(), vpwallets.end(), wallet);
    if (i != vpwallets.end()) return false;
    vpwallets.push_back(wallet);
    return true;
}

bool RemoveWallet(const std::shared_ptr<CWallet>& wallet)
{
    LOCK(cs_wallets);
    assert(wallet);
    std::vector<std::shared_ptr<CWallet>>::iterator i = std::find(vpwallets.begin(), vpwallets.end(), wallet);
    if (i == vpwallets.end()) return false;
    vpwallets.erase(i);
    return true;
}

bool HasWallets()
{
    LOCK(cs_wallets);
    return !vpwallets.empty();
}

std::vector<std::shared_ptr<CWallet>> GetWallets()
{
    LOCK(cs_wallets);
    return vpwallets;
}

std::shared_ptr<CWallet> GetWallet(const std::string& name)
{
    LOCK(cs_wallets);
    for (const std::shared_ptr<CWallet>& wallet : vpwallets) {
        if (wallet->GetName() == name) return wallet;
    }
    return nullptr;
}

static Mutex g_wallet_release_mutex;
static std::condition_variable g_wallet_release_cv;
static std::set<CWallet*> g_unloading_wallet_set;

// Custom deleter for shared_ptr<CWallet>.
static void ReleaseWallet(CWallet* wallet)
{
    // Unregister and delete the wallet right after BlockUntilSyncedToCurrentChain
    // so that it's in sync with the current chainstate.
    wallet->WalletLogPrintf("Releasing wallet\n");
    wallet->BlockUntilSyncedToCurrentChain();
    wallet->Flush();
    wallet->m_chain_notifications_handler.reset();
    delete wallet;
    // Wallet is now released, notify UnloadWallet, if any.
    {
        LOCK(g_wallet_release_mutex);
        if (g_unloading_wallet_set.erase(wallet) == 0) {
            // UnloadWallet was not called for this wallet, all done.
            return;
        }
    }
    g_wallet_release_cv.notify_all();
}

void UnloadWallet(std::shared_ptr<CWallet>&& wallet)
{
    // Mark wallet for unloading.
    CWallet* pwallet = wallet.get();
    {
        LOCK(g_wallet_release_mutex);
        auto it = g_unloading_wallet_set.insert(pwallet);
        assert(it.second);
    }
    // The wallet can be in use so it's not possible to explicitly unload here.
    // Notify the unload intent so that all remaining shared pointers are
    // released.
    pwallet->NotifyUnload();
    // Time to ditch our shared_ptr and wait for ReleaseWallet call.
    wallet.reset();
    {
        WAIT_LOCK(g_wallet_release_mutex, lock);
        while (g_unloading_wallet_set.count(pwallet) == 1) {
            g_wallet_release_cv.wait(lock);
        }
    }
}

std::shared_ptr<CWallet> LoadWallet(interfaces::Chain& chain, const WalletLocation& location, std::string& error, std::string& warning)
{
    if (!CWallet::Verify(chain, location, false, error, warning)) {
        error = "Wallet file verification failed: " + error;
        return nullptr;
    }

    std::shared_ptr<CWallet> wallet = CWallet::CreateWalletFromFile(chain, location);
    if (!wallet) {
        error = "Wallet loading failed.";
        return nullptr;
    }
    AddWallet(wallet);
    wallet->postInitProcess();
    return wallet;
}

std::shared_ptr<CWallet> LoadWallet(interfaces::Chain& chain, const std::string& name, std::string& error, std::string& warning)
{
    return LoadWallet(chain, WalletLocation(name), error, warning);
}

const uint32_t BIP32_HARDENED_KEY_LIMIT = 0x80000000;

const uint256 CMerkleTx::ABANDON_HASH(uint256S("0000000000000000000000000000000000000000000000000000000000000001"));

/** @defgroup mapWallet
 *
 * @{
 */

std::string COutput::ToString() const
{
    return strprintf("COutput(%s, %d, %d) [%s] [%s]", tx->GetHash().ToString(), i, nDepth, FormatMoney(tx->GetOutputValueOut(i)), tx->GetOutputAsset(i).GetHex());
}

std::vector<CKeyID> GetAffectedKeys(const CScript& spk, const SigningProvider& provider)
{
    std::vector<CScript> dummy;
    FlatSigningProvider out;
    InferDescriptor(spk, provider)->Expand(0, DUMMY_SIGNING_PROVIDER, dummy, out);
    std::vector<CKeyID> ret;
    for (const auto& entry : out.pubkeys) {
        ret.push_back(entry.first);
    }
    return ret;
}

const CWalletTx* CWallet::GetWalletTx(const uint256& hash) const
{
    LOCK(cs_wallet);
    std::map<uint256, CWalletTx>::const_iterator it = mapWallet.find(hash);
    if (it == mapWallet.end())
        return nullptr;
    return &(it->second);
}

CPubKey CWallet::GenerateNewKey(WalletBatch &batch, bool internal)
{
    assert(!IsWalletFlagSet(WALLET_FLAG_DISABLE_PRIVATE_KEYS));
    assert(!IsWalletFlagSet(WALLET_FLAG_BLANK_WALLET));
    AssertLockHeld(cs_wallet);
    bool fCompressed = CanSupportFeature(FEATURE_COMPRPUBKEY); // default to compressed public keys if we want 0.6.0 wallets

    CKey secret;

    // Create new metadata
    int64_t nCreationTime = GetTime();
    CKeyMetadata metadata(nCreationTime);

    // use HD key derivation if HD was enabled during wallet creation and a seed is present
    if (IsHDEnabled()) {
        DeriveNewChildKey(batch, metadata, secret, (CanSupportFeature(FEATURE_HD_SPLIT) ? internal : false));
    } else {
        secret.MakeNewKey(fCompressed);
    }

    // Compressed public keys were introduced in version 0.6.0
    if (fCompressed) {
        SetMinVersion(FEATURE_COMPRPUBKEY);
    }

    CPubKey pubkey = secret.GetPubKey();
    assert(secret.VerifyPubKey(pubkey));

    mapKeyMetadata[pubkey.GetID()] = metadata;
    UpdateTimeFirstKey(nCreationTime);

    if (!AddKeyPubKeyWithDB(batch, secret, pubkey)) {
        throw std::runtime_error(std::string(__func__) + ": AddKey failed");
    }
    return pubkey;
}

void CWallet::DeriveNewChildKey(WalletBatch &batch, CKeyMetadata& metadata, CKey& secret, bool internal)
{
    // for now we use a fixed keypath scheme of m/0'/0'/k
    CKey seed;                     //seed (256bit)
    CExtKey masterKey;             //hd master key
    CExtKey accountKey;            //key at m/0'
    CExtKey chainChildKey;         //key at m/0'/0' (external) or m/0'/1' (internal)
    CExtKey childKey;              //key at m/0'/0'/<n>'

    // try to get the seed
    if (!GetKey(hdChain.seed_id, seed))
        throw std::runtime_error(std::string(__func__) + ": seed not found");

    masterKey.SetSeed(seed.begin(), seed.size());

    // derive m/0'
    // use hardened derivation (child keys >= 0x80000000 are hardened after bip32)
    masterKey.Derive(accountKey, BIP32_HARDENED_KEY_LIMIT);

    // derive m/0'/0' (external chain) OR m/0'/1' (internal chain)
    assert(internal ? CanSupportFeature(FEATURE_HD_SPLIT) : true);
    accountKey.Derive(chainChildKey, BIP32_HARDENED_KEY_LIMIT+(internal ? 1 : 0));

    // derive child key at next index, skip keys already known to the wallet
    do {
        // always derive hardened keys
        // childIndex | BIP32_HARDENED_KEY_LIMIT = derive childIndex in hardened child-index-range
        // example: 1 | BIP32_HARDENED_KEY_LIMIT == 0x80000001 == 2147483649
        if (internal) {
            chainChildKey.Derive(childKey, hdChain.nInternalChainCounter | BIP32_HARDENED_KEY_LIMIT);
            metadata.hdKeypath = "m/0'/1'/" + std::to_string(hdChain.nInternalChainCounter) + "'";
            metadata.key_origin.path.push_back(0 | BIP32_HARDENED_KEY_LIMIT);
            metadata.key_origin.path.push_back(1 | BIP32_HARDENED_KEY_LIMIT);
            metadata.key_origin.path.push_back(hdChain.nInternalChainCounter | BIP32_HARDENED_KEY_LIMIT);
            hdChain.nInternalChainCounter++;
        }
        else {
            chainChildKey.Derive(childKey, hdChain.nExternalChainCounter | BIP32_HARDENED_KEY_LIMIT);
            metadata.hdKeypath = "m/0'/0'/" + std::to_string(hdChain.nExternalChainCounter) + "'";
            metadata.key_origin.path.push_back(0 | BIP32_HARDENED_KEY_LIMIT);
            metadata.key_origin.path.push_back(0 | BIP32_HARDENED_KEY_LIMIT);
            metadata.key_origin.path.push_back(hdChain.nExternalChainCounter | BIP32_HARDENED_KEY_LIMIT);
            hdChain.nExternalChainCounter++;
        }
    } while (HaveKey(childKey.key.GetPubKey().GetID()));
    secret = childKey.key;
    metadata.hd_seed_id = hdChain.seed_id;
    CKeyID master_id = masterKey.key.GetPubKey().GetID();
    std::copy(master_id.begin(), master_id.begin() + 4, metadata.key_origin.fingerprint);
    metadata.has_key_origin = true;
    // update the chain model in the database
    if (!batch.WriteHDChain(hdChain))
        throw std::runtime_error(std::string(__func__) + ": Writing HD chain model failed");
}

bool CWallet::AddKeyPubKeyWithDB(WalletBatch& batch, const CKey& secret, const CPubKey& pubkey)
{
    AssertLockHeld(cs_wallet);

    // Make sure we aren't adding private keys to private key disabled wallets
    assert(!IsWalletFlagSet(WALLET_FLAG_DISABLE_PRIVATE_KEYS));

    // CCryptoKeyStore has no concept of wallet databases, but calls AddCryptedKey
    // which is overridden below.  To avoid flushes, the database handle is
    // tunneled through to it.
    bool needsDB = !encrypted_batch;
    if (needsDB) {
        encrypted_batch = &batch;
    }
    if (!CCryptoKeyStore::AddKeyPubKey(secret, pubkey)) {
        if (needsDB) encrypted_batch = nullptr;
        return false;
    }
    if (needsDB) encrypted_batch = nullptr;

    // check if we need to remove from watch-only
    CScript script;
    script = GetScriptForDestination(PKHash(pubkey));
    if (HaveWatchOnly(script)) {
        RemoveWatchOnly(script);
    }
    script = GetScriptForRawPubKey(pubkey);
    if (HaveWatchOnly(script)) {
        RemoveWatchOnly(script);
    }

    if (!IsCrypted()) {
        return batch.WriteKey(pubkey,
                                                 secret.GetPrivKey(),
                                                 mapKeyMetadata[pubkey.GetID()]);
    }
    UnsetWalletFlagWithDB(batch, WALLET_FLAG_BLANK_WALLET);
    return true;
}

bool CWallet::AddKeyPubKey(const CKey& secret, const CPubKey &pubkey)
{
    WalletBatch batch(*database);
    return CWallet::AddKeyPubKeyWithDB(batch, secret, pubkey);
}

bool CWallet::AddCryptedKey(const CPubKey &vchPubKey,
                            const std::vector<unsigned char> &vchCryptedSecret)
{
    if (!CCryptoKeyStore::AddCryptedKey(vchPubKey, vchCryptedSecret))
        return false;
    {
        LOCK(cs_wallet);
        if (encrypted_batch)
            return encrypted_batch->WriteCryptedKey(vchPubKey,
                                                        vchCryptedSecret,
                                                        mapKeyMetadata[vchPubKey.GetID()]);
        else
            return WalletBatch(*database).WriteCryptedKey(vchPubKey,
                                                            vchCryptedSecret,
                                                            mapKeyMetadata[vchPubKey.GetID()]);
    }
}

void CWallet::LoadKeyMetadata(const CKeyID& keyID, const CKeyMetadata& meta)
{
    AssertLockHeld(cs_wallet);
    UpdateTimeFirstKey(meta.nCreateTime);
    mapKeyMetadata[keyID] = meta;
}

void CWallet::LoadScriptMetadata(const CScriptID& script_id, const CKeyMetadata& meta)
{
    AssertLockHeld(cs_wallet);
    UpdateTimeFirstKey(meta.nCreateTime);
    m_script_metadata[script_id] = meta;
}

void CWallet::UpgradeKeyMetadata()
{
    AssertLockHeld(cs_wallet);
    if (IsLocked() || IsWalletFlagSet(WALLET_FLAG_KEY_ORIGIN_METADATA)) {
        return;
    }

    std::unique_ptr<WalletBatch> batch = MakeUnique<WalletBatch>(*database);
    for (auto& meta_pair : mapKeyMetadata) {
        CKeyMetadata& meta = meta_pair.second;
        if (!meta.hd_seed_id.IsNull() && !meta.has_key_origin && meta.hdKeypath != "s") { // If the hdKeypath is "s", that's the seed and it doesn't have a key origin
            CKey key;
            GetKey(meta.hd_seed_id, key);
            CExtKey masterKey;
            masterKey.SetSeed(key.begin(), key.size());
            // Add to map
            CKeyID master_id = masterKey.key.GetPubKey().GetID();
            std::copy(master_id.begin(), master_id.begin() + 4, meta.key_origin.fingerprint);
            if (!ParseHDKeypath(meta.hdKeypath, meta.key_origin.path)) {
                throw std::runtime_error("Invalid stored hdKeypath");
            }
            meta.has_key_origin = true;
            if (meta.nVersion < CKeyMetadata::VERSION_WITH_KEY_ORIGIN) {
                meta.nVersion = CKeyMetadata::VERSION_WITH_KEY_ORIGIN;
            }

            // Write meta to wallet
            CPubKey pubkey;
            if (GetPubKey(meta_pair.first, pubkey)) {
                batch->WriteKeyMetadata(meta, pubkey, true);
            }
        }
    }
    batch.reset(); //write before setting the flag
    SetWalletFlag(WALLET_FLAG_KEY_ORIGIN_METADATA);
}

bool CWallet::LoadCryptedKey(const CPubKey &vchPubKey, const std::vector<unsigned char> &vchCryptedSecret)
{
    return CCryptoKeyStore::AddCryptedKey(vchPubKey, vchCryptedSecret);
}

/**
 * Update wallet first key creation time. This should be called whenever keys
 * are added to the wallet, with the oldest key creation time.
 */
void CWallet::UpdateTimeFirstKey(int64_t nCreateTime)
{
    AssertLockHeld(cs_wallet);
    if (nCreateTime <= 1) {
        // Cannot determine birthday information, so set the wallet birthday to
        // the beginning of time.
        nTimeFirstKey = 1;
    } else if (!nTimeFirstKey || nCreateTime < nTimeFirstKey) {
        nTimeFirstKey = nCreateTime;
    }
}

bool CWallet::AddCScript(const CScript& redeemScript)
{
    WalletBatch batch(*database);
    return AddCScriptWithDB(batch, redeemScript);
}

bool CWallet::AddCScriptWithDB(WalletBatch& batch, const CScript& redeemScript)
{
    if (!CCryptoKeyStore::AddCScript(redeemScript))
        return false;
    if (batch.WriteCScript(Hash160(redeemScript), redeemScript)) {
        UnsetWalletFlagWithDB(batch, WALLET_FLAG_BLANK_WALLET);
        return true;
    }
    return false;
}

bool CWallet::LoadCScript(const CScript& redeemScript)
{
    /* A sanity check was added in pull #3843 to avoid adding redeemScripts
     * that never can be redeemed. However, old wallets may still contain
     * these. Do not add them to the wallet and warn. */
    if (redeemScript.size() > MAX_SCRIPT_ELEMENT_SIZE)
    {
        std::string strAddr = EncodeDestination(ScriptHash(redeemScript));
        WalletLogPrintf("%s: Warning: This wallet contains a redeemScript of size %i which exceeds maximum size %i thus can never be redeemed. Do not use address %s.\n", __func__, redeemScript.size(), MAX_SCRIPT_ELEMENT_SIZE, strAddr);
        return true;
    }

    return CCryptoKeyStore::AddCScript(redeemScript);
}

bool CWallet::AddWatchOnlyWithDB(WalletBatch &batch, const CScript& dest)
{
    if (!CCryptoKeyStore::AddWatchOnly(dest))
        return false;
    const CKeyMetadata& meta = m_script_metadata[CScriptID(dest)];
    UpdateTimeFirstKey(meta.nCreateTime);
    NotifyWatchonlyChanged(true);
    if (batch.WriteWatchOnly(dest, meta)) {
        UnsetWalletFlagWithDB(batch, WALLET_FLAG_BLANK_WALLET);
        return true;
    }
    return false;
}

bool CWallet::AddWatchOnlyWithDB(WalletBatch &batch, const CScript& dest, int64_t create_time)
{
    m_script_metadata[CScriptID(dest)].nCreateTime = create_time;
    return AddWatchOnlyWithDB(batch, dest);
}

bool CWallet::AddWatchOnly(const CScript& dest)
{
    WalletBatch batch(*database);
    return AddWatchOnlyWithDB(batch, dest);
}

bool CWallet::AddWatchOnly(const CScript& dest, int64_t nCreateTime)
{
    m_script_metadata[CScriptID(dest)].nCreateTime = nCreateTime;
    return AddWatchOnly(dest);
}

bool CWallet::RemoveWatchOnly(const CScript &dest)
{
    AssertLockHeld(cs_wallet);
    if (!CCryptoKeyStore::RemoveWatchOnly(dest))
        return false;
    if (!HaveWatchOnly())
        NotifyWatchonlyChanged(false);
    if (!WalletBatch(*database).EraseWatchOnly(dest))
        return false;

    return true;
}

bool CWallet::LoadWatchOnly(const CScript &dest)
{
    return CCryptoKeyStore::AddWatchOnly(dest);
}

bool CWallet::Unlock(const SecureString& strWalletPassphrase, bool accept_no_keys)
{
    CCrypter crypter;
    CKeyingMaterial _vMasterKey;

    {
        LOCK(cs_wallet);
        for (const MasterKeyMap::value_type& pMasterKey : mapMasterKeys)
        {
            if(!crypter.SetKeyFromPassphrase(strWalletPassphrase, pMasterKey.second.vchSalt, pMasterKey.second.nDeriveIterations, pMasterKey.second.nDerivationMethod))
                return false;
            if (!crypter.Decrypt(pMasterKey.second.vchCryptedKey, _vMasterKey))
                continue; // try another master key
            if (CCryptoKeyStore::Unlock(_vMasterKey, accept_no_keys)) {
                // Now that we've unlocked, upgrade the key metadata
                UpgradeKeyMetadata();
                return true;
            }
        }
    }
    return false;
}

bool CWallet::ChangeWalletPassphrase(const SecureString& strOldWalletPassphrase, const SecureString& strNewWalletPassphrase)
{
    bool fWasLocked = IsLocked();

    {
        LOCK(cs_wallet);
        Lock();

        CCrypter crypter;
        CKeyingMaterial _vMasterKey;
        for (MasterKeyMap::value_type& pMasterKey : mapMasterKeys)
        {
            if(!crypter.SetKeyFromPassphrase(strOldWalletPassphrase, pMasterKey.second.vchSalt, pMasterKey.second.nDeriveIterations, pMasterKey.second.nDerivationMethod))
                return false;
            if (!crypter.Decrypt(pMasterKey.second.vchCryptedKey, _vMasterKey))
                return false;
            if (CCryptoKeyStore::Unlock(_vMasterKey))
            {
                int64_t nStartTime = GetTimeMillis();
                crypter.SetKeyFromPassphrase(strNewWalletPassphrase, pMasterKey.second.vchSalt, pMasterKey.second.nDeriveIterations, pMasterKey.second.nDerivationMethod);
                pMasterKey.second.nDeriveIterations = static_cast<unsigned int>(pMasterKey.second.nDeriveIterations * (100 / ((double)(GetTimeMillis() - nStartTime))));

                nStartTime = GetTimeMillis();
                crypter.SetKeyFromPassphrase(strNewWalletPassphrase, pMasterKey.second.vchSalt, pMasterKey.second.nDeriveIterations, pMasterKey.second.nDerivationMethod);
                pMasterKey.second.nDeriveIterations = (pMasterKey.second.nDeriveIterations + static_cast<unsigned int>(pMasterKey.second.nDeriveIterations * 100 / ((double)(GetTimeMillis() - nStartTime)))) / 2;

                if (pMasterKey.second.nDeriveIterations < 25000)
                    pMasterKey.second.nDeriveIterations = 25000;

                WalletLogPrintf("Wallet passphrase changed to an nDeriveIterations of %i\n", pMasterKey.second.nDeriveIterations);

                if (!crypter.SetKeyFromPassphrase(strNewWalletPassphrase, pMasterKey.second.vchSalt, pMasterKey.second.nDeriveIterations, pMasterKey.second.nDerivationMethod))
                    return false;
                if (!crypter.Encrypt(_vMasterKey, pMasterKey.second.vchCryptedKey))
                    return false;
                WalletBatch(*database).WriteMasterKey(pMasterKey.first, pMasterKey.second);
                if (fWasLocked)
                    Lock();
                return true;
            }
        }
    }

    return false;
}

void CWallet::ChainStateFlushed(const CBlockLocator& loc)
{
    WalletBatch batch(*database);
    batch.WriteBestBlock(loc);
}

void CWallet::SetMinVersion(enum WalletFeature nVersion, WalletBatch* batch_in, bool fExplicit)
{
    LOCK(cs_wallet);
    if (nWalletVersion >= nVersion)
        return;

    // when doing an explicit upgrade, if we pass the max version permitted, upgrade all the way
    if (fExplicit && nVersion > nWalletMaxVersion)
            nVersion = FEATURE_LATEST;

    nWalletVersion = nVersion;

    if (nVersion > nWalletMaxVersion)
        nWalletMaxVersion = nVersion;

    {
        WalletBatch* batch = batch_in ? batch_in : new WalletBatch(*database);
        if (nWalletVersion > 40000)
            batch->WriteMinVersion(nWalletVersion);
        if (!batch_in)
            delete batch;
    }
}

bool CWallet::SetMaxVersion(int nVersion)
{
    LOCK(cs_wallet);
    // cannot downgrade below current version
    if (nWalletVersion > nVersion)
        return false;

    nWalletMaxVersion = nVersion;

    return true;
}

std::set<uint256> CWallet::GetConflicts(const uint256& txid) const
{
    std::set<uint256> result;
    AssertLockHeld(cs_wallet);

    std::map<uint256, CWalletTx>::const_iterator it = mapWallet.find(txid);
    if (it == mapWallet.end())
        return result;
    const CWalletTx& wtx = it->second;

    std::pair<TxSpends::const_iterator, TxSpends::const_iterator> range;

    for (const CTxIn& txin : wtx.tx->vin)
    {
        if (mapTxSpends.count(txin.prevout) <= 1)
            continue;  // No conflict if zero or one spends
        range = mapTxSpends.equal_range(txin.prevout);
        for (TxSpends::const_iterator _it = range.first; _it != range.second; ++_it)
            result.insert(_it->second);
    }
    return result;
}

bool CWallet::HasWalletSpend(const uint256& txid) const
{
    AssertLockHeld(cs_wallet);
    auto iter = mapTxSpends.lower_bound(COutPoint(txid, 0));
    return (iter != mapTxSpends.end() && iter->first.hash == txid);
}

void CWallet::Flush(bool shutdown)
{
    database->Flush(shutdown);
}

void CWallet::SyncMetaData(std::pair<TxSpends::iterator, TxSpends::iterator> range)
{
    // We want all the wallet transactions in range to have the same metadata as
    // the oldest (smallest nOrderPos).
    // So: find smallest nOrderPos:

    int nMinOrderPos = std::numeric_limits<int>::max();
    const CWalletTx* copyFrom = nullptr;
    for (TxSpends::iterator it = range.first; it != range.second; ++it) {
        const CWalletTx* wtx = &mapWallet.at(it->second);
        if (wtx->nOrderPos < nMinOrderPos) {
            nMinOrderPos = wtx->nOrderPos;
            copyFrom = wtx;
        }
    }

    if (!copyFrom) {
        return;
    }

    // Now copy data from copyFrom to rest:
    for (TxSpends::iterator it = range.first; it != range.second; ++it)
    {
        const uint256& hash = it->second;
        CWalletTx* copyTo = &mapWallet.at(hash);
        if (copyFrom == copyTo) continue;
        assert(copyFrom && "Oldest wallet transaction in range assumed to have been found.");
        if (!copyFrom->IsEquivalentTo(*copyTo)) continue;
        copyTo->mapValue = copyFrom->mapValue;
        copyTo->vOrderForm = copyFrom->vOrderForm;
        // fTimeReceivedIsTxTime not copied on purpose
        // nTimeReceived not copied on purpose
        copyTo->nTimeSmart = copyFrom->nTimeSmart;
        copyTo->fFromMe = copyFrom->fFromMe;
        // nOrderPos not copied on purpose
        // cached members not copied on purpose
    }
}

/**
 * Outpoint is spent if any non-conflicted transaction
 * spends it:
 */
bool CWallet::IsSpent(interfaces::Chain::Lock& locked_chain, const uint256& hash, unsigned int n) const
{
    const COutPoint outpoint(hash, n);
    std::pair<TxSpends::const_iterator, TxSpends::const_iterator> range;
    range = mapTxSpends.equal_range(outpoint);

    for (TxSpends::const_iterator it = range.first; it != range.second; ++it)
    {
        const uint256& wtxid = it->second;
        std::map<uint256, CWalletTx>::const_iterator mit = mapWallet.find(wtxid);
        if (mit != mapWallet.end()) {
            int depth = mit->second.GetDepthInMainChain(locked_chain);
            if (depth > 0  || (depth == 0 && !mit->second.isAbandoned()))
                return true; // Spent
        }
    }
    return false;
}

void CWallet::AddToSpends(const COutPoint& outpoint, const uint256& wtxid)
{
    mapTxSpends.insert(std::make_pair(outpoint, wtxid));

    setLockedCoins.erase(outpoint);

    std::pair<TxSpends::iterator, TxSpends::iterator> range;
    range = mapTxSpends.equal_range(outpoint);
    SyncMetaData(range);
}


void CWallet::AddToSpends(const uint256& wtxid)
{
    auto it = mapWallet.find(wtxid);
    assert(it != mapWallet.end());
    CWalletTx& thisTx = it->second;
    if (thisTx.IsCoinBase()) // Coinbases don't spend anything!
        return;

    for (const CTxIn& txin : thisTx.tx->vin)
        AddToSpends(txin.prevout, wtxid);
}

bool CWallet::EncryptWallet(const SecureString& strWalletPassphrase)
{
    if (IsCrypted())
        return false;

    CKeyingMaterial _vMasterKey;

    _vMasterKey.resize(WALLET_CRYPTO_KEY_SIZE);
    GetStrongRandBytes(&_vMasterKey[0], WALLET_CRYPTO_KEY_SIZE);

    CMasterKey kMasterKey;

    kMasterKey.vchSalt.resize(WALLET_CRYPTO_SALT_SIZE);
    GetStrongRandBytes(&kMasterKey.vchSalt[0], WALLET_CRYPTO_SALT_SIZE);

    CCrypter crypter;
    int64_t nStartTime = GetTimeMillis();
    crypter.SetKeyFromPassphrase(strWalletPassphrase, kMasterKey.vchSalt, 25000, kMasterKey.nDerivationMethod);
    kMasterKey.nDeriveIterations = static_cast<unsigned int>(2500000 / ((double)(GetTimeMillis() - nStartTime)));

    nStartTime = GetTimeMillis();
    crypter.SetKeyFromPassphrase(strWalletPassphrase, kMasterKey.vchSalt, kMasterKey.nDeriveIterations, kMasterKey.nDerivationMethod);
    kMasterKey.nDeriveIterations = (kMasterKey.nDeriveIterations + static_cast<unsigned int>(kMasterKey.nDeriveIterations * 100 / ((double)(GetTimeMillis() - nStartTime)))) / 2;

    if (kMasterKey.nDeriveIterations < 25000)
        kMasterKey.nDeriveIterations = 25000;

    WalletLogPrintf("Encrypting Wallet with an nDeriveIterations of %i\n", kMasterKey.nDeriveIterations);

    if (!crypter.SetKeyFromPassphrase(strWalletPassphrase, kMasterKey.vchSalt, kMasterKey.nDeriveIterations, kMasterKey.nDerivationMethod))
        return false;
    if (!crypter.Encrypt(_vMasterKey, kMasterKey.vchCryptedKey))
        return false;

    {
        LOCK(cs_wallet);
        mapMasterKeys[++nMasterKeyMaxID] = kMasterKey;
        assert(!encrypted_batch);
        encrypted_batch = new WalletBatch(*database);
        if (!encrypted_batch->TxnBegin()) {
            delete encrypted_batch;
            encrypted_batch = nullptr;
            return false;
        }
        encrypted_batch->WriteMasterKey(nMasterKeyMaxID, kMasterKey);

        if (!EncryptKeys(_vMasterKey))
        {
            encrypted_batch->TxnAbort();
            delete encrypted_batch;
            encrypted_batch = nullptr;
            // We now probably have half of our keys encrypted in memory, and half not...
            // die and let the user reload the unencrypted wallet.
            assert(false);
        }

        // Encryption was introduced in version 0.4.0
        SetMinVersion(FEATURE_WALLETCRYPT, encrypted_batch, true);

        if (!encrypted_batch->TxnCommit()) {
            delete encrypted_batch;
            encrypted_batch = nullptr;
            // We now have keys encrypted in memory, but not on disk...
            // die to avoid confusion and let the user reload the unencrypted wallet.
            assert(false);
        }

        delete encrypted_batch;
        encrypted_batch = nullptr;

        Lock();
        Unlock(strWalletPassphrase);

        // if we are using HD, replace the HD seed with a new one
        if (IsHDEnabled()) {
            SetHDSeed(GenerateNewSeed());
        }

        NewKeyPool();
        Lock();

        // Need to completely rewrite the wallet file; if we don't, bdb might keep
        // bits of the unencrypted private key in slack space in the database file.
        database->Rewrite();

        // BDB seems to have a bad habit of writing old data into
        // slack space in .dat files; that is bad if the old data is
        // unencrypted private keys. So:
        database->ReloadDbEnv();

    }
    NotifyStatusChanged(this);

    return true;
}

DBErrors CWallet::ReorderTransactions()
{
    LOCK(cs_wallet);
    WalletBatch batch(*database);

    // Old wallets didn't have any defined order for transactions
    // Probably a bad idea to change the output of this

    // First: get all CWalletTx into a sorted-by-time multimap.
    typedef std::multimap<int64_t, CWalletTx*> TxItems;
    TxItems txByTime;

    for (auto& entry : mapWallet)
    {
        CWalletTx* wtx = &entry.second;
        txByTime.insert(std::make_pair(wtx->nTimeReceived, wtx));
    }

    nOrderPosNext = 0;
    std::vector<int64_t> nOrderPosOffsets;
    for (TxItems::iterator it = txByTime.begin(); it != txByTime.end(); ++it)
    {
        CWalletTx *const pwtx = (*it).second;
        int64_t& nOrderPos = pwtx->nOrderPos;

        if (nOrderPos == -1)
        {
            nOrderPos = nOrderPosNext++;
            nOrderPosOffsets.push_back(nOrderPos);

            if (!batch.WriteTx(*pwtx))
                return DBErrors::LOAD_FAIL;
        }
        else
        {
            int64_t nOrderPosOff = 0;
            for (const int64_t& nOffsetStart : nOrderPosOffsets)
            {
                if (nOrderPos >= nOffsetStart)
                    ++nOrderPosOff;
            }
            nOrderPos += nOrderPosOff;
            nOrderPosNext = std::max(nOrderPosNext, nOrderPos + 1);

            if (!nOrderPosOff)
                continue;

            // Since we're changing the order, write it back
            if (!batch.WriteTx(*pwtx))
                return DBErrors::LOAD_FAIL;
        }
    }
    batch.WriteOrderPosNext(nOrderPosNext);

    return DBErrors::LOAD_OK;
}

int64_t CWallet::IncOrderPosNext(WalletBatch* batch)
{
    AssertLockHeld(cs_wallet);
    int64_t nRet = nOrderPosNext++;
    if (batch) {
        batch->WriteOrderPosNext(nOrderPosNext);
    } else {
        WalletBatch(*database).WriteOrderPosNext(nOrderPosNext);
    }
    return nRet;
}

void CWallet::MarkDirty()
{
    {
        LOCK(cs_wallet);
        for (std::pair<const uint256, CWalletTx>& item : mapWallet)
            item.second.MarkDirty();
    }
}

bool CWallet::MarkReplaced(const uint256& originalHash, const uint256& newHash)
{
    LOCK(cs_wallet);

    auto mi = mapWallet.find(originalHash);

    // There is a bug if MarkReplaced is not called on an existing wallet transaction.
    assert(mi != mapWallet.end());

    CWalletTx& wtx = (*mi).second;

    // Ensure for now that we're not overwriting data
    assert(wtx.mapValue.count("replaced_by_txid") == 0);

    wtx.mapValue["replaced_by_txid"] = newHash.ToString();

    WalletBatch batch(*database, "r+");

    bool success = true;
    if (!batch.WriteTx(wtx)) {
        WalletLogPrintf("%s: Updating batch tx %s failed\n", __func__, wtx.GetHash().ToString());
        success = false;
    }

    NotifyTransactionChanged(this, originalHash, CT_UPDATED);

    return success;
}

bool CWallet::AddToWallet(const CWalletTx& wtxIn, bool fFlushOnClose)
{
    LOCK(cs_wallet);

    WalletBatch batch(*database, "r+", fFlushOnClose);

    uint256 hash = wtxIn.GetHash();

    // Inserts only if not already there, returns tx inserted or tx found
    std::pair<std::map<uint256, CWalletTx>::iterator, bool> ret = mapWallet.insert(std::make_pair(hash, wtxIn));
    CWalletTx& wtx = (*ret.first).second;
    wtx.BindWallet(this);
    bool fInsertedNew = ret.second;
    if (fInsertedNew) {
        wtx.nTimeReceived = chain().getAdjustedTime();
        wtx.nOrderPos = IncOrderPosNext(&batch);
        wtx.m_it_wtxOrdered = wtxOrdered.insert(std::make_pair(wtx.nOrderPos, &wtx));
        wtx.nTimeSmart = ComputeTimeSmart(wtx);
        AddToSpends(hash);
    }

    bool fUpdated = false;
    if (!fInsertedNew)
    {
        // Merge
        if (!wtxIn.hashUnset() && wtxIn.hashBlock != wtx.hashBlock)
        {
            wtx.hashBlock = wtxIn.hashBlock;
            fUpdated = true;
        }
        // If no longer abandoned, update
        if (wtxIn.hashBlock.IsNull() && wtx.isAbandoned())
        {
            wtx.hashBlock = wtxIn.hashBlock;
            fUpdated = true;
        }
        if (wtxIn.nIndex != -1 && (wtxIn.nIndex != wtx.nIndex))
        {
            wtx.nIndex = wtxIn.nIndex;
            fUpdated = true;
        }
        if (wtxIn.fFromMe && wtxIn.fFromMe != wtx.fFromMe)
        {
            wtx.fFromMe = wtxIn.fFromMe;
            fUpdated = true;
        }
        // If we have a witness-stripped version of this transaction, and we
        // see a new version with a witness, then we must be upgrading a pre-segwit
        // wallet.  Store the new version of the transaction with the witness,
        // as the stripped-version must be invalid.
        // TODO: Store all versions of the transaction, instead of just one.
        if (wtxIn.tx->HasWitness() && !wtx.tx->HasWitness()) {
            wtx.SetTx(wtxIn.tx);
            fUpdated = true;
        }
    }

    //// debug print
    WalletLogPrintf("AddToWallet %s  %s%s\n", wtxIn.GetHash().ToString(), (fInsertedNew ? "new" : ""), (fUpdated ? "update" : ""));

    // Write to disk
    if (fInsertedNew || fUpdated)
        if (!batch.WriteTx(wtx))
            return false;

    // Break debit/credit balance caches:
    wtx.MarkDirty();

    // Notify UI of new or updated transaction
    NotifyTransactionChanged(this, hash, fInsertedNew ? CT_NEW : CT_UPDATED);

    // notify an external script when a wallet transaction comes in or is updated
    std::string strCmd = gArgs.GetArg("-walletnotify", "");

    if (!strCmd.empty())
    {
        boost::replace_all(strCmd, "%s", wtxIn.GetHash().GetHex());
        std::thread t(runCommand, strCmd);
        t.detach(); // thread runs free
    }

    return true;
}

void CWallet::LoadToWallet(const CWalletTx& wtxIn)
{
    uint256 hash = wtxIn.GetHash();
    const auto& ins = mapWallet.emplace(hash, wtxIn);
    CWalletTx& wtx = ins.first->second;
    wtx.BindWallet(this);
    if (/* insertion took place */ ins.second) {
        wtx.m_it_wtxOrdered = wtxOrdered.insert(std::make_pair(wtx.nOrderPos, &wtx));
    }
    AddToSpends(hash);
    for (const CTxIn& txin : wtx.tx->vin) {
        auto it = mapWallet.find(txin.prevout.hash);
        if (it != mapWallet.end()) {
            CWalletTx& prevtx = it->second;
            if (prevtx.nIndex == -1 && !prevtx.hashUnset()) {
                MarkConflicted(prevtx.hashBlock, wtx.GetHash());
            }
        }
    }
}

bool CWallet::AddToWalletIfInvolvingMe(const CTransactionRef& ptx, const uint256& block_hash, int posInBlock, bool fUpdate)
{
    const CTransaction& tx = *ptx;
    {
        AssertLockHeld(cs_wallet);

        if (!block_hash.IsNull()) {
            for (const CTxIn& txin : tx.vin) {
                std::pair<TxSpends::const_iterator, TxSpends::const_iterator> range = mapTxSpends.equal_range(txin.prevout);
                while (range.first != range.second) {
                    if (range.first->second != tx.GetHash()) {
                        WalletLogPrintf("Transaction %s (in block %s) conflicts with wallet transaction %s (both spend %s:%i)\n", tx.GetHash().ToString(), block_hash.ToString(), range.first->second.ToString(), range.first->first.hash.ToString(), range.first->first.n);
                        MarkConflicted(block_hash, range.first->second);
                    }
                    range.first++;
                }
            }
        }

        bool fExisted = mapWallet.count(tx.GetHash()) != 0;
        if (fExisted && !fUpdate) return false;
        if (fExisted || IsMine(tx) || IsFromMe(tx))
        {
            /* Check if any keys in the wallet keypool that were supposed to be unused
             * have appeared in a new transaction. If so, remove those keys from the keypool.
             * This can happen when restoring an old wallet backup that does not contain
             * the mostly recently created transactions from newer versions of the wallet.
             */

            // loop though all outputs
            for (const CTxOut& txout: tx.vout) {
                // extract addresses and check if they match with an unused keypool key
                for (const auto& keyid : GetAffectedKeys(txout.scriptPubKey, *this)) {
                    std::map<CKeyID, int64_t>::const_iterator mi = m_pool_key_to_index.find(keyid);
                    if (mi != m_pool_key_to_index.end()) {
                        WalletLogPrintf("%s: Detected a used keypool key, mark all keypool key up to this key as used\n", __func__);
                        MarkReserveKeysAsUsed(mi->second);

                        if (!TopUpKeyPool()) {
                            WalletLogPrintf("%s: Topping up keypool failed (locked wallet)\n", __func__);
                        }
                    }
                }
            }

            CWalletTx wtx(this, ptx);

            // Get merkle branch if transaction was found in a block
            if (!block_hash.IsNull())
                wtx.SetMerkleBranch(block_hash, posInBlock);

            return AddToWallet(wtx, false);
        }
    }
    return false;
}

bool CWallet::TransactionCanBeAbandoned(const uint256& hashTx) const
{
    auto locked_chain = chain().lock();
    LOCK(cs_wallet);
    const CWalletTx* wtx = GetWalletTx(hashTx);
    return wtx && !wtx->isAbandoned() && wtx->GetDepthInMainChain(*locked_chain) == 0 && !wtx->InMempool();
}

void CWallet::MarkInputsDirty(const CTransactionRef& tx)
{
    for (const CTxIn& txin : tx->vin) {
        auto it = mapWallet.find(txin.prevout.hash);
        if (it != mapWallet.end()) {
            it->second.MarkDirty();
        }
    }
}

bool CWallet::AbandonTransaction(interfaces::Chain::Lock& locked_chain, const uint256& hashTx)
{
    auto locked_chain_recursive = chain().lock();  // Temporary. Removed in upcoming lock cleanup
    LOCK(cs_wallet);

    WalletBatch batch(*database, "r+");

    std::set<uint256> todo;
    std::set<uint256> done;

    // Can't mark abandoned if confirmed or in mempool
    auto it = mapWallet.find(hashTx);
    assert(it != mapWallet.end());
    CWalletTx& origtx = it->second;
    if (origtx.GetDepthInMainChain(locked_chain) != 0 || origtx.InMempool()) {
        return false;
    }

    todo.insert(hashTx);

    while (!todo.empty()) {
        uint256 now = *todo.begin();
        todo.erase(now);
        done.insert(now);
        auto it = mapWallet.find(now);
        assert(it != mapWallet.end());
        CWalletTx& wtx = it->second;
        int currentconfirm = wtx.GetDepthInMainChain(locked_chain);
        // If the orig tx was not in block, none of its spends can be
        assert(currentconfirm <= 0);
        // if (currentconfirm < 0) {Tx and spends are already conflicted, no need to abandon}
        if (currentconfirm == 0 && !wtx.isAbandoned()) {
            // If the orig tx was not in block/mempool, none of its spends can be in mempool
            assert(!wtx.InMempool());
            wtx.nIndex = -1;
            wtx.setAbandoned();
            wtx.MarkDirty();
            batch.WriteTx(wtx);
            NotifyTransactionChanged(this, wtx.GetHash(), CT_UPDATED);
            // Iterate over all its outputs, and mark transactions in the wallet that spend them abandoned too
            TxSpends::const_iterator iter = mapTxSpends.lower_bound(COutPoint(now, 0));
            while (iter != mapTxSpends.end() && iter->first.hash == now) {
                if (!done.count(iter->second)) {
                    todo.insert(iter->second);
                }
                iter++;
            }
            // If a transaction changes 'conflicted' state, that changes the balance
            // available of the outputs it spends. So force those to be recomputed
            MarkInputsDirty(wtx.tx);
        }
    }

    return true;
}

void CWallet::MarkConflicted(const uint256& hashBlock, const uint256& hashTx)
{
    auto locked_chain = chain().lock();
    LOCK(cs_wallet);

    int conflictconfirms = -locked_chain->getBlockDepth(hashBlock);
    // If number of conflict confirms cannot be determined, this means
    // that the block is still unknown or not yet part of the main chain,
    // for example when loading the wallet during a reindex. Do nothing in that
    // case.
    if (conflictconfirms >= 0)
        return;

    // Do not flush the wallet here for performance reasons
    WalletBatch batch(*database, "r+", false);

    std::set<uint256> todo;
    std::set<uint256> done;

    todo.insert(hashTx);

    while (!todo.empty()) {
        uint256 now = *todo.begin();
        todo.erase(now);
        done.insert(now);
        auto it = mapWallet.find(now);
        assert(it != mapWallet.end());
        CWalletTx& wtx = it->second;
        int currentconfirm = wtx.GetDepthInMainChain(*locked_chain);
        if (conflictconfirms < currentconfirm) {
            // Block is 'more conflicted' than current confirm; update.
            // Mark transaction as conflicted with this block.
            wtx.nIndex = -1;
            wtx.hashBlock = hashBlock;
            wtx.MarkDirty();
            batch.WriteTx(wtx);
            // Iterate over all its outputs, and mark transactions in the wallet that spend them conflicted too
            TxSpends::const_iterator iter = mapTxSpends.lower_bound(COutPoint(now, 0));
            while (iter != mapTxSpends.end() && iter->first.hash == now) {
                 if (!done.count(iter->second)) {
                     todo.insert(iter->second);
                 }
                 iter++;
            }
            // If a transaction changes 'conflicted' state, that changes the balance
            // available of the outputs it spends. So force those to be recomputed
            MarkInputsDirty(wtx.tx);
        }
    }
}

void CWallet::SyncTransaction(const CTransactionRef& ptx, const uint256& block_hash, int posInBlock, bool update_tx) {
    if (!AddToWalletIfInvolvingMe(ptx, block_hash, posInBlock, update_tx))
        return; // Not one of ours

    // If a transaction changes 'conflicted' state, that changes the balance
    // available of the outputs it spends. So force those to be
    // recomputed, also:
    MarkInputsDirty(ptx);
}

void CWallet::TransactionAddedToMempool(const CTransactionRef& ptx) {
    auto locked_chain = chain().lock();
    LOCK(cs_wallet);
    SyncTransaction(ptx, {} /* block hash */, 0 /* position in block */);

    auto it = mapWallet.find(ptx->GetHash());
    if (it != mapWallet.end()) {
        it->second.fInMempool = true;
    }
}

void CWallet::TransactionRemovedFromMempool(const CTransactionRef &ptx) {
    LOCK(cs_wallet);
    auto it = mapWallet.find(ptx->GetHash());
    if (it != mapWallet.end()) {
        it->second.fInMempool = false;
    }
}

void CWallet::BlockConnected(const CBlock& block, const std::vector<CTransactionRef>& vtxConflicted) {
    const uint256& block_hash = block.GetHash();
    auto locked_chain = chain().lock();
    LOCK(cs_wallet);
    // TODO: Temporarily ensure that mempool removals are notified before
    // connected transactions.  This shouldn't matter, but the abandoned
    // state of transactions in our wallet is currently cleared when we
    // receive another notification and there is a race condition where
    // notification of a connected conflict might cause an outside process
    // to abandon a transaction and then have it inadvertently cleared by
    // the notification that the conflicted transaction was evicted.

    for (const CTransactionRef& ptx : vtxConflicted) {
        SyncTransaction(ptx, {} /* block hash */, 0 /* position in block */);
        TransactionRemovedFromMempool(ptx);
    }
    for (size_t i = 0; i < block.vtx.size(); i++) {
        SyncTransaction(block.vtx[i], block_hash, i);
        TransactionRemovedFromMempool(block.vtx[i]);
    }

    m_last_block_processed = block_hash;
}

void CWallet::BlockDisconnected(const CBlock& block) {
    auto locked_chain = chain().lock();
    LOCK(cs_wallet);

    for (const CTransactionRef& ptx : block.vtx) {
        SyncTransaction(ptx, {} /* block hash */, 0 /* position in block */);
    }
}

void CWallet::UpdatedBlockTip()
{
    m_best_block_time = GetTime();
}


void CWallet::BlockUntilSyncedToCurrentChain() {
    AssertLockNotHeld(cs_wallet);
    // Skip the queue-draining stuff if we know we're caught up with
    // ::ChainActive().Tip(), otherwise put a callback in the validation interface queue and wait
    // for the queue to drain enough to execute it (indicating we are caught up
    // at least with the time we entered this function).
    uint256 last_block_hash = WITH_LOCK(cs_wallet, return m_last_block_processed);
    chain().waitForNotificationsIfNewBlocksConnected(last_block_hash);
}


isminetype CWallet::IsMine(const CTxIn &txin) const
{
    {
        LOCK(cs_wallet);
        std::map<uint256, CWalletTx>::const_iterator mi = mapWallet.find(txin.prevout.hash);
        if (mi != mapWallet.end())
        {
            const CWalletTx& prev = (*mi).second;
            if (txin.prevout.n < prev.tx->vout.size())
                return IsMine(prev.tx->vout[txin.prevout.n]);
        }
    }
    return ISMINE_NO;
}

// Note that this function doesn't distinguish between a 0-valued input,
// and a not-"is mine" (according to the filter) input.
CAmountMap CWallet::GetDebit(const CTxIn &txin, const isminefilter& filter) const
{
    {
        LOCK(cs_wallet);
        std::map<uint256, CWalletTx>::const_iterator mi = mapWallet.find(txin.prevout.hash);
        if (mi != mapWallet.end())
        {
            const CWalletTx& prev = (*mi).second;
            if (txin.prevout.n < prev.tx->vout.size())
                if (IsMine(prev.tx->vout[txin.prevout.n]) & filter) {
                    CAmountMap amounts;
                    amounts[prev.GetOutputAsset(txin.prevout.n)] = std::max<CAmount>(0, prev.GetOutputValueOut(txin.prevout.n));
                    return amounts;
                }
        }
    }
    return CAmountMap();
}

isminetype CWallet::IsMine(const CTxOut& txout) const
{
    return ::IsMine(*this, txout.scriptPubKey);
}

CAmountMap CWallet::GetCredit(const CTxOut& txout, const isminefilter& filter) const
{
    assert(false && "CWallet::GetCredit(const CTxOut&, const isminefilter&): this method should not be used anymore");

    CAmountMap credit;
    if (txout.nAsset.IsExplicit() && txout.nValue.IsExplicit()) {
        credit[txout.nAsset.GetAsset()] = txout.nValue.GetAmount();
    } else {
        WalletLogPrintf("WARNING: Calculating credit of blinded transaction.\n");
    }
    if (!MoneyRange(credit))
        throw std::runtime_error(std::string(__func__) + ": value out of range");
    return ((IsMine(txout) & filter) ? credit : CAmountMap());
}

bool CWallet::IsChange(const CTxOut& txout) const
{
    return IsChange(txout.scriptPubKey);
}

bool CWallet::IsChange(const CScript& script) const
{
    // TODO: fix handling of 'change' outputs. The assumption is that any
    // payment to a script that is ours, but is not in the address book
    // is change. That assumption is likely to break when we implement multisignature
    // wallets that return change back into a multi-signature-protected address;
    // a better way of identifying which outputs are 'the send' and which are
    // 'the change' will need to be implemented (maybe extend CWalletTx to remember
    // which output, if any, was change).
    if (::IsMine(*this, script))
    {
        CTxDestination address;
        if (!ExtractDestination(script, address))
            return true;

        LOCK(cs_wallet);
        if (!mapAddressBook.count(address))
            return true;
    }
    return false;
}

CAmountMap CWallet::GetChange(const CTxOut& txout) const
{
    CAmountMap change;
    change[txout.nAsset.GetAsset()] = txout.nValue.GetAmount();
    if (!MoneyRange(change))
        throw std::runtime_error(std::string(__func__) + ": value out of range");
    return (IsChange(txout) ? change : CAmountMap());
}

bool CWallet::IsMine(const CTransaction& tx) const
{
    for (const CTxOut& txout : tx.vout)
        if (IsMine(txout))
            return true;
    return false;
}

bool CWallet::IsFromMe(const CTransaction& tx) const
{
    return (GetDebit(tx, ISMINE_ALL) > CAmountMap());
}

CAmountMap CWallet::GetDebit(const CTransaction& tx, const isminefilter& filter) const
{
    CAmountMap nDebit;
    for (const CTxIn& txin : tx.vin)
    {
        nDebit += GetDebit(txin, filter);
        if (!MoneyRange(nDebit))
            throw std::runtime_error(std::string(__func__) + ": value out of range");
    }
    return nDebit;
}

bool CWallet::IsAllFromMe(const CTransaction& tx, const isminefilter& filter) const
{
    LOCK(cs_wallet);

    for (const CTxIn& txin : tx.vin)
    {
        auto mi = mapWallet.find(txin.prevout.hash);
        if (mi == mapWallet.end())
            return false; // any unknown inputs can't be from us

        const CWalletTx& prev = (*mi).second;

        if (txin.prevout.n >= prev.tx->vout.size())
            return false; // invalid input!

        if (!(IsMine(prev.tx->vout[txin.prevout.n]) & filter))
            return false;
    }
    return true;
}

CAmountMap CWallet::GetCredit(const CWalletTx& wtx, const isminefilter& filter) const {
    CAmountMap nCredit;
    for (unsigned int i = 0; i < wtx.tx->vout.size(); ++i) {
        if (IsMine(wtx.tx->vout[i]) & filter) {
            CAmount credit = std::max<CAmount>(0, wtx.GetOutputValueOut(i));
            if (!MoneyRange(credit))
                throw std::runtime_error(std::string(__func__) + ": value out of range");

            nCredit[wtx.GetOutputAsset(i)] += credit;
            if (!MoneyRange(nCredit))
                throw std::runtime_error(std::string(__func__) + ": value out of range");
        }
    }
    return nCredit;
}

CAmountMap CWallet::GetCredit(const CTransaction& tx, const isminefilter& filter) const
{
    assert(false && "CWallet::GetCredit(const CTransaction&, const isminefilter&): this method should not be used anymore");

    CAmountMap nCredit;
    for (const CTxOut& txout : tx.vout)
    {
        nCredit += GetCredit(txout, filter);
        if (!MoneyRange(nCredit))
            throw std::runtime_error(std::string(__func__) + ": value out of range");
    }
    return nCredit;
}

CAmountMap CWallet::GetChange(const CWalletTx& wtx) const {
    CAmountMap nChange;
    for (unsigned int i = 0; i < wtx.tx->vout.size(); ++i) {
        if (IsChange(wtx.tx->vout[i])) {
            CAmount change = wtx.GetOutputValueOut(i);
            if (change < 0) {
                continue;
            }

            if (!MoneyRange(change))
                throw std::runtime_error(std::string(__func__) + ": value out of range");

            nChange[wtx.GetOutputAsset(i)] += change;
            if (!MoneyRange(nChange))
                throw std::runtime_error(std::string(__func__) + ": value out of range");
        }
    }
    return nChange;
}

CAmountMap CWallet::GetChange(const CTransaction& tx) const
{
    CAmountMap nChange;
    for (const CTxOut& txout : tx.vout)
    {
        nChange += GetChange(txout);
        if (!MoneyRange(nChange))
            throw std::runtime_error(std::string(__func__) + ": value out of range");
    }
    return nChange;
}

CPubKey CWallet::GenerateNewSeed()
{
    assert(!IsWalletFlagSet(WALLET_FLAG_DISABLE_PRIVATE_KEYS));
    CKey key;
    key.MakeNewKey(true);
    return DeriveNewSeed(key);
}

CPubKey CWallet::DeriveNewSeed(const CKey& key)
{
    int64_t nCreationTime = GetTime();
    CKeyMetadata metadata(nCreationTime);

    // calculate the seed
    CPubKey seed = key.GetPubKey();
    assert(key.VerifyPubKey(seed));

    // set the hd keypath to "s" -> Seed, refers the seed to itself
    metadata.hdKeypath     = "s";
    metadata.has_key_origin = false;
    metadata.hd_seed_id = seed.GetID();

    {
        LOCK(cs_wallet);

        // mem store the metadata
        mapKeyMetadata[seed.GetID()] = metadata;

        // write the key&metadata to the database
        if (!AddKeyPubKey(key, seed))
            throw std::runtime_error(std::string(__func__) + ": AddKeyPubKey failed");
    }

    return seed;
}

void CWallet::SetHDSeed(const CPubKey& seed)
{
    LOCK(cs_wallet);
    // store the keyid (hash160) together with
    // the child index counter in the database
    // as a hdchain object
    CHDChain newHdChain;
    newHdChain.nVersion = CanSupportFeature(FEATURE_HD_SPLIT) ? CHDChain::VERSION_HD_CHAIN_SPLIT : CHDChain::VERSION_HD_BASE;
    newHdChain.seed_id = seed.GetID();
    SetHDChain(newHdChain, false);
    NotifyCanGetAddressesChanged();
    UnsetWalletFlag(WALLET_FLAG_BLANK_WALLET);
}

void CWallet::SetHDChain(const CHDChain& chain, bool memonly)
{
    LOCK(cs_wallet);
    if (!memonly && !WalletBatch(*database).WriteHDChain(chain))
        throw std::runtime_error(std::string(__func__) + ": writing chain failed");

    hdChain = chain;
}

bool CWallet::IsHDEnabled() const
{
    return !hdChain.seed_id.IsNull();
}

bool CWallet::CanGenerateKeys()
{
    // A wallet can generate keys if it has an HD seed (IsHDEnabled) or it is a non-HD wallet (pre FEATURE_HD)
    LOCK(cs_wallet);
    return IsHDEnabled() || !CanSupportFeature(FEATURE_HD);
}

bool CWallet::CanGetAddresses(bool internal)
{
    LOCK(cs_wallet);
    // Check if the keypool has keys
    bool keypool_has_keys;
    if (internal && CanSupportFeature(FEATURE_HD_SPLIT)) {
        keypool_has_keys = setInternalKeyPool.size() > 0;
    } else {
        keypool_has_keys = KeypoolCountExternalKeys() > 0;
    }
    // If the keypool doesn't have keys, check if we can generate them
    if (!keypool_has_keys) {
        return CanGenerateKeys();
    }
    return keypool_has_keys;
}

void CWallet::SetWalletFlag(uint64_t flags)
{
    LOCK(cs_wallet);
    m_wallet_flags |= flags;
    if (!WalletBatch(*database).WriteWalletFlags(m_wallet_flags))
        throw std::runtime_error(std::string(__func__) + ": writing wallet flags failed");
}

void CWallet::UnsetWalletFlag(uint64_t flag)
{
    WalletBatch batch(*database);
    UnsetWalletFlagWithDB(batch, flag);
}

void CWallet::UnsetWalletFlagWithDB(WalletBatch& batch, uint64_t flag)
{
    LOCK(cs_wallet);
    m_wallet_flags &= ~flag;
    if (!batch.WriteWalletFlags(m_wallet_flags))
        throw std::runtime_error(std::string(__func__) + ": writing wallet flags failed");
}

bool CWallet::IsWalletFlagSet(uint64_t flag)
{
    return (m_wallet_flags & flag);
}

bool CWallet::SetWalletFlags(uint64_t overwriteFlags, bool memonly)
{
    LOCK(cs_wallet);
    m_wallet_flags = overwriteFlags;
    if (((overwriteFlags & g_known_wallet_flags) >> 32) ^ (overwriteFlags >> 32)) {
        // contains unknown non-tolerable wallet flags
        return false;
    }
    if (!memonly && !WalletBatch(*database).WriteWalletFlags(m_wallet_flags)) {
        throw std::runtime_error(std::string(__func__) + ": writing wallet flags failed");
    }

    return true;
}

int64_t CWalletTx::GetTxTime() const
{
    int64_t n = nTimeSmart;
    return n ? n : nTimeReceived;
}

// Helper for producing a max-sized low-S low-R signature (eg 71 bytes)
// or a max-sized low-S signature (e.g. 72 bytes) if use_max_sig is true
bool CWallet::DummySignInput(CMutableTransaction& tx, const size_t nIn, const CTxOut& txout, bool use_max_sig) const
{
    // Fill in dummy signatures for fee calculation.
    const CScript& scriptPubKey = txout.scriptPubKey;
    SignatureData sigdata;

    if (!ProduceSignature(*this, use_max_sig ? DUMMY_MAXIMUM_SIGNATURE_CREATOR : DUMMY_SIGNATURE_CREATOR, scriptPubKey, sigdata)) {
        return false;
    }
    UpdateTransaction(tx, nIn, sigdata);
    return true;
}

// Helper for producing a bunch of max-sized low-S low-R signatures (eg 71 bytes)
bool CWallet::DummySignTx(CMutableTransaction &txNew, const std::vector<CTxOut> &txouts, bool use_max_sig) const
{
    // Fill in dummy signatures for fee calculation.
    int nIn = 0;
    for (const auto& txout : txouts)
    {
        if (!DummySignInput(txNew, nIn, txout, use_max_sig)) {
            return false;
        }

        nIn++;
    }
    return true;
}

bool CWallet::ImportScripts(const std::set<CScript> scripts)
{
    WalletBatch batch(*database);
    for (const auto& entry : scripts) {
        if (!HaveCScript(CScriptID(entry)) && !AddCScriptWithDB(batch, entry)) {
            return false;
        }
    }
    return true;
}

bool CWallet::ImportPrivKeys(const std::map<CKeyID, CKey>& privkey_map, const int64_t timestamp)
{
    WalletBatch batch(*database);
    for (const auto& entry : privkey_map) {
        const CKey& key = entry.second;
        CPubKey pubkey = key.GetPubKey();
        const CKeyID& id = entry.first;
        assert(key.VerifyPubKey(pubkey));
        mapKeyMetadata[id].nCreateTime = timestamp;
        // If the private key is not present in the wallet, insert it.
        if (!HaveKey(id) && !AddKeyPubKeyWithDB(batch, key, pubkey)) {
            return false;
        }
        UpdateTimeFirstKey(timestamp);
    }
    return true;
}

bool CWallet::ImportPubKeys(const std::vector<CKeyID>& ordered_pubkeys, const std::map<CKeyID, CPubKey>& pubkey_map, const std::map<CKeyID, std::pair<CPubKey, KeyOriginInfo>>& key_origins, const bool add_keypool, const bool internal, const int64_t timestamp)
{
    WalletBatch batch(*database);
    for (const auto& entry : key_origins) {
        AddKeyOriginWithDB(batch, entry.second.first, entry.second.second);
    }
    for (const CKeyID& id : ordered_pubkeys) {
        auto entry = pubkey_map.find(id);
        if (entry == pubkey_map.end()) {
            continue;
        }
        const CPubKey& pubkey = entry->second;
        CPubKey temp;
        if (!GetPubKey(id, temp) && !AddWatchOnlyWithDB(batch, GetScriptForRawPubKey(pubkey), timestamp)) {
            return false;
        }
        mapKeyMetadata[id].nCreateTime = timestamp;

        // Add to keypool only works with pubkeys
        if (add_keypool) {
            AddKeypoolPubkeyWithDB(pubkey, internal, batch);
            NotifyCanGetAddressesChanged();
        }
    }
    return true;
}

bool CWallet::ImportScriptPubKeys(const std::string& label, const std::set<CScript>& script_pub_keys, const bool have_solving_data, const bool internal, const int64_t timestamp)
{
    WalletBatch batch(*database);
    for (const CScript& script : script_pub_keys) {
        if (!have_solving_data || !::IsMine(*this, script)) { // Always call AddWatchOnly for non-solvable watch-only, so that watch timestamp gets updated
            if (!AddWatchOnlyWithDB(batch, script, timestamp)) {
                return false;
            }
        }
        CTxDestination dest;
        ExtractDestination(script, dest);
        if (!internal && IsValidDestination(dest)) {
            SetAddressBookWithDB(batch, dest, label, "receive");
        }
    }
    return true;
}

int64_t CalculateMaximumSignedTxSize(const CTransaction &tx, const CWallet *wallet, bool use_max_sig)
{
    std::vector<CTxOut> txouts;
    // Look up the inputs.  We should have already checked that this transaction
    // IsAllFromMe(ISMINE_SPENDABLE), so every input should already be in our
    // wallet, with a valid index into the vout array, and the ability to sign.
    for (const CTxIn& input : tx.vin) {
        const auto mi = wallet->mapWallet.find(input.prevout.hash);
        if (mi == wallet->mapWallet.end()) {
            return -1;
        }
        assert(input.prevout.n < mi->second.tx->vout.size());
        txouts.emplace_back(mi->second.tx->vout[input.prevout.n]);
    }
    return CalculateMaximumSignedTxSize(tx, wallet, txouts, use_max_sig);
}

// txouts needs to be in the order of tx.vin
int64_t CalculateMaximumSignedTxSize(const CTransaction &tx, const CWallet *wallet, const std::vector<CTxOut>& txouts, bool use_max_sig)
{
    CMutableTransaction txNew(tx);
    if (!wallet->DummySignTx(txNew, txouts, use_max_sig)) {
        // This should never happen, because IsAllFromMe(ISMINE_SPENDABLE)
        // implies that we can sign for every input.
        return -1;
    }
    return GetVirtualTransactionSize(CTransaction(txNew));
}

int CalculateMaximumSignedInputSize(const CTxOut& txout, const CWallet* wallet, bool use_max_sig)
{
    CMutableTransaction txn;
    txn.vin.push_back(CTxIn(COutPoint()));
    if (!wallet->DummySignInput(txn, 0, txout, use_max_sig)) {
        // This should never happen, because IsAllFromMe(ISMINE_SPENDABLE)
        // implies that we can sign for every input.
        return -1;
    }
    return GetVirtualTransactionInputSize(CTransaction(txn));
}

void CWalletTx::GetAmounts(std::list<COutputEntry>& listReceived,
                           std::list<COutputEntry>& listSent, CAmount& nFee, const isminefilter& filter) const
{
    nFee = 0;
    listReceived.clear();
    listSent.clear();

    // Compute fee:
    CAmountMap mapDebit = GetDebit(filter);
    if (mapDebit > CAmountMap()) // debit>0 means we signed/sent this transaction
    {
        nFee = -GetFeeMap(*tx)[::policyAsset];
    }

    // Sent/received.
    for (unsigned int i = 0; i < tx->vout.size(); ++i)
    {
        const CTxOut& txout = tx->vout[i];
        CAmount output_value = GetOutputValueOut(i);
        // Don't list unknown assets
        isminetype fIsMine = output_value != -1 ?  pwallet->IsMine(txout) : ISMINE_NO;
        // Only need to handle txouts if AT LEAST one of these is true:
        //   1) they debit from us (sent)
        //   2) the output is to us (received)
        if (mapDebit > CAmountMap())
        {
            // Don't report 'change' txouts
            if (pwallet->IsChange(txout))
                continue;
        }
        else if (!(fIsMine & filter))
            continue;

        // In either case, we need to get the destination address
        CTxDestination address;

        if (!ExtractDestination(txout.scriptPubKey, address) && !txout.scriptPubKey.IsUnspendable())
        {
            pwallet->WalletLogPrintf("CWalletTx::GetAmounts: Unknown transaction type found, txid %s\n",
                                    this->GetHash().ToString());
            address = CNoDestination();
        }

        COutputEntry output = {address, output_value, (int)i, GetOutputAsset(i), GetOutputAmountBlindingFactor(i), GetOutputAssetBlindingFactor(i)};

        // If we are debited by the transaction, add the output as a "sent" entry
        if (mapDebit > CAmountMap() && !txout.IsFee())
            listSent.push_back(output);

        // If we are receiving the output, add it as a "received" entry
        if (fIsMine & filter)
            listReceived.push_back(output);
    }

}

/**
 * Scan active chain for relevant transactions after importing keys. This should
 * be called whenever new keys are added to the wallet, with the oldest key
 * creation time.
 *
 * @return Earliest timestamp that could be successfully scanned from. Timestamp
 * returned will be higher than startTime if relevant blocks could not be read.
 */
int64_t CWallet::RescanFromTime(int64_t startTime, const WalletRescanReserver& reserver, bool update)
{
    // Find starting block. May be null if nCreateTime is greater than the
    // highest blockchain timestamp, in which case there is nothing that needs
    // to be scanned.
    uint256 start_block;
    {
        auto locked_chain = chain().lock();
        const Optional<int> start_height = locked_chain->findFirstBlockWithTimeAndHeight(startTime - TIMESTAMP_WINDOW, 0, &start_block);
        const Optional<int> tip_height = locked_chain->getHeight();
        WalletLogPrintf("%s: Rescanning last %i blocks\n", __func__, tip_height && start_height ? *tip_height - *start_height + 1 : 0);
    }

    if (!start_block.IsNull()) {
        // TODO: this should take into account failure by ScanResult::USER_ABORT
        ScanResult result = ScanForWalletTransactions(start_block, {} /* stop_block */, reserver, update);
        if (result.status == ScanResult::FAILURE) {
            int64_t time_max;
            if (!chain().findBlock(result.last_failed_block, nullptr /* block */, nullptr /* time */, &time_max)) {
                throw std::logic_error("ScanForWalletTransactions returned invalid block hash");
            }
            return time_max + TIMESTAMP_WINDOW + 1;
        }
    }
    return startTime;
}

/**
 * Scan the block chain (starting in start_block) for transactions
 * from or to us. If fUpdate is true, found transactions that already
 * exist in the wallet will be updated.
 *
 * @param[in] start_block Scan starting block. If block is not on the active
 *                        chain, the scan will return SUCCESS immediately.
 * @param[in] stop_block  Scan ending block. If block is not on the active
 *                        chain, the scan will continue until it reaches the
 *                        chain tip.
 *
 * @return ScanResult returning scan information and indicating success or
 *         failure. Return status will be set to SUCCESS if scan was
 *         successful. FAILURE if a complete rescan was not possible (due to
 *         pruning or corruption). USER_ABORT if the rescan was aborted before
 *         it could complete.
 *
 * @pre Caller needs to make sure start_block (and the optional stop_block) are on
 * the main chain after to the addition of any new keys you want to detect
 * transactions for.
 */
CWallet::ScanResult CWallet::ScanForWalletTransactions(const uint256& start_block, const uint256& stop_block, const WalletRescanReserver& reserver, bool fUpdate)
{
    int64_t nNow = GetTime();
    int64_t start_time = GetTimeMillis();

    assert(reserver.isReserved());

    uint256 block_hash = start_block;
    ScanResult result;

    WalletLogPrintf("Rescan started from block %s...\n", start_block.ToString());

    fAbortRescan = false;
    ShowProgress(strprintf("%s " + _("Rescanning..."), GetDisplayName()), 0); // show rescan progress in GUI as dialog or on splashscreen, if -rescan on startup
    uint256 tip_hash;
    // The way the 'block_height' is initialized is just a workaround for the gcc bug #47679 since version 4.6.0.
    Optional<int> block_height = MakeOptional(false, int());
    double progress_begin;
    double progress_end;
    {
        auto locked_chain = chain().lock();
        if (Optional<int> tip_height = locked_chain->getHeight()) {
            tip_hash = locked_chain->getBlockHash(*tip_height);
        }
        block_height = locked_chain->getBlockHeight(block_hash);
        progress_begin = chain().guessVerificationProgress(block_hash);
        progress_end = chain().guessVerificationProgress(stop_block.IsNull() ? tip_hash : stop_block);
    }
    double progress_current = progress_begin;
    while (block_height && !fAbortRescan && !chain().shutdownRequested()) {
        m_scanning_progress = (progress_current - progress_begin) / (progress_end - progress_begin);
        if (*block_height % 100 == 0 && progress_end - progress_begin > 0.0) {
            ShowProgress(strprintf("%s " + _("Rescanning..."), GetDisplayName()), std::max(1, std::min(99, (int)(m_scanning_progress * 100))));
        }
        if (GetTime() >= nNow + 60) {
            nNow = GetTime();
            WalletLogPrintf("Still rescanning. At block %d. Progress=%f\n", *block_height, progress_current);
        }

        CBlock block;
        if (chain().findBlock(block_hash, &block) && !block.IsNull()) {
            auto locked_chain = chain().lock();
            LOCK(cs_wallet);
            if (!locked_chain->getBlockHeight(block_hash)) {
                // Abort scan if current block is no longer active, to prevent
                // marking transactions as coming from the wrong block.
                // TODO: This should return success instead of failure, see
                // https://github.com/bitcoin/bitcoin/pull/14711#issuecomment-458342518
                result.last_failed_block = block_hash;
                result.status = ScanResult::FAILURE;
                break;
            }
            for (size_t posInBlock = 0; posInBlock < block.vtx.size(); ++posInBlock) {
                SyncTransaction(block.vtx[posInBlock], block_hash, posInBlock, fUpdate);
            }
            // scan succeeded, record block as most recent successfully scanned
            result.last_scanned_block = block_hash;
            result.last_scanned_height = *block_height;
        } else {
            // could not scan block, keep scanning but record this block as the most recent failure
            result.last_failed_block = block_hash;
            result.status = ScanResult::FAILURE;
        }
        if (block_hash == stop_block) {
            break;
        }
        {
            auto locked_chain = chain().lock();
            Optional<int> tip_height = locked_chain->getHeight();
            if (!tip_height || *tip_height <= block_height || !locked_chain->getBlockHeight(block_hash)) {
                // break successfully when rescan has reached the tip, or
                // previous block is no longer on the chain due to a reorg
                break;
            }

            // increment block and verification progress
            block_hash = locked_chain->getBlockHash(++*block_height);
            progress_current = chain().guessVerificationProgress(block_hash);

            // handle updated tip hash
            const uint256 prev_tip_hash = tip_hash;
            tip_hash = locked_chain->getBlockHash(*tip_height);
            if (stop_block.IsNull() && prev_tip_hash != tip_hash) {
                // in case the tip has changed, update progress max
                progress_end = chain().guessVerificationProgress(tip_hash);
            }
        }
    }
    ShowProgress(strprintf("%s " + _("Rescanning..."), GetDisplayName()), 100); // hide progress dialog in GUI
    if (block_height && fAbortRescan) {
        WalletLogPrintf("Rescan aborted at block %d. Progress=%f\n", *block_height, progress_current);
        result.status = ScanResult::USER_ABORT;
    } else if (block_height && chain().shutdownRequested()) {
        WalletLogPrintf("Rescan interrupted by shutdown request at block %d. Progress=%f\n", *block_height, progress_current);
        result.status = ScanResult::USER_ABORT;
    } else {
        WalletLogPrintf("Rescan completed in %15dms\n", GetTimeMillis() - start_time);
    }
    return result;
}

void CWallet::ReacceptWalletTransactions(interfaces::Chain::Lock& locked_chain)
{
    // If transactions aren't being broadcasted, don't let them into local mempool either
    if (!fBroadcastTransactions)
        return;
    std::map<int64_t, CWalletTx*> mapSorted;

    // Sort pending wallet transactions based on their initial wallet insertion order
    for (std::pair<const uint256, CWalletTx>& item : mapWallet)
    {
        const uint256& wtxid = item.first;
        CWalletTx& wtx = item.second;
        assert(wtx.GetHash() == wtxid);

        int nDepth = wtx.GetDepthInMainChain(locked_chain);

        if (!wtx.IsCoinBase() && (nDepth == 0 && !wtx.isAbandoned())) {
            mapSorted.insert(std::make_pair(wtx.nOrderPos, &wtx));
        }
    }

    // Try to add wallet transactions to memory pool
    for (const std::pair<const int64_t, CWalletTx*>& item : mapSorted) {
        CWalletTx& wtx = *(item.second);
        CValidationState state;
        wtx.AcceptToMemoryPool(locked_chain, state);
    }
}

bool CWalletTx::RelayWalletTransaction(interfaces::Chain::Lock& locked_chain)
{
    // Can't relay if wallet is not broadcasting
    if (!pwallet->GetBroadcastTransactions()) return false;
    // Don't relay coinbase transactions outside blocks
    if (IsCoinBase()) return false;
    // Don't relay abandoned transactions
    if (isAbandoned()) return false;
    // Don't relay conflicted or already confirmed transactions
    if (GetDepthInMainChain(locked_chain) != 0) return false;
    // Don't relay transactions that aren't accepted to the mempool
    CValidationState unused_state;
    if (!InMempool() && !AcceptToMemoryPool(locked_chain, unused_state)) return false;
    // Don't try to relay if the node is not connected to the p2p network
    if (!pwallet->chain().p2pEnabled()) return false;

    // Try to relay the transaction
    pwallet->WalletLogPrintf("Relaying wtx %s\n", GetHash().ToString());
    pwallet->chain().relayTransaction(GetHash());

    return true;
}

std::set<uint256> CWalletTx::GetConflicts() const
{
    std::set<uint256> result;
    if (pwallet != nullptr)
    {
        uint256 myHash = GetHash();
        result = pwallet->GetConflicts(myHash);
        result.erase(myHash);
    }
    return result;
}

CAmountMap CWalletTx::GetCachableAmount(AmountType type, const isminefilter& filter, bool recalculate) const
{
    auto& amount = m_amounts[type];
    if (recalculate || !amount.m_cached[filter]) {
        amount.Set(filter, type == DEBIT ? pwallet->GetDebit(*tx, filter) : pwallet->GetCredit(*this, filter));
    }
    return amount.m_value[filter];
}

CAmountMap CWalletTx::GetDebit(const isminefilter& filter) const
{
    if (tx->vin.empty())
        return CAmountMap();

    CAmountMap debit;
    if (filter & ISMINE_SPENDABLE) {
        debit += GetCachableAmount(DEBIT, ISMINE_SPENDABLE);
    }
    if (filter & ISMINE_WATCH_ONLY) {
        debit += GetCachableAmount(DEBIT, ISMINE_WATCH_ONLY);
    }
    return debit;
}

CAmountMap CWalletTx::GetCredit(interfaces::Chain::Lock& locked_chain, const isminefilter& filter) const
{
    // Must wait until coinbase is safely deep enough in the chain before valuing it
    if (IsImmatureCoinBase(locked_chain))
        return CAmountMap();

    CAmountMap credit;
    if (filter & ISMINE_SPENDABLE) {
        // GetBalance can assume transactions in mapWallet won't change
        credit += GetCachableAmount(CREDIT, ISMINE_SPENDABLE);
    }
    if (filter & ISMINE_WATCH_ONLY) {
        credit += GetCachableAmount(CREDIT, ISMINE_WATCH_ONLY);
    }
    return credit;
}

CAmountMap CWalletTx::GetImmatureCredit(interfaces::Chain::Lock& locked_chain, bool fUseCache) const
{
    if (IsImmatureCoinBase(locked_chain) && IsInMainChain(locked_chain)) {
        return GetCachableAmount(IMMATURE_CREDIT, ISMINE_SPENDABLE, !fUseCache);
    }

    return CAmountMap();
}

CAmountMap CWalletTx::GetAvailableCredit(interfaces::Chain::Lock& locked_chain, bool fUseCache, const isminefilter& filter) const
{
    if (pwallet == nullptr)
        return CAmountMap();

    // Avoid caching ismine for NO or ALL cases (could remove this check and simplify in the future).
    bool allow_cache = filter == ISMINE_SPENDABLE || filter == ISMINE_WATCH_ONLY;

    // Must wait until coinbase is safely deep enough in the chain before valuing it
    if (IsImmatureCoinBase(locked_chain))
        return CAmountMap();

    if (fUseCache && allow_cache && m_amounts[AVAILABLE_CREDIT].m_cached[filter]) {
        return m_amounts[AVAILABLE_CREDIT].m_value[filter];
    }

    CAmountMap nCredit;
    uint256 hashTx = GetHash();
    for (unsigned int i = 0; i < tx->vout.size(); i++)
    {
        if (!pwallet->IsSpent(locked_chain, hashTx, i))
        {
            if (pwallet->IsMine(tx->vout[i]) & filter) {
                CAmount credit = std::max<CAmount>(0, GetOutputValueOut(i));
                if (!MoneyRange(credit))
                    throw std::runtime_error(std::string(__func__) + ": value out of range");

                nCredit[GetOutputAsset(i)] += std::max<CAmount>(0, GetOutputValueOut(i));
                if (!MoneyRange(nCredit))
                    throw std::runtime_error(std::string(__func__) + ": value out of range");
            }
        }
    }

    if (allow_cache) {
        m_amounts[AVAILABLE_CREDIT].Set(filter, nCredit);
    }

    return nCredit;
}

CAmountMap CWalletTx::GetImmatureWatchOnlyCredit(interfaces::Chain::Lock& locked_chain, const bool fUseCache) const
{
    if (IsImmatureCoinBase(locked_chain) && IsInMainChain(locked_chain)) {
        return GetCachableAmount(IMMATURE_CREDIT, ISMINE_WATCH_ONLY, !fUseCache);
    }

    return CAmountMap();
}

CAmountMap CWalletTx::GetChange() const
{
    if (fChangeCached)
        return nChangeCached;
    nChangeCached = pwallet->GetChange(*this);
    fChangeCached = true;
    return nChangeCached;
}

bool CWalletTx::InMempool() const
{
    return fInMempool;
}

bool CWalletTx::IsTrusted(interfaces::Chain::Lock& locked_chain) const
{
    // Quick answer in most cases
    if (!locked_chain.checkFinalTx(*tx)) {
        return false;
    }
    int nDepth = GetDepthInMainChain(locked_chain);
    if (nDepth >= 1)
        return true;
    if (nDepth < 0)
        return false;
    if (!pwallet->m_spend_zero_conf_change || !IsFromMe(ISMINE_ALL)) // using wtx's cached debit
        return false;

    // Don't trust unconfirmed transactions from us unless they are in the mempool.
    if (!InMempool())
        return false;

    // Trusted if all inputs are from us and are in the mempool:
    for (const CTxIn& txin : tx->vin)
    {
        // Transactions not sent by us: not trusted
        const CWalletTx* parent = pwallet->GetWalletTx(txin.prevout.hash);
        if (parent == nullptr)
            return false;
        const CTxOut& parentOut = parent->tx->vout[txin.prevout.n];
        if (pwallet->IsMine(parentOut) != ISMINE_SPENDABLE)
            return false;
    }
    return true;
}

bool CWalletTx::IsEquivalentTo(const CWalletTx& _tx) const
{
        CMutableTransaction tx1 {*this->tx};
        CMutableTransaction tx2 {*_tx.tx};
        for (auto& txin : tx1.vin) txin.scriptSig = CScript();
        for (auto& txin : tx2.vin) txin.scriptSig = CScript();
        return CTransaction(tx1) == CTransaction(tx2);
}

CAmountMap CWalletTx::GetIssuanceAssets(unsigned int input_index) const {
    CAmountMap ret;
    CAsset asset, token;
    GetIssuanceAssets(input_index, &asset, &token);
    if (!asset.IsNull()) {
        ret[asset] = GetIssuanceAmount(input_index, false);
    }
    if (!token.IsNull()) {
        ret[token] = GetIssuanceAmount(input_index, true);
    }
    return ret;
}

// Rebroadcast transactions from the wallet. We do this on a random timer
// to slightly obfuscate which transactions come from our wallet.
//
// Ideally, we'd only resend transactions that we think should have been
// mined in the most recent block. Any transaction that wasn't in the top
// blockweight of transactions in the mempool shouldn't have been mined,
// and so is probably just sitting in the mempool waiting to be confirmed.
// Rebroadcasting does nothing to speed up confirmation and only damages
// privacy.
void CWallet::ResendWalletTransactions()
{
    // During reindex, importing and IBD, old wallet transactions become
    // unconfirmed. Don't resend them as that would spam other nodes.
    if (!chain().isReadyToBroadcast()) return;

    // Do this infrequently and randomly to avoid giving away
    // that these are our transactions.
    if (GetTime() < nNextResend || !fBroadcastTransactions) return;
    bool fFirst = (nNextResend == 0);
    nNextResend = GetTime() + GetRand(30 * 60);
    if (fFirst) return;

    // Only do it if there's been a new block since last time
    if (m_best_block_time < nLastResend) return;
    nLastResend = GetTime();

    int relayed_tx_count = 0;

    { // locked_chain and cs_wallet scope
        auto locked_chain = chain().lock();
        LOCK(cs_wallet);

        // Relay transactions
        for (std::pair<const uint256, CWalletTx>& item : mapWallet) {
            CWalletTx& wtx = item.second;
            // only rebroadcast unconfirmed txes older than 5 minutes before the
            // last block was found
            if (wtx.nTimeReceived > m_best_block_time - 5 * 60) continue;
            if (wtx.RelayWalletTransaction(*locked_chain)) ++relayed_tx_count;
        }
    } // locked_chain and cs_wallet

    if (relayed_tx_count > 0) {
        WalletLogPrintf("%s: rebroadcast %u unconfirmed transactions\n", __func__, relayed_tx_count);
    }
}

/** @} */ // end of mapWallet

void MaybeResendWalletTxs()
{
    for (const std::shared_ptr<CWallet>& pwallet : GetWallets()) {
        pwallet->ResendWalletTransactions();
    }
}


/** @defgroup Actions
 *
 * @{
 */


CWallet::Balance CWallet::GetBalance(const int min_depth) const
{
    Balance ret;
    {
        auto locked_chain = chain().lock();
        LOCK(cs_wallet);
        for (const auto& entry : mapWallet)
        {
            const CWalletTx& wtx = entry.second;
            const bool is_trusted{wtx.IsTrusted(*locked_chain)};
            const int tx_depth{wtx.GetDepthInMainChain(*locked_chain)};
            const CAmountMap tx_credit_mine{wtx.GetAvailableCredit(*locked_chain, /* fUseCache */ true, ISMINE_SPENDABLE)};
            const CAmountMap tx_credit_watchonly{wtx.GetAvailableCredit(*locked_chain, /* fUseCache */ true, ISMINE_WATCH_ONLY)};
            if (is_trusted && tx_depth >= min_depth) {
                ret.m_mine_trusted += tx_credit_mine;
                ret.m_watchonly_trusted += tx_credit_watchonly;
            }
            if (!is_trusted && tx_depth == 0 && wtx.InMempool()) {
                ret.m_mine_untrusted_pending += tx_credit_mine;
                ret.m_watchonly_untrusted_pending += tx_credit_watchonly;
            }
            ret.m_mine_immature += wtx.GetImmatureCredit(*locked_chain);
            ret.m_watchonly_immature += wtx.GetImmatureWatchOnlyCredit(*locked_chain);
        }
    }
    return ret;
}

CAmountMap CWallet::GetAvailableBalance(const CCoinControl* coinControl) const
{
    auto locked_chain = chain().lock();
    LOCK(cs_wallet);

    CAmountMap balance;
    std::vector<COutput> vCoins;
    AvailableCoins(*locked_chain, vCoins, true, coinControl);
    for (const COutput& out : vCoins) {
        if (out.fSpendable) {
            CAmount amt = out.tx->GetOutputValueOut(out.i);
            if (amt < 0) {
                continue;
            }
            balance[out.tx->GetOutputAsset(out.i)] += amt;
        }
    }
    return balance;
}

void CWallet::AvailableCoins(interfaces::Chain::Lock& locked_chain, std::vector<COutput> &vCoins, bool fOnlySafe, const CCoinControl *coinControl, const CAmount &nMinimumAmount, const CAmount &nMaximumAmount, const CAmount &nMinimumSumAmount, const uint64_t nMaximumCount, const int nMinDepth, const int nMaxDepth, const CAsset* asset_filter) const
{
    AssertLockHeld(cs_wallet);

    vCoins.clear();
    CAmount nTotal = 0;

    for (const auto& entry : mapWallet)
    {
        const uint256& wtxid = entry.first;
        const CWalletTx& wtx = entry.second;

        if (!locked_chain.checkFinalTx(*wtx.tx)) {
            continue;
        }

        if (wtx.IsImmatureCoinBase(locked_chain))
            continue;

        int nDepth = wtx.GetDepthInMainChain(locked_chain);
        if (nDepth < 0)
            continue;

        // We should not consider coins which aren't at least in our mempool
        // It's possible for these to be conflicted via ancestors which we may never be able to detect
        if (nDepth == 0 && !wtx.InMempool())
            continue;

        bool safeTx = wtx.IsTrusted(locked_chain);

        // We should not consider coins from transactions that are replacing
        // other transactions.
        //
        // Example: There is a transaction A which is replaced by bumpfee
        // transaction B. In this case, we want to prevent creation of
        // a transaction B' which spends an output of B.
        //
        // Reason: If transaction A were initially confirmed, transactions B
        // and B' would no longer be valid, so the user would have to create
        // a new transaction C to replace B'. However, in the case of a
        // one-block reorg, transactions B' and C might BOTH be accepted,
        // when the user only wanted one of them. Specifically, there could
        // be a 1-block reorg away from the chain where transactions A and C
        // were accepted to another chain where B, B', and C were all
        // accepted.
        if (nDepth == 0 && wtx.mapValue.count("replaces_txid")) {
            safeTx = false;
        }

        // Similarly, we should not consider coins from transactions that
        // have been replaced. In the example above, we would want to prevent
        // creation of a transaction A' spending an output of A, because if
        // transaction B were initially confirmed, conflicting with A and
        // A', we wouldn't want to the user to create a transaction D
        // intending to replace A', but potentially resulting in a scenario
        // where A, A', and D could all be accepted (instead of just B and
        // D, or just A and A' like the user would want).
        if (nDepth == 0 && wtx.mapValue.count("replaced_by_txid")) {
            safeTx = false;
        }

        if (fOnlySafe && !safeTx) {
            continue;
        }

        if (nDepth < nMinDepth || nDepth > nMaxDepth)
            continue;

        for (unsigned int i = 0; i < wtx.tx->vout.size(); i++) {
            CAmount outValue = wtx.GetOutputValueOut(i);
            CAsset asset = wtx.GetOutputAsset(i);
            if (asset_filter && asset != *asset_filter) {
                continue;
            }
            if (outValue < nMinimumAmount || outValue > nMaximumAmount)
                continue;

            if (coinControl && coinControl->HasSelected() && !coinControl->fAllowOtherInputs && !coinControl->IsSelected(COutPoint(entry.first, i)))
                continue;

            if (IsLockedCoin(entry.first, i))
                continue;

            if (IsSpent(locked_chain, wtxid, i))
                continue;

            isminetype mine = IsMine(wtx.tx->vout[i]);

            if (mine == ISMINE_NO) {
                continue;
            }

            bool solvable = IsSolvable(*this, wtx.tx->vout[i].scriptPubKey);
            bool spendable = ((mine & ISMINE_SPENDABLE) != ISMINE_NO) || (((mine & ISMINE_WATCH_ONLY) != ISMINE_NO) && (coinControl && coinControl->fAllowWatchOnly && solvable));

            vCoins.push_back(COutput(&wtx, i, nDepth, spendable, solvable, safeTx, (coinControl && coinControl->fAllowWatchOnly)));

            // Checks the sum amount of all UTXO's.
            if (nMinimumSumAmount != MAX_MONEY) {
                nTotal += outValue;

                if (nTotal >= nMinimumSumAmount) {
                    return;
                }
            }

            // Checks the maximum number of UTXO's.
            if (nMaximumCount > 0 && vCoins.size() >= nMaximumCount) {
                return;
            }
        }
    }
}

std::map<CTxDestination, std::vector<COutput>> CWallet::ListCoins(interfaces::Chain::Lock& locked_chain) const
{
    AssertLockHeld(cs_wallet);

    std::map<CTxDestination, std::vector<COutput>> result;
    std::vector<COutput> availableCoins;

    AvailableCoins(locked_chain, availableCoins);

    for (const COutput& coin : availableCoins) {
        CTxDestination address;
        if (coin.fSpendable &&
            ExtractDestination(FindNonChangeParentOutput(*coin.tx->tx, coin.i).scriptPubKey, address)) {
            result[address].emplace_back(std::move(coin));
        }
    }

    std::vector<COutPoint> lockedCoins;
    ListLockedCoins(lockedCoins);
    for (const COutPoint& output : lockedCoins) {
        auto it = mapWallet.find(output.hash);
        if (it != mapWallet.end()) {
            int depth = it->second.GetDepthInMainChain(locked_chain);
            if (depth >= 0 && output.n < it->second.tx->vout.size() &&
                IsMine(it->second.tx->vout[output.n]) == ISMINE_SPENDABLE) {
                CTxDestination address;
                if (ExtractDestination(FindNonChangeParentOutput(*it->second.tx, output.n).scriptPubKey, address)) {
                    result[address].emplace_back(
                        &it->second, output.n, depth, true /* spendable */, true /* solvable */, false /* safe */);
                }
            }
        }
    }

    return result;
}

const CTxOut& CWallet::FindNonChangeParentOutput(const CTransaction& tx, int output) const
{
    const CTransaction* ptx = &tx;
    int n = output;
    while (IsChange(ptx->vout[n]) && ptx->vin.size() > 0) {
        const COutPoint& prevout = ptx->vin[0].prevout;
        auto it = mapWallet.find(prevout.hash);
        if (it == mapWallet.end() || it->second.tx->vout.size() <= prevout.n ||
            !IsMine(it->second.tx->vout[prevout.n])) {
            break;
        }
        ptx = it->second.tx.get();
        n = prevout.n;
    }
    return ptx->vout[n];
}

bool CWallet::SelectCoinsMinConf(const CAmountMap& mapTargetValue, const CoinEligibilityFilter& eligibility_filter, std::vector<OutputGroup> groups,
                                 std::set<CInputCoin>& setCoinsRet, CAmountMap& mapValueRet, const CoinSelectionParams& coin_selection_params, bool& bnb_used) const
{
    setCoinsRet.clear();
    mapValueRet.clear();

    std::vector<OutputGroup> utxo_pool;
    if (coin_selection_params.use_bnb && mapTargetValue.size() == 1) {
        // ELEMENTS:
        CAsset asset = mapTargetValue.begin()->first;
        CAmount nTargetValue = mapTargetValue.begin()->second;
        // Get output groups that only contain this asset.
        std::vector<OutputGroup> asset_groups;
        for (OutputGroup g : groups) {
            bool add = true;
            for (CInputCoin c : g.m_outputs) {
                if (c.asset != asset) {
                    add = false;
                    break;
                }
            }

            if (add) {
                asset_groups.push_back(g);
            }
        }
        // END ELEMENTS

        // Get long term estimate
        FeeCalculation feeCalc;
        CCoinControl temp;
        temp.m_confirm_target = 1008;
        CFeeRate long_term_feerate = GetMinimumFeeRate(*this, temp, &feeCalc);

        // Calculate cost of change
        CAmount cost_of_change = GetDiscardRate(*this).GetFee(coin_selection_params.change_spend_size) + coin_selection_params.effective_fee.GetFee(coin_selection_params.change_output_size);

        // Filter by the min conf specs and add to utxo_pool and calculate effective value
        for (OutputGroup& group : asset_groups) {
            if (!group.EligibleForSpending(eligibility_filter)) continue;

            group.fee = 0;
            group.long_term_fee = 0;
            group.effective_value = 0;
            for (auto it = group.m_outputs.begin(); it != group.m_outputs.end(); ) {
                const CInputCoin& coin = *it;
                CAmount effective_value = coin.value - (coin.m_input_bytes < 0 ? 0 : coin_selection_params.effective_fee.GetFee(coin.m_input_bytes));
                // Only include outputs that are positive effective value (i.e. not dust)
                if (effective_value > 0) {
                    group.fee += coin.m_input_bytes < 0 ? 0 : coin_selection_params.effective_fee.GetFee(coin.m_input_bytes);
                    group.long_term_fee += coin.m_input_bytes < 0 ? 0 : long_term_feerate.GetFee(coin.m_input_bytes);
                    group.effective_value += effective_value;
                    ++it;
                } else {
                    it = group.Discard(coin);
                }
            }
            if (group.effective_value > 0) utxo_pool.push_back(group);
        }
        // Calculate the fees for things that aren't inputs
        CAmount not_input_fees = coin_selection_params.effective_fee.GetFee(coin_selection_params.tx_noinputs_size);
        bnb_used = true;
        CAmount nValueRet;
        bool ret = SelectCoinsBnB(utxo_pool, nTargetValue, cost_of_change, setCoinsRet, nValueRet, not_input_fees);
        mapValueRet[asset] = nValueRet;
        return ret;
    } else {
        // Filter by the min conf specs and add to utxo_pool
        for (const OutputGroup& group : groups) {
            if (!group.EligibleForSpending(eligibility_filter)) continue;
            utxo_pool.push_back(group);
        }
        bnb_used = false;
        return KnapsackSolver(mapTargetValue, utxo_pool, setCoinsRet, mapValueRet);
    }
}

bool CWallet::SelectCoins(const std::vector<COutput>& vAvailableCoins, const CAmountMap& mapTargetValue, std::set<CInputCoin>& setCoinsRet, CAmountMap& mapValueRet, const CCoinControl& coin_control, CoinSelectionParams& coin_selection_params, bool& bnb_used) const
{
    AssertLockHeld(cs_wallet); // mapWallet
    std::vector<COutput> vCoins(vAvailableCoins);

    // coin control -> return all selected outputs (we want all selected to go into the transaction for sure)
    if (coin_control.HasSelected() && !coin_control.fAllowOtherInputs)
    {
        // We didn't use BnB here, so set it to false.
        bnb_used = false;

        for (const COutput& out : vCoins)
        {
            if (!out.fSpendable)
                 continue;

            CAmount amt = out.tx->GetOutputValueOut(out.i);
            if (amt < 0) {
                continue;
            }
            mapValueRet[out.tx->GetOutputAsset(out.i)] += amt;
            setCoinsRet.insert(out.GetInputCoin());
        }
        return (mapValueRet >= mapTargetValue);
    }

    // calculate value from preset inputs and store them
    std::set<CInputCoin> setPresetCoins;
    CAmountMap mapValueFromPresetInputs;

    std::vector<COutPoint> vPresetInputs;
    coin_control.ListSelected(vPresetInputs);
    for (const COutPoint& outpoint : vPresetInputs)
    {
        // For now, don't use BnB if preset inputs are selected. TODO: Enable this later
        bnb_used = false;
        coin_selection_params.use_bnb = false;

        std::map<uint256, CWalletTx>::const_iterator it = mapWallet.find(outpoint.hash);
        if (it != mapWallet.end())
        {
            const CWalletTx& wtx = it->second;
            // Clearly invalid input, fail
            if (wtx.tx->vout.size() <= outpoint.n)
                return false;

            // Just to calculate the marginal byte size
            CAmount amt = wtx.GetOutputValueOut(outpoint.n);
            if (amt < 0) {
                continue;
            }
            mapValueFromPresetInputs[wtx.GetOutputAsset(outpoint.n)] += amt;
            setPresetCoins.insert(CInputCoin(&wtx, outpoint.n));
        } else
            return false; // TODO: Allow non-wallet inputs
    }

    // remove preset inputs from vCoins
    for (std::vector<COutput>::iterator it = vCoins.begin(); it != vCoins.end() && coin_control.HasSelected();)
    {
        if (setPresetCoins.count(it->GetInputCoin()))
            it = vCoins.erase(it);
        else
            ++it;
    }

    // ELEMENTS: filter coins for assets we are interested in; always keep policyAsset for fees
    for (std::vector<COutput>::iterator it = vCoins.begin(); it != vCoins.end() && coin_control.HasSelected();) {
        CAsset asset = it->GetInputCoin().asset;
        if (asset != ::policyAsset && mapTargetValue.find(asset) == mapTargetValue.end()) {
            it = vCoins.erase(it);
        } else {
            ++it;
        }
    }

    // form groups from remaining coins; note that preset coins will not
    // automatically have their associated (same address) coins included
    if (coin_control.m_avoid_partial_spends && vCoins.size() > OUTPUT_GROUP_MAX_ENTRIES) {
        // Cases where we have 11+ outputs all pointing to the same destination may result in
        // privacy leaks as they will potentially be deterministically sorted. We solve that by
        // explicitly shuffling the outputs before processing
        Shuffle(vCoins.begin(), vCoins.end(), FastRandomContext());
    }
    std::vector<OutputGroup> groups = GroupOutputs(vCoins, !coin_control.m_avoid_partial_spends);

    size_t max_ancestors = (size_t)std::max<int64_t>(1, gArgs.GetArg("-limitancestorcount", DEFAULT_ANCESTOR_LIMIT));
    size_t max_descendants = (size_t)std::max<int64_t>(1, gArgs.GetArg("-limitdescendantcount", DEFAULT_DESCENDANT_LIMIT));
    bool fRejectLongChains = gArgs.GetBoolArg("-walletrejectlongchains", DEFAULT_WALLET_REJECT_LONG_CHAINS);

    // We will have to do coin selection on the difference between the target and the provided values.
    // However, some inputs can be provided with assets that are not in the target, we need to make sure
    // the map of the difference does not have negative values.
    CAmountMap mapTargetMinusPreset = mapTargetValue - mapValueFromPresetInputs;
    for (CAmountMap::const_iterator it = mapTargetMinusPreset.begin(); it != mapTargetMinusPreset.end();) {
        if (it->second <= 0) {
            it = mapTargetMinusPreset.erase(it);
        } else {
            ++it;
        }
    }

    bool res = mapTargetValue <= mapValueFromPresetInputs ||
        SelectCoinsMinConf(mapTargetMinusPreset, CoinEligibilityFilter(1, 6, 0), groups, setCoinsRet, mapValueRet, coin_selection_params, bnb_used) ||
        SelectCoinsMinConf(mapTargetMinusPreset, CoinEligibilityFilter(1, 1, 0), groups, setCoinsRet, mapValueRet, coin_selection_params, bnb_used) ||
        (m_spend_zero_conf_change && SelectCoinsMinConf(mapTargetMinusPreset, CoinEligibilityFilter(0, 1, 2), groups, setCoinsRet, mapValueRet, coin_selection_params, bnb_used)) ||
        (m_spend_zero_conf_change && SelectCoinsMinConf(mapTargetMinusPreset, CoinEligibilityFilter(0, 1, std::min((size_t)4, max_ancestors/3), std::min((size_t)4, max_descendants/3)), groups, setCoinsRet, mapValueRet, coin_selection_params, bnb_used)) ||
        (m_spend_zero_conf_change && SelectCoinsMinConf(mapTargetMinusPreset, CoinEligibilityFilter(0, 1, max_ancestors/2, max_descendants/2), groups, setCoinsRet, mapValueRet, coin_selection_params, bnb_used)) ||
        (m_spend_zero_conf_change && SelectCoinsMinConf(mapTargetMinusPreset, CoinEligibilityFilter(0, 1, max_ancestors-1, max_descendants-1), groups, setCoinsRet, mapValueRet, coin_selection_params, bnb_used)) ||
        (m_spend_zero_conf_change && !fRejectLongChains && SelectCoinsMinConf(mapTargetMinusPreset, CoinEligibilityFilter(0, 1, std::numeric_limits<uint64_t>::max()), groups, setCoinsRet, mapValueRet, coin_selection_params, bnb_used));

    // because SelectCoinsMinConf clears the setCoinsRet, we now add the possible inputs to the coinset
    util::insert(setCoinsRet, setPresetCoins);

    // add preset inputs to the total value selected
    mapValueRet += mapValueFromPresetInputs;

    return res;
}

bool CWallet::SignTransaction(CMutableTransaction& tx)
{
    AssertLockHeld(cs_wallet);

    // sign the new tx
    int nIn = 0;
    for (auto& input : tx.vin) {
        std::map<uint256, CWalletTx>::const_iterator mi = mapWallet.find(input.prevout.hash);
        if(mi == mapWallet.end() || input.prevout.n >= mi->second.tx->vout.size()) {
            return false;
        }
        const CScript& scriptPubKey = mi->second.tx->vout[input.prevout.n].scriptPubKey;
        const CConfidentialValue& amount = mi->second.tx->vout[input.prevout.n].nValue;
        SignatureData sigdata;
        if (!ProduceSignature(*this, MutableTransactionSignatureCreator(&tx, nIn, amount, SIGHASH_ALL), scriptPubKey, sigdata)) {
            return false;
        }
        UpdateTransaction(tx, nIn, sigdata);
        nIn++;
    }
    return true;
}

bool CWallet::FundTransaction(CMutableTransaction& tx, CAmount& nFeeRet, int& nChangePosInOut, std::string& strFailReason, bool lockUnspents, const std::set<int>& setSubtractFeeFromOutputs, CCoinControl coinControl)
{
    std::vector<CRecipient> vecSend;
    std::set<CAsset> setAssets;
    std::vector<std::unique_ptr<CReserveKey>> vChangeKey;

    // Turn the txout set into a CRecipient vector.
    for (size_t idx = 0; idx < tx.vout.size(); idx++) {
        const CTxOut& txOut = tx.vout[idx];

        // ELEMENTS:
        if (!txOut.nValue.IsExplicit() || !txOut.nAsset.IsExplicit()) {
            strFailReason = _("Pre-funded amounts must be non-blinded");
            return false;
        }

        // Account for the asset in the possible change destinations.
        setAssets.insert(txOut.nAsset.GetAsset());

        // Fee outputs should not be added to avoid overpayment of fees
        if (txOut.IsFee()) {
            continue;
        }

        CRecipient recipient = {txOut.scriptPubKey, txOut.nValue.GetAmount(), txOut.nAsset.GetAsset(), CPubKey(txOut.nNonce.vchCommitment), setSubtractFeeFromOutputs.count(idx) == 1};
        vecSend.push_back(recipient);
    }

    coinControl.fAllowOtherInputs = true;

    for (const CTxIn& txin : tx.vin) {
        coinControl.Select(txin.prevout);
    }

    // Acquire the locks to prevent races to the new locked unspents between the
    // CreateTransaction call and LockCoin calls (when lockUnspents is true).
    auto locked_chain = chain().lock();
    LOCK(cs_wallet);

    // Also account for the assets in the preset inputs.
    std::vector<COutPoint> vPresetInputs;
    coinControl.ListSelected(vPresetInputs);
    for (const COutPoint& presetInput : vPresetInputs) {
        std::map<uint256, CWalletTx>::const_iterator it = mapWallet.find(presetInput.hash);
        if (it != mapWallet.end()) {
            setAssets.insert(it->second.GetOutputAsset(presetInput.n));
        }
    }

    // Then reserve a key for each asset. Account for policyAsset always.
    setAssets.insert(::policyAsset);
    for (size_t i = 0; i < setAssets.size(); ++i) {
        vChangeKey.push_back(std::unique_ptr<CReserveKey>(new CReserveKey(this)));
    }

    CTransactionRef tx_new;
    BlindDetails* blind_details = g_con_elementsmode ? new BlindDetails() : NULL;
    if (!CreateTransaction(*locked_chain, vecSend, tx_new, vChangeKey, nFeeRet, nChangePosInOut, strFailReason, coinControl, false, blind_details)) {
        return false;
    }

    // Wipe outputs and output witness and re-add one by one
    tx.vout.clear();
    tx.witness.vtxoutwit.clear();
    for (unsigned int i = 0; i < tx_new->vout.size(); i++) {
        const CTxOut& out = tx_new->vout[i];
        tx.vout.push_back(out);
        if (tx_new->witness.vtxoutwit.size() > i) {
            // We want to re-add previously existing outwitnesses
            // even though we don't create any new ones
            const CTxOutWitness& outwit = tx_new->witness.vtxoutwit[i];
            tx.witness.vtxoutwit.push_back(outwit);
        }
    }

    // Add new txins while keeping original txin scriptSig/order.
    for (const CTxIn& txin : tx_new->vin) {
        if (!coinControl.IsSelected(txin.prevout)) {
            tx.vin.push_back(txin);

            if (lockUnspents) {
                LockCoin(txin.prevout);
            }
        }
    }

    return true;
}

static bool IsCurrentForAntiFeeSniping(interfaces::Chain& chain, interfaces::Chain::Lock& locked_chain)
{
    if (chain.isInitialBlockDownload()) {
        return false;
    }
    constexpr int64_t MAX_ANTI_FEE_SNIPING_TIP_AGE = 8 * 60 * 60; // in seconds
    if (locked_chain.getBlockTime(*locked_chain.getHeight()) < (GetTime() - MAX_ANTI_FEE_SNIPING_TIP_AGE)) {
        return false;
    }
    return true;
}

/**
 * Return a height-based locktime for new transactions (uses the height of the
 * current chain tip unless we are not synced with the current chain
 */
static uint32_t GetLocktimeForNewTransaction(interfaces::Chain& chain, interfaces::Chain::Lock& locked_chain)
{
    uint32_t const height = locked_chain.getHeight().get_value_or(-1);
    uint32_t locktime;
    // Discourage fee sniping.
    //
    // For a large miner the value of the transactions in the best block and
    // the mempool can exceed the cost of deliberately attempting to mine two
    // blocks to orphan the current best block. By setting nLockTime such that
    // only the next block can include the transaction, we discourage this
    // practice as the height restricted and limited blocksize gives miners
    // considering fee sniping fewer options for pulling off this attack.
    //
    // A simple way to think about this is from the wallet's point of view we
    // always want the blockchain to move forward. By setting nLockTime this
    // way we're basically making the statement that we only want this
    // transaction to appear in the next block; we don't want to potentially
    // encourage reorgs by allowing transactions to appear at lower heights
    // than the next block in forks of the best chain.
    //
    // Of course, the subsidy is high enough, and transaction volume low
    // enough, that fee sniping isn't a problem yet, but by implementing a fix
    // now we ensure code won't be written that makes assumptions about
    // nLockTime that preclude a fix later.
    if (IsCurrentForAntiFeeSniping(chain, locked_chain)) {
        locktime = height;

        // Secondly occasionally randomly pick a nLockTime even further back, so
        // that transactions that are delayed after signing for whatever reason,
        // e.g. high-latency mix networks and some CoinJoin implementations, have
        // better privacy.
        if (GetRandInt(10) == 0)
            locktime = std::max(0, (int)locktime - GetRandInt(100));
    } else {
        // If our chain is lagging behind, we can't discourage fee sniping nor help
        // the privacy of high-latency transactions. To avoid leaking a potentially
        // unique "nLockTime fingerprint", set nLockTime to a constant.
        locktime = 0;
    }
    assert(locktime <= height);
    assert(locktime < LOCKTIME_THRESHOLD);
    return locktime;
}

OutputType CWallet::TransactionChangeType(OutputType change_type, const std::vector<CRecipient>& vecSend)
{
    // If -changetype is specified, always use that change type.
    if (change_type != OutputType::CHANGE_AUTO) {
        return change_type;
    }

    // if m_default_address_type is legacy, use legacy address as change (even
    // if some of the outputs are P2WPKH or P2WSH).
    if (m_default_address_type == OutputType::LEGACY) {
        return OutputType::LEGACY;
    }

    // if any destination is P2WPKH or P2WSH, use P2WPKH for the change
    // output.
    for (const auto& recipient : vecSend) {
        // Check if any destination contains a witness program:
        int witnessversion = 0;
        std::vector<unsigned char> witnessprogram;
        if (recipient.scriptPubKey.IsWitnessProgram(witnessversion, witnessprogram)) {
            return OutputType::BECH32;
        }
    }

    // else use m_default_address_type for change
    return m_default_address_type;
}

// Reset all non-global blinding details.
void resetBlindDetails(BlindDetails* det) {
    det->i_amount_blinds.clear();
    det->i_asset_blinds.clear();
    det->i_assets.clear();
    det->i_amounts.clear();

    det->o_amounts.clear();
    det->o_pubkeys.clear();
    det->o_amount_blinds.clear();
    det->o_assets.clear();
    det->o_asset_blinds.clear();

    det->tx_unblinded_unsigned = CMutableTransaction();
    det->num_to_blind = 0;
    det->change_to_blind = 0;
    det->only_recipient_blind_index = -1;
    det->only_change_pos = -1;
}

bool fillBlindDetails(BlindDetails* det, CWallet* wallet, CMutableTransaction& txNew, std::vector<CInputCoin>& selected_coins, std::string& strFailReason) {
    int num_inputs_blinded = 0;

    // Fill in input blinding details
    for (const CInputCoin& coin : selected_coins) {
        det->i_amount_blinds.push_back(coin.bf_value);
        det->i_asset_blinds.push_back(coin.bf_asset);
        det->i_assets.push_back(coin.asset);
        det->i_amounts.push_back(coin.value);
        if (coin.txout.nValue.IsCommitment() || coin.txout.nAsset.IsCommitment()) {
            num_inputs_blinded++;
        }
    }
    // Fill in output blinding details
    for (size_t nOut = 0; nOut < txNew.vout.size(); nOut++) {
        //TODO(CA) consider removing all blind setting before BlindTransaction as they get cleared anyway
        det->o_amount_blinds.push_back(uint256());
        det->o_asset_blinds.push_back(uint256());
        det->o_assets.push_back(txNew.vout[nOut].nAsset.GetAsset());
        det->o_amounts.push_back(txNew.vout[nOut].nValue.GetAmount());
    }

    // There are a few edge-cases of blinding we need to take care of
    //
    // First, if there are blinded inputs but not outputs to blind
    // We need this to go through, even though no privacy is gained.
    if (num_inputs_blinded > 0 &&  det->num_to_blind == 0) {
        // We need to make sure to dupe an asset that is in input set
        //TODO Have blinding do some extremely minimal rangeproof
        CTxOut newTxOut(det->o_assets.back(), 0, CScript() << OP_RETURN);
        txNew.vout.push_back(newTxOut);
        det->o_pubkeys.push_back(wallet->GetBlindingPubKey(newTxOut.scriptPubKey));
        det->o_amount_blinds.push_back(uint256());
        det->o_asset_blinds.push_back(uint256());
        det->o_amounts.push_back(0);
        det->o_assets.push_back(det->o_assets.back());
        det->num_to_blind++;
        wallet->WalletLogPrintf("Adding OP_RETURN output to complete blinding since there are %d blinded inputs and no blinded outputs\n", num_inputs_blinded);

        // No blinded inputs, but 1 blinded output
    } else if (num_inputs_blinded == 0 && det->num_to_blind == 1) {
        if (det->change_to_blind == 1) {
            // Only 1 blinded change, unblind the change
            //TODO Split up change instead if possible
            if (det->ignore_blind_failure) {
                det->num_to_blind--;
                det->change_to_blind--;
                txNew.vout[det->only_change_pos].nNonce.SetNull();
                det->o_pubkeys[det->only_change_pos] = CPubKey();
                det->o_amount_blinds[det->only_change_pos] = uint256();
                det->o_asset_blinds[det->only_change_pos] = uint256();
                wallet->WalletLogPrintf("Unblinding change at index %d due to lack of inputs and other outputs being blinded.\n", det->only_change_pos);
            } else {
                strFailReason = _("Change output could not be blinded as there are no blinded inputs and no other blinded outputs.");
                return false;
            }
        } else {
            // 1 blinded destination
            // TODO Attempt to get a blinded input, OR add unblinded coin to make blinded change
            assert(det->only_recipient_blind_index != -1);
            if (det->ignore_blind_failure) {
                det->num_to_blind--;
                txNew.vout[det->only_recipient_blind_index].nNonce.SetNull();
                det->o_pubkeys[det->only_recipient_blind_index] = CPubKey();
                det->o_amount_blinds[det->only_recipient_blind_index] = uint256();
                det->o_asset_blinds[det->only_recipient_blind_index] = uint256();
                wallet->WalletLogPrintf("Unblinding single blinded output at index %d due to lack of inputs and other outputs being blinded.\n", det->only_recipient_blind_index);
            } else {
                strFailReason = _("Transaction output could not be blinded as there are no blinded inputs and no other blinded outputs.");
                return false;
            }
        }
    }
    // All other combinations should work.
    return true;
}

bool CWallet::CreateTransaction(interfaces::Chain::Lock& locked_chain, const std::vector<CRecipient>& vecSend, CTransactionRef& tx, std::vector<std::unique_ptr<CReserveKey>>& reserveKeys, CAmount& nFeeRet, int& nChangePosInOut, std::string& strFailReason, const CCoinControl& coin_control, bool sign, BlindDetails* blind_details, const IssuanceDetails* issuance_details) {
    if (blind_details || issuance_details) {
        assert(g_con_elementsmode);
    }

    CAmountMap mapValue;
    // Always assume that we are at least sending policyAsset.
    mapValue[::policyAsset] = 0;
    int nChangePosRequest = nChangePosInOut;
    std::map<CAsset, int> vChangePosInOut;
    unsigned int nSubtractFeeFromAmount = 0;

    for (const auto& recipient : vecSend)
    {
        // Skip over issuance outputs, no need to select those coins
        if (recipient.asset == CAsset(uint256S("1")) || recipient.asset == CAsset(uint256S("2"))) {
            continue;
        }

        if (g_con_elementsmode && recipient.asset.IsNull()) {
            strFailReason = _("No asset provided for recipient");
            return false;
        }

        if (mapValue[recipient.asset] < 0 || recipient.nAmount < 0) {
            strFailReason = _("Transaction amounts must not be negative");
            return false;
        }
        mapValue[recipient.asset] += recipient.nAmount;

        if (recipient.fSubtractFeeFromAmount)
            nSubtractFeeFromAmount++;
    }
    if (vecSend.empty())
    {
        strFailReason = _("Transaction must have at least one recipient");
        return false;
    }

    CMutableTransaction txNew;

    txNew.nLockTime = GetLocktimeForNewTransaction(chain(), locked_chain);

    FeeCalculation feeCalc;
    CAmount nFeeNeeded;
    int nBytes;
    {
        std::set<CInputCoin> setCoins;

        // Preserve order of selected inputs for surjection proofs
        std::vector<CInputCoin> selected_coins;

        // A map that keeps track of the change script for each asset and also
        // the index of the reserveKeys used for that script (-1 if none).
        std::map<CAsset, std::pair<int, CScript>> mapScriptChange;

        auto locked_chain = chain().lock();
        LOCK(cs_wallet);
        {
            std::vector<COutput> vAvailableCoins;
            AvailableCoins(*locked_chain, vAvailableCoins, true, &coin_control, 1, MAX_MONEY, MAX_MONEY, 0, coin_control.m_min_depth);
            CoinSelectionParams coin_selection_params; // Parameters for coin selection, init with dummy

            mapScriptChange.clear();
            if (coin_control.destChange.size() > 0) {
                for (const std::pair<CAsset, CTxDestination>& dest : coin_control.destChange) {
                    // No need to test we cover all assets.  We produce error for that later.
                    mapScriptChange[dest.first] = std::pair<int, CScript>(-1, GetScriptForDestination(dest.second));
                }
            } else { // no coin control: send change to newly generated address
                // Note: We use a new key here to keep it from being obvious which side is the change.
                //  The drawback is that by not reusing a previous key, the change may be lost if a
                //  backup is restored, if the backup doesn't have the new private key for the change.
                //  If we reused the old key, it would be possible to add code to look for and
                //  rediscover unknown transactions that were written with keys of ours to recover
                //  post-backup change.

                // Reserve a new key pair from key pool
                if (!CanGetAddresses(true)) {
                    strFailReason = _("Can't generate a change-address key. No keys in the internal keypool and can't generate any keys.");
                    return false;
                }

                const OutputType change_type = TransactionChangeType(coin_control.m_change_type ? *coin_control.m_change_type : m_default_change_type, vecSend);
                // One change script per output asset.
                size_t index = 0;
                for (const auto& value : mapValue) {
                    CPubKey vchPubKey;
                    if (index >= reserveKeys.size() || !reserveKeys[index]->GetReservedKey(vchPubKey, true)) {
                        strFailReason = _("Keypool ran out, please call keypoolrefill first");
                        return false;
                    }

                    LearnRelatedScripts(vchPubKey, change_type);
                    mapScriptChange[value.first] = std::pair<int, CScript>(index,
                            GetScriptForDestination(GetDestinationForKey(vchPubKey, change_type)));
                    ++index;
                }

                // Also make sure we have change scripts for the pre-selected inputs.
                std::vector<COutPoint> vPresetInputs;
                coin_control.ListSelected(vPresetInputs);
                for (const COutPoint& presetInput : vPresetInputs) {
                    std::map<uint256, CWalletTx>::const_iterator it = mapWallet.find(presetInput.hash);
                    if (it == mapWallet.end()) {
                        // Ignore this here, will fail more gracefully later.
                        continue;
                    }

                    CAsset asset = it->second.GetOutputAsset(presetInput.n);
                    if (mapScriptChange.find(asset) != mapScriptChange.end()) {
                        // This asset already has a change script.
                        continue;
                    }

                    CPubKey vchPubKey;
                    if (index >= reserveKeys.size() || !reserveKeys[index]->GetReservedKey(vchPubKey, true)) {
                        strFailReason = _("Keypool ran out, please call keypoolrefill first");
                        return false;
                    }

                    LearnRelatedScripts(vchPubKey, change_type);
                    mapScriptChange[asset] = std::pair<int, CScript>(index,
                            GetScriptForDestination(GetDestinationForKey(vchPubKey, change_type)));
                    ++index;
                }
            }
            assert(mapScriptChange.size() > 0);

            CTxOut change_prototype_txout(mapScriptChange.begin()->first, 0, mapScriptChange.begin()->second.second);
            // TODO CA: Set this for each change output
            coin_selection_params.change_output_size = GetSerializeSize(change_prototype_txout);
            if (g_con_elementsmode) {
                // Assume blinded output for coin selection purposes. Over-paying is ok!
                change_prototype_txout.nAsset.vchCommitment.resize(33);
                coin_selection_params.change_output_size = GetSerializeSize(change_prototype_txout);
                coin_selection_params.change_output_size += DEFAULT_RANGEPROOF_SIZE/WITNESS_SCALE_FACTOR;
            }

            CFeeRate discard_rate = GetDiscardRate(*this);

            // Get the fee rate to use effective values in coin selection
            CFeeRate nFeeRateNeeded = GetMinimumFeeRate(*this, coin_control, &feeCalc);

            // ELEMENTS:
            // Start with tiny non-zero fee for issuance entropy and loop until there is enough fee
            nFeeRet = 1;
            bool pick_new_inputs = true;
            CAmountMap mapValueIn;

            // BnB selector is the only selector used when this is true.
            // That should only happen on the first pass through the loop.
            coin_selection_params.use_bnb = nSubtractFeeFromAmount == 0; // If we are doing subtract fee from recipient, then don't use BnB
            // Start with no fee and loop until there is enough fee
            while (true)
            {
                if (blind_details) {
                    // Clear out previous blinding/data info as needed
                    resetBlindDetails(blind_details);
                }

                // We need to output the position of the policyAsset change output.
                // So we keep track of the change position of all assets
                // individually and set the export variable in the end.
                vChangePosInOut.clear();
                if (nChangePosRequest >= 0) {
                    vChangePosInOut[::policyAsset] = nChangePosRequest;
                }

                txNew.vin.clear();
                txNew.vout.clear();
                txNew.witness.SetNull();
                bool fFirst = true;

                CAmountMap mapValueToSelect = mapValue;
                if (nSubtractFeeFromAmount == 0)
                    mapValueToSelect[::policyAsset] += nFeeRet;

                // vouts to the payees
                coin_selection_params.tx_noinputs_size = 11; // Static vsize overhead + outputs vsize. 4 nVersion, 4 nLocktime, 1 input count, 1 output count, 1 witness overhead (dummy, flag, stack size)
                for (const CRecipient& recipient : vecSend)
                {
                    CTxOut txout(recipient.asset, recipient.nAmount, recipient.scriptPubKey);
                    txout.nNonce.vchCommitment = std::vector<unsigned char>(recipient.confidentiality_key.begin(), recipient.confidentiality_key.end());

                    if (recipient.fSubtractFeeFromAmount)
                    {
                        if (recipient.asset != policyAsset) {
                            strFailReason = strprintf("Wallet does not support more than one type of fee at a time, therefore can not subtract fee from address amount, which is of a different asset id. fee asset: %s recipient asset: %s", policyAsset.GetHex(), recipient.asset.GetHex());
                            return false;
                        }

                        assert(nSubtractFeeFromAmount != 0);
                        txout.nValue = txout.nValue.GetAmount() - nFeeRet / nSubtractFeeFromAmount; // Subtract fee equally from each selected recipient

                        if (fFirst) // first receiver pays the remainder not divisible by output count
                        {
                            fFirst = false;
                            txout.nValue = txout.nValue.GetAmount() - nFeeRet % nSubtractFeeFromAmount;
                        }
                    }
                    // Include the fee cost for outputs. Note this is only used for BnB right now
                    coin_selection_params.tx_noinputs_size += ::GetSerializeSize(txout, PROTOCOL_VERSION);
                    // ELEMENTS: Core's logic isn't great here. We should be computing
                    // cost of making output + future spend. We're not as concerned
                    // about dust anyways, so let's focus upstream.
                    if (recipient.asset == policyAsset && IsDust(txout, chain().relayDustFee()))
                    {
                        if (recipient.fSubtractFeeFromAmount && nFeeRet > 0)
                        {
                            if (txout.nValue.GetAmount() < 0)
                                strFailReason = _("The transaction amount is too small to pay the fee");
                            else
                                strFailReason = _("The transaction amount is too small to send after the fee has been deducted");
                        }
                        else
                            strFailReason = _("Transaction amount too small");
                        return false;
                    }
                    txNew.vout.push_back(txout);
                    if (blind_details) {
                        blind_details->o_pubkeys.push_back(recipient.confidentiality_key);
                        if (blind_details->o_pubkeys.back().IsFullyValid()) {
                            blind_details->num_to_blind++;
                            blind_details->only_recipient_blind_index = txNew.vout.size()-1;
                        }
                    }
                }

                // Choose coins to use
                bool bnb_used;
                if (pick_new_inputs) {
                    mapValueIn.clear();
                    setCoins.clear();
                    int change_spend_size = CalculateMaximumSignedInputSize(change_prototype_txout, this);
                    // If the wallet doesn't know how to sign change output, assume p2sh-p2wpkh
                    // as lower-bound to allow BnB to do it's thing
                    if (change_spend_size == -1) {
                        coin_selection_params.change_spend_size = DUMMY_NESTED_P2WPKH_INPUT_SIZE;
                    } else {
                        coin_selection_params.change_spend_size = (size_t)change_spend_size;
                    }
                    coin_selection_params.effective_fee = nFeeRateNeeded;
                    if (!SelectCoins(vAvailableCoins, mapValueToSelect, setCoins, mapValueIn, coin_control, coin_selection_params, bnb_used))
                    {
                        // If BnB was used, it was the first pass. No longer the first pass and continue loop with knapsack.
                        if (bnb_used) {
                            coin_selection_params.use_bnb = false;
                            continue;
                        }
                        else {
                            strFailReason = _("Insufficient funds");
                            return false;
                        }
                    }
                } else {
                    bnb_used = false;
                }

                const CAmountMap mapChange = mapValueIn - mapValueToSelect;

                for(const auto& assetChange : mapChange) {
                    if (assetChange.second == 0) {
                        vChangePosInOut.erase(assetChange.first);
                        continue;
                    }

                    // Fill a vout to ourself
                    const std::map<CAsset, std::pair<int, CScript>>::const_iterator itScript = mapScriptChange.find(assetChange.first);
                    if (itScript == mapScriptChange.end()) {
                        strFailReason = strprintf("No change destination provided for asset %s", assetChange.first.GetHex());
                        return false;
                    }

                    CTxOut newTxOut(assetChange.first, assetChange.second, itScript->second.second);

                    // Never create dust outputs; if we would, just
                    // add the dust to the fee.
                    // The nChange when BnB is used is always going to go to fees.
                    if (assetChange.first == policyAsset && (IsDust(newTxOut, discard_rate) || bnb_used))
                    {
                        vChangePosInOut.erase(assetChange.first);
                        nFeeRet += assetChange.second;
                    }
                    else
                    {
                        std::map<CAsset, int>::const_iterator itPos = vChangePosInOut.find(assetChange.first);
                        if (itPos == vChangePosInOut.end())
                        {
                            // Insert change txn at random position:
                            int newPos = GetRandInt(txNew.vout.size()+1);

                            // Update existing entries in vChangePos that have been moved.
                            for (std::map<CAsset, int>::iterator it = vChangePosInOut.begin(); it != vChangePosInOut.end(); ++it) {
                                if (it->second >= newPos) {
                                    it->second++;
                                }
                            }

                            vChangePosInOut[assetChange.first] = newPos;
                        }
                        else if ((unsigned int)itPos->second > txNew.vout.size())
                        {
                            strFailReason = _("Change index out of range");
                            return false;
                        }

                        std::vector<CTxOut>::iterator position = txNew.vout.begin()+vChangePosInOut[assetChange.first];
                        if (blind_details) {
                            CPubKey blind_pub = GetBlindingPubKey(itScript->second.second);
                            blind_details->o_pubkeys.insert(blind_details->o_pubkeys.begin() + vChangePosInOut[assetChange.first], blind_pub);
                            assert(blind_pub.IsFullyValid());
                            blind_details->num_to_blind++;
                            blind_details->change_to_blind++;
                            blind_details->only_change_pos = vChangePosInOut[assetChange.first];
                            // Place the blinding pubkey here in case of fundraw calls
                            newTxOut.nNonce.vchCommitment = std::vector<unsigned char>(blind_pub.begin(), blind_pub.end());
                        }
                        txNew.vout.insert(position, newTxOut);
                    }
                }
                // Set the correct nChangePosInOut for output.  Should be policyAsset's position.
                std::map<CAsset, int>::const_iterator itPos = vChangePosInOut.find(::policyAsset);
                if (itPos != vChangePosInOut.end()) {
                    nChangePosInOut = itPos->second;
                } else {
                    // no policy change inserted; others assets may have been
                    nChangePosInOut = -1;
                }

                // Add fee output.
                if (g_con_elementsmode) {
                    CTxOut fee(::policyAsset, nFeeRet, CScript());
                    assert(fee.IsFee());
                    txNew.vout.push_back(fee);
                    if (blind_details) {
                        blind_details->o_pubkeys.push_back(CPubKey());
                    }
                }

                // Set token input if reissuing
                int reissuance_index = -1;
                uint256 token_blinding;

                // Elements: Shuffle here to preserve random ordering for surjection proofs
                selected_coins = std::vector<CInputCoin>(setCoins.begin(), setCoins.end());
                Shuffle(selected_coins.begin(), selected_coins.end(), FastRandomContext());

                // Dummy fill vin for maximum size estimation
                //
                for (const CInputCoin& coin : selected_coins) {
                    txNew.vin.push_back(CTxIn(coin.outpoint, CScript()));

                    if (issuance_details && coin.asset == issuance_details->reissuance_token) {
                        reissuance_index = txNew.vin.size() - 1;
                        token_blinding = coin.bf_asset;
                    }
                }

                std::vector<CKey> issuance_asset_keys;
                std::vector<CKey> issuance_token_keys;
                if (issuance_details) {
                    // Fill in issuances now that inputs are set
                    assert(txNew.vin.size() > 0);
                    int asset_index = -1;
                    int token_index = -1;
                    for (unsigned int i = 0; i < txNew.vout.size(); i++) {
                        if (txNew.vout[i].nAsset.IsExplicit() && txNew.vout[i].nAsset.GetAsset()  == CAsset(uint256S("1"))) {
                            asset_index = i;
                        } else if (txNew.vout[i].nAsset.IsExplicit() && txNew.vout[i].nAsset.GetAsset() == CAsset(uint256S("2"))) {
                            token_index = i;
                        }
                    }
                    // Initial issuance request
                    if (issuance_details->reissuance_asset.IsNull() && issuance_details->reissuance_token.IsNull() && (asset_index != -1 || token_index != -1)) {
                        uint256 entropy;
                        CAsset asset;
                        CAsset token;
                        //TODO take optional contract hash
                        // Initial issuance always uses vin[0]
                        GenerateAssetEntropy(entropy, txNew.vin[0].prevout, uint256());
                        CalculateAsset(asset, entropy);
                        CalculateReissuanceToken(token, entropy, issuance_details->blind_issuance);
                        CScript blindingScript(CScript() << OP_RETURN << std::vector<unsigned char>(txNew.vin[0].prevout.hash.begin(), txNew.vin[0].prevout.hash.end()) << txNew.vin[0].prevout.n);
                        // We're making asset outputs, fill out asset type and issuance input
                        if (asset_index != -1) {
                            txNew.vin[0].assetIssuance.nAmount = txNew.vout[asset_index].nValue;

                            txNew.vout[asset_index].nAsset = asset;
                            if (issuance_details->blind_issuance && blind_details) {
                                issuance_asset_keys.push_back(GetBlindingKey(&blindingScript));
                                blind_details->num_to_blind++;
                            }
                        }
                        // We're making reissuance token outputs
                        if (token_index != -1) {
                            txNew.vin[0].assetIssuance.nInflationKeys = txNew.vout[token_index].nValue;
                            txNew.vout[token_index].nAsset = token;
                            if (issuance_details->blind_issuance && blind_details) {
                                issuance_token_keys.push_back(GetBlindingKey(&blindingScript));
                                blind_details->num_to_blind++;

                                // If we're blinding a token issuance and no assets, we must make
                                // the asset issuance a blinded commitment to 0
                                if (asset_index == -1) {
                                    txNew.vin[0].assetIssuance.nAmount = 0;
                                    issuance_asset_keys.push_back(GetBlindingKey(&blindingScript));
                                    blind_details->num_to_blind++;
                                }
                            }
                        }
                    // Asset being reissued with explicitly named asset/token
                    } else if (asset_index != -1) {
                        assert(reissuance_index != -1);
                        // Fill in output with issuance
                        txNew.vout[asset_index].nAsset = issuance_details->reissuance_asset;

                        // Fill in issuance
                        // Blinding revealing underlying asset
                        txNew.vin[reissuance_index].assetIssuance.assetBlindingNonce = token_blinding;
                        txNew.vin[reissuance_index].assetIssuance.assetEntropy = issuance_details->entropy;
                        txNew.vin[reissuance_index].assetIssuance.nAmount = txNew.vout[asset_index].nValue;

                        // If blinded token derivation, blind the issuance
                        CAsset temp_token;
                        CalculateReissuanceToken(temp_token, issuance_details->entropy, true);
                        if (temp_token == issuance_details->reissuance_token && blind_details) {
                            CScript blindingScript(CScript() << OP_RETURN << std::vector<unsigned char>(txNew.vin[reissuance_index].prevout.hash.begin(), txNew.vin[reissuance_index].prevout.hash.end()) << txNew.vin[reissuance_index].prevout.n);
                            issuance_asset_keys.resize(reissuance_index);
                            issuance_asset_keys.push_back(GetBlindingKey(&blindingScript));
                            blind_details->num_to_blind++;
                        }
                    }
                }

                if (blind_details) {
                    if (!fillBlindDetails(blind_details, this, txNew, selected_coins, strFailReason)) {
                        return false;
                    }

                    // Keep a backup of transaction in case re-blinding necessary
                    blind_details->tx_unblinded_unsigned = txNew;
                    int ret = BlindTransaction(blind_details->i_amount_blinds, blind_details->i_asset_blinds, blind_details->i_assets, blind_details->i_amounts, blind_details->o_amount_blinds, blind_details->o_asset_blinds,  blind_details->o_pubkeys, issuance_asset_keys, issuance_token_keys, txNew);
                    assert(ret != -1);
                    if (ret != blind_details->num_to_blind) {
                        strFailReason = _("Unable to blind the transaction properly. This should not happen.");
                        return false;
                    }
                }

                nBytes = CalculateMaximumSignedTxSize(CTransaction(txNew), this, coin_control.fAllowWatchOnly);
                if (nBytes < 0) {
                    strFailReason = _("Signing transaction failed");
                    return false;
                }

                // Remove blinding if we're not actually signing
                if (blind_details && !sign) {
                    txNew = blind_details->tx_unblinded_unsigned;
                }

                nFeeNeeded = GetMinimumFee(*this, nBytes, coin_control, &feeCalc);
                if (feeCalc.reason == FeeReason::FALLBACK && !m_allow_fallback_fee) {
                    // eventually allow a fallback fee
                    strFailReason = _("Fee estimation failed. Fallbackfee is disabled. Wait a few blocks or enable -fallbackfee.");
                    return false;
                }

                // If we made it here and we aren't even able to meet the relay fee on the next pass, give up
                // because we must be at the maximum allowed fee.
                if (nFeeNeeded < chain().relayMinFee().GetFee(nBytes))
                {
                    strFailReason = _("Transaction too large for fee policy");
                    return false;
                }

                if (nFeeRet >= nFeeNeeded) {
                    // Reduce fee to only the needed amount if possible. This
                    // prevents potential overpayment in fees if the coins
                    // selected to meet nFeeNeeded result in a transaction that
                    // requires less fee than the prior iteration.

                    // If we have no change and a big enough excess fee, then
                    // try to construct transaction again only without picking
                    // new inputs. We now know we only need the smaller fee
                    // (because of reduced tx size) and so we should add a
                    // change output. Only try this once.
                    if (nChangePosInOut == -1 && nSubtractFeeFromAmount == 0 && pick_new_inputs) {
                        unsigned int tx_size_with_change = nBytes + coin_selection_params.change_output_size + 2; // Add 2 as a buffer in case increasing # of outputs changes compact size
                        CAmount fee_needed_with_change = GetMinimumFee(*this, tx_size_with_change, coin_control, nullptr);
                        CAmount minimum_value_for_change = GetDustThreshold(change_prototype_txout, discard_rate);
                        if (nFeeRet >= fee_needed_with_change + minimum_value_for_change) {
                            pick_new_inputs = false;
                            nFeeRet = fee_needed_with_change;
                            continue;
                        }
                    }

                    // If we have change output already, just increase it
                    if (nFeeRet > nFeeNeeded && nChangePosInOut != -1 && nSubtractFeeFromAmount == 0) {
                        CAmount extraFeePaid = nFeeRet - nFeeNeeded;

                        // If blinding we need to edit the unblinded tx and re-blind. Otherwise just edit the tx.
                        if (blind_details) {
                            txNew = blind_details->tx_unblinded_unsigned;
                            std::vector<CTxOut>::iterator change_position = txNew.vout.begin() + nChangePosInOut;
                            change_position->nValue = change_position->nValue.GetAmount() + extraFeePaid;
                            blind_details->o_amounts[nChangePosInOut] = change_position->nValue.GetAmount();

                            nFeeRet -= extraFeePaid;
                            txNew.vout.back().nValue = nFeeRet; // update fee output
                            blind_details->o_amounts.back() = nFeeRet;

                            // Wipe output blinding factors and start over
                            blind_details->o_amount_blinds.clear();

                            blind_details->o_asset_blinds.clear();

                            // Re-blind tx after editing and change.
                            blind_details->tx_unblinded_unsigned = txNew;
                            int ret = BlindTransaction(blind_details->i_amount_blinds, blind_details->i_asset_blinds, blind_details->i_assets, blind_details->i_amounts, blind_details->o_amount_blinds, blind_details->o_asset_blinds,  blind_details->o_pubkeys, issuance_asset_keys, issuance_token_keys, txNew);
                            assert(ret != -1);
                            if (ret != blind_details->num_to_blind) {
                                strFailReason = _("Unable to blind the transaction properly. This should not happen.");
                                return false;
                            }
                        } else {
                            std::vector<CTxOut>::iterator change_position = txNew.vout.begin() + nChangePosInOut;
                            change_position->nValue = change_position->nValue.GetAmount() + extraFeePaid;
                            nFeeRet -= extraFeePaid;
                            if (g_con_elementsmode) {
                                txNew.vout.back().nValue = nFeeRet; // update fee output
                            }
                        }
                    }
                    break; // Done, enough fee included.
                }
                else if (!pick_new_inputs) {
                    // This shouldn't happen, we should have had enough excess
                    // fee to pay for the new output and still meet nFeeNeeded
                    // Or we should have just subtracted fee from recipients and
                    // nFeeNeeded should not have changed
                    strFailReason = _("Transaction fee and change calculation failed");
                    return false;
                }

                // Try to reduce change to include necessary fee
                if (nChangePosInOut != -1 && nSubtractFeeFromAmount == 0) {
                    CAmount additionalFeeNeeded = nFeeNeeded - nFeeRet;

                    // If blinding we need to edit the unblinded tx and re-blind. Otherwise just edit the tx.
                    if (blind_details) {
                        txNew = blind_details->tx_unblinded_unsigned;
                        std::vector<CTxOut>::iterator change_position = txNew.vout.begin() + nChangePosInOut;
                        // Only reduce change if remaining amount is still a large enough output.
                        if (change_position->nValue.GetAmount() >= MIN_FINAL_CHANGE + additionalFeeNeeded) {
                            change_position->nValue = change_position->nValue.GetAmount() - additionalFeeNeeded;
                            blind_details->o_amounts[nChangePosInOut] = change_position->nValue.GetAmount();

                            nFeeRet += additionalFeeNeeded;
                            txNew.vout.back().nValue = nFeeRet; // update fee output
                            blind_details->o_amounts.back() = nFeeRet; // update change details
                            // Wipe output blinding factors and start over
                            blind_details->o_amount_blinds.clear();

                            blind_details->o_asset_blinds.clear();

                            // Re-blind tx after editing and change.
                            blind_details->tx_unblinded_unsigned = txNew;
                            int ret = BlindTransaction(blind_details->i_amount_blinds, blind_details->i_asset_blinds, blind_details->i_assets, blind_details->i_amounts, blind_details->o_amount_blinds, blind_details->o_asset_blinds,  blind_details->o_pubkeys, issuance_asset_keys, issuance_token_keys, txNew);
                            assert(ret != -1);
                            if (ret != blind_details->num_to_blind) {
                                strFailReason = _("Unable to blind the transaction properly. This should not happen.");
                                return false;
                            }
                            break; // Done, able to increase fee from change
                        }
                    } else {
                        std::vector<CTxOut>::iterator change_position = txNew.vout.begin() + nChangePosInOut;
                        // Only reduce change if remaining amount is still a large enough output.
                        if (change_position->nValue.GetAmount() >= MIN_FINAL_CHANGE + additionalFeeNeeded) {
                            change_position->nValue = change_position->nValue.GetAmount() - additionalFeeNeeded;
                            nFeeRet += additionalFeeNeeded;
                            if (g_con_elementsmode) {
                                txNew.vout.back().nValue = nFeeRet; // update fee output
                            }
                            break; // Done, able to increase fee from change
                        }
                    }
                }

                // If subtracting fee from recipients, we now know what fee we
                // need to subtract, we have no reason to reselect inputs
                if (nSubtractFeeFromAmount > 0) {
                    pick_new_inputs = false;
                }

                // Include more fee and try again.
                nFeeRet = nFeeNeeded;
                coin_selection_params.use_bnb = false;
                continue;
            }
        }

        // Release any change keys that we didn't use.
        for (const std::pair<CAsset, std::pair<int, CScript>>& it : mapScriptChange) {
            int index = it.second.first;
            if (index < 0) {
                continue;
            }

            if (vChangePosInOut.find(it.first) == vChangePosInOut.end()) {
                reserveKeys[index]->ReturnKey();
            }
        }

        // Note how the sequence number is set to non-maxint so that
        // the nLockTime set above actually works.
        //
        // BIP125 defines opt-in RBF as any nSequence < maxint-1, so
        // we use the highest possible value in that range (maxint-2)
        // to avoid conflicting with other possible uses of nSequence,
        // and in the spirit of "smallest possible change from prior
        // behavior."
        const uint32_t nSequence = coin_control.m_signal_bip125_rbf.get_value_or(m_signal_rbf) ? MAX_BIP125_RBF_SEQUENCE : (CTxIn::SEQUENCE_FINAL - 1);
        for (auto& input : txNew.vin) {
            // Remove sigs and then set sequence
            input.scriptSig = CScript();
            input.nSequence = nSequence;
        }
        // Also remove witness data for scripts
        for (auto& inwit : txNew.witness.vtxinwit) {
            inwit.scriptWitness.SetNull();
        }

        // Do the same things for unblinded version of tx when applicable
        if (blind_details) {
            for (auto& input : blind_details->tx_unblinded_unsigned.vin) {
                input.nSequence = nSequence;
            }
        }

        // Print blinded transaction info before we possibly blow it away when !sign.
        if (blind_details) {
            std::string summary = "CreateTransaction created blinded transaction:\nIN: ";
            for (unsigned int i = 0; i < selected_coins.size(); ++i) {
                if (i > 0) {
                    summary += "    ";
                }
                summary += strprintf("#%d: %s [%s] (%s [%s])\n", i,
                    selected_coins[i].value,
                    selected_coins[i].txout.nValue.IsExplicit() ? "explicit" : "blinded",
                    selected_coins[i].asset.GetHex(),
                    selected_coins[i].txout.nAsset.IsExplicit() ? "explicit" : "blinded"
                );
            }
            summary += "OUT: ";
            for (unsigned int i = 0; i < txNew.vout.size(); ++i) {
                if (i > 0) {
                    summary += "     ";
                }
                CTxOut unblinded = blind_details->tx_unblinded_unsigned.vout[i];
                summary += strprintf("#%d: %s%s [%s] (%s [%s])\n", i,
                    txNew.vout[i].IsFee() ? "[fee] " : "",
                    unblinded.nValue.GetAmount(),
                    txNew.vout[i].nValue.IsExplicit() ? "explicit" : "blinded",
                    unblinded.nAsset.GetAsset().GetHex(),
                    txNew.vout[i].nAsset.IsExplicit() ? "explicit" : "blinded"
                );
            }
            WalletLogPrintf(summary+"\n");
        }

        if (sign)
        {
            int nIn = 0;
            for (const auto& coin : selected_coins)
            {
                const CScript& scriptPubKey = coin.txout.scriptPubKey;
                SignatureData sigdata;

                if (!ProduceSignature(*this, MutableTransactionSignatureCreator(&txNew, nIn, coin.txout.nValue, SIGHASH_ALL), scriptPubKey, sigdata))
                {
                    strFailReason = _("Signing transaction failed");
                    return false;
                } else {
                    UpdateTransaction(txNew, nIn, sigdata);
                }

                nIn++;
            }
        } else if (blind_details) {
            // "sign" also means blind for the purposes of making a complete tx
            // or just funding one properly
            txNew = blind_details->tx_unblinded_unsigned;
        }

        // Normalize the witness in case it is not serialized before mempool
        if (!txNew.HasWitness()) {
            txNew.witness.SetNull();
        }

        // Return the constructed transaction data.
        tx = MakeTransactionRef(std::move(txNew));

        // Limit size
        if (GetTransactionWeight(*tx) > MAX_STANDARD_TX_WEIGHT)
        {
            strFailReason = _("Transaction too large");
            return false;
        }
    }

    if (gArgs.GetBoolArg("-walletrejectlongchains", DEFAULT_WALLET_REJECT_LONG_CHAINS)) {
        // Lastly, ensure this tx will pass the mempool's chain limits
        if (!chain().checkChainLimits(tx)) {
            strFailReason = _("Transaction has too long of a mempool chain");
            return false;
        }
    }

    WalletLogPrintf("Fee Calculation: Fee:%d Bytes:%u Needed:%d Tgt:%d (requested %d) Reason:\"%s\" Decay %.5f: Estimation: (%g - %g) %.2f%% %.1f/(%.1f %d mem %.1f out) Fail: (%g - %g) %.2f%% %.1f/(%.1f %d mem %.1f out)\n",
              nFeeRet, nBytes, nFeeNeeded, feeCalc.returnedTarget, feeCalc.desiredTarget, StringForFeeReason(feeCalc.reason), feeCalc.est.decay,
              feeCalc.est.pass.start, feeCalc.est.pass.end,
              100 * feeCalc.est.pass.withinTarget / (feeCalc.est.pass.totalConfirmed + feeCalc.est.pass.inMempool + feeCalc.est.pass.leftMempool),
              feeCalc.est.pass.withinTarget, feeCalc.est.pass.totalConfirmed, feeCalc.est.pass.inMempool, feeCalc.est.pass.leftMempool,
              feeCalc.est.fail.start, feeCalc.est.fail.end,
              100 * feeCalc.est.fail.withinTarget / (feeCalc.est.fail.totalConfirmed + feeCalc.est.fail.inMempool + feeCalc.est.fail.leftMempool),
              feeCalc.est.fail.withinTarget, feeCalc.est.fail.totalConfirmed, feeCalc.est.fail.inMempool, feeCalc.est.fail.leftMempool);
    return true;
}

/**
 * Call after CreateTransaction unless you want to abort
 */
bool CWallet::CommitTransaction(CTransactionRef tx, mapValue_t mapValue, std::vector<std::pair<std::string, std::string>> orderForm, std::vector<std::unique_ptr<CReserveKey>>& reservekeys, CValidationState& state, const BlindDetails* blind_details)
{
    {
        auto locked_chain = chain().lock();
        LOCK(cs_wallet);

        CWalletTx wtxNew(this, std::move(tx));
        wtxNew.mapValue = std::move(mapValue);
        wtxNew.vOrderForm = std::move(orderForm);
        wtxNew.fTimeReceivedIsTxTime = true;
        wtxNew.fFromMe = true;

        // Write down blinding information
        if (blind_details) {
            assert(blind_details->o_amounts.size() == wtxNew.tx->vout.size());
            assert(blind_details->o_asset_blinds.size() == wtxNew.tx->vout.size());
            assert(blind_details->o_amount_blinds.size() == wtxNew.tx->vout.size());
            for (unsigned int i = 0; i < blind_details->o_amounts.size(); i++) {
                wtxNew.SetBlindingData(i, blind_details->o_pubkeys[i], blind_details->o_amounts[i], blind_details->o_amount_blinds[i], blind_details->o_assets[i], blind_details->o_asset_blinds[i]);
            }
        }

        WalletLogPrintf("CommitTransaction:\n%s", wtxNew.tx->ToString()); /* Continued */
        {
            // Take key pair from key pool so it won't be used again
            for (auto& reservekey : reservekeys) {
                reservekey->KeepKey();
            }

            // Add tx to wallet, because if it has change it's also ours,
            // otherwise just for transaction history.
            AddToWallet(wtxNew);

            // Notify that old coins are spent
            for (const CTxIn& txin : wtxNew.tx->vin)
            {
                // Pegins are not in our UTXO set.
                if (txin.m_is_pegin)
                    continue;

                CWalletTx &coin = mapWallet.at(txin.prevout.hash);
                coin.BindWallet(this);
                NotifyTransactionChanged(this, coin.GetHash(), CT_UPDATED);
            }
        }

        // Get the inserted-CWalletTx from mapWallet so that the
        // fInMempool flag is cached properly
        CWalletTx& wtx = mapWallet.at(wtxNew.GetHash());

        if (fBroadcastTransactions)
        {
            // Broadcast
            if (!wtx.AcceptToMemoryPool(*locked_chain, state)) {
                WalletLogPrintf("CommitTransaction(): Transaction cannot be broadcast immediately, %s\n", FormatStateMessage(state));
                // TODO: if we expect the failure to be long term or permanent, instead delete wtx from the wallet and return failure.
            } else {
                wtx.RelayWalletTransaction(*locked_chain);
            }
        }
    }
    return true;
}

DBErrors CWallet::LoadWallet(bool& fFirstRunRet)
{
    LOCK(cs_wallet);

    fFirstRunRet = false;
    DBErrors nLoadWalletRet = WalletBatch(*database,"cr+").LoadWallet(this);
    if (nLoadWalletRet == DBErrors::NEED_REWRITE)
    {
        if (database->Rewrite("\x04pool"))
        {
            setInternalKeyPool.clear();
            setExternalKeyPool.clear();
            m_pool_key_to_index.clear();
            // Note: can't top-up keypool here, because wallet is locked.
            // User will be prompted to unlock wallet the next operation
            // that requires a new key.
        }
    }

    {
        LOCK(cs_KeyStore);
        // This wallet is in its first run if all of these are empty
        fFirstRunRet = mapKeys.empty() && mapCryptedKeys.empty() && mapWatchKeys.empty() && setWatchOnly.empty() && mapScripts.empty()
            && !IsWalletFlagSet(WALLET_FLAG_DISABLE_PRIVATE_KEYS) && !IsWalletFlagSet(WALLET_FLAG_BLANK_WALLET);
    }

    if (nLoadWalletRet != DBErrors::LOAD_OK)
        return nLoadWalletRet;

    return DBErrors::LOAD_OK;
}

DBErrors CWallet::ZapSelectTx(std::vector<uint256>& vHashIn, std::vector<uint256>& vHashOut)
{
    AssertLockHeld(cs_wallet);
    DBErrors nZapSelectTxRet = WalletBatch(*database, "cr+").ZapSelectTx(vHashIn, vHashOut);
    for (uint256 hash : vHashOut) {
        const auto& it = mapWallet.find(hash);
        wtxOrdered.erase(it->second.m_it_wtxOrdered);
        mapWallet.erase(it);
    }

    if (nZapSelectTxRet == DBErrors::NEED_REWRITE)
    {
        if (database->Rewrite("\x04pool"))
        {
            setInternalKeyPool.clear();
            setExternalKeyPool.clear();
            m_pool_key_to_index.clear();
            // Note: can't top-up keypool here, because wallet is locked.
            // User will be prompted to unlock wallet the next operation
            // that requires a new key.
        }
    }

    if (nZapSelectTxRet != DBErrors::LOAD_OK)
        return nZapSelectTxRet;

    MarkDirty();

    return DBErrors::LOAD_OK;
}

DBErrors CWallet::ZapWalletTx(std::vector<CWalletTx>& vWtx)
{
    DBErrors nZapWalletTxRet = WalletBatch(*database,"cr+").ZapWalletTx(vWtx);
    if (nZapWalletTxRet == DBErrors::NEED_REWRITE)
    {
        if (database->Rewrite("\x04pool"))
        {
            LOCK(cs_wallet);
            setInternalKeyPool.clear();
            setExternalKeyPool.clear();
            m_pool_key_to_index.clear();
            // Note: can't top-up keypool here, because wallet is locked.
            // User will be prompted to unlock wallet the next operation
            // that requires a new key.
        }
    }

    if (nZapWalletTxRet != DBErrors::LOAD_OK)
        return nZapWalletTxRet;

    return DBErrors::LOAD_OK;
}

bool CWallet::SetAddressBookWithDB(WalletBatch& batch, const CTxDestination& address, const std::string& strName, const std::string& strPurpose)
{
    bool fUpdated = false;
    {
        LOCK(cs_wallet);
        std::map<CTxDestination, CAddressBookData>::iterator mi = mapAddressBook.find(address);
        fUpdated = mi != mapAddressBook.end();
        mapAddressBook[address].name = strName;
        if (!strPurpose.empty()) /* update purpose only if requested */
            mapAddressBook[address].purpose = strPurpose;
    }
    NotifyAddressBookChanged(this, address, strName, ::IsMine(*this, address) != ISMINE_NO,
                             strPurpose, (fUpdated ? CT_UPDATED : CT_NEW) );
    if (!strPurpose.empty() && !batch.WritePurpose(EncodeDestination(address), strPurpose))
        return false;
    return batch.WriteName(EncodeDestination(address), strName);
}

bool CWallet::SetAddressBook(const CTxDestination& address, const std::string& strName, const std::string& strPurpose)
{
    WalletBatch batch(*database);
    return SetAddressBookWithDB(batch, address, strName, strPurpose);
}

bool CWallet::DelAddressBook(const CTxDestination& address)
{
    {
        LOCK(cs_wallet);

        // Delete destdata tuples associated with address
        std::string strAddress = EncodeDestination(address);
        for (const std::pair<const std::string, std::string> &item : mapAddressBook[address].destdata)
        {
            WalletBatch(*database).EraseDestData(strAddress, item.first);
        }
        mapAddressBook.erase(address);
    }

    NotifyAddressBookChanged(this, address, "", ::IsMine(*this, address) != ISMINE_NO, "", CT_DELETED);

    WalletBatch(*database).ErasePurpose(EncodeDestination(address));
    return WalletBatch(*database).EraseName(EncodeDestination(address));
}

const std::string& CWallet::GetLabelName(const CScript& scriptPubKey) const
{
    CTxDestination address;
    if (ExtractDestination(scriptPubKey, address) && !scriptPubKey.IsUnspendable()) {
        auto mi = mapAddressBook.find(address);
        if (mi != mapAddressBook.end()) {
            return mi->second.name;
        }
    }
    // A scriptPubKey that doesn't have an entry in the address book is
    // associated with the default label ("").
    const static std::string DEFAULT_LABEL_NAME;
    return DEFAULT_LABEL_NAME;
}

/**
 * Mark old keypool keys as used,
 * and generate all new keys
 */
bool CWallet::NewKeyPool()
{
    if (IsWalletFlagSet(WALLET_FLAG_DISABLE_PRIVATE_KEYS)) {
        return false;
    }
    {
        LOCK(cs_wallet);
        WalletBatch batch(*database);

        for (const int64_t nIndex : setInternalKeyPool) {
            batch.ErasePool(nIndex);
        }
        setInternalKeyPool.clear();

        for (const int64_t nIndex : setExternalKeyPool) {
            batch.ErasePool(nIndex);
        }
        setExternalKeyPool.clear();

        for (const int64_t nIndex : set_pre_split_keypool) {
            batch.ErasePool(nIndex);
        }
        set_pre_split_keypool.clear();

        m_pool_key_to_index.clear();

        if (!TopUpKeyPool()) {
            return false;
        }
        WalletLogPrintf("CWallet::NewKeyPool rewrote keypool\n");
    }
    return true;
}

size_t CWallet::KeypoolCountExternalKeys()
{
    AssertLockHeld(cs_wallet);
    return setExternalKeyPool.size() + set_pre_split_keypool.size();
}

void CWallet::LoadKeyPool(int64_t nIndex, const CKeyPool &keypool)
{
    AssertLockHeld(cs_wallet);
    if (keypool.m_pre_split) {
        set_pre_split_keypool.insert(nIndex);
    } else if (keypool.fInternal) {
        setInternalKeyPool.insert(nIndex);
    } else {
        setExternalKeyPool.insert(nIndex);
    }
    m_max_keypool_index = std::max(m_max_keypool_index, nIndex);
    m_pool_key_to_index[keypool.vchPubKey.GetID()] = nIndex;

    // If no metadata exists yet, create a default with the pool key's
    // creation time. Note that this may be overwritten by actually
    // stored metadata for that key later, which is fine.
    CKeyID keyid = keypool.vchPubKey.GetID();
    if (mapKeyMetadata.count(keyid) == 0)
        mapKeyMetadata[keyid] = CKeyMetadata(keypool.nTime);
}

bool CWallet::TopUpKeyPool(unsigned int kpSize)
{
    if (!CanGenerateKeys()) {
        return false;
    }
    {
        LOCK(cs_wallet);

        if (IsLocked())
            return false;

        // Top up key pool
        unsigned int nTargetSize;
        if (kpSize > 0)
            nTargetSize = kpSize;
        else
            nTargetSize = std::max(gArgs.GetArg("-keypool", DEFAULT_KEYPOOL_SIZE), (int64_t) 0);

        // count amount of available keys (internal, external)
        // make sure the keypool of external and internal keys fits the user selected target (-keypool)
        int64_t missingExternal = std::max(std::max((int64_t) nTargetSize, (int64_t) 1) - (int64_t)setExternalKeyPool.size(), (int64_t) 0);
        int64_t missingInternal = std::max(std::max((int64_t) nTargetSize, (int64_t) 1) - (int64_t)setInternalKeyPool.size(), (int64_t) 0);

        if (!IsHDEnabled() || !CanSupportFeature(FEATURE_HD_SPLIT))
        {
            // don't create extra internal keys
            missingInternal = 0;
        }
        bool internal = false;
        WalletBatch batch(*database);
        for (int64_t i = missingInternal + missingExternal; i--;)
        {
            if (i < missingInternal) {
                internal = true;
            }

            CPubKey pubkey(GenerateNewKey(batch, internal));
            AddKeypoolPubkeyWithDB(pubkey, internal, batch);
        }
        if (missingInternal + missingExternal > 0) {
            WalletLogPrintf("keypool added %d keys (%d internal), size=%u (%u internal)\n", missingInternal + missingExternal, missingInternal, setInternalKeyPool.size() + setExternalKeyPool.size() + set_pre_split_keypool.size(), setInternalKeyPool.size());
        }
    }
    NotifyCanGetAddressesChanged();
    return true;
}

void CWallet::AddKeypoolPubkeyWithDB(const CPubKey& pubkey, const bool internal, WalletBatch& batch)
{
    LOCK(cs_wallet);
    assert(m_max_keypool_index < std::numeric_limits<int64_t>::max()); // How in the hell did you use so many keys?
    int64_t index = ++m_max_keypool_index;
    if (!batch.WritePool(index, CKeyPool(pubkey, internal))) {
        throw std::runtime_error(std::string(__func__) + ": writing imported pubkey failed");
    }
    if (internal) {
        setInternalKeyPool.insert(index);
    } else {
        setExternalKeyPool.insert(index);
    }
    m_pool_key_to_index[pubkey.GetID()] = index;
}

bool CWallet::ReserveKeyFromKeyPool(int64_t& nIndex, CKeyPool& keypool, bool fRequestedInternal)
{
    nIndex = -1;
    keypool.vchPubKey = CPubKey();
    {
        LOCK(cs_wallet);

        if (!IsLocked())
            TopUpKeyPool();

        bool fReturningInternal = fRequestedInternal;
        fReturningInternal &= (IsHDEnabled() && CanSupportFeature(FEATURE_HD_SPLIT)) || IsWalletFlagSet(WALLET_FLAG_DISABLE_PRIVATE_KEYS);
        bool use_split_keypool = set_pre_split_keypool.empty();
        std::set<int64_t>& setKeyPool = use_split_keypool ? (fReturningInternal ? setInternalKeyPool : setExternalKeyPool) : set_pre_split_keypool;

        // Get the oldest key
        if (setKeyPool.empty()) {
            return false;
        }

        WalletBatch batch(*database);

        auto it = setKeyPool.begin();
        nIndex = *it;
        setKeyPool.erase(it);
        if (!batch.ReadPool(nIndex, keypool)) {
            throw std::runtime_error(std::string(__func__) + ": read failed");
        }
        CPubKey pk;
        if (!GetPubKey(keypool.vchPubKey.GetID(), pk)) {
            throw std::runtime_error(std::string(__func__) + ": unknown key in key pool");
        }
        // If the key was pre-split keypool, we don't care about what type it is
        if (use_split_keypool && keypool.fInternal != fReturningInternal) {
            throw std::runtime_error(std::string(__func__) + ": keypool entry misclassified");
        }
        if (!keypool.vchPubKey.IsValid()) {
            throw std::runtime_error(std::string(__func__) + ": keypool entry invalid");
        }

        m_pool_key_to_index.erase(keypool.vchPubKey.GetID());
        WalletLogPrintf("keypool reserve %d\n", nIndex);
    }
    NotifyCanGetAddressesChanged();
    return true;
}

void CWallet::KeepKey(int64_t nIndex)
{
    // Remove from key pool
    WalletBatch batch(*database);
    batch.ErasePool(nIndex);
    WalletLogPrintf("keypool keep %d\n", nIndex);
}

void CWallet::ReturnKey(int64_t nIndex, bool fInternal, const CPubKey& pubkey)
{
    // Return to key pool
    {
        LOCK(cs_wallet);
        if (fInternal) {
            setInternalKeyPool.insert(nIndex);
        } else if (!set_pre_split_keypool.empty()) {
            set_pre_split_keypool.insert(nIndex);
        } else {
            setExternalKeyPool.insert(nIndex);
        }
        m_pool_key_to_index[pubkey.GetID()] = nIndex;
        NotifyCanGetAddressesChanged();
    }
    WalletLogPrintf("keypool return %d\n", nIndex);
}

bool CWallet::GetKeyFromPool(CPubKey& result, bool internal)
{
    if (!CanGetAddresses(internal)) {
        return false;
    }

    CKeyPool keypool;
    {
        LOCK(cs_wallet);
        int64_t nIndex;
        if (!ReserveKeyFromKeyPool(nIndex, keypool, internal) && !IsWalletFlagSet(WALLET_FLAG_DISABLE_PRIVATE_KEYS)) {
            if (IsLocked()) return false;
            WalletBatch batch(*database);
            result = GenerateNewKey(batch, internal);
            return true;
        }
        KeepKey(nIndex);
        result = keypool.vchPubKey;
    }
    return true;
}

static int64_t GetOldestKeyTimeInPool(const std::set<int64_t>& setKeyPool, WalletBatch& batch) {
    if (setKeyPool.empty()) {
        return GetTime();
    }

    CKeyPool keypool;
    int64_t nIndex = *(setKeyPool.begin());
    if (!batch.ReadPool(nIndex, keypool)) {
        throw std::runtime_error(std::string(__func__) + ": read oldest key in keypool failed");
    }
    assert(keypool.vchPubKey.IsValid());
    return keypool.nTime;
}

int64_t CWallet::GetOldestKeyPoolTime()
{
    LOCK(cs_wallet);

    WalletBatch batch(*database);

    // load oldest key from keypool, get time and return
    int64_t oldestKey = GetOldestKeyTimeInPool(setExternalKeyPool, batch);
    if (IsHDEnabled() && CanSupportFeature(FEATURE_HD_SPLIT)) {
        oldestKey = std::max(GetOldestKeyTimeInPool(setInternalKeyPool, batch), oldestKey);
        if (!set_pre_split_keypool.empty()) {
            oldestKey = std::max(GetOldestKeyTimeInPool(set_pre_split_keypool, batch), oldestKey);
        }
    }

    return oldestKey;
}

std::map<CTxDestination, CAmount> CWallet::GetAddressBalances(interfaces::Chain::Lock& locked_chain)
{
    std::map<CTxDestination, CAmount> balances;

    {
        LOCK(cs_wallet);
        for (const auto& walletEntry : mapWallet)
        {
            const CWalletTx& wtx = walletEntry.second;

            if (!wtx.IsTrusted(locked_chain))
                continue;

            if (wtx.IsImmatureCoinBase(locked_chain))
                continue;

            int nDepth = wtx.GetDepthInMainChain(locked_chain);
            if (nDepth < (wtx.IsFromMe(ISMINE_ALL) ? 0 : 1))
                continue;

            for (unsigned int i = 0; i < wtx.tx->vout.size(); i++)
            {
                CTxDestination addr;
                if (!IsMine(wtx.tx->vout[i]))
                    continue;
                if(!ExtractDestination(wtx.tx->vout[i].scriptPubKey, addr))
                    continue;

                CAmount n = IsSpent(locked_chain, walletEntry.first, i) ? 0 : wtx.GetOutputValueOut(i);

                if (!balances.count(addr))
                    balances[addr] = 0;

                if (n < 0) {
                    continue;
                }
                balances[addr] += n;
            }
        }
    }

    return balances;
}

std::set< std::set<CTxDestination> > CWallet::GetAddressGroupings()
{
    AssertLockHeld(cs_wallet);
    std::set< std::set<CTxDestination> > groupings;
    std::set<CTxDestination> grouping;

    for (const auto& walletEntry : mapWallet)
    {
        const CWalletTx& wtx = walletEntry.second;

        if (wtx.tx->vin.size() > 0)
        {
            bool any_mine = false;
            // group all input addresses with each other
            for (const CTxIn& txin : wtx.tx->vin)
            {
                CTxDestination address;
                if(!IsMine(txin)) /* If this input isn't mine, ignore it */
                    continue;
                if(!ExtractDestination(mapWallet.at(txin.prevout.hash).tx->vout[txin.prevout.n].scriptPubKey, address))
                    continue;
                grouping.insert(address);
                any_mine = true;
            }

            // group change with input addresses
            if (any_mine)
            {
               for (const CTxOut& txout : wtx.tx->vout)
                   if (IsChange(txout))
                   {
                       CTxDestination txoutAddr;
                       if(!ExtractDestination(txout.scriptPubKey, txoutAddr))
                           continue;
                       grouping.insert(txoutAddr);
                   }
            }
            if (grouping.size() > 0)
            {
                groupings.insert(grouping);
                grouping.clear();
            }
        }

        // group lone addrs by themselves
        for (const auto& txout : wtx.tx->vout)
            if (IsMine(txout))
            {
                CTxDestination address;
                if(!ExtractDestination(txout.scriptPubKey, address))
                    continue;
                grouping.insert(address);
                groupings.insert(grouping);
                grouping.clear();
            }
    }

    std::set< std::set<CTxDestination>* > uniqueGroupings; // a set of pointers to groups of addresses
    std::map< CTxDestination, std::set<CTxDestination>* > setmap;  // map addresses to the unique group containing it
    for (std::set<CTxDestination> _grouping : groupings)
    {
        // make a set of all the groups hit by this new group
        std::set< std::set<CTxDestination>* > hits;
        std::map< CTxDestination, std::set<CTxDestination>* >::iterator it;
        for (const CTxDestination& address : _grouping)
            if ((it = setmap.find(address)) != setmap.end())
                hits.insert((*it).second);

        // merge all hit groups into a new single group and delete old groups
        std::set<CTxDestination>* merged = new std::set<CTxDestination>(_grouping);
        for (std::set<CTxDestination>* hit : hits)
        {
            merged->insert(hit->begin(), hit->end());
            uniqueGroupings.erase(hit);
            delete hit;
        }
        uniqueGroupings.insert(merged);

        // update setmap
        for (const CTxDestination& element : *merged)
            setmap[element] = merged;
    }

    std::set< std::set<CTxDestination> > ret;
    for (const std::set<CTxDestination>* uniqueGrouping : uniqueGroupings)
    {
        ret.insert(*uniqueGrouping);
        delete uniqueGrouping;
    }

    return ret;
}

std::set<CTxDestination> CWallet::GetLabelAddresses(const std::string& label) const
{
    LOCK(cs_wallet);
    std::set<CTxDestination> result;
    for (const std::pair<const CTxDestination, CAddressBookData>& item : mapAddressBook)
    {
        const CTxDestination& address = item.first;
        const std::string& strName = item.second.name;
        if (strName == label)
            result.insert(address);
    }
    return result;
}

bool CReserveKey::GetReservedKey(CPubKey& pubkey, bool internal)
{
    if (!pwallet->CanGetAddresses(internal)) {
        return false;
    }

    if (nIndex == -1)
    {
        CKeyPool keypool;
        if (!pwallet->ReserveKeyFromKeyPool(nIndex, keypool, internal)) {
            return false;
        }
        vchPubKey = keypool.vchPubKey;
        fInternal = keypool.fInternal;
    }
    assert(vchPubKey.IsValid());
    pubkey = vchPubKey;
    return true;
}

void CReserveKey::KeepKey()
{
    if (nIndex != -1)
        pwallet->KeepKey(nIndex);
    nIndex = -1;
    vchPubKey = CPubKey();
}

void CReserveKey::ReturnKey()
{
    if (nIndex != -1) {
        pwallet->ReturnKey(nIndex, fInternal, vchPubKey);
    }
    nIndex = -1;
    vchPubKey = CPubKey();
}

void CWallet::MarkReserveKeysAsUsed(int64_t keypool_id)
{
    AssertLockHeld(cs_wallet);
    bool internal = setInternalKeyPool.count(keypool_id);
    if (!internal) assert(setExternalKeyPool.count(keypool_id) || set_pre_split_keypool.count(keypool_id));
    std::set<int64_t> *setKeyPool = internal ? &setInternalKeyPool : (set_pre_split_keypool.empty() ? &setExternalKeyPool : &set_pre_split_keypool);
    auto it = setKeyPool->begin();

    WalletBatch batch(*database);
    while (it != std::end(*setKeyPool)) {
        const int64_t& index = *(it);
        if (index > keypool_id) break; // set*KeyPool is ordered

        CKeyPool keypool;
        if (batch.ReadPool(index, keypool)) { //TODO: This should be unnecessary
            m_pool_key_to_index.erase(keypool.vchPubKey.GetID());
        }
        LearnAllRelatedScripts(keypool.vchPubKey);
        batch.ErasePool(index);
        WalletLogPrintf("keypool index %d removed\n", index);
        it = setKeyPool->erase(it);
    }
}

void CWallet::LockCoin(const COutPoint& output)
{
    AssertLockHeld(cs_wallet);
    setLockedCoins.insert(output);
}

void CWallet::UnlockCoin(const COutPoint& output)
{
    AssertLockHeld(cs_wallet);
    setLockedCoins.erase(output);
}

void CWallet::UnlockAllCoins()
{
    AssertLockHeld(cs_wallet);
    setLockedCoins.clear();
}

bool CWallet::IsLockedCoin(uint256 hash, unsigned int n) const
{
    AssertLockHeld(cs_wallet);
    COutPoint outpt(hash, n);

    return (setLockedCoins.count(outpt) > 0);
}

void CWallet::ListLockedCoins(std::vector<COutPoint>& vOutpts) const
{
    AssertLockHeld(cs_wallet);
    for (std::set<COutPoint>::iterator it = setLockedCoins.begin();
         it != setLockedCoins.end(); it++) {
        COutPoint outpt = (*it);
        vOutpts.push_back(outpt);
    }
}

/** @} */ // end of Actions

void CWallet::GetKeyBirthTimes(interfaces::Chain::Lock& locked_chain, std::map<CKeyID, int64_t>& mapKeyBirth) const {
    AssertLockHeld(cs_wallet);
    mapKeyBirth.clear();

    // get birth times for keys with metadata
    for (const auto& entry : mapKeyMetadata) {
        if (entry.second.nCreateTime) {
            mapKeyBirth[entry.first] = entry.second.nCreateTime;
        }
    }

    // map in which we'll infer heights of other keys
    const Optional<int> tip_height = locked_chain.getHeight();
    const int max_height = tip_height && *tip_height > 144 ? *tip_height - 144 : 0; // the tip can be reorganized; use a 144-block safety margin
    std::map<CKeyID, int> mapKeyFirstBlock;
    for (const CKeyID &keyid : GetKeys()) {
        if (mapKeyBirth.count(keyid) == 0)
            mapKeyFirstBlock[keyid] = max_height;
    }

    // if there are no such keys, we're done
    if (mapKeyFirstBlock.empty())
        return;

    // find first block that affects those keys, if there are any left
    for (const auto& entry : mapWallet) {
        // iterate over all wallet transactions...
        const CWalletTx &wtx = entry.second;
        if (Optional<int> height = locked_chain.getBlockHeight(wtx.hashBlock)) {
            // ... which are already in a block
            for (const CTxOut &txout : wtx.tx->vout) {
                // iterate over all their outputs
                for (const auto &keyid : GetAffectedKeys(txout.scriptPubKey, *this)) {
                    // ... and all their affected keys
                    std::map<CKeyID, int>::iterator rit = mapKeyFirstBlock.find(keyid);
                    if (rit != mapKeyFirstBlock.end() && *height < rit->second)
                        rit->second = *height;
                }
            }
        }
    }

    // Extract block timestamps for those keys
    for (const auto& entry : mapKeyFirstBlock)
        mapKeyBirth[entry.first] = locked_chain.getBlockTime(entry.second) - TIMESTAMP_WINDOW; // block times can be 2h off
}

/**
 * Compute smart timestamp for a transaction being added to the wallet.
 *
 * Logic:
 * - If sending a transaction, assign its timestamp to the current time.
 * - If receiving a transaction outside a block, assign its timestamp to the
 *   current time.
 * - If receiving a block with a future timestamp, assign all its (not already
 *   known) transactions' timestamps to the current time.
 * - If receiving a block with a past timestamp, before the most recent known
 *   transaction (that we care about), assign all its (not already known)
 *   transactions' timestamps to the same timestamp as that most-recent-known
 *   transaction.
 * - If receiving a block with a past timestamp, but after the most recent known
 *   transaction, assign all its (not already known) transactions' timestamps to
 *   the block time.
 *
 * For more information see CWalletTx::nTimeSmart,
 * https://bitcointalk.org/?topic=54527, or
 * https://github.com/bitcoin/bitcoin/pull/1393.
 */
unsigned int CWallet::ComputeTimeSmart(const CWalletTx& wtx) const
{
    unsigned int nTimeSmart = wtx.nTimeReceived;
    if (!wtx.hashUnset()) {
        int64_t blocktime;
        if (chain().findBlock(wtx.hashBlock, nullptr /* block */, &blocktime)) {
            int64_t latestNow = wtx.nTimeReceived;
            int64_t latestEntry = 0;

            // Tolerate times up to the last timestamp in the wallet not more than 5 minutes into the future
            int64_t latestTolerated = latestNow + 300;
            const TxItems& txOrdered = wtxOrdered;
            for (auto it = txOrdered.rbegin(); it != txOrdered.rend(); ++it) {
                CWalletTx* const pwtx = it->second;
                if (pwtx == &wtx) {
                    continue;
                }
                int64_t nSmartTime;
                nSmartTime = pwtx->nTimeSmart;
                if (!nSmartTime) {
                    nSmartTime = pwtx->nTimeReceived;
                }
                if (nSmartTime <= latestTolerated) {
                    latestEntry = nSmartTime;
                    if (nSmartTime > latestNow) {
                        latestNow = nSmartTime;
                    }
                    break;
                }
            }

            nTimeSmart = std::max(latestEntry, std::min(blocktime, latestNow));
        } else {
            WalletLogPrintf("%s: found %s in block %s not in index\n", __func__, wtx.GetHash().ToString(), wtx.hashBlock.ToString());
        }
    }
    return nTimeSmart;
}

bool CWallet::AddDestData(const CTxDestination &dest, const std::string &key, const std::string &value)
{
    if (boost::get<CNoDestination>(&dest))
        return false;

    mapAddressBook[dest].destdata.insert(std::make_pair(key, value));
    return WalletBatch(*database).WriteDestData(EncodeDestination(dest), key, value);
}

bool CWallet::EraseDestData(const CTxDestination &dest, const std::string &key)
{
    if (!mapAddressBook[dest].destdata.erase(key))
        return false;
    return WalletBatch(*database).EraseDestData(EncodeDestination(dest), key);
}

void CWallet::LoadDestData(const CTxDestination &dest, const std::string &key, const std::string &value)
{
    mapAddressBook[dest].destdata.insert(std::make_pair(key, value));
}

bool CWallet::GetDestData(const CTxDestination &dest, const std::string &key, std::string *value) const
{
    std::map<CTxDestination, CAddressBookData>::const_iterator i = mapAddressBook.find(dest);
    if(i != mapAddressBook.end())
    {
        CAddressBookData::StringMap::const_iterator j = i->second.destdata.find(key);
        if(j != i->second.destdata.end())
        {
            if(value)
                *value = j->second;
            return true;
        }
    }
    return false;
}

std::vector<std::string> CWallet::GetDestValues(const std::string& prefix) const
{
    std::vector<std::string> values;
    for (const auto& address : mapAddressBook) {
        for (const auto& data : address.second.destdata) {
            if (!data.first.compare(0, prefix.size(), prefix)) {
                values.emplace_back(data.second);
            }
        }
    }
    return values;
}

void CWallet::MarkPreSplitKeys()
{
    WalletBatch batch(*database);
    for (auto it = setExternalKeyPool.begin(); it != setExternalKeyPool.end();) {
        int64_t index = *it;
        CKeyPool keypool;
        if (!batch.ReadPool(index, keypool)) {
            throw std::runtime_error(std::string(__func__) + ": read keypool entry failed");
        }
        keypool.m_pre_split = true;
        if (!batch.WritePool(index, keypool)) {
            throw std::runtime_error(std::string(__func__) + ": writing modified keypool entry failed");
        }
        set_pre_split_keypool.insert(index);
        it = setExternalKeyPool.erase(it);
    }
}

bool CWallet::Verify(interfaces::Chain& chain, const WalletLocation& location, bool salvage_wallet, std::string& error_string, std::string& warning_string)
{
    // Do some checking on wallet path. It should be either a:
    //
    // 1. Path where a directory can be created.
    // 2. Path to an existing directory.
    // 3. Path to a symlink to a directory.
    // 4. For backwards compatibility, the name of a data file in -walletdir.
    LOCK(cs_wallets);
    const fs::path& wallet_path = location.GetPath();
    fs::file_type path_type = fs::symlink_status(wallet_path).type();
    if (!(path_type == fs::file_not_found || path_type == fs::directory_file ||
          (path_type == fs::symlink_file && fs::is_directory(wallet_path)) ||
          (path_type == fs::regular_file && fs::path(location.GetName()).filename() == location.GetName()))) {
        error_string = strprintf(
              "Invalid -wallet path '%s'. -wallet path should point to a directory where wallet.dat and "
              "database/log.?????????? files can be stored, a location where such a directory could be created, "
              "or (for backwards compatibility) the name of an existing data file in -walletdir (%s)",
              location.GetName(), GetWalletDir());
        return false;
    }

    // Make sure that the wallet path doesn't clash with an existing wallet path
    if (IsWalletLoaded(wallet_path)) {
        error_string = strprintf("Error loading wallet %s. Duplicate -wallet filename specified.", location.GetName());
        return false;
    }

    // Keep same database environment instance across Verify/Recover calls below.
    std::unique_ptr<WalletDatabase> database = WalletDatabase::Create(wallet_path);

    try {
        if (!WalletBatch::VerifyEnvironment(wallet_path, error_string)) {
            return false;
        }
    } catch (const fs::filesystem_error& e) {
        error_string = strprintf("Error loading wallet %s. %s", location.GetName(), fsbridge::get_filesystem_error_message(e));
        return false;
    }

    if (salvage_wallet) {
        // Recover readable keypairs:
        CWallet dummyWallet(&chain, WalletLocation(), WalletDatabase::CreateDummy());
        std::string backup_filename;
        if (!WalletBatch::Recover(wallet_path, (void *)&dummyWallet, WalletBatch::RecoverKeysOnlyFilter, backup_filename)) {
            return false;
        }
    }

    return WalletBatch::VerifyDatabaseFile(wallet_path, warning_string, error_string);
}

std::shared_ptr<CWallet> CWallet::CreateWalletFromFile(interfaces::Chain& chain, const WalletLocation& location, uint64_t wallet_creation_flags)
{
    const std::string& walletFile = WalletDataFilePath(location.GetPath()).string();

    // needed to restore wallet transaction meta data after -zapwallettxes
    std::vector<CWalletTx> vWtx;

    if (gArgs.GetBoolArg("-zapwallettxes", false)) {
        chain.initMessage(_("Zapping all transactions from wallet..."));

        std::unique_ptr<CWallet> tempWallet = MakeUnique<CWallet>(&chain, location, WalletDatabase::Create(location.GetPath()));
        DBErrors nZapWalletRet = tempWallet->ZapWalletTx(vWtx);
        if (nZapWalletRet != DBErrors::LOAD_OK) {
            chain.initError(strprintf(_("Error loading %s: Wallet corrupted"), walletFile));
            return nullptr;
        }
    }

    chain.initMessage(_("Loading wallet..."));

    int64_t nStart = GetTimeMillis();
    bool fFirstRun = true;
    // TODO: Can't use std::make_shared because we need a custom deleter but
    // should be possible to use std::allocate_shared.
    std::shared_ptr<CWallet> walletInstance(new CWallet(&chain, location, WalletDatabase::Create(location.GetPath())), ReleaseWallet);
    DBErrors nLoadWalletRet = walletInstance->LoadWallet(fFirstRun);
    if (nLoadWalletRet != DBErrors::LOAD_OK)
    {
        if (nLoadWalletRet == DBErrors::CORRUPT) {
            chain.initError(strprintf(_("Error loading %s: Wallet corrupted"), walletFile));
            return nullptr;
        }
        else if (nLoadWalletRet == DBErrors::NONCRITICAL_ERROR)
        {
            chain.initWarning(strprintf(_("Error reading %s! All keys read correctly, but transaction data"
                                          " or address book entries might be missing or incorrect."),
                walletFile));
        }
        else if (nLoadWalletRet == DBErrors::TOO_NEW) {
            chain.initError(strprintf(_("Error loading %s: Wallet requires newer version of %s"), walletFile, _(PACKAGE_NAME)));
            return nullptr;
        }
        else if (nLoadWalletRet == DBErrors::NEED_REWRITE)
        {
            chain.initError(strprintf(_("Wallet needed to be rewritten: restart %s to complete"), _(PACKAGE_NAME)));
            return nullptr;
        }
        else {
            chain.initError(strprintf(_("Error loading %s"), walletFile));
            return nullptr;
        }
    }

    int prev_version = walletInstance->GetVersion();
    if (gArgs.GetBoolArg("-upgradewallet", fFirstRun))
    {
        int nMaxVersion = gArgs.GetArg("-upgradewallet", 0);
        if (nMaxVersion == 0) // the -upgradewallet without argument case
        {
            walletInstance->WalletLogPrintf("Performing wallet upgrade to %i\n", FEATURE_LATEST);
            nMaxVersion = FEATURE_LATEST;
            walletInstance->SetMinVersion(FEATURE_LATEST); // permanently upgrade the wallet immediately
        }
        else
            walletInstance->WalletLogPrintf("Allowing wallet upgrade up to %i\n", nMaxVersion);
        if (nMaxVersion < walletInstance->GetVersion())
        {
            chain.initError(_("Cannot downgrade wallet"));
            return nullptr;
        }
        walletInstance->SetMaxVersion(nMaxVersion);
    }

    // Upgrade to HD if explicit upgrade
    if (gArgs.GetBoolArg("-upgradewallet", false)) {
        LOCK(walletInstance->cs_wallet);

        // Do not upgrade versions to any version between HD_SPLIT and FEATURE_PRE_SPLIT_KEYPOOL unless already supporting HD_SPLIT
        int max_version = walletInstance->GetVersion();
        if (!walletInstance->CanSupportFeature(FEATURE_HD_SPLIT) && max_version >= FEATURE_HD_SPLIT && max_version < FEATURE_PRE_SPLIT_KEYPOOL) {
            chain.initError(_("Cannot upgrade a non HD split wallet without upgrading to support pre split keypool. Please use -upgradewallet=169900 or -upgradewallet with no version specified."));
            return nullptr;
        }

        bool hd_upgrade = false;
        bool split_upgrade = false;
        if (walletInstance->CanSupportFeature(FEATURE_HD) && !walletInstance->IsHDEnabled()) {
            walletInstance->WalletLogPrintf("Upgrading wallet to HD\n");
            walletInstance->SetMinVersion(FEATURE_HD);

            // generate a new master key
            CPubKey masterPubKey = walletInstance->GenerateNewSeed();
            walletInstance->SetHDSeed(masterPubKey);
            hd_upgrade = true;
        }
        // Upgrade to HD chain split if necessary
        if (walletInstance->CanSupportFeature(FEATURE_HD_SPLIT)) {
            walletInstance->WalletLogPrintf("Upgrading wallet to use HD chain split\n");
            walletInstance->SetMinVersion(FEATURE_PRE_SPLIT_KEYPOOL);
            split_upgrade = FEATURE_HD_SPLIT > prev_version;
        }
        // Mark all keys currently in the keypool as pre-split
        if (split_upgrade) {
            walletInstance->MarkPreSplitKeys();
        }
        // Regenerate the keypool if upgraded to HD
        if (hd_upgrade) {
            if (!walletInstance->TopUpKeyPool()) {
                chain.initError(_("Unable to generate keys"));
                return nullptr;
            }
        }
    }

    if (fFirstRun)
    {
        // ensure this wallet.dat can only be opened by clients supporting HD with chain split and expects no default key
        walletInstance->SetMinVersion(FEATURE_LATEST);

        if ((wallet_creation_flags & WALLET_FLAG_DISABLE_PRIVATE_KEYS)) {
            //selective allow to set flags
            walletInstance->SetWalletFlag(WALLET_FLAG_DISABLE_PRIVATE_KEYS);
        } else if (wallet_creation_flags & WALLET_FLAG_BLANK_WALLET) {
            walletInstance->SetWalletFlag(WALLET_FLAG_BLANK_WALLET);
        } else {
            // generate a new seed
            CPubKey seed = walletInstance->GenerateNewSeed();
            walletInstance->SetHDSeed(seed);
        } // Otherwise, do not generate a new seed

        // Top up the keypool
        if (walletInstance->CanGenerateKeys() && !walletInstance->TopUpKeyPool()) {
            chain.initError(_("Unable to generate initial keys"));
            return nullptr;
        }

        auto locked_chain = chain.lock();
        walletInstance->ChainStateFlushed(locked_chain->getTipLocator());
    } else if (wallet_creation_flags & WALLET_FLAG_DISABLE_PRIVATE_KEYS) {
        // Make it impossible to disable private keys after creation
        chain.initError(strprintf(_("Error loading %s: Private keys can only be disabled during creation"), walletFile));
        return NULL;
    } else if (walletInstance->IsWalletFlagSet(WALLET_FLAG_DISABLE_PRIVATE_KEYS)) {
        LOCK(walletInstance->cs_KeyStore);
        if (!walletInstance->mapKeys.empty() || !walletInstance->mapCryptedKeys.empty()) {
            chain.initWarning(strprintf(_("Warning: Private keys detected in wallet {%s} with disabled private keys"), walletFile));
        }
    }

    if (!gArgs.GetArg("-addresstype", "").empty() && !ParseOutputType(gArgs.GetArg("-addresstype", ""), walletInstance->m_default_address_type)) {
        chain.initError(strprintf("Unknown address type '%s'", gArgs.GetArg("-addresstype", "")));
        return nullptr;
    }

    if (!gArgs.GetArg("-changetype", "").empty() && !ParseOutputType(gArgs.GetArg("-changetype", ""), walletInstance->m_default_change_type)) {
        chain.initError(strprintf("Unknown change type '%s'", gArgs.GetArg("-changetype", "")));
        return nullptr;
    }

    if (gArgs.IsArgSet("-mintxfee")) {
        CAmount n = 0;
        if (!ParseMoney(gArgs.GetArg("-mintxfee", ""), n) || 0 == n) {
            chain.initError(AmountErrMsg("mintxfee", gArgs.GetArg("-mintxfee", "")));
            return nullptr;
        }
        if (n > HIGH_TX_FEE_PER_KB) {
            chain.initWarning(AmountHighWarn("-mintxfee") + " " +
                              _("This is the minimum transaction fee you pay on every transaction."));
        }
        walletInstance->m_min_fee = CFeeRate(n);
    }

    walletInstance->m_allow_fallback_fee = Params().IsFallbackFeeEnabled();
    if (gArgs.IsArgSet("-fallbackfee")) {
        CAmount nFeePerK = 0;
        if (!ParseMoney(gArgs.GetArg("-fallbackfee", ""), nFeePerK)) {
            chain.initError(strprintf(_("Invalid amount for -fallbackfee=<amount>: '%s'"), gArgs.GetArg("-fallbackfee", "")));
            return nullptr;
        }
        if (nFeePerK > HIGH_TX_FEE_PER_KB) {
            chain.initWarning(AmountHighWarn("-fallbackfee") + " " +
                              _("This is the transaction fee you may pay when fee estimates are not available."));
        }
        walletInstance->m_fallback_fee = CFeeRate(nFeePerK);
        walletInstance->m_allow_fallback_fee = nFeePerK != 0; //disable fallback fee in case value was set to 0, enable if non-null value
    }
    if (gArgs.IsArgSet("-discardfee")) {
        CAmount nFeePerK = 0;
        if (!ParseMoney(gArgs.GetArg("-discardfee", ""), nFeePerK)) {
            chain.initError(strprintf(_("Invalid amount for -discardfee=<amount>: '%s'"), gArgs.GetArg("-discardfee", "")));
            return nullptr;
        }
        if (nFeePerK > HIGH_TX_FEE_PER_KB) {
            chain.initWarning(AmountHighWarn("-discardfee") + " " +
                              _("This is the transaction fee you may discard if change is smaller than dust at this level"));
        }
        walletInstance->m_discard_rate = CFeeRate(nFeePerK);
    }
    if (gArgs.IsArgSet("-paytxfee")) {
        CAmount nFeePerK = 0;
        if (!ParseMoney(gArgs.GetArg("-paytxfee", ""), nFeePerK)) {
            chain.initError(AmountErrMsg("paytxfee", gArgs.GetArg("-paytxfee", "")));
            return nullptr;
        }
        if (nFeePerK > HIGH_TX_FEE_PER_KB) {
            chain.initWarning(AmountHighWarn("-paytxfee") + " " +
                              _("This is the transaction fee you will pay if you send a transaction."));
        }
        walletInstance->m_pay_tx_fee = CFeeRate(nFeePerK, 1000);
        if (walletInstance->m_pay_tx_fee < chain.relayMinFee()) {
            chain.initError(strprintf(_("Invalid amount for -paytxfee=<amount>: '%s' (must be at least %s)"),
                gArgs.GetArg("-paytxfee", ""), chain.relayMinFee().ToString()));
            return nullptr;
        }
    }

    if (gArgs.IsArgSet("-maxtxfee"))
    {
        CAmount nMaxFee = 0;
        if (!ParseMoney(gArgs.GetArg("-maxtxfee", ""), nMaxFee)) {
            chain.initError(AmountErrMsg("maxtxfee", gArgs.GetArg("-maxtxfee", "")));
            return nullptr;
        }
        if (nMaxFee > HIGH_MAX_TX_FEE) {
            chain.initWarning(_("-maxtxfee is set very high! Fees this large could be paid on a single transaction."));
        }
        if (CFeeRate(nMaxFee, 1000) < chain.relayMinFee()) {
            chain.initError(strprintf(_("Invalid amount for -maxtxfee=<amount>: '%s' (must be at least the minrelay fee of %s to prevent stuck transactions)"),
                                       gArgs.GetArg("-maxtxfee", ""), chain.relayMinFee().ToString()));
            return nullptr;
        }
        walletInstance->m_default_max_tx_fee = nMaxFee;
    }

    if (chain.relayMinFee().GetFeePerK() > HIGH_TX_FEE_PER_KB)
        chain.initWarning(AmountHighWarn("-minrelaytxfee") + " " +
                    _("The wallet will avoid paying less than the minimum relay fee."));

    walletInstance->m_confirm_target = gArgs.GetArg("-txconfirmtarget", DEFAULT_TX_CONFIRM_TARGET);
    walletInstance->m_spend_zero_conf_change = gArgs.GetBoolArg("-spendzeroconfchange", DEFAULT_SPEND_ZEROCONF_CHANGE);
    walletInstance->m_signal_rbf = gArgs.GetBoolArg("-walletrbf", DEFAULT_WALLET_RBF);

    walletInstance->WalletLogPrintf("Wallet completed loading in %15dms\n", GetTimeMillis() - nStart);

    // Try to top up keypool. No-op if the wallet is locked.
    walletInstance->TopUpKeyPool();

    auto locked_chain = chain.lock();
    LOCK(walletInstance->cs_wallet);

    int rescan_height = 0;
    if (!gArgs.GetBoolArg("-rescan", false))
    {
        WalletBatch batch(*walletInstance->database);
        CBlockLocator locator;
        if (batch.ReadBestBlock(locator)) {
            if (const Optional<int> fork_height = locked_chain->findLocatorFork(locator)) {
                rescan_height = *fork_height;
            }
        }
    }

    const Optional<int> tip_height = locked_chain->getHeight();
    if (tip_height) {
        walletInstance->m_last_block_processed = locked_chain->getBlockHash(*tip_height);
    } else {
        walletInstance->m_last_block_processed.SetNull();
    }

    if (tip_height && *tip_height != rescan_height)
    {
        // We can't rescan beyond non-pruned blocks, stop and throw an error.
        // This might happen if a user uses an old wallet within a pruned node
        // or if they ran -disablewallet for a longer time, then decided to re-enable
        if (chain.havePruned()) {
            // Exit early and print an error.
            // If a block is pruned after this check, we will load the wallet,
            // but fail the rescan with a generic error.
            int block_height = *tip_height;
            while (block_height > 0 && locked_chain->haveBlockOnDisk(block_height - 1) && rescan_height != block_height) {
                --block_height;
            }

            if (rescan_height != block_height) {
                chain.initError(_("Prune: last wallet synchronisation goes beyond pruned data. You need to -reindex (download the whole blockchain again in case of pruned node)"));
                return nullptr;
            }
        }

        chain.initMessage(_("Rescanning..."));
        walletInstance->WalletLogPrintf("Rescanning last %i blocks (from block %i)...\n", *tip_height - rescan_height, rescan_height);

        // No need to read and scan block if block was created before
        // our wallet birthday (as adjusted for block time variability)
        if (walletInstance->nTimeFirstKey) {
            if (Optional<int> first_block = locked_chain->findFirstBlockWithTimeAndHeight(walletInstance->nTimeFirstKey - TIMESTAMP_WINDOW, rescan_height, nullptr)) {
                rescan_height = *first_block;
            }
        }

        {
            WalletRescanReserver reserver(walletInstance.get());
            if (!reserver.reserve() || (ScanResult::SUCCESS != walletInstance->ScanForWalletTransactions(locked_chain->getBlockHash(rescan_height), {} /* stop block */, reserver, true /* update */).status)) {
                chain.initError(_("Failed to rescan the wallet during initialization"));
                return nullptr;
            }
        }
        walletInstance->ChainStateFlushed(locked_chain->getTipLocator());
        walletInstance->database->IncrementUpdateCounter();

        // Restore wallet transaction metadata after -zapwallettxes=1
        if (gArgs.GetBoolArg("-zapwallettxes", false) && gArgs.GetArg("-zapwallettxes", "1") != "2")
        {
            WalletBatch batch(*walletInstance->database);

            for (const CWalletTx& wtxOld : vWtx)
            {
                uint256 hash = wtxOld.GetHash();
                std::map<uint256, CWalletTx>::iterator mi = walletInstance->mapWallet.find(hash);
                if (mi != walletInstance->mapWallet.end())
                {
                    const CWalletTx* copyFrom = &wtxOld;
                    CWalletTx* copyTo = &mi->second;
                    copyTo->mapValue = copyFrom->mapValue;
                    copyTo->vOrderForm = copyFrom->vOrderForm;
                    copyTo->nTimeReceived = copyFrom->nTimeReceived;
                    copyTo->nTimeSmart = copyFrom->nTimeSmart;
                    copyTo->fFromMe = copyFrom->fFromMe;
                    copyTo->nOrderPos = copyFrom->nOrderPos;
                    batch.WriteTx(*copyTo);
                }
            }
        }
    }

    chain.loadWallet(interfaces::MakeWallet(walletInstance));

    // Register with the validation interface. It's ok to do this after rescan since we're still holding locked_chain.
    walletInstance->handleNotifications();

    walletInstance->SetBroadcastTransactions(gArgs.GetBoolArg("-walletbroadcast", DEFAULT_WALLETBROADCAST));

    {
        walletInstance->WalletLogPrintf("setKeyPool.size() = %u\n",      walletInstance->GetKeyPoolSize());
        walletInstance->WalletLogPrintf("mapWallet.size() = %u\n",       walletInstance->mapWallet.size());
        walletInstance->WalletLogPrintf("mapAddressBook.size() = %u\n",  walletInstance->mapAddressBook.size());
    }

    return walletInstance;
}

void CWallet::handleNotifications()
{
    m_chain_notifications_handler = m_chain->handleNotifications(*this);
}

void CWallet::postInitProcess()
{
    auto locked_chain = chain().lock();
    LOCK(cs_wallet);

    // Add wallet transactions that aren't already in a block to mempool
    // Do this here as mempool requires genesis block to be loaded
    ReacceptWalletTransactions(*locked_chain);

    // Update wallet transactions with current mempool transactions.
    chain().requestMempoolTransactions(*this);
}

bool CWallet::BackupWallet(const std::string& strDest)
{
    return database->Backup(strDest);
}

CKeyPool::CKeyPool()
{
    nTime = GetTime();
    fInternal = false;
    m_pre_split = false;
}

CKeyPool::CKeyPool(const CPubKey& vchPubKeyIn, bool internalIn)
{
    nTime = GetTime();
    vchPubKey = vchPubKeyIn;
    fInternal = internalIn;
    m_pre_split = false;
}

CWalletKey::CWalletKey(int64_t nExpires)
{
    nTimeCreated = (nExpires ? GetTime() : 0);
    nTimeExpires = nExpires;
}

void CMerkleTx::SetMerkleBranch(const uint256& block_hash, int posInBlock)
{
    // Update the tx's hashBlock
    hashBlock = block_hash;

    // set the position of the transaction in the block
    nIndex = posInBlock;
}

int CMerkleTx::GetDepthInMainChain(interfaces::Chain::Lock& locked_chain) const
{
    if (hashUnset())
        return 0;

    return locked_chain.getBlockDepth(hashBlock) * (nIndex == -1 ? -1 : 1);
}

int CMerkleTx::GetBlocksToMaturity(interfaces::Chain::Lock& locked_chain) const
{
    if (!IsCoinBase())
        return 0;
    int chain_depth = GetDepthInMainChain(locked_chain);
    assert(chain_depth >= 0); // coinbase tx should not be conflicted
    return std::max(0, (COINBASE_MATURITY+1) - chain_depth);
}

bool CMerkleTx::IsImmatureCoinBase(interfaces::Chain::Lock& locked_chain) const
{
    // note GetBlocksToMaturity is 0 for non-coinbase tx
    return GetBlocksToMaturity(locked_chain) > 0;
}

bool CWalletTx::AcceptToMemoryPool(interfaces::Chain::Lock& locked_chain, CValidationState& state)
{
    // We must set fInMempool here - while it will be re-set to true by the
    // entered-mempool callback, if we did not there would be a race where a
    // user could call sendmoney in a loop and hit spurious out of funds errors
    // because we think that this newly generated transaction's change is
    // unavailable as we're not yet aware that it is in the mempool.
    bool ret = locked_chain.submitToMemoryPool(tx, pwallet->m_default_max_tx_fee, state);
    fInMempool |= ret;
    return ret;
}

void CWallet::LearnRelatedScripts(const CPubKey& key, OutputType type)
{
    if (key.IsCompressed() && (type == OutputType::P2SH_SEGWIT || type == OutputType::BECH32)) {
        CTxDestination witdest = WitnessV0KeyHash(key.GetID());
        CScript witprog = GetScriptForDestination(witdest);
        // Make sure the resulting program is solvable.
        assert(IsSolvable(*this, witprog));
        AddCScript(witprog);
    }
}

void CWallet::LearnAllRelatedScripts(const CPubKey& key)
{
    // OutputType::P2SH_SEGWIT always adds all necessary scripts for all types.
    LearnRelatedScripts(key, OutputType::P2SH_SEGWIT);
}

std::vector<OutputGroup> CWallet::GroupOutputs(const std::vector<COutput>& outputs, bool single_coin) const {
    std::vector<OutputGroup> groups;
    std::map<std::pair<CAsset, CTxDestination>, OutputGroup> gmap;
    std::pair<CAsset, CTxDestination> dst;
    for (const auto& output : outputs) {
        if (output.fSpendable) {
            CInputCoin input_coin = output.GetInputCoin();
            dst.first = input_coin.asset;

            size_t ancestors, descendants;
            chain().getTransactionAncestry(output.tx->GetHash(), ancestors, descendants);
            if (!single_coin && ExtractDestination(output.tx->tx->vout[output.i].scriptPubKey, dst.second)) {
                // Limit output groups to no more than 10 entries, to protect
                // against inadvertently creating a too-large transaction
                // when using -avoidpartialspends
                if (gmap[dst].m_outputs.size() >= OUTPUT_GROUP_MAX_ENTRIES) {
                    groups.push_back(gmap[dst]);
                    gmap.erase(dst);
                }
                gmap[dst].Insert(input_coin, output.nDepth, output.tx->IsFromMe(ISMINE_ALL), ancestors, descendants);
            } else {
                groups.emplace_back(input_coin, output.nDepth, output.tx->IsFromMe(ISMINE_ALL), ancestors, descendants);
            }
        }
    }
    if (!single_coin) {
        for (const auto& it : gmap) groups.push_back(it.second);
    }
    return groups;
}

bool CWallet::GetKeyOrigin(const CKeyID& keyID, KeyOriginInfo& info) const
{
    CKeyMetadata meta;
    {
        LOCK(cs_wallet);
        auto it = mapKeyMetadata.find(keyID);
        if (it != mapKeyMetadata.end()) {
            meta = it->second;
        }
    }
    if (meta.has_key_origin) {
        std::copy(meta.key_origin.fingerprint, meta.key_origin.fingerprint + 4, info.fingerprint);
        info.path = meta.key_origin.path;
    } else { // Single pubkeys get the master fingerprint of themselves
        std::copy(keyID.begin(), keyID.begin() + 4, info.fingerprint);
    }
    return true;
}

bool CWallet::AddKeyOriginWithDB(WalletBatch& batch, const CPubKey& pubkey, const KeyOriginInfo& info)
{
    LOCK(cs_wallet);
    std::copy(info.fingerprint, info.fingerprint + 4, mapKeyMetadata[pubkey.GetID()].key_origin.fingerprint);
    mapKeyMetadata[pubkey.GetID()].key_origin.path = info.path;
    mapKeyMetadata[pubkey.GetID()].has_key_origin = true;
    mapKeyMetadata[pubkey.GetID()].hdKeypath = WriteHDKeypath(info.path);
<<<<<<< HEAD
    return WriteKeyMetadata(mapKeyMetadata[pubkey.GetID()], pubkey, true);
}

//
// ELEMENTS WALLET ADDITIONS
//

bool CWallet::SetOnlinePubKey(const CPubKey& online_key_in)
{
    LOCK(cs_wallet);
    if (!WalletBatch(*database).WriteOnlineKey(online_key_in)) {
        return false;
    }
    online_key = online_key_in;
    return true;
}

bool CWallet::SetOfflineXPubKey(const CExtPubKey& offline_xpub_in)
{
    LOCK(cs_wallet);
    if (!WalletBatch(*database).WriteOfflineXPubKey(offline_xpub_in)) {
        return false;
    }
    offline_xpub = offline_xpub_in;
    return true;
}

bool CWallet::SetOfflineDescriptor(const std::string& offline_desc_in)
{
    LOCK(cs_wallet);
    if (!WalletBatch(*database).WriteOfflineDescriptor(offline_desc_in)) {
        return false;
    }
    offline_desc = offline_desc_in;
    return true;
}

bool CWallet::SetOfflineCounter(int counter) {
    LOCK(cs_wallet);
    if (!WalletBatch(*database).WriteOfflineCounter(counter)) {
        return false;
    }
    offline_counter = counter;
    return true;
}

unsigned int CWalletTx::GetPseudoInputOffset(const unsigned int input_index, const bool reissuance_token) const
{
    // There is no mapValue space for null issuances
    assert(reissuance_token ? !tx->vin[input_index].assetIssuance.nInflationKeys.IsNull() : !tx->vin[input_index].assetIssuance.nAmount.IsNull());
    unsigned int mapvalue_loc = 0;
    for (unsigned int i = 0; i < tx->vin.size()*2; i++) {
        if (input_index == i/2 && (reissuance_token ? 1 : 0) == i % 2) {
            break;
        }
        if (!tx->vin[i/2].assetIssuance.IsNull()) {
            if ((i % 2 == 0 && !tx->vin[i/2].assetIssuance.nAmount.IsNull()) ||
                    (i % 2 == 1 && !tx->vin[i/2].assetIssuance.nInflationKeys.IsNull())) {
                mapvalue_loc++;
            }
        }
    }
    return mapvalue_loc;
}

void CWalletTx::SetBlindingData(const unsigned int map_index, const CPubKey& blinding_pubkey, const CAmount value, const uint256& value_factor, const CAsset& asset, const uint256& asset_factor)
{
    if (mapValue["blindingdata"].size() < (map_index + 1) * 138) {
        mapValue["blindingdata"].resize((tx->vout.size() + GetNumIssuances(*tx)) * 138);
    }

    unsigned char* it = (unsigned char*)(&mapValue["blindingdata"][0]) + 138 * map_index;

    *it = 1;
    memcpy(&*(it + 1), &value, 8);
    memcpy(&*(it + 9), value_factor.begin(), 32);
    memcpy(&*(it + 41), asset_factor.begin(), 32);
    memcpy(&*(it + 73), asset.begin(), 32);
    if (blinding_pubkey.IsFullyValid()) {
        memcpy(&*(it + 105), blinding_pubkey.begin(), 33);
    } else {
        memset(&*(it + 105), 0, 33);
    }

}

void CWalletTx::GetBlindingData(const unsigned int map_index, const std::vector<unsigned char>& vchRangeproof, const CConfidentialValue& conf_value, const CConfidentialAsset& conf_asset, const CConfidentialNonce nonce, const CScript& scriptPubKey, CPubKey* blinding_pubkey_out, CAmount* value_out, uint256* value_factor_out, CAsset* asset_out, uint256* asset_factor_out) const
{
    // Blinding data is cached in a serialized record mapWallet["blindingdata"].
    // It contains a concatenation byte vectors, 74 bytes per txout or pseudo-input.
    // Each consists of:
    // * 1 byte boolean marker (has the output been computed)?
    // * 8 bytes value (-1 if unknown)
    // * 32 bytes value blinding factor
    // * 32 bytes asset blinding factor
    // * 32 bytes asset
    // * 33 bytes blinding pubkey (ECDH pubkey of the destination)
    // This is really ugly, and should use CDataStream serialization instead.

    if (mapValue["blindingdata"].size() < (map_index + 1) * 138) {
        mapValue["blindingdata"].resize((tx->vout.size() + GetNumIssuances(*tx)) * 138);
    }

    unsigned char* it = (unsigned char*)(&mapValue["blindingdata"][0]) + 138 * map_index;

    CAmount amount = -1;
    CPubKey pubkey;
    uint256 value_factor;
    CAsset asset_tag;
    uint256 asset_factor;

    if (*it == 1) {
        memcpy(&amount, &*(it + 1), 8);
        memcpy(value_factor.begin(), &*(it + 9), 32);
        memcpy(asset_factor.begin(), &*(it + 41), 32);
        memcpy(asset_tag.begin(), &*(it + 73), 32);
        pubkey.Set(it + 105, it + 138);

        if (conf_value.IsExplicit()) {
            assert(conf_value.GetAmount() == amount);
        }
    } else {
        pwallet->ComputeBlindingData(conf_value, conf_asset, nonce, scriptPubKey, vchRangeproof, amount, pubkey, value_factor, asset_tag, asset_factor);
        *it = 1;
        memcpy(&*(it + 1), &amount, 8);
        memcpy(&*(it + 9), value_factor.begin(), 32);
        memcpy(&*(it + 41), asset_factor.begin(), 32);
        memcpy(&*(it + 73), asset_tag.begin(), 32);
        if (pubkey.IsFullyValid()) {
            memcpy(&*(it + 105), pubkey.begin(), 33);
        } else {
            memset(&*(it + 105), 0, 33);
        }
    }

    if (value_out) *value_out = amount;
    if (blinding_pubkey_out) *blinding_pubkey_out = pubkey;
    if (value_factor_out) *value_factor_out = value_factor;
    if (asset_factor_out) *asset_factor_out = asset_factor;
    if (asset_out) *asset_out = asset_tag;
}

CAmount CWalletTx::GetOutputValueOut(unsigned int output_index) const {
    assert(output_index < tx->vout.size());
    const CTxOut& out = tx->vout[output_index];
    const CTxWitness& wit = tx->witness;
    CAmount ret;
    GetBlindingData(output_index, wit.vtxoutwit.size() <= output_index ? std::vector<unsigned char>() : wit.vtxoutwit[output_index].vchRangeproof, out.nValue, out.nAsset, out.nNonce, out.scriptPubKey, nullptr, &ret, nullptr, nullptr, nullptr);
    return ret;
}

uint256 CWalletTx::GetOutputAmountBlindingFactor(unsigned int output_index) const {
    assert(output_index < tx->vout.size());
    const CTxOut& out = tx->vout[output_index];
    const CTxWitness& wit = tx->witness;
    uint256 ret;
    GetBlindingData(output_index, wit.vtxoutwit.size() <= output_index ? std::vector<unsigned char>() : wit.vtxoutwit[output_index].vchRangeproof, out.nValue, out.nAsset, out.nNonce, out.scriptPubKey, nullptr, nullptr, &ret, nullptr, nullptr);
    return ret;
}

uint256 CWalletTx::GetOutputAssetBlindingFactor(unsigned int output_index) const {
    assert(output_index < tx->vout.size());
    const CTxOut& out = tx->vout[output_index];
    const CTxWitness& wit = tx->witness;
    uint256 ret;
    GetBlindingData(output_index, wit.vtxoutwit.size() <= output_index ? std::vector<unsigned char>() : wit.vtxoutwit[output_index].vchRangeproof, out.nValue, out.nAsset, out.nNonce, out.scriptPubKey, nullptr, nullptr, nullptr, nullptr, &ret);
    return ret;
}

CAsset CWalletTx::GetOutputAsset(unsigned int output_index) const {
    assert(output_index < tx->vout.size());
    const CTxOut& out = tx->vout[output_index];
    const CTxWitness& wit = tx->witness;
    CAsset ret;
    GetBlindingData(output_index, wit.vtxoutwit.size() <= output_index ? std::vector<unsigned char>() : wit.vtxoutwit[output_index].vchRangeproof, out.nValue, out.nAsset, out.nNonce, out.scriptPubKey, nullptr, nullptr, nullptr, &ret, nullptr);
    return ret;
}

CPubKey CWalletTx::GetOutputBlindingPubKey(unsigned int output_index) const {
    assert(output_index < tx->vout.size());
    const CTxOut& out = tx->vout[output_index];
    const CTxWitness& wit = tx->witness;
    CPubKey ret;
    GetBlindingData(output_index, wit.vtxoutwit.size() <= output_index ? std::vector<unsigned char>() : wit.vtxoutwit[output_index].vchRangeproof, out.nValue, out.nAsset, out.nNonce, out.scriptPubKey, &ret, nullptr, nullptr, nullptr, nullptr);
    return ret;
}

void CWalletTx::GetIssuanceAssets(unsigned int input_index, CAsset* out_asset, CAsset* out_reissuance_token) const {
    assert(input_index < tx->vin.size());
    const CAssetIssuance& issuance = tx->vin[input_index].assetIssuance;

    if (out_asset && issuance.nAmount.IsNull()) {
        out_asset->SetNull();
        out_asset = nullptr;
    }
    if (out_reissuance_token && issuance.nInflationKeys.IsNull()) {
        out_reissuance_token->SetNull();
        out_reissuance_token = nullptr;
    }
    if (!(out_asset || out_reissuance_token)) return;

    if (issuance.assetBlindingNonce.IsNull()) {
        uint256 entropy;
        GenerateAssetEntropy(entropy, tx->vin[input_index].prevout, issuance.assetEntropy);
        if (out_reissuance_token) {
            CalculateReissuanceToken(*out_reissuance_token, entropy, issuance.nAmount.IsCommitment());
        }
        if (out_asset) {
            CalculateAsset(*out_asset, entropy);
        }
    }
    else {
        if (out_reissuance_token) {
            // Re-issuances don't emit issuance tokens
            out_reissuance_token->SetNull();
        }
        if (out_asset) {
            CalculateAsset(*out_asset, issuance.assetEntropy);
        }
    }
}

uint256 CWalletTx::GetIssuanceBlindingFactor(unsigned int input_index, bool reissuance_token) const {
    assert(input_index < tx->vin.size());
    CAsset asset;
    const CAssetIssuance& issuance = tx->vin[input_index].assetIssuance;
    const CTxWitness& wit = tx->witness;
    GetIssuanceAssets(input_index, reissuance_token ? nullptr : &asset, reissuance_token ? &asset : nullptr);
    if (asset.IsNull()) {
        return uint256();
    }
    const std::vector<unsigned char>& rangeproof = wit.vtxinwit.size() <= input_index ? std::vector<unsigned char>() : (reissuance_token ? wit.vtxinwit[input_index].vchInflationKeysRangeproof : wit.vtxinwit[input_index].vchIssuanceAmountRangeproof);
    unsigned int mapValueInd = GetPseudoInputOffset(input_index, reissuance_token)+tx->vout.size();

    uint256 ret;
    CScript blindingScript(CScript() << OP_RETURN << std::vector<unsigned char>(tx->vin[input_index].prevout.hash.begin(), tx->vin[input_index].prevout.hash.end()) << tx->vin[input_index].prevout.n);
    GetBlindingData(mapValueInd, rangeproof, reissuance_token ? issuance.nInflationKeys : issuance.nAmount, CConfidentialAsset(asset), CConfidentialNonce(), blindingScript, nullptr, nullptr, &ret, nullptr, nullptr);
    return ret;
}

CAmount CWalletTx::GetIssuanceAmount(unsigned int input_index, bool reissuance_token) const {
    assert(input_index < tx->vin.size());
    CAsset asset;
    const CAssetIssuance& issuance = tx->vin[input_index].assetIssuance;
    const CTxWitness& wit = tx->witness;
    GetIssuanceAssets(input_index, reissuance_token ? nullptr : &asset, reissuance_token ? &asset : nullptr);
    if (asset.IsNull()) {
        return -1;
    }
    unsigned int mapValueInd = GetPseudoInputOffset(input_index, reissuance_token)+tx->vout.size();
    const std::vector<unsigned char>& rangeproof = wit.vtxinwit.size() <= input_index ? std::vector<unsigned char>() : (reissuance_token ? wit.vtxinwit[input_index].vchInflationKeysRangeproof : wit.vtxinwit[input_index].vchIssuanceAmountRangeproof);

    CAmount ret;
    CScript blindingScript(CScript() << OP_RETURN << std::vector<unsigned char>(tx->vin[input_index].prevout.hash.begin(), tx->vin[input_index].prevout.hash.end()) << tx->vin[input_index].prevout.n);
    GetBlindingData(mapValueInd, rangeproof, reissuance_token ? issuance.nInflationKeys : issuance.nAmount, CConfidentialAsset(asset), CConfidentialNonce(), blindingScript, nullptr, &ret, nullptr, nullptr, nullptr);
    return ret;
}

void CWallet::ComputeBlindingData(const CConfidentialValue& conf_value, const CConfidentialAsset& conf_asset, const CConfidentialNonce& nonce, const CScript& scriptPubKey, const std::vector<unsigned char>& vchRangeproof, CAmount& value, CPubKey& blinding_pubkey, uint256& value_factor, CAsset& asset, uint256& asset_factor) const
{
    if (conf_value.IsExplicit() && conf_asset.IsExplicit()) {
        value = conf_value.GetAmount();
        asset = conf_asset.GetAsset();
        blinding_pubkey = CPubKey();
        value_factor.SetNull();
        asset_factor.SetNull();
        return;
    }

    CKey blinding_key;
    if ((blinding_key = GetBlindingKey(&scriptPubKey)).IsValid()) {
        // For outputs using derived blinding.
        if (UnblindConfidentialPair(blinding_key, conf_value, conf_asset, nonce, scriptPubKey, vchRangeproof, value, value_factor, asset, asset_factor)) {
            // TODO: make sure SetBlindingData sets it as receiver's blinding pubkey
            blinding_pubkey = blinding_key.GetPubKey();
            return;
        }
    }

    value = -1;
    blinding_pubkey = CPubKey();
    value_factor.SetNull();
    asset.SetNull();
    asset_factor.SetNull();
}

void CWalletTx::WipeUnknownBlindingData()
{
    for (unsigned int n = 0; n < tx->vout.size(); n++) {
        if (GetOutputValueOut(n) == -1) {
            mapValue["blindingdata"][138 * n] = 0;
        }
    }
    for (unsigned int n = 0; n < tx->vin.size(); n++) {
        if (!tx->vin[n].assetIssuance.nAmount.IsNull()) {
            if (GetIssuanceAmount(n, false) == -1) {
                mapValue["blindingdata"][138 * (tx->vout.size() + GetPseudoInputOffset(n, false))] = 0;
            }
        }
        if (!tx->vin[n].assetIssuance.nInflationKeys.IsNull()) {
            if (GetIssuanceAmount(n, true) == -1) {
                mapValue["blindingdata"][138 * (tx->vout.size() + GetPseudoInputOffset(n, true))] = 0;
            }
        }
    }
}

std::map<uint256, std::pair<CAsset, CAsset> > CWallet::GetReissuanceTokenTypes() const {
    std::map<uint256, std::pair<CAsset, CAsset> > tokenMap;
    {
        auto locked_chain = chain().lock();
        LOCK(cs_wallet);
        for (std::map<uint256, CWalletTx>::const_iterator it = mapWallet.begin(); it != mapWallet.end(); ++it) {
            const CWalletTx* pcoin = &(*it).second;
            CAsset asset;
            CAsset token;
            uint256 entropy;
            for (unsigned int input_index = 0; input_index < pcoin->tx->vin.size(); input_index++) {
                const CAssetIssuance& issuance = pcoin->tx->vin[input_index].assetIssuance;
                if (issuance.IsNull()) {
                    continue;
                }
                // Only looking at initial issuances
                if (issuance.assetBlindingNonce.IsNull()) {
                    GenerateAssetEntropy(entropy, pcoin->tx->vin[input_index].prevout, issuance.assetEntropy);
                    CalculateAsset(asset, entropy);
                    // TODO handle the case with null nAmount (not decided yet)
                    CalculateReissuanceToken(token, entropy, issuance.nAmount.IsCommitment());
                    tokenMap[entropy] = std::make_pair(token, asset);
                }
            }
        }
    }
    return tokenMap;
}

CKey CWallet::GetBlindingKey(const CScript* script) const
{
    CKey key;

    if (script != NULL) {
        std::map<CScriptID, uint256>::const_iterator it = mapSpecificBlindingKeys.find(CScriptID(*script));
        if (it != mapSpecificBlindingKeys.end()) {
            key.Set(it->second.begin(), it->second.end(), true);
            if (key.IsValid()) {
                return key;
            }
        }
    }

    if (script != NULL && !blinding_derivation_key.IsNull()) {
        unsigned char vch[32];
        CHMAC_SHA256(blinding_derivation_key.begin(), blinding_derivation_key.size()).Write(&((*script)[0]), script->size()).Finalize(vch);
        key.Set(&vch[0], &vch[32], true);
        if (key.IsValid()) {
            return key;
        }
    }

    return CKey();
}

CPubKey CWallet::GetBlindingPubKey(const CScript& script) const
{
    CKey key = GetBlindingKey(&script);
    if (key.IsValid()) {
        return key.GetPubKey();
    }

    return CPubKey();
}

bool CWallet::LoadSpecificBlindingKey(const CScriptID& scriptid, const uint256& key)
{
    AssertLockHeld(cs_wallet); // mapSpecificBlindingKeys
    mapSpecificBlindingKeys[scriptid] = key;
    return true;
}

bool CWallet::AddSpecificBlindingKey(const CScriptID& scriptid, const uint256& key)
{
    AssertLockHeld(cs_wallet); // mapSpecificBlindingKeys
    if (!LoadSpecificBlindingKey(scriptid, key))
        return false;

    return WalletBatch(*database).WriteSpecificBlindingKey(scriptid, key);
}

bool CWallet::SetMasterBlindingKey(const uint256& key)
{
    AssertLockHeld(cs_wallet);
    if (!WalletBatch(*database).WriteBlindingDerivationKey(key)) {
        return false;
    }
    blinding_derivation_key = key;
    return true;
}

// END ELEMENTS
//
=======
    return batch.WriteKeyMetadata(mapKeyMetadata[pubkey.GetID()], pubkey, true);
}
>>>>>>> ed40fbb0
<|MERGE_RESOLUTION|>--- conflicted
+++ resolved
@@ -5197,8 +5197,7 @@
     mapKeyMetadata[pubkey.GetID()].key_origin.path = info.path;
     mapKeyMetadata[pubkey.GetID()].has_key_origin = true;
     mapKeyMetadata[pubkey.GetID()].hdKeypath = WriteHDKeypath(info.path);
-<<<<<<< HEAD
-    return WriteKeyMetadata(mapKeyMetadata[pubkey.GetID()], pubkey, true);
+    return batch.WriteKeyMetadata(mapKeyMetadata[pubkey.GetID()], pubkey, true);
 }
 
 //
@@ -5597,8 +5596,4 @@
 }
 
 // END ELEMENTS
-//
-=======
-    return batch.WriteKeyMetadata(mapKeyMetadata[pubkey.GetID()], pubkey, true);
-}
->>>>>>> ed40fbb0
+//