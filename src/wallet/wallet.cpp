// Copyright (c) 2009-2010 Satoshi Nakamoto
// Copyright (c) 2009-2020 The Bitcoin Core developers
// Distributed under the MIT software license, see the accompanying
// file COPYING or http://www.opensource.org/licenses/mit-license.php.

#include <wallet/wallet.h>

#include <chain.h>
#include <consensus/consensus.h>
#include <consensus/validation.h>
#include <fs.h>
#include <interfaces/chain.h>
#include <interfaces/wallet.h>
#include <key.h>
#include <key_io.h>
#include <optional.h>
#include <pegins.h>
#include <policy/fees.h>
#include <policy/policy.h>
#include <primitives/block.h>
#include <primitives/transaction.h>
#include <script/descriptor.h>
#include <script/pegins.h>
#include <script/script.h>
#include <script/signingprovider.h>
#include <util/bip32.h>
#include <util/check.h>
#include <util/error.h>
#include <util/fees.h>
#include <util/moneystr.h>
#include <util/rbf.h>
#include <util/translation.h>
#include <validation.h>
#include <wallet/coincontrol.h>
#include <wallet/fees.h>

#include <algorithm>
#include <assert.h>

#include <boost/algorithm/string/replace.hpp>

#include <blind.h>
#include <issuance.h>
#include <crypto/hmac_sha256.h>
#include <random.h>

using interfaces::FoundBlock;

const std::map<uint64_t,std::string> WALLET_FLAG_CAVEATS{
    {WALLET_FLAG_AVOID_REUSE,
        "You need to rescan the blockchain in order to correctly mark used "
        "destinations in the past. Until this is done, some destinations may "
        "be considered unused, even if the opposite is the case."
    },
};

static const size_t OUTPUT_GROUP_MAX_ENTRIES = 10;

static RecursiveMutex cs_wallets;
static std::vector<std::shared_ptr<CWallet>> vpwallets GUARDED_BY(cs_wallets);
static std::list<LoadWalletFn> g_load_wallet_fns GUARDED_BY(cs_wallets);

bool AddWallet(const std::shared_ptr<CWallet>& wallet)
{
    LOCK(cs_wallets);
    assert(wallet);
    std::vector<std::shared_ptr<CWallet>>::const_iterator i = std::find(vpwallets.begin(), vpwallets.end(), wallet);
    if (i != vpwallets.end()) return false;
    vpwallets.push_back(wallet);
    wallet->ConnectScriptPubKeyManNotifiers();
    return true;
}

bool RemoveWallet(const std::shared_ptr<CWallet>& wallet)
{
    assert(wallet);
    // Unregister with the validation interface which also drops shared ponters.
    wallet->m_chain_notifications_handler.reset();
    LOCK(cs_wallets);
    std::vector<std::shared_ptr<CWallet>>::iterator i = std::find(vpwallets.begin(), vpwallets.end(), wallet);
    if (i == vpwallets.end()) return false;
    vpwallets.erase(i);
    return true;
}

bool HasWallets()
{
    LOCK(cs_wallets);
    return !vpwallets.empty();
}

std::vector<std::shared_ptr<CWallet>> GetWallets()
{
    LOCK(cs_wallets);
    return vpwallets;
}

std::shared_ptr<CWallet> GetWallet(const std::string& name)
{
    LOCK(cs_wallets);
    for (const std::shared_ptr<CWallet>& wallet : vpwallets) {
        if (wallet->GetName() == name) return wallet;
    }
    return nullptr;
}

std::unique_ptr<interfaces::Handler> HandleLoadWallet(LoadWalletFn load_wallet)
{
    LOCK(cs_wallets);
    auto it = g_load_wallet_fns.emplace(g_load_wallet_fns.end(), std::move(load_wallet));
    return interfaces::MakeHandler([it] { LOCK(cs_wallets); g_load_wallet_fns.erase(it); });
}

static Mutex g_wallet_release_mutex;
static std::condition_variable g_wallet_release_cv;
static std::set<std::string> g_unloading_wallet_set;

// Custom deleter for shared_ptr<CWallet>.
static void ReleaseWallet(CWallet* wallet)
{
    const std::string name = wallet->GetName();
    wallet->WalletLogPrintf("Releasing wallet\n");
    wallet->Flush();
    delete wallet;
    // Wallet is now released, notify UnloadWallet, if any.
    {
        LOCK(g_wallet_release_mutex);
        if (g_unloading_wallet_set.erase(name) == 0) {
            // UnloadWallet was not called for this wallet, all done.
            return;
        }
    }
    g_wallet_release_cv.notify_all();
}

void UnloadWallet(std::shared_ptr<CWallet>&& wallet)
{
    // Mark wallet for unloading.
    const std::string name = wallet->GetName();
    {
        LOCK(g_wallet_release_mutex);
        auto it = g_unloading_wallet_set.insert(name);
        assert(it.second);
    }
    // The wallet can be in use so it's not possible to explicitly unload here.
    // Notify the unload intent so that all remaining shared pointers are
    // released.
    wallet->NotifyUnload();

    // Time to ditch our shared_ptr and wait for ReleaseWallet call.
    wallet.reset();
    {
        WAIT_LOCK(g_wallet_release_mutex, lock);
        while (g_unloading_wallet_set.count(name) == 1) {
            g_wallet_release_cv.wait(lock);
        }
    }
}

std::shared_ptr<CWallet> LoadWallet(interfaces::Chain& chain, const WalletLocation& location, std::string& error, std::vector<std::string>& warnings)
{
    try {
        if (!CWallet::Verify(chain, location, false, error, warnings)) {
            error = "Wallet file verification failed: " + error;
            return nullptr;
        }

        std::shared_ptr<CWallet> wallet = CWallet::CreateWalletFromFile(chain, location, error, warnings);
        if (!wallet) {
            error = "Wallet loading failed: " + error;
            return nullptr;
        }
        AddWallet(wallet);
        wallet->postInitProcess();
        return wallet;
    } catch (const std::runtime_error& e) {
        error = e.what();
        return nullptr;
    }
}

std::shared_ptr<CWallet> LoadWallet(interfaces::Chain& chain, const std::string& name, std::string& error, std::vector<std::string>& warnings)
{
    return LoadWallet(chain, WalletLocation(name), error, warnings);
}

WalletCreationStatus CreateWallet(interfaces::Chain& chain, const SecureString& passphrase, uint64_t wallet_creation_flags, const std::string& name, std::string& error, std::vector<std::string>& warnings, std::shared_ptr<CWallet>& result)
{
    // Indicate that the wallet is actually supposed to be blank and not just blank to make it encrypted
    bool create_blank = (wallet_creation_flags & WALLET_FLAG_BLANK_WALLET);

    // Born encrypted wallets need to be created blank first.
    if (!passphrase.empty()) {
        wallet_creation_flags |= WALLET_FLAG_BLANK_WALLET;
    }

    // Check the wallet file location
    WalletLocation location(name);
    if (location.Exists()) {
        error = "Wallet " + location.GetName() + " already exists.";
        return WalletCreationStatus::CREATION_FAILED;
    }

    // Wallet::Verify will check if we're trying to create a wallet with a duplicate name.
    if (!CWallet::Verify(chain, location, false, error, warnings)) {
        error = "Wallet file verification failed: " + error;
        return WalletCreationStatus::CREATION_FAILED;
    }

    // Do not allow a passphrase when private keys are disabled
    if (!passphrase.empty() && (wallet_creation_flags & WALLET_FLAG_DISABLE_PRIVATE_KEYS)) {
        error = "Passphrase provided but private keys are disabled. A passphrase is only used to encrypt private keys, so cannot be used for wallets with private keys disabled.";
        return WalletCreationStatus::CREATION_FAILED;
    }

    // Make the wallet
    std::shared_ptr<CWallet> wallet = CWallet::CreateWalletFromFile(chain, location, error, warnings, wallet_creation_flags);
    if (!wallet) {
        error = "Wallet creation failed: " + error;
        return WalletCreationStatus::CREATION_FAILED;
    }

    // Encrypt the wallet
    if (!passphrase.empty() && !(wallet_creation_flags & WALLET_FLAG_DISABLE_PRIVATE_KEYS)) {
        if (!wallet->EncryptWallet(passphrase)) {
            error = "Error: Wallet created but failed to encrypt.";
            return WalletCreationStatus::ENCRYPTION_FAILED;
        }
        if (!create_blank) {
            // Unlock the wallet
            if (!wallet->Unlock(passphrase)) {
                error = "Error: Wallet was encrypted but could not be unlocked";
                return WalletCreationStatus::ENCRYPTION_FAILED;
            }

            // Set a seed for the wallet
            {
                LOCK(wallet->cs_wallet);
                for (auto spk_man : wallet->GetActiveScriptPubKeyMans()) {
                    if (!spk_man->SetupGeneration()) {
                        error = "Unable to generate initial keys";
                        return WalletCreationStatus::CREATION_FAILED;
                    }
                }
            }

            // Relock the wallet
            wallet->Lock();
        }
    }
    AddWallet(wallet);
    wallet->postInitProcess();
    result = wallet;
    return WalletCreationStatus::SUCCESS;
}

const uint256 CWalletTx::ABANDON_HASH(UINT256_ONE());

/** @defgroup mapWallet
 *
 * @{
 */

std::string COutput::ToString() const
{
    return strprintf("COutput(%s, %d, %d) [%s] [%s]", tx->GetHash().ToString(), i, nDepth, FormatMoney(tx->GetOutputValueOut(i)), tx->GetOutputAsset(i).GetHex());
}

const CWalletTx* CWallet::GetWalletTx(const uint256& hash) const
{
    LOCK(cs_wallet);
    std::map<uint256, CWalletTx>::const_iterator it = mapWallet.find(hash);
    if (it == mapWallet.end())
        return nullptr;
    return &(it->second);
}

void CWallet::UpgradeKeyMetadata()
{
    if (IsLocked() || IsWalletFlagSet(WALLET_FLAG_KEY_ORIGIN_METADATA)) {
        return;
    }

    auto spk_man = GetLegacyScriptPubKeyMan();
    if (!spk_man) {
        return;
    }

    spk_man->UpgradeKeyMetadata();
    SetWalletFlag(WALLET_FLAG_KEY_ORIGIN_METADATA);
}

bool CWallet::Unlock(const SecureString& strWalletPassphrase, bool accept_no_keys)
{
    CCrypter crypter;
    CKeyingMaterial _vMasterKey;

    {
        LOCK(cs_wallet);
        for (const MasterKeyMap::value_type& pMasterKey : mapMasterKeys)
        {
            if(!crypter.SetKeyFromPassphrase(strWalletPassphrase, pMasterKey.second.vchSalt, pMasterKey.second.nDeriveIterations, pMasterKey.second.nDerivationMethod))
                return false;
            if (!crypter.Decrypt(pMasterKey.second.vchCryptedKey, _vMasterKey))
                continue; // try another master key
            if (Unlock(_vMasterKey, accept_no_keys)) {
                // Now that we've unlocked, upgrade the key metadata
                UpgradeKeyMetadata();
                return true;
            }
        }
    }
    return false;
}

bool CWallet::ChangeWalletPassphrase(const SecureString& strOldWalletPassphrase, const SecureString& strNewWalletPassphrase)
{
    bool fWasLocked = IsLocked();

    {
        LOCK(cs_wallet);
        Lock();

        CCrypter crypter;
        CKeyingMaterial _vMasterKey;
        for (MasterKeyMap::value_type& pMasterKey : mapMasterKeys)
        {
            if(!crypter.SetKeyFromPassphrase(strOldWalletPassphrase, pMasterKey.second.vchSalt, pMasterKey.second.nDeriveIterations, pMasterKey.second.nDerivationMethod))
                return false;
            if (!crypter.Decrypt(pMasterKey.second.vchCryptedKey, _vMasterKey))
                return false;
            if (Unlock(_vMasterKey))
            {
                int64_t nStartTime = GetTimeMillis();
                crypter.SetKeyFromPassphrase(strNewWalletPassphrase, pMasterKey.second.vchSalt, pMasterKey.second.nDeriveIterations, pMasterKey.second.nDerivationMethod);
                pMasterKey.second.nDeriveIterations = static_cast<unsigned int>(pMasterKey.second.nDeriveIterations * (100 / ((double)(GetTimeMillis() - nStartTime))));

                nStartTime = GetTimeMillis();
                crypter.SetKeyFromPassphrase(strNewWalletPassphrase, pMasterKey.second.vchSalt, pMasterKey.second.nDeriveIterations, pMasterKey.second.nDerivationMethod);
                pMasterKey.second.nDeriveIterations = (pMasterKey.second.nDeriveIterations + static_cast<unsigned int>(pMasterKey.second.nDeriveIterations * 100 / ((double)(GetTimeMillis() - nStartTime)))) / 2;

                if (pMasterKey.second.nDeriveIterations < 25000)
                    pMasterKey.second.nDeriveIterations = 25000;

                WalletLogPrintf("Wallet passphrase changed to an nDeriveIterations of %i\n", pMasterKey.second.nDeriveIterations);

                if (!crypter.SetKeyFromPassphrase(strNewWalletPassphrase, pMasterKey.second.vchSalt, pMasterKey.second.nDeriveIterations, pMasterKey.second.nDerivationMethod))
                    return false;
                if (!crypter.Encrypt(_vMasterKey, pMasterKey.second.vchCryptedKey))
                    return false;
                WalletBatch(*database).WriteMasterKey(pMasterKey.first, pMasterKey.second);
                if (fWasLocked)
                    Lock();
                return true;
            }
        }
    }

    return false;
}

void CWallet::chainStateFlushed(const CBlockLocator& loc)
{
    WalletBatch batch(*database);
    batch.WriteBestBlock(loc);
}

void CWallet::SetMinVersion(enum WalletFeature nVersion, WalletBatch* batch_in, bool fExplicit)
{
    LOCK(cs_wallet);
    if (nWalletVersion >= nVersion)
        return;

    // when doing an explicit upgrade, if we pass the max version permitted, upgrade all the way
    if (fExplicit && nVersion > nWalletMaxVersion)
            nVersion = FEATURE_LATEST;

    nWalletVersion = nVersion;

    if (nVersion > nWalletMaxVersion)
        nWalletMaxVersion = nVersion;

    {
        WalletBatch* batch = batch_in ? batch_in : new WalletBatch(*database);
        if (nWalletVersion > 40000)
            batch->WriteMinVersion(nWalletVersion);
        if (!batch_in)
            delete batch;
    }
}

bool CWallet::SetMaxVersion(int nVersion)
{
    LOCK(cs_wallet);
    // cannot downgrade below current version
    if (nWalletVersion > nVersion)
        return false;

    nWalletMaxVersion = nVersion;

    return true;
}

std::set<uint256> CWallet::GetConflicts(const uint256& txid) const
{
    std::set<uint256> result;
    AssertLockHeld(cs_wallet);

    std::map<uint256, CWalletTx>::const_iterator it = mapWallet.find(txid);
    if (it == mapWallet.end())
        return result;
    const CWalletTx& wtx = it->second;

    std::pair<TxSpends::const_iterator, TxSpends::const_iterator> range;

    for (const CTxIn& txin : wtx.tx->vin)
    {
        if (mapTxSpends.count(txin.prevout) <= 1)
            continue;  // No conflict if zero or one spends
        range = mapTxSpends.equal_range(txin.prevout);
        for (TxSpends::const_iterator _it = range.first; _it != range.second; ++_it)
            result.insert(_it->second);
    }
    return result;
}

bool CWallet::HasWalletSpend(const uint256& txid) const
{
    AssertLockHeld(cs_wallet);
    auto iter = mapTxSpends.lower_bound(COutPoint(txid, 0));
    return (iter != mapTxSpends.end() && iter->first.hash == txid);
}

void CWallet::Flush(bool shutdown)
{
    database->Flush(shutdown);
}

void CWallet::SyncMetaData(std::pair<TxSpends::iterator, TxSpends::iterator> range)
{
    // We want all the wallet transactions in range to have the same metadata as
    // the oldest (smallest nOrderPos).
    // So: find smallest nOrderPos:

    int nMinOrderPos = std::numeric_limits<int>::max();
    const CWalletTx* copyFrom = nullptr;
    for (TxSpends::iterator it = range.first; it != range.second; ++it) {
        const CWalletTx* wtx = &mapWallet.at(it->second);
        if (wtx->nOrderPos < nMinOrderPos) {
            nMinOrderPos = wtx->nOrderPos;
            copyFrom = wtx;
        }
    }

    if (!copyFrom) {
        return;
    }

    // Now copy data from copyFrom to rest:
    for (TxSpends::iterator it = range.first; it != range.second; ++it)
    {
        const uint256& hash = it->second;
        CWalletTx* copyTo = &mapWallet.at(hash);
        if (copyFrom == copyTo) continue;
        assert(copyFrom && "Oldest wallet transaction in range assumed to have been found.");
        if (!copyFrom->IsEquivalentTo(*copyTo)) continue;
        copyTo->mapValue = copyFrom->mapValue;
        copyTo->vOrderForm = copyFrom->vOrderForm;
        // fTimeReceivedIsTxTime not copied on purpose
        // nTimeReceived not copied on purpose
        copyTo->nTimeSmart = copyFrom->nTimeSmart;
        copyTo->fFromMe = copyFrom->fFromMe;
        // nOrderPos not copied on purpose
        // cached members not copied on purpose
    }
}

/**
 * Outpoint is spent if any non-conflicted transaction
 * spends it:
 */
bool CWallet::IsSpent(const uint256& hash, unsigned int n) const
{
    const COutPoint outpoint(hash, n);
    std::pair<TxSpends::const_iterator, TxSpends::const_iterator> range;
    range = mapTxSpends.equal_range(outpoint);

    for (TxSpends::const_iterator it = range.first; it != range.second; ++it)
    {
        const uint256& wtxid = it->second;
        std::map<uint256, CWalletTx>::const_iterator mit = mapWallet.find(wtxid);
        if (mit != mapWallet.end()) {
            int depth = mit->second.GetDepthInMainChain();
            if (depth > 0  || (depth == 0 && !mit->second.isAbandoned()))
                return true; // Spent
        }
    }
    return false;
}

void CWallet::AddToSpends(const COutPoint& outpoint, const uint256& wtxid)
{
    mapTxSpends.insert(std::make_pair(outpoint, wtxid));

    setLockedCoins.erase(outpoint);

    std::pair<TxSpends::iterator, TxSpends::iterator> range;
    range = mapTxSpends.equal_range(outpoint);
    SyncMetaData(range);
}


void CWallet::AddToSpends(const uint256& wtxid)
{
    auto it = mapWallet.find(wtxid);
    assert(it != mapWallet.end());
    CWalletTx& thisTx = it->second;
    if (thisTx.IsCoinBase()) // Coinbases don't spend anything!
        return;

    for (const CTxIn& txin : thisTx.tx->vin)
        AddToSpends(txin.prevout, wtxid);
}

bool CWallet::EncryptWallet(const SecureString& strWalletPassphrase)
{
    if (IsCrypted())
        return false;

    CKeyingMaterial _vMasterKey;

    _vMasterKey.resize(WALLET_CRYPTO_KEY_SIZE);
    GetStrongRandBytes(&_vMasterKey[0], WALLET_CRYPTO_KEY_SIZE);

    CMasterKey kMasterKey;

    kMasterKey.vchSalt.resize(WALLET_CRYPTO_SALT_SIZE);
    GetStrongRandBytes(&kMasterKey.vchSalt[0], WALLET_CRYPTO_SALT_SIZE);

    CCrypter crypter;
    int64_t nStartTime = GetTimeMillis();
    crypter.SetKeyFromPassphrase(strWalletPassphrase, kMasterKey.vchSalt, 25000, kMasterKey.nDerivationMethod);
    kMasterKey.nDeriveIterations = static_cast<unsigned int>(2500000 / ((double)(GetTimeMillis() - nStartTime)));

    nStartTime = GetTimeMillis();
    crypter.SetKeyFromPassphrase(strWalletPassphrase, kMasterKey.vchSalt, kMasterKey.nDeriveIterations, kMasterKey.nDerivationMethod);
    kMasterKey.nDeriveIterations = (kMasterKey.nDeriveIterations + static_cast<unsigned int>(kMasterKey.nDeriveIterations * 100 / ((double)(GetTimeMillis() - nStartTime)))) / 2;

    if (kMasterKey.nDeriveIterations < 25000)
        kMasterKey.nDeriveIterations = 25000;

    WalletLogPrintf("Encrypting Wallet with an nDeriveIterations of %i\n", kMasterKey.nDeriveIterations);

    if (!crypter.SetKeyFromPassphrase(strWalletPassphrase, kMasterKey.vchSalt, kMasterKey.nDeriveIterations, kMasterKey.nDerivationMethod))
        return false;
    if (!crypter.Encrypt(_vMasterKey, kMasterKey.vchCryptedKey))
        return false;

    {
        LOCK(cs_wallet);
        mapMasterKeys[++nMasterKeyMaxID] = kMasterKey;
        WalletBatch* encrypted_batch = new WalletBatch(*database);
        if (!encrypted_batch->TxnBegin()) {
            delete encrypted_batch;
            encrypted_batch = nullptr;
            return false;
        }
        encrypted_batch->WriteMasterKey(nMasterKeyMaxID, kMasterKey);

        for (const auto& spk_man_pair : m_spk_managers) {
            auto spk_man = spk_man_pair.second.get();
            if (!spk_man->Encrypt(_vMasterKey, encrypted_batch)) {
                encrypted_batch->TxnAbort();
                delete encrypted_batch;
                encrypted_batch = nullptr;
                // We now probably have half of our keys encrypted in memory, and half not...
                // die and let the user reload the unencrypted wallet.
                assert(false);
            }
        }

        // Encryption was introduced in version 0.4.0
        SetMinVersion(FEATURE_WALLETCRYPT, encrypted_batch, true);

        if (!encrypted_batch->TxnCommit()) {
            delete encrypted_batch;
            encrypted_batch = nullptr;
            // We now have keys encrypted in memory, but not on disk...
            // die to avoid confusion and let the user reload the unencrypted wallet.
            assert(false);
        }

        delete encrypted_batch;
        encrypted_batch = nullptr;

        Lock();
        Unlock(strWalletPassphrase);

        // if we are using HD, replace the HD seed with a new one
        if (auto spk_man = GetLegacyScriptPubKeyMan()) {
            if (spk_man->IsHDEnabled()) {
                if (!spk_man->SetupGeneration(true)) {
                    return false;
                }
            }
        }
        Lock();

        // Need to completely rewrite the wallet file; if we don't, bdb might keep
        // bits of the unencrypted private key in slack space in the database file.
        database->Rewrite();

        // BDB seems to have a bad habit of writing old data into
        // slack space in .dat files; that is bad if the old data is
        // unencrypted private keys. So:
        database->ReloadDbEnv();

    }
    NotifyStatusChanged(this);

    return true;
}

DBErrors CWallet::ReorderTransactions()
{
    LOCK(cs_wallet);
    WalletBatch batch(*database);

    // Old wallets didn't have any defined order for transactions
    // Probably a bad idea to change the output of this

    // First: get all CWalletTx into a sorted-by-time multimap.
    typedef std::multimap<int64_t, CWalletTx*> TxItems;
    TxItems txByTime;

    for (auto& entry : mapWallet)
    {
        CWalletTx* wtx = &entry.second;
        txByTime.insert(std::make_pair(wtx->nTimeReceived, wtx));
    }

    nOrderPosNext = 0;
    std::vector<int64_t> nOrderPosOffsets;
    for (TxItems::iterator it = txByTime.begin(); it != txByTime.end(); ++it)
    {
        CWalletTx *const pwtx = (*it).second;
        int64_t& nOrderPos = pwtx->nOrderPos;

        if (nOrderPos == -1)
        {
            nOrderPos = nOrderPosNext++;
            nOrderPosOffsets.push_back(nOrderPos);

            if (!batch.WriteTx(*pwtx))
                return DBErrors::LOAD_FAIL;
        }
        else
        {
            int64_t nOrderPosOff = 0;
            for (const int64_t& nOffsetStart : nOrderPosOffsets)
            {
                if (nOrderPos >= nOffsetStart)
                    ++nOrderPosOff;
            }
            nOrderPos += nOrderPosOff;
            nOrderPosNext = std::max(nOrderPosNext, nOrderPos + 1);

            if (!nOrderPosOff)
                continue;

            // Since we're changing the order, write it back
            if (!batch.WriteTx(*pwtx))
                return DBErrors::LOAD_FAIL;
        }
    }
    batch.WriteOrderPosNext(nOrderPosNext);

    return DBErrors::LOAD_OK;
}

int64_t CWallet::IncOrderPosNext(WalletBatch* batch)
{
    AssertLockHeld(cs_wallet);
    int64_t nRet = nOrderPosNext++;
    if (batch) {
        batch->WriteOrderPosNext(nOrderPosNext);
    } else {
        WalletBatch(*database).WriteOrderPosNext(nOrderPosNext);
    }
    return nRet;
}

void CWallet::MarkDirty()
{
    {
        LOCK(cs_wallet);
        for (std::pair<const uint256, CWalletTx>& item : mapWallet)
            item.second.MarkDirty();
    }
}

bool CWallet::MarkReplaced(const uint256& originalHash, const uint256& newHash)
{
    LOCK(cs_wallet);

    auto mi = mapWallet.find(originalHash);

    // There is a bug if MarkReplaced is not called on an existing wallet transaction.
    assert(mi != mapWallet.end());

    CWalletTx& wtx = (*mi).second;

    // Ensure for now that we're not overwriting data
    assert(wtx.mapValue.count("replaced_by_txid") == 0);

    wtx.mapValue["replaced_by_txid"] = newHash.ToString();

    WalletBatch batch(*database, "r+");

    bool success = true;
    if (!batch.WriteTx(wtx)) {
        WalletLogPrintf("%s: Updating batch tx %s failed\n", __func__, wtx.GetHash().ToString());
        success = false;
    }

    NotifyTransactionChanged(this, originalHash, CT_UPDATED);

    return success;
}

void CWallet::SetSpentKeyState(WalletBatch& batch, const uint256& hash, unsigned int n, bool used, std::set<CTxDestination>& tx_destinations)
{
    AssertLockHeld(cs_wallet);
    const CWalletTx* srctx = GetWalletTx(hash);
    if (!srctx) return;

    CTxDestination dst;
    if (ExtractDestination(srctx->tx->vout[n].scriptPubKey, dst)) {
        if (IsMine(dst)) {
            if (used && !GetDestData(dst, "used", nullptr)) {
                if (AddDestData(batch, dst, "used", "p")) { // p for "present", opposite of absent (null)
                    tx_destinations.insert(dst);
                }
            } else if (!used && GetDestData(dst, "used", nullptr)) {
                EraseDestData(batch, dst, "used");
            }
        }
    }
}

bool CWallet::IsSpentKey(const uint256& hash, unsigned int n) const
{
    AssertLockHeld(cs_wallet);
    CTxDestination dst;
    const CWalletTx* srctx = GetWalletTx(hash);
    if (srctx) {
        assert(srctx->tx->vout.size() > n);
        LegacyScriptPubKeyMan* spk_man = GetLegacyScriptPubKeyMan();
        // When descriptor wallets arrive, these additional checks are
        // likely superfluous and can be optimized out
        assert(spk_man != nullptr);
        for (const auto& keyid : GetAffectedKeys(srctx->tx->vout[n].scriptPubKey, *spk_man)) {
            WitnessV0KeyHash wpkh_dest(keyid);
            if (GetDestData(wpkh_dest, "used", nullptr)) {
                return true;
            }
            ScriptHash sh_wpkh_dest(GetScriptForDestination(wpkh_dest));
            if (GetDestData(sh_wpkh_dest, "used", nullptr)) {
                return true;
            }
            PKHash pkh_dest(keyid);
            if (GetDestData(pkh_dest, "used", nullptr)) {
                return true;
            }
        }
    }
    return false;
}

bool CWallet::AddToWallet(const CWalletTx& wtxIn, bool fFlushOnClose)
{
    LOCK(cs_wallet);

    WalletBatch batch(*database, "r+", fFlushOnClose);

    uint256 hash = wtxIn.GetHash();

    if (IsWalletFlagSet(WALLET_FLAG_AVOID_REUSE)) {
        // Mark used destinations
        std::set<CTxDestination> tx_destinations;

        for (const CTxIn& txin : wtxIn.tx->vin) {
            const COutPoint& op = txin.prevout;
            SetSpentKeyState(batch, op.hash, op.n, true, tx_destinations);
        }

        MarkDestinationsDirty(tx_destinations);
    }

    // Inserts only if not already there, returns tx inserted or tx found
    std::pair<std::map<uint256, CWalletTx>::iterator, bool> ret = mapWallet.insert(std::make_pair(hash, wtxIn));
    CWalletTx& wtx = (*ret.first).second;
    wtx.BindWallet(this);
    bool fInsertedNew = ret.second;
    if (fInsertedNew) {
        wtx.nTimeReceived = chain().getAdjustedTime();
        wtx.nOrderPos = IncOrderPosNext(&batch);
        wtx.m_it_wtxOrdered = wtxOrdered.insert(std::make_pair(wtx.nOrderPos, &wtx));
        wtx.nTimeSmart = ComputeTimeSmart(wtx);
        AddToSpends(hash);
    }

    bool fUpdated = false;
    if (!fInsertedNew)
    {
        if (wtxIn.m_confirm.status != wtx.m_confirm.status) {
            wtx.m_confirm.status = wtxIn.m_confirm.status;
            wtx.m_confirm.nIndex = wtxIn.m_confirm.nIndex;
            wtx.m_confirm.hashBlock = wtxIn.m_confirm.hashBlock;
            wtx.m_confirm.block_height = wtxIn.m_confirm.block_height;
            fUpdated = true;
        } else {
            assert(wtx.m_confirm.nIndex == wtxIn.m_confirm.nIndex);
            assert(wtx.m_confirm.hashBlock == wtxIn.m_confirm.hashBlock);
            assert(wtx.m_confirm.block_height == wtxIn.m_confirm.block_height);
        }
        if (wtxIn.fFromMe && wtxIn.fFromMe != wtx.fFromMe)
        {
            wtx.fFromMe = wtxIn.fFromMe;
            fUpdated = true;
        }
        // If we have a witness-stripped version of this transaction, and we
        // see a new version with a witness, then we must be upgrading a pre-segwit
        // wallet.  Store the new version of the transaction with the witness,
        // as the stripped-version must be invalid.
        // TODO: Store all versions of the transaction, instead of just one.
        if (wtxIn.tx->HasWitness() && !wtx.tx->HasWitness()) {
            wtx.SetTx(wtxIn.tx);
            fUpdated = true;
        }
    }

    //// debug print
    WalletLogPrintf("AddToWallet %s  %s%s\n", wtxIn.GetHash().ToString(), (fInsertedNew ? "new" : ""), (fUpdated ? "update" : ""));

    // Write to disk
    if (fInsertedNew || fUpdated)
        if (!batch.WriteTx(wtx))
            return false;

    // Break debit/credit balance caches:
    wtx.MarkDirty();

    // Notify UI of new or updated transaction
    NotifyTransactionChanged(this, hash, fInsertedNew ? CT_NEW : CT_UPDATED);

#if HAVE_SYSTEM
    // notify an external script when a wallet transaction comes in or is updated
    std::string strCmd = gArgs.GetArg("-walletnotify", "");

    if (!strCmd.empty())
    {
        boost::replace_all(strCmd, "%s", wtxIn.GetHash().GetHex());
#ifndef WIN32
        // Substituting the wallet name isn't currently supported on windows
        // because windows shell escaping has not been implemented yet:
        // https://github.com/bitcoin/bitcoin/pull/13339#issuecomment-537384875
        // A few ways it could be implemented in the future are described in:
        // https://github.com/bitcoin/bitcoin/pull/13339#issuecomment-461288094
        boost::replace_all(strCmd, "%w", ShellEscape(GetName()));
#endif
        std::thread t(runCommand, strCmd);
        t.detach(); // thread runs free
    }
#endif

    return true;
}

void CWallet::LoadToWallet(CWalletTx& wtxIn)
{
    // If wallet doesn't have a chain (e.g bitcoin-wallet), lock can't be taken.
    auto locked_chain = LockChain();
    if (locked_chain) {
        Optional<int> block_height = locked_chain->getBlockHeight(wtxIn.m_confirm.hashBlock);
        if (block_height) {
            // Update cached block height variable since it not stored in the
            // serialized transaction.
            wtxIn.m_confirm.block_height = *block_height;
        } else if (wtxIn.isConflicted() || wtxIn.isConfirmed()) {
            // If tx block (or conflicting block) was reorged out of chain
            // while the wallet was shutdown, change tx status to UNCONFIRMED
            // and reset block height, hash, and index. ABANDONED tx don't have
            // associated blocks and don't need to be updated. The case where a
            // transaction was reorged out while online and then reconfirmed
            // while offline is covered by the rescan logic.
            wtxIn.setUnconfirmed();
            wtxIn.m_confirm.hashBlock = uint256();
            wtxIn.m_confirm.block_height = 0;
            wtxIn.m_confirm.nIndex = 0;
        }
    }
    uint256 hash = wtxIn.GetHash();
    const auto& ins = mapWallet.emplace(hash, wtxIn);
    CWalletTx& wtx = ins.first->second;
    wtx.BindWallet(this);
    if (/* insertion took place */ ins.second) {
        wtx.m_it_wtxOrdered = wtxOrdered.insert(std::make_pair(wtx.nOrderPos, &wtx));
    }
    AddToSpends(hash);
    for (const CTxIn& txin : wtx.tx->vin) {
        auto it = mapWallet.find(txin.prevout.hash);
        if (it != mapWallet.end()) {
            CWalletTx& prevtx = it->second;
            if (prevtx.isConflicted()) {
                MarkConflicted(prevtx.m_confirm.hashBlock, prevtx.m_confirm.block_height, wtx.GetHash());
            }
        }
    }
}

bool CWallet::AddToWalletIfInvolvingMe(const CTransactionRef& ptx, CWalletTx::Confirmation confirm, bool fUpdate)
{
    const CTransaction& tx = *ptx;
    {
        AssertLockHeld(cs_wallet);

        if (!confirm.hashBlock.IsNull()) {
            for (const CTxIn& txin : tx.vin) {
                std::pair<TxSpends::const_iterator, TxSpends::const_iterator> range = mapTxSpends.equal_range(txin.prevout);
                while (range.first != range.second) {
                    if (range.first->second != tx.GetHash()) {
                        WalletLogPrintf("Transaction %s (in block %s) conflicts with wallet transaction %s (both spend %s:%i)\n", tx.GetHash().ToString(), confirm.hashBlock.ToString(), range.first->second.ToString(), range.first->first.hash.ToString(), range.first->first.n);
                        MarkConflicted(confirm.hashBlock, confirm.block_height, range.first->second);
                    }
                    range.first++;
                }
            }
        }

        bool fExisted = mapWallet.count(tx.GetHash()) != 0;
        if (fExisted && !fUpdate) return false;
        if (fExisted || IsMine(tx) || IsFromMe(tx))
        {
            /* Check if any keys in the wallet keypool that were supposed to be unused
             * have appeared in a new transaction. If so, remove those keys from the keypool.
             * This can happen when restoring an old wallet backup that does not contain
             * the mostly recently created transactions from newer versions of the wallet.
             */

            // loop though all outputs
            for (const CTxOut& txout: tx.vout) {
                for (const auto& spk_man_pair : m_spk_managers) {
                    spk_man_pair.second->MarkUnusedAddresses(txout.scriptPubKey);
                }
            }

            CWalletTx wtx(this, ptx);

            // Block disconnection override an abandoned tx as unconfirmed
            // which means user may have to call abandontransaction again
            wtx.m_confirm = confirm;

            return AddToWallet(wtx, false);
        }
    }
    return false;
}

bool CWallet::TransactionCanBeAbandoned(const uint256& hashTx) const
{
    auto locked_chain = chain().lock();
    LOCK(cs_wallet);
    const CWalletTx* wtx = GetWalletTx(hashTx);
    return wtx && !wtx->isAbandoned() && wtx->GetDepthInMainChain() == 0 && !wtx->InMempool();
}

void CWallet::MarkInputsDirty(const CTransactionRef& tx)
{
    for (const CTxIn& txin : tx->vin) {
        auto it = mapWallet.find(txin.prevout.hash);
        if (it != mapWallet.end()) {
            it->second.MarkDirty();
        }
    }
}

bool CWallet::AbandonTransaction(const uint256& hashTx)
{
    auto locked_chain = chain().lock(); // Temporary. Removed in upcoming lock cleanup
    LOCK(cs_wallet);

    WalletBatch batch(*database, "r+");

    std::set<uint256> todo;
    std::set<uint256> done;

    // Can't mark abandoned if confirmed or in mempool
    auto it = mapWallet.find(hashTx);
    assert(it != mapWallet.end());
    CWalletTx& origtx = it->second;
    if (origtx.GetDepthInMainChain() != 0 || origtx.InMempool()) {
        return false;
    }

    todo.insert(hashTx);

    while (!todo.empty()) {
        uint256 now = *todo.begin();
        todo.erase(now);
        done.insert(now);
        auto it = mapWallet.find(now);
        assert(it != mapWallet.end());
        CWalletTx& wtx = it->second;
        int currentconfirm = wtx.GetDepthInMainChain();
        // If the orig tx was not in block, none of its spends can be
        assert(currentconfirm <= 0);
        // if (currentconfirm < 0) {Tx and spends are already conflicted, no need to abandon}
        if (currentconfirm == 0 && !wtx.isAbandoned()) {
            // If the orig tx was not in block/mempool, none of its spends can be in mempool
            assert(!wtx.InMempool());
            wtx.setAbandoned();
            wtx.MarkDirty();
            batch.WriteTx(wtx);
            NotifyTransactionChanged(this, wtx.GetHash(), CT_UPDATED);
            // Iterate over all its outputs, and mark transactions in the wallet that spend them abandoned too
            TxSpends::const_iterator iter = mapTxSpends.lower_bound(COutPoint(now, 0));
            while (iter != mapTxSpends.end() && iter->first.hash == now) {
                if (!done.count(iter->second)) {
                    todo.insert(iter->second);
                }
                iter++;
            }
            // If a transaction changes 'conflicted' state, that changes the balance
            // available of the outputs it spends. So force those to be recomputed
            MarkInputsDirty(wtx.tx);
        }
    }

    return true;
}

void CWallet::MarkConflicted(const uint256& hashBlock, int conflicting_height, const uint256& hashTx)
{
    auto locked_chain = chain().lock();
    LOCK(cs_wallet);

    int conflictconfirms = (m_last_block_processed_height - conflicting_height + 1) * -1;
    // If number of conflict confirms cannot be determined, this means
    // that the block is still unknown or not yet part of the main chain,
    // for example when loading the wallet during a reindex. Do nothing in that
    // case.
    if (conflictconfirms >= 0)
        return;

    // Do not flush the wallet here for performance reasons
    WalletBatch batch(*database, "r+", false);

    std::set<uint256> todo;
    std::set<uint256> done;

    todo.insert(hashTx);

    while (!todo.empty()) {
        uint256 now = *todo.begin();
        todo.erase(now);
        done.insert(now);
        auto it = mapWallet.find(now);
        assert(it != mapWallet.end());
        CWalletTx& wtx = it->second;
        int currentconfirm = wtx.GetDepthInMainChain();
        if (conflictconfirms < currentconfirm) {
            // Block is 'more conflicted' than current confirm; update.
            // Mark transaction as conflicted with this block.
            wtx.m_confirm.nIndex = 0;
            wtx.m_confirm.hashBlock = hashBlock;
            wtx.m_confirm.block_height = conflicting_height;
            wtx.setConflicted();
            wtx.MarkDirty();
            batch.WriteTx(wtx);
            // Iterate over all its outputs, and mark transactions in the wallet that spend them conflicted too
            TxSpends::const_iterator iter = mapTxSpends.lower_bound(COutPoint(now, 0));
            while (iter != mapTxSpends.end() && iter->first.hash == now) {
                 if (!done.count(iter->second)) {
                     todo.insert(iter->second);
                 }
                 iter++;
            }
            // If a transaction changes 'conflicted' state, that changes the balance
            // available of the outputs it spends. So force those to be recomputed
            MarkInputsDirty(wtx.tx);
        }
    }
}

void CWallet::SyncTransaction(const CTransactionRef& ptx, CWalletTx::Confirmation confirm, bool update_tx)
{
    if (!AddToWalletIfInvolvingMe(ptx, confirm, update_tx))
        return; // Not one of ours

    // If a transaction changes 'conflicted' state, that changes the balance
    // available of the outputs it spends. So force those to be
    // recomputed, also:
    MarkInputsDirty(ptx);
}

void CWallet::transactionAddedToMempool(const CTransactionRef& ptx) {
    auto locked_chain = chain().lock();
    LOCK(cs_wallet);
    CWalletTx::Confirmation confirm(CWalletTx::Status::UNCONFIRMED, /* block_height */ 0, {}, /* nIndex */ 0);
    SyncTransaction(ptx, confirm);

    auto it = mapWallet.find(ptx->GetHash());
    if (it != mapWallet.end()) {
        it->second.fInMempool = true;
    }
}

void CWallet::transactionRemovedFromMempool(const CTransactionRef &ptx) {
    LOCK(cs_wallet);
    auto it = mapWallet.find(ptx->GetHash());
    if (it != mapWallet.end()) {
        it->second.fInMempool = false;
    }
}

void CWallet::blockConnected(const CBlock& block, int height)
{
    const uint256& block_hash = block.GetHash();
    auto locked_chain = chain().lock();
    LOCK(cs_wallet);

    m_last_block_processed_height = height;
    m_last_block_processed = block_hash;
    for (size_t index = 0; index < block.vtx.size(); index++) {
        CWalletTx::Confirmation confirm(CWalletTx::Status::CONFIRMED, height, block_hash, index);
        SyncTransaction(block.vtx[index], confirm);
        transactionRemovedFromMempool(block.vtx[index]);
    }
}

void CWallet::blockDisconnected(const CBlock& block, int height)
{
    auto locked_chain = chain().lock();
    LOCK(cs_wallet);

    // At block disconnection, this will change an abandoned transaction to
    // be unconfirmed, whether or not the transaction is added back to the mempool.
    // User may have to call abandontransaction again. It may be addressed in the
    // future with a stickier abandoned state or even removing abandontransaction call.
    m_last_block_processed_height = height - 1;
    m_last_block_processed = block.hashPrevBlock;
    for (const CTransactionRef& ptx : block.vtx) {
        CWalletTx::Confirmation confirm(CWalletTx::Status::UNCONFIRMED, /* block_height */ 0, {}, /* nIndex */ 0);
        SyncTransaction(ptx, confirm);
    }
}

void CWallet::updatedBlockTip()
{
    m_best_block_time = GetTime();
}


void CWallet::BlockUntilSyncedToCurrentChain() const {
    AssertLockNotHeld(cs_wallet);
    // Skip the queue-draining stuff if we know we're caught up with
    // ::ChainActive().Tip(), otherwise put a callback in the validation interface queue and wait
    // for the queue to drain enough to execute it (indicating we are caught up
    // at least with the time we entered this function).
    uint256 last_block_hash = WITH_LOCK(cs_wallet, return m_last_block_processed);
    chain().waitForNotificationsIfTipChanged(last_block_hash);
}


isminetype CWallet::IsMine(const CTxIn &txin) const
{
    {
        LOCK(cs_wallet);
        std::map<uint256, CWalletTx>::const_iterator mi = mapWallet.find(txin.prevout.hash);
        if (mi != mapWallet.end())
        {
            const CWalletTx& prev = (*mi).second;
            if (txin.prevout.n < prev.tx->vout.size())
                return IsMine(prev.tx->vout[txin.prevout.n]);
        }
    }
    return ISMINE_NO;
}

// Note that this function doesn't distinguish between a 0-valued input,
// and a not-"is mine" (according to the filter) input.
CAmountMap CWallet::GetDebit(const CTxIn &txin, const isminefilter& filter) const
{
    {
        LOCK(cs_wallet);
        std::map<uint256, CWalletTx>::const_iterator mi = mapWallet.find(txin.prevout.hash);
        if (mi != mapWallet.end())
        {
            const CWalletTx& prev = (*mi).second;
            if (txin.prevout.n < prev.tx->vout.size())
                if (IsMine(prev.tx->vout[txin.prevout.n]) & filter) {
                    CAmountMap amounts;
                    amounts[prev.GetOutputAsset(txin.prevout.n)] = std::max<CAmount>(0, prev.GetOutputValueOut(txin.prevout.n));
                    return amounts;
                }
        }
    }
    return CAmountMap();
}

isminetype CWallet::IsMine(const CTxOut& txout) const
{
    return IsMine(txout.scriptPubKey);
}

isminetype CWallet::IsMine(const CTxDestination& dest) const
{
    return IsMine(GetScriptForDestination(dest));
}

isminetype CWallet::IsMine(const CScript& script) const
{
    isminetype result = ISMINE_NO;
    for (const auto& spk_man_pair : m_spk_managers) {
        result = std::max(result, spk_man_pair.second->IsMine(script));
    }
    return result;
}

CAmountMap CWallet::GetCredit(const CTransaction& tx, const size_t out_index, const isminefilter& filter) const
{
    {
        LOCK(cs_wallet);
        std::map<uint256, CWalletTx>::const_iterator mi = mapWallet.find(tx.GetHash());
        if (mi != mapWallet.end())
        {
            const CWalletTx& wtx = (*mi).second;
            if (out_index < wtx.tx->vout.size() && IsMine(wtx.tx->vout[out_index]) & filter) {
                CAmountMap amounts;
                amounts[wtx.GetOutputAsset(out_index)] = std::max<CAmount>(0, wtx.GetOutputValueOut(out_index));
                return amounts;
            }
        }
    }
    return CAmountMap();
}

bool CWallet::IsChange(const CTxOut& txout) const
{
    return IsChange(txout.scriptPubKey);
}

bool CWallet::IsChange(const CScript& script) const
{
    // TODO: fix handling of 'change' outputs. The assumption is that any
    // payment to a script that is ours, but is not in the address book
    // is change. That assumption is likely to break when we implement multisignature
    // wallets that return change back into a multi-signature-protected address;
    // a better way of identifying which outputs are 'the send' and which are
    // 'the change' will need to be implemented (maybe extend CWalletTx to remember
    // which output, if any, was change).
    if (IsMine(script))
    {
        CTxDestination address;
        if (!ExtractDestination(script, address))
            return true;

        LOCK(cs_wallet);
        if (!FindAddressBookEntry(address)) {
            return true;
        }
    }
    return false;
}

CAmountMap CWallet::GetChange(const CTxOut& txout) const
{
    CAmountMap change;
    change[txout.nAsset.GetAsset()] = txout.nValue.GetAmount();
    if (!MoneyRange(change))
        throw std::runtime_error(std::string(__func__) + ": value out of range");
    return (IsChange(txout) ? change : CAmountMap());
}

bool CWallet::IsMine(const CTransaction& tx) const
{
    for (const CTxOut& txout : tx.vout)
        if (IsMine(txout))
            return true;
    return false;
}

bool CWallet::IsFromMe(const CTransaction& tx) const
{
    return (GetDebit(tx, ISMINE_ALL) > CAmountMap());
}

CAmountMap CWallet::GetDebit(const CTransaction& tx, const isminefilter& filter) const
{
    CAmountMap nDebit;
    for (const CTxIn& txin : tx.vin)
    {
        nDebit += GetDebit(txin, filter);
        if (!MoneyRange(nDebit))
            throw std::runtime_error(std::string(__func__) + ": value out of range");
    }
    return nDebit;
}

bool CWallet::IsAllFromMe(const CTransaction& tx, const isminefilter& filter) const
{
    LOCK(cs_wallet);

    for (const CTxIn& txin : tx.vin)
    {
        auto mi = mapWallet.find(txin.prevout.hash);
        if (mi == mapWallet.end())
            return false; // any unknown inputs can't be from us

        const CWalletTx& prev = (*mi).second;

        if (txin.prevout.n >= prev.tx->vout.size())
            return false; // invalid input!

        if (!(IsMine(prev.tx->vout[txin.prevout.n]) & filter))
            return false;
    }
    return true;
}

CAmountMap CWallet::GetCredit(const CWalletTx& wtx, const isminefilter& filter) const {
    CAmountMap nCredit;
    for (unsigned int i = 0; i < wtx.tx->vout.size(); ++i) {
        if (IsMine(wtx.tx->vout[i]) & filter) {
            CAmount credit = std::max<CAmount>(0, wtx.GetOutputValueOut(i));
            if (!MoneyRange(credit))
                throw std::runtime_error(std::string(__func__) + ": value out of range");

            nCredit[wtx.GetOutputAsset(i)] += credit;
            if (!MoneyRange(nCredit))
                throw std::runtime_error(std::string(__func__) + ": value out of range");
        }
    }
    return nCredit;
}

CAmountMap CWallet::GetChange(const CWalletTx& wtx) const {
    CAmountMap nChange;
    for (unsigned int i = 0; i < wtx.tx->vout.size(); ++i) {
        if (IsChange(wtx.tx->vout[i])) {
            CAmount change = wtx.GetOutputValueOut(i);
            if (change < 0) {
                continue;
            }

            if (!MoneyRange(change))
                throw std::runtime_error(std::string(__func__) + ": value out of range");

            nChange[wtx.GetOutputAsset(i)] += change;
            if (!MoneyRange(nChange))
                throw std::runtime_error(std::string(__func__) + ": value out of range");
        }
    }
    return nChange;
}

CAmountMap CWallet::GetChange(const CTransaction& tx) const
{
    CAmountMap nChange;
    for (const CTxOut& txout : tx.vout)
    {
        nChange += GetChange(txout);
        if (!MoneyRange(nChange))
            throw std::runtime_error(std::string(__func__) + ": value out of range");
    }
    return nChange;
}

bool CWallet::IsHDEnabled() const
{
    bool result = true;
    for (const auto& spk_man_pair : m_spk_managers) {
        result &= spk_man_pair.second->IsHDEnabled();
    }
    return result;
}

bool CWallet::CanGetAddresses(bool internal) const
{
    LOCK(cs_wallet);
    if (m_spk_managers.empty()) return false;
    for (OutputType t : OUTPUT_TYPES) {
        auto spk_man = GetScriptPubKeyMan(t, internal);
        if (spk_man && spk_man->CanGetAddresses(internal)) {
            return true;
        }
    }
    return false;
}

void CWallet::SetWalletFlag(uint64_t flags)
{
    LOCK(cs_wallet);
    m_wallet_flags |= flags;
    if (!WalletBatch(*database).WriteWalletFlags(m_wallet_flags))
        throw std::runtime_error(std::string(__func__) + ": writing wallet flags failed");
}

void CWallet::UnsetWalletFlag(uint64_t flag)
{
    WalletBatch batch(*database);
    UnsetWalletFlagWithDB(batch, flag);
}

void CWallet::UnsetWalletFlagWithDB(WalletBatch& batch, uint64_t flag)
{
    LOCK(cs_wallet);
    m_wallet_flags &= ~flag;
    if (!batch.WriteWalletFlags(m_wallet_flags))
        throw std::runtime_error(std::string(__func__) + ": writing wallet flags failed");
}

void CWallet::UnsetBlankWalletFlag(WalletBatch& batch)
{
    UnsetWalletFlagWithDB(batch, WALLET_FLAG_BLANK_WALLET);
}

bool CWallet::IsWalletFlagSet(uint64_t flag) const
{
    return (m_wallet_flags & flag);
}

bool CWallet::SetWalletFlags(uint64_t overwriteFlags, bool memonly)
{
    LOCK(cs_wallet);
    m_wallet_flags = overwriteFlags;
    if (((overwriteFlags & KNOWN_WALLET_FLAGS) >> 32) ^ (overwriteFlags >> 32)) {
        // contains unknown non-tolerable wallet flags
        return false;
    }
    if (!memonly && !WalletBatch(*database).WriteWalletFlags(m_wallet_flags)) {
        throw std::runtime_error(std::string(__func__) + ": writing wallet flags failed");
    }

    return true;
}

int64_t CWalletTx::GetTxTime() const
{
    int64_t n = nTimeSmart;
    return n ? n : nTimeReceived;
}

// Helper for producing a max-sized low-S low-R signature (eg 71 bytes)
// or a max-sized low-S signature (e.g. 72 bytes) if use_max_sig is true
static bool DummySignInput(const SigningProvider* provider, CMutableTransaction& tx, const size_t nIn, const CTxOut& txout, bool use_max_sig)
{
    // Fill in dummy signatures for fee calculation.
    const CScript& scriptPubKey = txout.scriptPubKey;
    SignatureData sigdata;

    if (!ProduceSignature(*provider, use_max_sig ? DUMMY_MAXIMUM_SIGNATURE_CREATOR : DUMMY_SIGNATURE_CREATOR, scriptPubKey, sigdata)) {
        return false;
    }
    UpdateTransaction(tx, nIn, sigdata);
    return true;
}

// Helper for producing a bunch of max-sized low-S low-R signatures (eg 71 bytes)
bool CWallet::DummySignTx(CMutableTransaction &txNew, const std::vector<CTxOut> &txouts, const CCoinControl* coin_control) const
{
    // Fill in dummy signatures for fee calculation.
    int nIn = 0;
    for (const auto& txout : txouts)
    {
        std::unique_ptr<SigningProvider> provider = GetSolvingProvider(txout.scriptPubKey);
        // Use max sig if watch only inputs were used or if this particular input is an external input
        bool use_max_sig = coin_control && (coin_control->fAllowWatchOnly || (coin_control && coin_control->IsExternalSelected(txNew.vin[nIn].prevout)));
        if (!provider || !DummySignInput(provider.get(), txNew, nIn, txout, use_max_sig)) {
            if (!coin_control || !DummySignInput(&coin_control->m_external_provider, txNew, nIn, txout, use_max_sig)) {
                return false;
            }
        }

        nIn++;
    }
    return true;
}

bool CWallet::ImportScripts(const std::set<CScript> scripts, int64_t timestamp)
{
    auto spk_man = GetLegacyScriptPubKeyMan();
    if (!spk_man) {
        return false;
    }
    LOCK(spk_man->cs_KeyStore);
    return spk_man->ImportScripts(scripts, timestamp);
}

bool CWallet::ImportPrivKeys(const std::map<CKeyID, CKey>& privkey_map, const int64_t timestamp)
{
    auto spk_man = GetLegacyScriptPubKeyMan();
    if (!spk_man) {
        return false;
    }
    LOCK(spk_man->cs_KeyStore);
    return spk_man->ImportPrivKeys(privkey_map, timestamp);
}

bool CWallet::ImportPubKeys(const std::vector<CKeyID>& ordered_pubkeys, const std::map<CKeyID, CPubKey>& pubkey_map, const std::map<CKeyID, std::pair<CPubKey, KeyOriginInfo>>& key_origins, const bool add_keypool, const bool internal, const int64_t timestamp)
{
    auto spk_man = GetLegacyScriptPubKeyMan();
    if (!spk_man) {
        return false;
    }
    LOCK(spk_man->cs_KeyStore);
    return spk_man->ImportPubKeys(ordered_pubkeys, pubkey_map, key_origins, add_keypool, internal, timestamp);
}

bool CWallet::ImportScriptPubKeys(const std::string& label, const std::set<CScript>& script_pub_keys, const bool have_solving_data, const bool apply_label, const int64_t timestamp)
{
    auto spk_man = GetLegacyScriptPubKeyMan();
    if (!spk_man) {
        return false;
    }
    LOCK(spk_man->cs_KeyStore);
    if (!spk_man->ImportScriptPubKeys(script_pub_keys, have_solving_data, timestamp)) {
        return false;
    }
    if (apply_label) {
        WalletBatch batch(*database);
        for (const CScript& script : script_pub_keys) {
            CTxDestination dest;
            ExtractDestination(script, dest);
            if (IsValidDestination(dest)) {
                SetAddressBookWithDB(batch, dest, label, "receive");
            }
        }
    }
    return true;
}

int64_t CalculateMaximumSignedTxSize(const CTransaction &tx, const CWallet *wallet, const CCoinControl* coin_control)
{
    std::vector<CTxOut> txouts;
    // Look up the inputs. The inputs are either in the wallet, or in coin_control.
    for (const CTxIn& input : tx.vin) {
        const auto mi = wallet->mapWallet.find(input.prevout.hash);
        if (mi != wallet->mapWallet.end()) {
            assert(input.prevout.n < mi->second.tx->vout.size());
            txouts.emplace_back(mi->second.tx->vout[input.prevout.n]);
        } else if (coin_control) {
            CTxOut txout;
            if (!coin_control->GetExternalOutput(input.prevout, txout)) {
                return -1;
            }
            txouts.emplace_back(txout);
        } else {
            return -1;
        }
    }
    return CalculateMaximumSignedTxSize(tx, wallet, txouts, coin_control);
}

// txouts needs to be in the order of tx.vin
int64_t CalculateMaximumSignedTxSize(const CTransaction &tx, const CWallet *wallet, const std::vector<CTxOut>& txouts, const CCoinControl* coin_control)
{
    CMutableTransaction txNew(tx);
    if (!wallet->DummySignTx(txNew, txouts, coin_control)) {
        return -1;
    }
    return GetVirtualTransactionSize(CTransaction(txNew));
}

int CalculateMaximumSignedInputSize(const CTxOut& txout, const SigningProvider* provider, bool use_max_sig) {
    CMutableTransaction txn;
    txn.vin.push_back(CTxIn(COutPoint()));
    if (!provider || !DummySignInput(provider, txn, 0, txout, use_max_sig)) {
        return -1;
    }
    return GetVirtualTransactionInputSize(CTransaction(txn));
}

int CalculateMaximumSignedInputSize(const CTxOut& txout, const CWallet* wallet, bool use_max_sig)
{
    std::unique_ptr<SigningProvider> provider = wallet->GetSolvingProvider(txout.scriptPubKey);
    return CalculateMaximumSignedInputSize(txout, provider.get(), use_max_sig);
}

void CWalletTx::GetAmounts(std::list<COutputEntry>& listReceived,
                           std::list<COutputEntry>& listSent, CAmount& nFee, const isminefilter& filter) const
{
    nFee = 0;
    listReceived.clear();
    listSent.clear();

    // Compute fee:
    CAmountMap mapDebit = GetDebit(filter);
    if (mapDebit > CAmountMap()) // debit>0 means we signed/sent this transaction
    {
        nFee = -GetFeeMap(*tx)[::policyAsset];
    }

    // Sent/received.
    for (unsigned int i = 0; i < tx->vout.size(); ++i)
    {
        const CTxOut& txout = tx->vout[i];
        CAmount output_value = GetOutputValueOut(i);
        // Don't list unknown assets
        isminetype fIsMine = output_value != -1 ?  pwallet->IsMine(txout) : ISMINE_NO;
        // Only need to handle txouts if AT LEAST one of these is true:
        //   1) they debit from us (sent)
        //   2) the output is to us (received)
        if (mapDebit > CAmountMap())
        {
            // Don't report 'change' txouts
            if (pwallet->IsChange(txout))
                continue;
        }
        else if (!(fIsMine & filter))
            continue;

        // In either case, we need to get the destination address
        CTxDestination address;

        if (!ExtractDestination(txout.scriptPubKey, address) && !txout.scriptPubKey.IsUnspendable())
        {
            pwallet->WalletLogPrintf("CWalletTx::GetAmounts: Unknown transaction type found, txid %s\n",
                                    this->GetHash().ToString());
            address = CNoDestination();
        }

        COutputEntry output = {address, output_value, (int)i, GetOutputAsset(i), GetOutputAmountBlindingFactor(i), GetOutputAssetBlindingFactor(i)};

        // If we are debited by the transaction, add the output as a "sent" entry
        if (mapDebit > CAmountMap() && !txout.IsFee())
            listSent.push_back(output);

        // If we are receiving the output, add it as a "received" entry
        if (fIsMine & filter)
            listReceived.push_back(output);
    }

}

/**
 * Scan active chain for relevant transactions after importing keys. This should
 * be called whenever new keys are added to the wallet, with the oldest key
 * creation time.
 *
 * @return Earliest timestamp that could be successfully scanned from. Timestamp
 * returned will be higher than startTime if relevant blocks could not be read.
 */
int64_t CWallet::RescanFromTime(int64_t startTime, const WalletRescanReserver& reserver, bool update)
{
    // Find starting block. May be null if nCreateTime is greater than the
    // highest blockchain timestamp, in which case there is nothing that needs
    // to be scanned.
    int start_height = 0;
    uint256 start_block;
    bool start = chain().findFirstBlockWithTimeAndHeight(startTime - TIMESTAMP_WINDOW, 0, FoundBlock().hash(start_block).height(start_height));
    WalletLogPrintf("%s: Rescanning last %i blocks\n", __func__, start ? WITH_LOCK(cs_wallet, return GetLastBlockHeight()) - start_height + 1 : 0);

    if (start) {
        // TODO: this should take into account failure by ScanResult::USER_ABORT
        ScanResult result = ScanForWalletTransactions(start_block, start_height, {} /* max_height */, reserver, update);
        if (result.status == ScanResult::FAILURE) {
            int64_t time_max;
            CHECK_NONFATAL(chain().findBlock(result.last_failed_block, FoundBlock().maxTime(time_max)));
            return time_max + TIMESTAMP_WINDOW + 1;
        }
    }
    return startTime;
}

/**
 * Scan the block chain (starting in start_block) for transactions
 * from or to us. If fUpdate is true, found transactions that already
 * exist in the wallet will be updated.
 *
 * @param[in] start_block Scan starting block. If block is not on the active
 *                        chain, the scan will return SUCCESS immediately.
 * @param[in] start_height Height of start_block
 * @param[in] max_height  Optional max scanning height. If unset there is
 *                        no maximum and scanning can continue to the tip
 *
 * @return ScanResult returning scan information and indicating success or
 *         failure. Return status will be set to SUCCESS if scan was
 *         successful. FAILURE if a complete rescan was not possible (due to
 *         pruning or corruption). USER_ABORT if the rescan was aborted before
 *         it could complete.
 *
 * @pre Caller needs to make sure start_block (and the optional stop_block) are on
 * the main chain after to the addition of any new keys you want to detect
 * transactions for.
 */
CWallet::ScanResult CWallet::ScanForWalletTransactions(const uint256& start_block, int start_height, Optional<int> max_height, const WalletRescanReserver& reserver, bool fUpdate)
{
    int64_t nNow = GetTime();
    int64_t start_time = GetTimeMillis();

    assert(reserver.isReserved());

    uint256 block_hash = start_block;
    ScanResult result;

    WalletLogPrintf("Rescan started from block %s...\n", start_block.ToString());

    fAbortRescan = false;
    ShowProgress(strprintf("%s " + _("Rescanning...").translated, GetDisplayName()), 0); // show rescan progress in GUI as dialog or on splashscreen, if -rescan on startup
    uint256 tip_hash = WITH_LOCK(cs_wallet, return GetLastBlockHash());
    uint256 end_hash = tip_hash;
    if (max_height) chain().findAncestorByHeight(tip_hash, *max_height, FoundBlock().hash(end_hash));
    double progress_begin = chain().guessVerificationProgress(block_hash);
    double progress_end = chain().guessVerificationProgress(end_hash);
    double progress_current = progress_begin;
    int block_height = start_height;
    while (!fAbortRescan && !chain().shutdownRequested()) {
        m_scanning_progress = (progress_current - progress_begin) / (progress_end - progress_begin);
        if (block_height % 100 == 0 && progress_end - progress_begin > 0.0) {
            ShowProgress(strprintf("%s " + _("Rescanning...").translated, GetDisplayName()), std::max(1, std::min(99, (int)(m_scanning_progress * 100))));
        }
        if (GetTime() >= nNow + 60) {
            nNow = GetTime();
            WalletLogPrintf("Still rescanning. At block %d. Progress=%f\n", block_height, progress_current);
        }

        CBlock block;
        bool next_block;
        uint256 next_block_hash;
        bool reorg = false;
        if (chain().findBlock(block_hash, FoundBlock().data(block)) && !block.IsNull()) {
            auto locked_chain = chain().lock();
            LOCK(cs_wallet);
            next_block = chain().findNextBlock(block_hash, block_height, FoundBlock().hash(next_block_hash), &reorg);
            if (reorg) {
                // Abort scan if current block is no longer active, to prevent
                // marking transactions as coming from the wrong block.
                // TODO: This should return success instead of failure, see
                // https://github.com/bitcoin/bitcoin/pull/14711#issuecomment-458342518
                result.last_failed_block = block_hash;
                result.status = ScanResult::FAILURE;
                break;
            }
            for (size_t posInBlock = 0; posInBlock < block.vtx.size(); ++posInBlock) {
                CWalletTx::Confirmation confirm(CWalletTx::Status::CONFIRMED, block_height, block_hash, posInBlock);
                SyncTransaction(block.vtx[posInBlock], confirm, fUpdate);
            }
            // scan succeeded, record block as most recent successfully scanned
            result.last_scanned_block = block_hash;
            result.last_scanned_height = block_height;
        } else {
            // could not scan block, keep scanning but record this block as the most recent failure
            result.last_failed_block = block_hash;
            result.status = ScanResult::FAILURE;
            next_block = chain().findNextBlock(block_hash, block_height, FoundBlock().hash(next_block_hash), &reorg);
        }
        if (max_height && block_height >= *max_height) {
            break;
        }
        {
            auto locked_chain = chain().lock();
            if (!next_block || reorg) {
                // break successfully when rescan has reached the tip, or
                // previous block is no longer on the chain due to a reorg
                break;
            }

            // increment block and verification progress
            block_hash = next_block_hash;
            ++block_height;
            progress_current = chain().guessVerificationProgress(block_hash);

            // handle updated tip hash
            const uint256 prev_tip_hash = tip_hash;
            tip_hash = WITH_LOCK(cs_wallet, return GetLastBlockHash());
            if (!max_height && prev_tip_hash != tip_hash) {
                // in case the tip has changed, update progress max
                progress_end = chain().guessVerificationProgress(tip_hash);
            }
        }
    }
    ShowProgress(strprintf("%s " + _("Rescanning...").translated, GetDisplayName()), 100); // hide progress dialog in GUI
    if (block_height && fAbortRescan) {
        WalletLogPrintf("Rescan aborted at block %d. Progress=%f\n", block_height, progress_current);
        result.status = ScanResult::USER_ABORT;
    } else if (block_height && chain().shutdownRequested()) {
        WalletLogPrintf("Rescan interrupted by shutdown request at block %d. Progress=%f\n", block_height, progress_current);
        result.status = ScanResult::USER_ABORT;
    } else {
        WalletLogPrintf("Rescan completed in %15dms\n", GetTimeMillis() - start_time);
    }
    return result;
}

void CWallet::ReacceptWalletTransactions()
{
    // If transactions aren't being broadcasted, don't let them into local mempool either
    if (!fBroadcastTransactions)
        return;
    std::map<int64_t, CWalletTx*> mapSorted;

    // Sort pending wallet transactions based on their initial wallet insertion order
    for (std::pair<const uint256, CWalletTx>& item : mapWallet) {
        const uint256& wtxid = item.first;
        CWalletTx& wtx = item.second;
        assert(wtx.GetHash() == wtxid);

        int nDepth = wtx.GetDepthInMainChain();

        if (!wtx.IsCoinBase() && (nDepth == 0 && !wtx.isAbandoned())) {
            mapSorted.insert(std::make_pair(wtx.nOrderPos, &wtx));
        }
    }

    // Try to add wallet transactions to memory pool
    for (const std::pair<const int64_t, CWalletTx*>& item : mapSorted) {
        CWalletTx& wtx = *(item.second);
        std::string unused_err_string;
        wtx.SubmitMemoryPoolAndRelay(unused_err_string, false);
    }
}

bool CWalletTx::SubmitMemoryPoolAndRelay(std::string& err_string, bool relay)
{
    // Can't relay if wallet is not broadcasting
    if (!pwallet->GetBroadcastTransactions()) return false;
    // Don't relay abandoned transactions
    if (isAbandoned()) return false;
    // Don't try to submit coinbase transactions. These would fail anyway but would
    // cause log spam.
    if (IsCoinBase()) return false;
    // Don't try to submit conflicted or confirmed transactions.
    if (GetDepthInMainChain() != 0) return false;

    // Submit transaction to mempool for relay
    pwallet->WalletLogPrintf("Submitting wtx %s to mempool for relay\n", GetHash().ToString());
    // We must set fInMempool here - while it will be re-set to true by the
    // entered-mempool callback, if we did not there would be a race where a
    // user could call sendmoney in a loop and hit spurious out of funds errors
    // because we think that this newly generated transaction's change is
    // unavailable as we're not yet aware that it is in the mempool.
    //
    // Irrespective of the failure reason, un-marking fInMempool
    // out-of-order is incorrect - it should be unmarked when
    // TransactionRemovedFromMempool fires.
    bool ret = pwallet->chain().broadcastTransaction(tx, pwallet->m_default_max_tx_fee, relay, err_string);
    fInMempool |= ret;
    return ret;
}

std::set<uint256> CWalletTx::GetConflicts() const
{
    std::set<uint256> result;
    if (pwallet != nullptr)
    {
        uint256 myHash = GetHash();
        result = pwallet->GetConflicts(myHash);
        result.erase(myHash);
    }
    return result;
}

CAmountMap CWalletTx::GetCachableAmount(AmountType type, const isminefilter& filter, bool recalculate) const
{
    auto& amount = m_amounts[type];
    if (recalculate || !amount.m_cached[filter]) {
        amount.Set(filter, type == DEBIT ? pwallet->GetDebit(*tx, filter) : pwallet->GetCredit(*this, filter));
        m_is_cache_empty = false;
    }
    return amount.m_value[filter];
}

CAmountMap CWalletTx::GetDebit(const isminefilter& filter) const
{
    if (tx->vin.empty())
        return CAmountMap();

    CAmountMap debit;
    if (filter & ISMINE_SPENDABLE) {
        debit += GetCachableAmount(DEBIT, ISMINE_SPENDABLE);
    }
    if (filter & ISMINE_WATCH_ONLY) {
        debit += GetCachableAmount(DEBIT, ISMINE_WATCH_ONLY);
    }
    return debit;
}

CAmountMap CWalletTx::GetCredit(const isminefilter& filter) const
{
    // Must wait until coinbase is safely deep enough in the chain before valuing it
    if (IsImmatureCoinBase())
        return CAmountMap();

    CAmountMap credit;
    if (filter & ISMINE_SPENDABLE) {
        // GetBalance can assume transactions in mapWallet won't change
        credit += GetCachableAmount(CREDIT, ISMINE_SPENDABLE);
    }
    if (filter & ISMINE_WATCH_ONLY) {
        credit += GetCachableAmount(CREDIT, ISMINE_WATCH_ONLY);
    }
    return credit;
}

CAmountMap CWalletTx::GetImmatureCredit(bool fUseCache) const
{
    if (IsImmatureCoinBase() && IsInMainChain()) {
        return GetCachableAmount(IMMATURE_CREDIT, ISMINE_SPENDABLE, !fUseCache);
    }

    return CAmountMap();
}

CAmountMap CWalletTx::GetAvailableCredit(bool fUseCache, const isminefilter& filter) const
{
    if (pwallet == nullptr)
        return CAmountMap();

    // Avoid caching ismine for NO or ALL cases (could remove this check and simplify in the future).
    bool allow_cache = (filter & ISMINE_ALL) && (filter & ISMINE_ALL) != ISMINE_ALL;

    // Must wait until coinbase is safely deep enough in the chain before valuing it
    if (IsImmatureCoinBase())
        return CAmountMap();

    if (fUseCache && allow_cache && m_amounts[AVAILABLE_CREDIT].m_cached[filter]) {
        return m_amounts[AVAILABLE_CREDIT].m_value[filter];
    }

    bool allow_used_addresses = (filter & ISMINE_USED) || !pwallet->IsWalletFlagSet(WALLET_FLAG_AVOID_REUSE);
    CAmountMap nCredit;
    uint256 hashTx = GetHash();
    for (unsigned int i = 0; i < tx->vout.size(); i++)
    {
        if (!pwallet->IsSpent(hashTx, i) && (allow_used_addresses || !pwallet->IsSpentKey(hashTx, i))) {
            if (pwallet->IsMine(tx->vout[i]) & filter) {
                CAmount credit = std::max<CAmount>(0, GetOutputValueOut(i));
                if (!MoneyRange(credit))
                    throw std::runtime_error(std::string(__func__) + ": value out of range");

                nCredit[GetOutputAsset(i)] += std::max<CAmount>(0, GetOutputValueOut(i));
                if (!MoneyRange(nCredit))
                    throw std::runtime_error(std::string(__func__) + ": value out of range");
            }
        }
    }

    if (allow_cache) {
        m_amounts[AVAILABLE_CREDIT].Set(filter, nCredit);
        m_is_cache_empty = false;
    }

    return nCredit;
}

CAmountMap CWalletTx::GetImmatureWatchOnlyCredit(const bool fUseCache) const
{
    if (IsImmatureCoinBase() && IsInMainChain()) {
        return GetCachableAmount(IMMATURE_CREDIT, ISMINE_WATCH_ONLY, !fUseCache);
    }

    return CAmountMap();
}

CAmountMap CWalletTx::GetChange() const
{
    if (fChangeCached)
        return nChangeCached;
    nChangeCached = pwallet->GetChange(*this);
    fChangeCached = true;
    return nChangeCached;
}

bool CWalletTx::InMempool() const
{
    return fInMempool;
}

bool CWalletTx::IsTrusted(interfaces::Chain::Lock& locked_chain) const
{
    std::set<uint256> s;
    return IsTrusted(locked_chain, s);
}

bool CWalletTx::IsTrusted(interfaces::Chain::Lock& locked_chain, std::set<uint256>& trusted_parents) const
{
    // Quick answer in most cases
    if (!locked_chain.checkFinalTx(*tx)) return false;
    int nDepth = GetDepthInMainChain();
    if (nDepth >= 1) return true;
    if (nDepth < 0) return false;
    // using wtx's cached debit
    if (!pwallet->m_spend_zero_conf_change || !IsFromMe(ISMINE_ALL)) return false;

    // Don't trust unconfirmed transactions from us unless they are in the mempool.
    if (!InMempool()) return false;

    // Trusted if all inputs are from us and are in the mempool:
    for (const CTxIn& txin : tx->vin)
    {
        // Transactions not sent by us: not trusted
        const CWalletTx* parent = pwallet->GetWalletTx(txin.prevout.hash);
        if (parent == nullptr) return false;
        const CTxOut& parentOut = parent->tx->vout[txin.prevout.n];
        // Check that this specific input being spent is trusted
        if (pwallet->IsMine(parentOut) != ISMINE_SPENDABLE) return false;
        // If we've already trusted this parent, continue
        if (trusted_parents.count(parent->GetHash())) continue;
        // Recurse to check that the parent is also trusted
        if (!parent->IsTrusted(locked_chain, trusted_parents)) return false;
        trusted_parents.insert(parent->GetHash());
    }
    return true;
}

bool CWalletTx::IsEquivalentTo(const CWalletTx& _tx) const
{
        CMutableTransaction tx1 {*this->tx};
        CMutableTransaction tx2 {*_tx.tx};
        for (auto& txin : tx1.vin) txin.scriptSig = CScript();
        for (auto& txin : tx2.vin) txin.scriptSig = CScript();
        return CTransaction(tx1) == CTransaction(tx2);
}

CAmountMap CWalletTx::GetIssuanceAssets(unsigned int input_index) const {
    CAmountMap ret;
    CAsset asset, token;
    GetIssuanceAssets(input_index, &asset, &token);
    if (!asset.IsNull()) {
        ret[asset] = GetIssuanceAmount(input_index, false);
    }
    if (!token.IsNull()) {
        ret[token] = GetIssuanceAmount(input_index, true);
    }
    return ret;
}

// Rebroadcast transactions from the wallet. We do this on a random timer
// to slightly obfuscate which transactions come from our wallet.
//
// Ideally, we'd only resend transactions that we think should have been
// mined in the most recent block. Any transaction that wasn't in the top
// blockweight of transactions in the mempool shouldn't have been mined,
// and so is probably just sitting in the mempool waiting to be confirmed.
// Rebroadcasting does nothing to speed up confirmation and only damages
// privacy.
void CWallet::ResendWalletTransactions()
{
    // During reindex, importing and IBD, old wallet transactions become
    // unconfirmed. Don't resend them as that would spam other nodes.
    if (!chain().isReadyToBroadcast()) return;

    // Do this infrequently and randomly to avoid giving away
    // that these are our transactions.
    if (GetTime() < nNextResend || !fBroadcastTransactions) return;
    bool fFirst = (nNextResend == 0);
    nNextResend = GetTime() + GetRand(30 * 60);
    if (fFirst) return;

    // Only do it if there's been a new block since last time
    if (m_best_block_time < nLastResend) return;
    nLastResend = GetTime();

    int submitted_tx_count = 0;

    { // locked_chain and cs_wallet scope
        auto locked_chain = chain().lock();
        LOCK(cs_wallet);

        // Relay transactions
        for (std::pair<const uint256, CWalletTx>& item : mapWallet) {
            CWalletTx& wtx = item.second;
            // Attempt to rebroadcast all txes more than 5 minutes older than
            // the last block. SubmitMemoryPoolAndRelay() will not rebroadcast
            // any confirmed or conflicting txs.
            if (wtx.nTimeReceived > m_best_block_time - 5 * 60) continue;
            std::string unused_err_string;
            if (wtx.SubmitMemoryPoolAndRelay(unused_err_string, true)) ++submitted_tx_count;
        }
    } // locked_chain and cs_wallet

    if (submitted_tx_count > 0) {
        WalletLogPrintf("%s: resubmit %u unconfirmed transactions\n", __func__, submitted_tx_count);
    }
}

/** @} */ // end of mapWallet

void MaybeResendWalletTxs()
{
    for (const std::shared_ptr<CWallet>& pwallet : GetWallets()) {
        pwallet->ResendWalletTransactions();
    }
}


/** @defgroup Actions
 *
 * @{
 */


CWallet::Balance CWallet::GetBalance(const int min_depth, bool avoid_reuse) const
{
    Balance ret;
    isminefilter reuse_filter = avoid_reuse ? ISMINE_NO : ISMINE_USED;
    {
        auto locked_chain = chain().lock();
        LOCK(cs_wallet);
        std::set<uint256> trusted_parents;
        for (const auto& entry : mapWallet)
        {
            const CWalletTx& wtx = entry.second;
            const bool is_trusted{wtx.IsTrusted(*locked_chain, trusted_parents)};
            const int tx_depth{wtx.GetDepthInMainChain()};
            const CAmountMap tx_credit_mine{wtx.GetAvailableCredit(/* fUseCache */ true, ISMINE_SPENDABLE | reuse_filter)};
            const CAmountMap tx_credit_watchonly{wtx.GetAvailableCredit(/* fUseCache */ true, ISMINE_WATCH_ONLY | reuse_filter)};
            if (is_trusted && tx_depth >= min_depth) {
                ret.m_mine_trusted += tx_credit_mine;
                ret.m_watchonly_trusted += tx_credit_watchonly;
            }
            if (!is_trusted && tx_depth == 0 && wtx.InMempool()) {
                ret.m_mine_untrusted_pending += tx_credit_mine;
                ret.m_watchonly_untrusted_pending += tx_credit_watchonly;
            }
            ret.m_mine_immature += wtx.GetImmatureCredit();
            ret.m_watchonly_immature += wtx.GetImmatureWatchOnlyCredit();
        }
    }
    return ret;
}

CAmountMap CWallet::GetAvailableBalance(const CCoinControl* coinControl) const
{
    auto locked_chain = chain().lock();
    LOCK(cs_wallet);

    CAmountMap balance;
    std::vector<COutput> vCoins;
    AvailableCoins(*locked_chain, vCoins, true, coinControl);
    for (const COutput& out : vCoins) {
        if (out.fSpendable) {
            CAmount amt = out.tx->GetOutputValueOut(out.i);
            if (amt < 0) {
                continue;
            }
            balance[out.tx->GetOutputAsset(out.i)] += amt;
        }
    }
    return balance;
}

void CWallet::AvailableCoins(interfaces::Chain::Lock& locked_chain, std::vector<COutput> &vCoins, bool fOnlySafe, const CCoinControl *coinControl, const CAmount &nMinimumAmount, const CAmount &nMaximumAmount, const CAmount &nMinimumSumAmount, const uint64_t nMaximumCount, const CAsset* asset_filter) const
{
    AssertLockHeld(cs_wallet);

    vCoins.clear();
    CAmount nTotal = 0;
    // Either the WALLET_FLAG_AVOID_REUSE flag is not set (in which case we always allow), or we default to avoiding, and only in the case where
    // a coin control object is provided, and has the avoid address reuse flag set to false, do we allow already used addresses
    bool allow_used_addresses = !IsWalletFlagSet(WALLET_FLAG_AVOID_REUSE) || (coinControl && !coinControl->m_avoid_address_reuse);
    const int min_depth = {coinControl ? coinControl->m_min_depth : DEFAULT_MIN_DEPTH};
    const int max_depth = {coinControl ? coinControl->m_max_depth : DEFAULT_MAX_DEPTH};

    std::set<uint256> trusted_parents;
    for (const auto& entry : mapWallet)
    {
        const uint256& wtxid = entry.first;
        const CWalletTx& wtx = entry.second;

        if (!locked_chain.checkFinalTx(*wtx.tx)) {
            continue;
        }

        if (wtx.IsImmatureCoinBase())
            continue;

        int nDepth = wtx.GetDepthInMainChain();
        if (nDepth < 0)
            continue;

        // We should not consider coins which aren't at least in our mempool
        // It's possible for these to be conflicted via ancestors which we may never be able to detect
        if (nDepth == 0 && !wtx.InMempool())
            continue;

        bool safeTx = wtx.IsTrusted(locked_chain, trusted_parents);

        // We should not consider coins from transactions that are replacing
        // other transactions.
        //
        // Example: There is a transaction A which is replaced by bumpfee
        // transaction B. In this case, we want to prevent creation of
        // a transaction B' which spends an output of B.
        //
        // Reason: If transaction A were initially confirmed, transactions B
        // and B' would no longer be valid, so the user would have to create
        // a new transaction C to replace B'. However, in the case of a
        // one-block reorg, transactions B' and C might BOTH be accepted,
        // when the user only wanted one of them. Specifically, there could
        // be a 1-block reorg away from the chain where transactions A and C
        // were accepted to another chain where B, B', and C were all
        // accepted.
        if (nDepth == 0 && wtx.mapValue.count("replaces_txid")) {
            safeTx = false;
        }

        // Similarly, we should not consider coins from transactions that
        // have been replaced. In the example above, we would want to prevent
        // creation of a transaction A' spending an output of A, because if
        // transaction B were initially confirmed, conflicting with A and
        // A', we wouldn't want to the user to create a transaction D
        // intending to replace A', but potentially resulting in a scenario
        // where A, A', and D could all be accepted (instead of just B and
        // D, or just A and A' like the user would want).
        if (nDepth == 0 && wtx.mapValue.count("replaced_by_txid")) {
            safeTx = false;
        }

        if (fOnlySafe && !safeTx) {
            continue;
        }

        if (nDepth < min_depth || nDepth > max_depth) {
            continue;
        }

        for (unsigned int i = 0; i < wtx.tx->vout.size(); i++) {
            CAmount outValue = wtx.GetOutputValueOut(i);
            CAsset asset = wtx.GetOutputAsset(i);
            if (asset_filter && asset != *asset_filter) {
                continue;
            }
            if (outValue < nMinimumAmount || outValue > nMaximumAmount)
                continue;

            if (coinControl && coinControl->HasSelected() && !coinControl->fAllowOtherInputs && !coinControl->IsSelected(COutPoint(entry.first, i)))
                continue;

            if (IsLockedCoin(entry.first, i))
                continue;

            if (IsSpent(wtxid, i))
                continue;

            isminetype mine = IsMine(wtx.tx->vout[i]);

            if (mine == ISMINE_NO) {
                continue;
            }

            if (!allow_used_addresses && IsSpentKey(wtxid, i)) {
                continue;
            }

            std::unique_ptr<SigningProvider> provider = GetSolvingProvider(wtx.tx->vout[i].scriptPubKey);

            bool solvable = provider ? IsSolvable(*provider, wtx.tx->vout[i].scriptPubKey) : false;
            bool spendable = ((mine & ISMINE_SPENDABLE) != ISMINE_NO) || (((mine & ISMINE_WATCH_ONLY) != ISMINE_NO) && (coinControl && coinControl->fAllowWatchOnly && solvable));

            vCoins.push_back(COutput(&wtx, i, nDepth, spendable, solvable, safeTx, (coinControl && coinControl->fAllowWatchOnly)));

            // Checks the sum amount of all UTXO's.
            if (nMinimumSumAmount != MAX_MONEY) {
                nTotal += outValue;

                if (nTotal >= nMinimumSumAmount) {
                    return;
                }
            }

            // Checks the maximum number of UTXO's.
            if (nMaximumCount > 0 && vCoins.size() >= nMaximumCount) {
                return;
            }
        }
    }
}

std::map<CTxDestination, std::vector<COutput>> CWallet::ListCoins(interfaces::Chain::Lock& locked_chain) const
{
    AssertLockHeld(cs_wallet);

    std::map<CTxDestination, std::vector<COutput>> result;
    std::vector<COutput> availableCoins;

    AvailableCoins(locked_chain, availableCoins);

    for (const COutput& coin : availableCoins) {
        CTxDestination address;
        if ((coin.fSpendable || (IsWalletFlagSet(WALLET_FLAG_DISABLE_PRIVATE_KEYS) && coin.fSolvable)) &&
            ExtractDestination(FindNonChangeParentOutput(*coin.tx->tx, coin.i).scriptPubKey, address)) {
            result[address].emplace_back(std::move(coin));
        }
    }

    std::vector<COutPoint> lockedCoins;
    ListLockedCoins(lockedCoins);
    // Include watch-only for LegacyScriptPubKeyMan wallets without private keys
    const bool include_watch_only = GetLegacyScriptPubKeyMan() && IsWalletFlagSet(WALLET_FLAG_DISABLE_PRIVATE_KEYS);
    const isminetype is_mine_filter = include_watch_only ? ISMINE_WATCH_ONLY : ISMINE_SPENDABLE;
    for (const COutPoint& output : lockedCoins) {
        auto it = mapWallet.find(output.hash);
        if (it != mapWallet.end()) {
            int depth = it->second.GetDepthInMainChain();
            if (depth >= 0 && output.n < it->second.tx->vout.size() &&
                IsMine(it->second.tx->vout[output.n]) == is_mine_filter
            ) {
                CTxDestination address;
                if (ExtractDestination(FindNonChangeParentOutput(*it->second.tx, output.n).scriptPubKey, address)) {
                    result[address].emplace_back(
                        &it->second, output.n, depth, true /* spendable */, true /* solvable */, false /* safe */);
                }
            }
        }
    }

    return result;
}

const CTxOut& CWallet::FindNonChangeParentOutput(const CTransaction& tx, int output) const
{
    const CTransaction* ptx = &tx;
    int n = output;
    while (IsChange(ptx->vout[n]) && ptx->vin.size() > 0) {
        const COutPoint& prevout = ptx->vin[0].prevout;
        auto it = mapWallet.find(prevout.hash);
        if (it == mapWallet.end() || it->second.tx->vout.size() <= prevout.n ||
            !IsMine(it->second.tx->vout[prevout.n])) {
            break;
        }
        ptx = it->second.tx.get();
        n = prevout.n;
    }
    return ptx->vout[n];
}

bool CWallet::SelectCoinsMinConf(const CAmountMap& mapTargetValue, const CoinEligibilityFilter& eligibility_filter, std::vector<OutputGroup> groups,
                                 std::set<CInputCoin>& setCoinsRet, CAmountMap& mapValueRet, const CoinSelectionParams& coin_selection_params, bool& bnb_used) const
{
    setCoinsRet.clear();
    mapValueRet.clear();

    std::vector<OutputGroup> utxo_pool;
    if (coin_selection_params.use_bnb && mapTargetValue.size() == 1) {
        // ELEMENTS:
        CAsset asset = mapTargetValue.begin()->first;
        CAmount nTargetValue = mapTargetValue.begin()->second;
        // Get output groups that only contain this asset.
        std::vector<OutputGroup> asset_groups;
        for (OutputGroup g : groups) {
            bool add = true;
            for (CInputCoin c : g.m_outputs) {
                if (c.asset != asset) {
                    add = false;
                    break;
                }
            }

            if (add) {
                asset_groups.push_back(g);
            }
        }
        // END ELEMENTS

        // Get long term estimate
        FeeCalculation feeCalc;
        CCoinControl temp;
        temp.m_confirm_target = 1008;
        CFeeRate long_term_feerate = GetMinimumFeeRate(*this, temp, &feeCalc);

        // Calculate cost of change
        CAmount cost_of_change = GetDiscardRate(*this).GetFee(coin_selection_params.change_spend_size) + coin_selection_params.effective_fee.GetFee(coin_selection_params.change_output_size);

        // Filter by the min conf specs and add to utxo_pool and calculate effective value
        for (OutputGroup& group : asset_groups) {
            if (!group.EligibleForSpending(eligibility_filter)) continue;

            group.fee = 0;
            group.long_term_fee = 0;
            group.effective_value = 0;
            for (auto it = group.m_outputs.begin(); it != group.m_outputs.end(); ) {
                const CInputCoin& coin = *it;
                CAmount effective_value = coin.value - (coin.m_input_bytes < 0 ? 0 : coin_selection_params.effective_fee.GetFee(coin.m_input_bytes));
                // Only include outputs that are positive effective value (i.e. not dust)
                if (effective_value > 0) {
                    group.fee += coin.m_input_bytes < 0 ? 0 : coin_selection_params.effective_fee.GetFee(coin.m_input_bytes);
                    group.long_term_fee += coin.m_input_bytes < 0 ? 0 : long_term_feerate.GetFee(coin.m_input_bytes);
                    if (coin_selection_params.m_subtract_fee_outputs) {
                        group.effective_value += coin.value;
                    } else {
                        group.effective_value += effective_value;
                    }
                    ++it;
                } else {
                    it = group.Discard(coin);
                }
            }
            if (group.effective_value > 0) utxo_pool.push_back(group);
        }
        // Calculate the fees for things that aren't inputs
        CAmount not_input_fees = coin_selection_params.effective_fee.GetFee(coin_selection_params.tx_noinputs_size);
        bnb_used = true;
        CAmount nValueRet;
        bool ret = SelectCoinsBnB(utxo_pool, nTargetValue, cost_of_change, setCoinsRet, nValueRet, not_input_fees);
        mapValueRet[asset] = nValueRet;
        return ret;
    } else {
        // Filter by the min conf specs and add to utxo_pool
        for (const OutputGroup& group : groups) {
            if (!group.EligibleForSpending(eligibility_filter)) continue;
            utxo_pool.push_back(group);
        }
        bnb_used = false;
        return KnapsackSolver(mapTargetValue, utxo_pool, setCoinsRet, mapValueRet);
    }
}

bool CWallet::SelectCoins(const std::vector<COutput>& vAvailableCoins, const CAmountMap& mapTargetValue, std::set<CInputCoin>& setCoinsRet, CAmountMap& mapValueRet, const CCoinControl& coin_control, CoinSelectionParams& coin_selection_params, bool& bnb_used) const
{
    AssertLockHeld(cs_wallet); // mapWallet
    std::vector<COutput> vCoins(vAvailableCoins);
    CAmountMap value_to_select = mapTargetValue;

    // Default to bnb was not used. If we use it, we set it later
    bnb_used = false;

    // coin control -> return all selected outputs (we want all selected to go into the transaction for sure)
    if (coin_control.HasSelected() && !coin_control.fAllowOtherInputs)
    {
        for (const COutput& out : vCoins)
        {
            if (!out.fSpendable)
                 continue;

            CAmount amt = out.tx->GetOutputValueOut(out.i);
            if (amt < 0) {
                continue;
            }
            mapValueRet[out.tx->GetOutputAsset(out.i)] += amt;
            setCoinsRet.insert(out.GetInputCoin());
        }
        return (mapValueRet >= mapTargetValue);
    }

    // calculate value from preset inputs and store them
    std::set<CInputCoin> setPresetCoins;
    CAmountMap mapValueFromPresetInputs;

    std::vector<COutPoint> vPresetInputs;
    coin_control.ListSelected(vPresetInputs);
    for (const COutPoint& outpoint : vPresetInputs)
    {
        std::map<uint256, CWalletTx>::const_iterator it = mapWallet.find(outpoint.hash);
        // ELEMENTS: this code pulled from unmerged Core PR #17211
        int input_bytes = -1;
        CTxOut txout;
        CInputCoin coin(outpoint, txout, 0); // dummy initialization
        if (it != mapWallet.end()) {
            const CWalletTx& wtx = it->second;
            // Clearly invalid input, fail
            if (wtx.tx->vout.size() <= outpoint.n) {
                return false;
            }
            // Just to calculate the marginal byte size
            if (wtx.GetOutputValueOut(outpoint.n) < 0) {
                continue;
            }
            input_bytes = wtx.GetSpendSize(outpoint.n, false);
            txout = wtx.tx->vout[outpoint.n];
            // ELEMENTS: must assign coin from wtx if we can, so the wallet
            //  can look up any confidential amounts/assets
            coin = CInputCoin(&wtx, outpoint.n, input_bytes);
        }
        if (input_bytes == -1) {
            // The input is external. We either did not find the tx in mapWallet, or we did but couldn't compute the input size with wallet data
            if (!coin_control.GetExternalOutput(outpoint, txout)) {
                // Not ours, and we don't have solving data.
                return false;
            }
            input_bytes = CalculateMaximumSignedInputSize(txout, &coin_control.m_external_provider, /* use_max_sig */ true);
            // ELEMENTS: one more try to get a signed input size: for pegins,
            //  the outpoint is provided as external data but the information
            //  needed to spend is in the wallet (not the external provider,
            //  as the user is expecting the wallet to remember this information
            //  after they called getpeginaddress). So try estimating size with
            //  the wallet rather than the external provider.
            if (input_bytes == -1) {
                input_bytes = CalculateMaximumSignedInputSize(txout, this, /* use_max_sig */ true);
            }
            if (!txout.nValue.IsExplicit() || !txout.nAsset.IsExplicit()) {
                return false; // We can't get its value, so abort
            }
            coin = CInputCoin(outpoint, txout, input_bytes);
        }

        mapValueFromPresetInputs[coin.asset] += coin.value;
        if (coin.m_input_bytes <= 0) {
            // ELEMENTS: if we're here we can't compute the coin's effective value. At
	    //  this point in the rebase this is only used for BnB, and our functional
            //  tests expect the user to get a "missing data" error rather than an
            //  "insufficient funds" error, which means we need some way to make
            //  SelectCoins pass. So rather than "return false;" as in upstream we
            //  just turn off bnb and keep going.
            coin_selection_params.use_bnb = false;
            coin.m_input_bytes = 0;
        }
        coin.effective_value = coin.value - coin_selection_params.effective_fee.GetFee(coin.m_input_bytes);
        if (coin_selection_params.use_bnb) {
            value_to_select[coin.asset] -= coin.effective_value;
        } else {
            value_to_select[coin.asset] -= coin.value;
        }
        setPresetCoins.insert(coin);
    }

    // remove preset inputs from vCoins
    for (std::vector<COutput>::iterator it = vCoins.begin(); it != vCoins.end() && coin_control.HasSelected();)
    {
        if (setPresetCoins.count(it->GetInputCoin()))
            it = vCoins.erase(it);
        else
            ++it;
    }

<<<<<<< HEAD
    // ELEMENTS: filter coins for assets we are interested in; always keep policyAsset for fees
    for (std::vector<COutput>::iterator it = vCoins.begin(); it != vCoins.end() && coin_control.HasSelected();) {
        CAsset asset = it->GetInputCoin().asset;
        if (asset != ::policyAsset && mapTargetValue.find(asset) == mapTargetValue.end()) {
            it = vCoins.erase(it);
        } else {
            ++it;
        }
    }
=======
    unsigned int limit_ancestor_count = 0;
    unsigned int limit_descendant_count = 0;
    chain().getPackageLimits(limit_ancestor_count, limit_descendant_count);
    size_t max_ancestors = (size_t)std::max<int64_t>(1, limit_ancestor_count);
    size_t max_descendants = (size_t)std::max<int64_t>(1, limit_descendant_count);
    bool fRejectLongChains = gArgs.GetBoolArg("-walletrejectlongchains", DEFAULT_WALLET_REJECT_LONG_CHAINS);
>>>>>>> c189bfd2

    // form groups from remaining coins; note that preset coins will not
    // automatically have their associated (same address) coins included
    if (coin_control.m_avoid_partial_spends && vCoins.size() > OUTPUT_GROUP_MAX_ENTRIES) {
        // Cases where we have 11+ outputs all pointing to the same destination may result in
        // privacy leaks as they will potentially be deterministically sorted. We solve that by
        // explicitly shuffling the outputs before processing
        Shuffle(vCoins.begin(), vCoins.end(), FastRandomContext());
    }
    std::vector<OutputGroup> groups = GroupOutputs(vCoins, !coin_control.m_avoid_partial_spends, max_ancestors);

    // We will have to do coin selection on the difference between the target and the provided values.
    // If value_to_select <= 0 for all asset types, we are done; but unlike in Bitcoin, this may be
    // true for some assets whlie being false for others. So clear all the "completed" assets out
    // of value_to_select before calling SelectCoinsMinConf.
    for (CAmountMap::const_iterator it = value_to_select.begin(); it != value_to_select.end();) {
        if (it->second <= 0) {
            it = value_to_select.erase(it);
        } else {
            ++it;
        }
    }

    bool res = value_to_select.empty() ||
        SelectCoinsMinConf(value_to_select, CoinEligibilityFilter(1, 6, 0), groups, setCoinsRet, mapValueRet, coin_selection_params, bnb_used) ||
        SelectCoinsMinConf(value_to_select, CoinEligibilityFilter(1, 1, 0), groups, setCoinsRet, mapValueRet, coin_selection_params, bnb_used) ||
        (m_spend_zero_conf_change && SelectCoinsMinConf(value_to_select, CoinEligibilityFilter(0, 1, 2), groups, setCoinsRet, mapValueRet, coin_selection_params, bnb_used)) ||
        (m_spend_zero_conf_change && SelectCoinsMinConf(value_to_select, CoinEligibilityFilter(0, 1, std::min((size_t)4, max_ancestors/3), std::min((size_t)4, max_descendants/3)), groups, setCoinsRet, mapValueRet, coin_selection_params, bnb_used)) ||
        (m_spend_zero_conf_change && SelectCoinsMinConf(value_to_select, CoinEligibilityFilter(0, 1, max_ancestors/2, max_descendants/2), groups, setCoinsRet, mapValueRet, coin_selection_params, bnb_used)) ||
        (m_spend_zero_conf_change && SelectCoinsMinConf(value_to_select, CoinEligibilityFilter(0, 1, max_ancestors-1, max_descendants-1), groups, setCoinsRet, mapValueRet, coin_selection_params, bnb_used)) ||
        (m_spend_zero_conf_change && !fRejectLongChains && SelectCoinsMinConf(value_to_select, CoinEligibilityFilter(0, 1, std::numeric_limits<uint64_t>::max()), groups, setCoinsRet, mapValueRet, coin_selection_params, bnb_used));

    // because SelectCoinsMinConf clears the setCoinsRet, we now add the possible inputs to the coinset
    util::insert(setCoinsRet, setPresetCoins);

    // add preset inputs to the total value selected
    mapValueRet += mapValueFromPresetInputs;

    return res;
}

bool CWallet::SignTransaction(CMutableTransaction& tx) const
{
    AssertLockHeld(cs_wallet);

    // Build coins map
    std::map<COutPoint, Coin> coins;
    for (auto& input : tx.vin) {
        std::map<uint256, CWalletTx>::const_iterator mi = mapWallet.find(input.prevout.hash);
        if(mi == mapWallet.end() || input.prevout.n >= mi->second.tx->vout.size()) {
            return false;
        }
        const CWalletTx& wtx = mi->second;
        coins[input.prevout] = Coin(wtx.tx->vout[input.prevout.n], wtx.m_confirm.block_height, wtx.IsCoinBase());
    }
    std::map<int, std::string> input_errors;
    return SignTransaction(tx, coins, SIGHASH_ALL, input_errors);
}

bool CWallet::SignTransaction(CMutableTransaction& tx, const std::map<COutPoint, Coin>& coins, int sighash, std::map<int, std::string>& input_errors) const
{
    // Sign the tx with ScriptPubKeyMans
    // Because each ScriptPubKeyMan can sign more than one input, we need to keep track of each ScriptPubKeyMan that has signed this transaction.
    // Each iteration, we may sign more txins than the txin that is specified in that iteration.
    // We assume that each input is signed by only one ScriptPubKeyMan.
    std::set<uint256> visited_spk_mans;
    tx.witness.vtxinwit.resize(tx.vin.size());
    for (unsigned int i = 0; i < tx.vin.size(); i++) {
        CTxIn& txin = tx.vin[i];
        CTxOut prevTxOut;
        if (txin.m_is_pegin) {
            prevTxOut = GetPeginOutputFromWitness(tx.witness.vtxinwit[i].m_pegin_witness);
        } else {
            auto coin = coins.find(txin.prevout);
            if (coin == coins.end() || coin->second.IsSpent()) {
                input_errors[i] = "Input not found or already spent";
                continue;
            }
            prevTxOut = coin->second.out;
        }

        // Check if this input is complete
        SignatureData sigdata = DataFromTransaction(tx, i, prevTxOut);
        if (sigdata.complete) {
            continue;
        }

        // Input needs to be signed, find the right ScriptPubKeyMan
        std::set<ScriptPubKeyMan*> spk_mans = GetScriptPubKeyMans(prevTxOut.scriptPubKey, sigdata);
        if (spk_mans.size() == 0) {
            input_errors[i] = "Unable to sign input, missing keys";
            continue;
        }

        for (auto& spk_man : spk_mans) {
            // If we've already been signed by this spk_man, skip it
            if (visited_spk_mans.count(spk_man->GetID()) > 0) {
                continue;
            }

            // Sign the tx.
            // spk_man->SignTransaction will return true if the transaction is complete,
            // so we can exit early and return true if that happens.
            if (spk_man->SignTransaction(tx, coins, sighash, input_errors)) {
                return true;
            }

            // Add this spk_man to visited_spk_mans so we can skip it later
            visited_spk_mans.insert(spk_man->GetID());
        }
    }

    // ELEMENTS: In our functional tests we often spend OP_TRUE outputs, which
    //  will be skipped in the above loop; so explicitly check for completeness
    //  here since we can't assume the above `return true`.
    for (unsigned int i = 0; i < tx.vin.size(); i++) {
        CTxIn& txin = tx.vin[i];
        CTxOut prevTxOut;
        if (txin.m_is_pegin) {
            prevTxOut = GetPeginOutputFromWitness(tx.witness.vtxinwit[i].m_pegin_witness);
        } else {
            auto coin = coins.find(txin.prevout);
            if (coin == coins.end() || coin->second.IsSpent()) {
                return false;
            }
            prevTxOut = coin->second.out;
        }
        SignatureData sigdata = DataFromTransaction(tx, i, prevTxOut);
        if (!sigdata.complete) {
            return false;
        }
    }
    return true;
}

// ELEMENTS: split FillPSBT into FillPSBData and SignPSBT
TransactionError CWallet::FillPSBTData(PartiallySignedTransaction& psbtx, bool bip32derivs) const
{
    LOCK(cs_wallet);

    // Get all of the previous transactions
    for (unsigned int i = 0; i < psbtx.tx->vin.size(); ++i) {
        const CTxIn& txin = psbtx.tx->vin[i];
        PSBTInput& input = psbtx.inputs.at(i);

        if (PSBTInputSigned(input)) {
            continue;
        }

        // Verify input looks sane. This will check that we have at most one uxto, witness or non-witness.
        if (!input.IsSane()) {
            return TransactionError::INVALID_PSBT;
        }

        // If we have no utxo, grab it from the wallet.
        if (!input.non_witness_utxo && input.witness_utxo.IsNull()) {
            const uint256& txhash = txin.prevout.hash;
            const auto it = mapWallet.find(txhash);
            if (it != mapWallet.end()) {
                const CWalletTx& wtx = it->second;
                // We only need the non_witness_utxo, which is a superset of the witness_utxo.
                //   The signing code will switch to the smaller witness_utxo if this is ok.
                input.non_witness_utxo = wtx.tx;

                // ELEMENTS: Grab the CA data
                CAmount val_tmp;
                wtx.GetNonIssuanceBlindingData(txin.prevout.n, nullptr, &val_tmp, &input.value_blinding_factor, &input.asset, &input.asset_blinding_factor);
                if (val_tmp != -1) {
                    input.value = val_tmp;
                }
            }
        }
    }

    // Fill in information from ScriptPubKeyMans
    // Because each ScriptPubKeyMan may be able to fill more than one input, we need to keep track of each ScriptPubKeyMan that has filled this psbt.
    // Each iteration, we may fill more inputs than the input that is specified in that iteration.
    // We assume that each input is filled by only one ScriptPubKeyMan
    std::set<uint256> visited_spk_mans;
    for (unsigned int i = 0; i < psbtx.tx->vin.size(); ++i) {
        const CTxIn& txin = psbtx.tx->vin[i];
        PSBTInput& input = psbtx.inputs.at(i);

        if (PSBTInputSigned(input)) {
            continue;
        }

        // Get the scriptPubKey to know which ScriptPubKeyMan to use
        CScript script;
        if (!input.witness_utxo.IsNull()) {
            script = input.witness_utxo.scriptPubKey;
        } else if (input.non_witness_utxo) {
            if (txin.prevout.n >= input.non_witness_utxo->vout.size()) {
                return TransactionError::MISSING_INPUTS;
            }
            script = input.non_witness_utxo->vout[txin.prevout.n].scriptPubKey;
        } else {
            // There's no UTXO so we can just skip this now
            continue;
        }
        SignatureData sigdata;
        input.FillSignatureData(sigdata);
        std::set<ScriptPubKeyMan*> spk_mans = GetScriptPubKeyMans(script, sigdata);
        if (spk_mans.size() == 0) {
            continue;
        }

        for (auto& spk_man : spk_mans) {
            // If we've already been signed by this spk_man, skip it
            if (visited_spk_mans.count(spk_man->GetID()) > 0) {
                continue;
            }

            // Fill in the information from the spk_man
            // ELEMENTS: Get key origin info for input, if bip32derivs is true. Does not actually sign anything.
            TransactionError res = spk_man->FillPSBT(psbtx, 1, false /* don't sign */, bip32derivs);
            if (res != TransactionError::OK) {
                return res;
            }

            // Add this spk_man to visited_spk_mans so we can skip it later
            visited_spk_mans.insert(spk_man->GetID());
        }
    }

    return TransactionError::OK;
}

TransactionError CWallet::SignPSBT(PartiallySignedTransaction& psbtx, bool& complete, int sighash_type, bool sign, bool imbalance_ok, bool bip32derivs) const
{
    // If we're signing, check that the transaction is not still in need of blinding
    if (sign) {
        for (const PSBTOutput& o : psbtx.outputs) {
            if (o.blinding_pubkey.IsValid()) {
                return TransactionError::BLINDING_REQUIRED;
            }
        }
    }

    // Save the original transaction since we need to munge it temporarily, which would violate the PSBT rules
    CTransaction oldtx = CTransaction(*psbtx.tx);

    LOCK(cs_wallet);
    CMutableTransaction& tx = *psbtx.tx;
    tx.witness.vtxoutwit.resize(tx.vout.size());

    // Stuff in auxiliary CA blinding data, if we have it
    for (unsigned int i = 0; i < tx.vout.size(); ++i) {
        PSBTOutput& output = psbtx.outputs.at(i);
        CTxOut& out = tx.vout[i];

        if (!output.value_commitment.IsNull()) {
            out.nValue = output.value_commitment;
        }
        if (!output.asset_commitment.IsNull()) {
            out.nAsset = output.asset_commitment;
        }
        if (!output.nonce_commitment.IsNull()) {
            out.nNonce = output.nonce_commitment;
        }

        // The signature can't depend on witness contents, so these are technically not necessary to sign.
        // HOWEVER, as long as we're checking that values balance before signing, they are required.
        CTxOutWitness& outwit = tx.witness.vtxoutwit[i];
        if (!output.range_proof.empty()) {
            outwit.vchRangeproof = output.range_proof;
        }
        if (!output.surjection_proof.empty()) {
            outwit.vchSurjectionproof = output.surjection_proof;
        }
    }

    // Stuff in the peg-in data
    for (unsigned int i = 0; i < tx.vin.size(); ++i) {
        PSBTInput& input = psbtx.inputs[i];
        if (input.value && input.peg_in_tx.which() != 0 && input.txout_proof.which() != 0 && !input.claim_script.empty() && !input.genesis_hash.IsNull()) {
            CScriptWitness pegin_witness;
            if (Params().GetConsensus().ParentChainHasPow()) {
                const Sidechain::Bitcoin::CTransactionRef& btc_peg_in_tx = boost::get<Sidechain::Bitcoin::CTransactionRef>(input.peg_in_tx);
                const Sidechain::Bitcoin::CMerkleBlock& btc_txout_proof = boost::get<Sidechain::Bitcoin::CMerkleBlock>(input.txout_proof);
                pegin_witness = CreatePeginWitness(*input.value, input.asset, input.genesis_hash, input.claim_script, btc_peg_in_tx, btc_txout_proof);
            } else {
                const CTransactionRef& elem_peg_in_tx = boost::get<CTransactionRef>(input.peg_in_tx);
                const CMerkleBlock& elem_txout_proof = boost::get<CMerkleBlock>(input.txout_proof);
                pegin_witness = CreatePeginWitness(*input.value, input.asset, input.genesis_hash, input.claim_script, elem_peg_in_tx, elem_txout_proof);
            }
            tx.vin[i].m_is_pegin = true;
            tx.witness.vtxinwit[i].m_pegin_witness = pegin_witness;
            // Set the witness utxo
            input.witness_utxo = GetPeginOutputFromWitness(tx.witness.vtxinwit[i].m_pegin_witness);
        }
    }

    // This is a convenience/usability check -- it's not invalid to sign an unbalanced transaction, but it's easy to shoot yourself in the foot.
    if (!imbalance_ok) {
        // Get UTXOs for all inputs, to check that amounts balance before signing.
        std::vector<CTxOut> inputs_utxos;
        for (size_t i = 0; i < psbtx.inputs.size(); ++i) {
            PSBTInput& inp = psbtx.inputs[i];
            if (inp.non_witness_utxo) {
                if (inp.non_witness_utxo->GetHash() != tx.vin[i].prevout.hash) {
                    return TransactionError::INVALID_PSBT;
                }
                if (!inp.witness_utxo.IsNull() && inp.non_witness_utxo->vout[tx.vin[i].prevout.n] != inp.witness_utxo) {
                    return TransactionError::INVALID_PSBT;
                }
                inputs_utxos.push_back(inp.non_witness_utxo->vout[tx.vin[i].prevout.n]);
            } else if (!inp.witness_utxo.IsNull()) {
                inputs_utxos.push_back(inp.witness_utxo);
            } else {
                return TransactionError::UTXOS_MISSING_BALANCE_CHECK;
            }
        }

        CTransaction tx_tmp(tx);
        if (!VerifyAmounts(inputs_utxos, tx_tmp, nullptr, false)) {
            return TransactionError::VALUE_IMBALANCE;
        }
    }

    std::set<uint256> visited_spk_mans;
    for (unsigned int i = 0; i < tx.vin.size(); ++i) {
        const CTxIn& txin = psbtx.tx->vin[i];
        PSBTInput& input = psbtx.inputs.at(i);

        if (PSBTInputSigned(input)) {
            continue;
        }

        // Get the scriptPubKey to know which ScriptPubKeyMan to use
        CScript script;
        if (!input.witness_utxo.IsNull()) {
            script = input.witness_utxo.scriptPubKey;
        } else if (input.non_witness_utxo) {
            if (txin.prevout.n >= input.non_witness_utxo->vout.size()) {
                return TransactionError::MISSING_INPUTS;
            }
            script = input.non_witness_utxo->vout[txin.prevout.n].scriptPubKey;
        } else {
            // There's no UTXO so we can just skip this now
            continue;
        }
        SignatureData sigdata;
        input.FillSignatureData(sigdata);
        std::set<ScriptPubKeyMan*> spk_mans = GetScriptPubKeyMans(script, sigdata);
        if (spk_mans.size() == 0) {
            continue;
        }

        for (auto& spk_man : spk_mans) {
            // If we've already been signed by this spk_man, skip it
            if (visited_spk_mans.count(spk_man->GetID()) > 0) {
                continue;
            }

            // ELEMENTS: Here we _only_ sign, and do not e.g. fill in key origin data.
            TransactionError res = spk_man->FillPSBT(psbtx, sighash_type, sign, bip32derivs);
            if (res != TransactionError::OK) {
                return res;
            }

            // Add this spk_man to visited_spk_mans so we can skip it later
            visited_spk_mans.insert(spk_man->GetID());
        }
    }

    // Complete if every input is now signed
    complete = true;
    for (const auto& input : psbtx.inputs) {
        complete &= PSBTInputSigned(input);
    }

    // Restore the saved transaction, to remove our temporary munging.
    psbtx.tx = (CMutableTransaction)oldtx;
    return TransactionError::OK;
}

// This function remains for backwards compatibility. It will not succeed in Elements unless everything involved is non-blinded.
TransactionError CWallet::FillPSBT(PartiallySignedTransaction& psbtx, bool& complete, int sighash_type, bool sign, bool bip32derivs) const
{
    complete = false;
    TransactionError te;
    te = FillPSBTData(psbtx, bip32derivs);
    if (te != TransactionError::OK) {
        return te;
    }
    // For backwards compatibility, do not check if amounts balance before signing in this case.
    te = SignPSBT(psbtx, complete, sighash_type, sign, true, bip32derivs);
    if (te != TransactionError::OK) {
        return te;
    }
    return TransactionError::OK;
}

SigningResult CWallet::SignMessage(const std::string& message, const PKHash& pkhash, std::string& str_sig) const
{
    SignatureData sigdata;
    CScript script_pub_key = GetScriptForDestination(pkhash);
    for (const auto& spk_man_pair : m_spk_managers) {
        if (spk_man_pair.second->CanProvide(script_pub_key, sigdata)) {
            return spk_man_pair.second->SignMessage(message, pkhash, str_sig);
        }
    }
    return SigningResult::PRIVATE_KEY_NOT_AVAILABLE;
}

bool CWallet::FundTransaction(CMutableTransaction& tx, CAmount& nFeeRet, int& nChangePosInOut, std::string& strFailReason, bool lockUnspents, const std::set<int>& setSubtractFeeFromOutputs, CCoinControl coinControl)
{
    std::vector<CRecipient> vecSend;

    // Turn the txout set into a CRecipient vector.
    for (size_t idx = 0; idx < tx.vout.size(); idx++) {
        const CTxOut& txOut = tx.vout[idx];

        // ELEMENTS:
        if (!txOut.nValue.IsExplicit() || !txOut.nAsset.IsExplicit()) {
            strFailReason = _("Pre-funded amounts must be non-blinded").translated;
            return false;
        }

        // Fee outputs should not be added to avoid overpayment of fees
        if (txOut.IsFee()) {
            continue;
        }

        CRecipient recipient = {txOut.scriptPubKey, txOut.nValue.GetAmount(), txOut.nAsset.GetAsset(), CPubKey(txOut.nNonce.vchCommitment), setSubtractFeeFromOutputs.count(idx) == 1};
        vecSend.push_back(recipient);
    }

    coinControl.fAllowOtherInputs = true;

    for (const CTxIn& txin : tx.vin) {
        coinControl.Select(txin.prevout);
    }

    // Acquire the locks to prevent races to the new locked unspents between the
    // CreateTransaction call and LockCoin calls (when lockUnspents is true).
    auto locked_chain = chain().lock();
    LOCK(cs_wallet);

    CTransactionRef tx_new;
    BlindDetails* blind_details = g_con_elementsmode ? new BlindDetails() : NULL;
    if (!CreateTransaction(*locked_chain, vecSend, tx_new, nFeeRet, nChangePosInOut, strFailReason, coinControl, false, blind_details)) {
        return false;
    }

    // Wipe outputs and output witness and re-add one by one
    tx.vout.clear();
    tx.witness.vtxoutwit.clear();
    for (unsigned int i = 0; i < tx_new->vout.size(); i++) {
        const CTxOut& out = tx_new->vout[i];
        tx.vout.push_back(out);
        if (tx_new->witness.vtxoutwit.size() > i) {
            // We want to re-add previously existing outwitnesses
            // even though we don't create any new ones
            const CTxOutWitness& outwit = tx_new->witness.vtxoutwit[i];
            tx.witness.vtxoutwit.push_back(outwit);
        }
    }

    // Add new txins while keeping original txin scriptSig/order.
    for (const CTxIn& txin : tx_new->vin) {
        if (!coinControl.IsSelected(txin.prevout)) {
            tx.vin.push_back(txin);

            if (lockUnspents) {
                LockCoin(txin.prevout);
            }
        }
    }

    return true;
}

static bool IsCurrentForAntiFeeSniping(interfaces::Chain& chain, const uint256& block_hash)
{
    if (chain.isInitialBlockDownload()) {
        return false;
    }
    constexpr int64_t MAX_ANTI_FEE_SNIPING_TIP_AGE = 8 * 60 * 60; // in seconds
    int64_t block_time;
    CHECK_NONFATAL(chain.findBlock(block_hash, FoundBlock().time(block_time)));
    if (block_time < (GetTime() - MAX_ANTI_FEE_SNIPING_TIP_AGE)) {
        return false;
    }
    return true;
}

/**
 * Return a height-based locktime for new transactions (uses the height of the
 * current chain tip unless we are not synced with the current chain
 */
static uint32_t GetLocktimeForNewTransaction(interfaces::Chain& chain, const uint256& block_hash, int block_height)
{
    uint32_t locktime;
    // Discourage fee sniping.
    //
    // For a large miner the value of the transactions in the best block and
    // the mempool can exceed the cost of deliberately attempting to mine two
    // blocks to orphan the current best block. By setting nLockTime such that
    // only the next block can include the transaction, we discourage this
    // practice as the height restricted and limited blocksize gives miners
    // considering fee sniping fewer options for pulling off this attack.
    //
    // A simple way to think about this is from the wallet's point of view we
    // always want the blockchain to move forward. By setting nLockTime this
    // way we're basically making the statement that we only want this
    // transaction to appear in the next block; we don't want to potentially
    // encourage reorgs by allowing transactions to appear at lower heights
    // than the next block in forks of the best chain.
    //
    // Of course, the subsidy is high enough, and transaction volume low
    // enough, that fee sniping isn't a problem yet, but by implementing a fix
    // now we ensure code won't be written that makes assumptions about
    // nLockTime that preclude a fix later.
    if (IsCurrentForAntiFeeSniping(chain, block_hash)) {
        locktime = block_height;

        // Secondly occasionally randomly pick a nLockTime even further back, so
        // that transactions that are delayed after signing for whatever reason,
        // e.g. high-latency mix networks and some CoinJoin implementations, have
        // better privacy.
        if (GetRandInt(10) == 0)
            locktime = std::max(0, (int)locktime - GetRandInt(100));
    } else {
        // If our chain is lagging behind, we can't discourage fee sniping nor help
        // the privacy of high-latency transactions. To avoid leaking a potentially
        // unique "nLockTime fingerprint", set nLockTime to a constant.
        locktime = 0;
    }
    assert(locktime < LOCKTIME_THRESHOLD);
    return locktime;
}

OutputType CWallet::TransactionChangeType(OutputType change_type, const std::vector<CRecipient>& vecSend)
{
    // If -changetype is specified, always use that change type.
    if (change_type != OutputType::CHANGE_AUTO) {
        return change_type;
    }

    // if m_default_address_type is legacy, use legacy address as change (even
    // if some of the outputs are P2WPKH or P2WSH).
    if (m_default_address_type == OutputType::LEGACY) {
        return OutputType::LEGACY;
    }

    // if any destination is P2WPKH or P2WSH, use P2WPKH for the change
    // output.
    for (const auto& recipient : vecSend) {
        // Check if any destination contains a witness program:
        int witnessversion = 0;
        std::vector<unsigned char> witnessprogram;
        if (recipient.scriptPubKey.IsWitnessProgram(witnessversion, witnessprogram)) {
            return OutputType::BECH32;
        }
    }

    // else use m_default_address_type for change
    return m_default_address_type;
}

// Reset all non-global blinding details.
void resetBlindDetails(BlindDetails* det) {
    det->i_amount_blinds.clear();
    det->i_asset_blinds.clear();
    det->i_assets.clear();
    det->i_amounts.clear();

    det->o_amounts.clear();
    det->o_pubkeys.clear();
    det->o_amount_blinds.clear();
    det->o_assets.clear();
    det->o_asset_blinds.clear();

    det->tx_unblinded_unsigned = CMutableTransaction();
    det->num_to_blind = 0;
    det->change_to_blind = 0;
    det->only_recipient_blind_index = -1;
    det->only_change_pos = -1;
}

bool fillBlindDetails(BlindDetails* det, CWallet* wallet, CMutableTransaction& txNew, std::vector<CInputCoin>& selected_coins, std::string& strFailReason) {
    int num_inputs_blinded = 0;

    // Fill in input blinding details
    for (const CInputCoin& coin : selected_coins) {
        det->i_amount_blinds.push_back(coin.bf_value);
        det->i_asset_blinds.push_back(coin.bf_asset);
        det->i_assets.push_back(coin.asset);
        det->i_amounts.push_back(coin.value);
        if (coin.txout.nValue.IsCommitment() || coin.txout.nAsset.IsCommitment()) {
            num_inputs_blinded++;
        }
    }
    // Fill in output blinding details
    for (size_t nOut = 0; nOut < txNew.vout.size(); nOut++) {
        //TODO(CA) consider removing all blind setting before BlindTransaction as they get cleared anyway
        det->o_amount_blinds.push_back(uint256());
        det->o_asset_blinds.push_back(uint256());
        det->o_assets.push_back(txNew.vout[nOut].nAsset.GetAsset());
        det->o_amounts.push_back(txNew.vout[nOut].nValue.GetAmount());
    }

    // There are a few edge-cases of blinding we need to take care of
    //
    // First, if there are blinded inputs but not outputs to blind
    // We need this to go through, even though no privacy is gained.
    if (num_inputs_blinded > 0 &&  det->num_to_blind == 0) {
        // We need to make sure to dupe an asset that is in input set
        //TODO Have blinding do some extremely minimal rangeproof
        CTxOut newTxOut(det->o_assets.back(), 0, CScript() << OP_RETURN);
        txNew.vout.push_back(newTxOut);
        det->o_pubkeys.push_back(wallet->GetBlindingPubKey(newTxOut.scriptPubKey));
        det->o_amount_blinds.push_back(uint256());
        det->o_asset_blinds.push_back(uint256());
        det->o_amounts.push_back(0);
        det->o_assets.push_back(det->o_assets.back());
        det->num_to_blind++;
        wallet->WalletLogPrintf("Adding OP_RETURN output to complete blinding since there are %d blinded inputs and no blinded outputs\n", num_inputs_blinded);

        // No blinded inputs, but 1 blinded output
    } else if (num_inputs_blinded == 0 && det->num_to_blind == 1) {
        if (det->change_to_blind == 1) {
            // Only 1 blinded change, unblind the change
            //TODO Split up change instead if possible
            if (det->ignore_blind_failure) {
                det->num_to_blind--;
                det->change_to_blind--;
                txNew.vout[det->only_change_pos].nNonce.SetNull();
                det->o_pubkeys[det->only_change_pos] = CPubKey();
                det->o_amount_blinds[det->only_change_pos] = uint256();
                det->o_asset_blinds[det->only_change_pos] = uint256();
                wallet->WalletLogPrintf("Unblinding change at index %d due to lack of inputs and other outputs being blinded.\n", det->only_change_pos);
            } else {
                strFailReason = _("Change output could not be blinded as there are no blinded inputs and no other blinded outputs.").translated;
                return false;
            }
        } else {
            // 1 blinded destination
            // TODO Attempt to get a blinded input, OR add unblinded coin to make blinded change
            assert(det->only_recipient_blind_index != -1);
            if (det->ignore_blind_failure) {
                det->num_to_blind--;
                txNew.vout[det->only_recipient_blind_index].nNonce.SetNull();
                det->o_pubkeys[det->only_recipient_blind_index] = CPubKey();
                det->o_amount_blinds[det->only_recipient_blind_index] = uint256();
                det->o_asset_blinds[det->only_recipient_blind_index] = uint256();
                wallet->WalletLogPrintf("Unblinding single blinded output at index %d due to lack of inputs and other outputs being blinded.\n", det->only_recipient_blind_index);
            } else {
                strFailReason = _("Transaction output could not be blinded as there are no blinded inputs and no other blinded outputs.").translated;
                return false;
            }
        }
    }
    // All other combinations should work.
    return true;
}

bool CWallet::CreateTransaction(interfaces::Chain::Lock& locked_chain, const std::vector<CRecipient>& vecSend, CTransactionRef& tx, CAmount& nFeeRet, int& nChangePosInOut, std::string& strFailReason, const CCoinControl& coin_control, bool sign, BlindDetails* blind_details, const IssuanceDetails* issuance_details) {
    if (blind_details || issuance_details) {
        assert(g_con_elementsmode);
    }

    CAmountMap mapValue;
    // Always assume that we are at least sending policyAsset.
    mapValue[::policyAsset] = 0;
    std::vector<std::unique_ptr<ReserveDestination>> reservedest;
    const OutputType change_type = TransactionChangeType(coin_control.m_change_type ? *coin_control.m_change_type : m_default_change_type, vecSend);
    reservedest.emplace_back(new ReserveDestination(this, change_type)); // policy asset
    int nChangePosRequest = nChangePosInOut;
    std::map<CAsset, int> vChangePosInOut;
    unsigned int nSubtractFeeFromAmount = 0;

    std::set<CAsset> assets_seen;
    for (const auto& recipient : vecSend)
    {
        // Pad change keys to cover total possible number of assets
        // One already exists(for policyAsset), so one for each destination
        if (assets_seen.insert(recipient.asset).second) {
            reservedest.emplace_back(new ReserveDestination(this, change_type));
        }

        // Skip over issuance outputs, no need to select those coins
        if (recipient.asset == CAsset(uint256S("1")) || recipient.asset == CAsset(uint256S("2"))) {
            continue;
        }

        if (g_con_elementsmode && recipient.asset.IsNull()) {
            strFailReason = _("No asset provided for recipient").translated;
            return false;
        }

        if (mapValue[recipient.asset] < 0 || recipient.nAmount < 0) {
            strFailReason = _("Transaction amounts must not be negative").translated;
            return false;
        }
        mapValue[recipient.asset] += recipient.nAmount;

        if (recipient.fSubtractFeeFromAmount)
            nSubtractFeeFromAmount++;
    }
    if (vecSend.empty())
    {
        strFailReason = _("Transaction must have at least one recipient").translated;
        return false;
    }

    CMutableTransaction txNew;
    FeeCalculation feeCalc;
    CAmount nFeeNeeded;
    int nBytes;
    {
        std::set<CInputCoin> setCoins;

        // Preserve order of selected inputs for surjection proofs
        std::vector<CInputCoin> selected_coins;

        // A map that keeps track of the change script for each asset and also
        // the index of the reservedest used for that script (-1 if none).
        std::map<CAsset, std::pair<int, CScript>> mapScriptChange;

        auto locked_chain = chain().lock();
        LOCK(cs_wallet);
        txNew.nLockTime = GetLocktimeForNewTransaction(chain(), GetLastBlockHash(), GetLastBlockHeight());
        {
            std::vector<COutput> vAvailableCoins;
            AvailableCoins(*locked_chain, vAvailableCoins, true, &coin_control, 1, MAX_MONEY, MAX_MONEY, 0);
            CoinSelectionParams coin_selection_params; // Parameters for coin selection, init with dummy

            mapScriptChange.clear();
            if (coin_control.destChange.size() > 0) {
                for (const auto& dest : coin_control.destChange) {
                    // No need to test we cover all assets.  We produce error for that later.
                    mapScriptChange[dest.first] = std::pair<int, CScript>(-1, GetScriptForDestination(dest.second));
                }
            } else { // no coin control: send change to newly generated address
                // Note: We use a new key here to keep it from being obvious which side is the change.
                //  The drawback is that by not reusing a previous key, the change may be lost if a
                //  backup is restored, if the backup doesn't have the new private key for the change.
                //  If we reused the old key, it would be possible to add code to look for and
                //  rediscover unknown transactions that were written with keys of ours to recover
                //  post-backup change.

                // Reserve a new key pair from key pool
                if (!CanGetAddresses(true)) {
                    strFailReason = _("Can't generate a change-address key. No keys in the internal keypool and can't generate any keys.").translated;
                    return false;
                }

                // One change script per output asset.
                size_t index = 0;
                for (const auto& value : mapValue) {
                    CTxDestination dest;
                    if (index >= reservedest.size() || !reservedest[index]->GetReservedDestination(dest, true)) {
                        strFailReason = _("Keypool ran out, please call keypoolrefill first").translated;
                        return false;
                    }

                    mapScriptChange[value.first] = std::pair<int, CScript>(index, GetScriptForDestination(dest));
                    ++index;
                }

                // Also make sure we have change scripts for the pre-selected inputs.
                std::vector<COutPoint> vPresetInputs;
                coin_control.ListSelected(vPresetInputs);
                for (const COutPoint& presetInput : vPresetInputs) {
                    CAsset asset;
                    std::map<uint256, CWalletTx>::const_iterator it = mapWallet.find(presetInput.hash);
                    CTxOut txout;
                    if (it != mapWallet.end()) {
                         asset = it->second.GetOutputAsset(presetInput.n);
                    } else if (coin_control.GetExternalOutput(presetInput, txout)) {
                        asset = txout.nAsset.GetAsset();
                    } else {
                        // Ignore this here, will fail more gracefully later.
                        continue;
                    }

                    if (mapScriptChange.find(asset) != mapScriptChange.end()) {
                        // This asset already has a change script.
                        continue;
                    }

                    CTxDestination dest;
                    if (index >= reservedest.size() || !reservedest[index]->GetReservedDestination(dest, true)) {
                        strFailReason = _("Keypool ran out, please call keypoolrefill first").translated;
                        return false;
                    }

                    mapScriptChange[asset] = std::pair<int, CScript>(index, GetScriptForDestination(dest));
                    ++index;
                }
            }
            assert(mapScriptChange.size() > 0);

            CTxOut change_prototype_txout(mapScriptChange.begin()->first, 0, mapScriptChange.begin()->second.second);
            // TODO CA: Set this for each change output
            coin_selection_params.change_output_size = GetSerializeSize(change_prototype_txout);
            if (g_con_elementsmode) {
                // Assume blinded output for coin selection purposes. Over-paying is ok!
                change_prototype_txout.nAsset.vchCommitment.resize(33);
                change_prototype_txout.nValue.vchCommitment.resize(33);
                change_prototype_txout.nNonce.vchCommitment.resize(33);
                coin_selection_params.change_output_size = GetSerializeSize(change_prototype_txout);
                coin_selection_params.change_output_size += (MAX_RANGEPROOF_SIZE + DEFAULT_SURJECTIONPROOF_SIZE + WITNESS_SCALE_FACTOR - 1)/WITNESS_SCALE_FACTOR;
            }

            CFeeRate discard_rate = GetDiscardRate(*this);

            // Get the fee rate to use effective values in coin selection
            CFeeRate nFeeRateNeeded = GetMinimumFeeRate(*this, coin_control, &feeCalc);

            // ELEMENTS:
            // Start with tiny non-zero fee for issuance entropy and loop until there is enough fee
            nFeeRet = 1;
            bool pick_new_inputs = true;
            CAmountMap mapValueIn;

            // BnB selector is the only selector used when this is true.
            // That should only happen on the first pass through the loop.
            coin_selection_params.use_bnb = true;
            coin_selection_params.m_subtract_fee_outputs = nSubtractFeeFromAmount != 0; // If we are doing subtract fee from recipient, don't use effective values
            //ELEMENTS: stopgap solution to https://github.com/bitcoin/bitcoin/issues/20347
            bool one_more_try_20347 = false;
            // Start with no fee and loop until there is enough fee
            while (true)
            {
                if (blind_details) {
                    // Clear out previous blinding/data info as needed
                    resetBlindDetails(blind_details);
                }

                // We need to output the position of the policyAsset change output.
                // So we keep track of the change position of all assets
                // individually and set the export variable in the end.
                vChangePosInOut.clear();
                if (nChangePosRequest >= 0) {
                    vChangePosInOut[::policyAsset] = nChangePosRequest;
                }

                txNew.vin.clear();
                txNew.vout.clear();
                txNew.witness.SetNull();
                bool fFirst = true;

                CAmountMap mapValueToSelect = mapValue;
                if (nSubtractFeeFromAmount == 0)
                    mapValueToSelect[::policyAsset] += nFeeRet;

                // vouts to the payees
                if (!coin_selection_params.m_subtract_fee_outputs) {
                    coin_selection_params.tx_noinputs_size = 11; // Static vsize overhead + outputs vsize. 4 nVersion, 4 nLocktime, 1 input count, 1 output count, 1 witness overhead (dummy, flag, stack size)
                }

                // Account for the fee output in the tx.
                if (g_con_elementsmode) {
                    CTxOut fee(::policyAsset, nFeeRet, CScript());
                    assert(fee.IsFee());
                    coin_selection_params.tx_noinputs_size += ::GetSerializeSize(fee, PROTOCOL_VERSION);
                }

                for (const auto& recipient : vecSend)
                {
                    CTxOut txout(recipient.asset, recipient.nAmount, recipient.scriptPubKey);
                    txout.nNonce.vchCommitment = std::vector<unsigned char>(recipient.confidentiality_key.begin(), recipient.confidentiality_key.end());

                    if (recipient.fSubtractFeeFromAmount)
                    {
                        if (recipient.asset != policyAsset) {
                            strFailReason = strprintf("Wallet does not support more than one type of fee at a time, therefore can not subtract fee from address amount, which is of a different asset id. fee asset: %s recipient asset: %s", policyAsset.GetHex(), recipient.asset.GetHex());
                            return false;
                        }

                        assert(nSubtractFeeFromAmount != 0);
                        txout.nValue = txout.nValue.GetAmount() - nFeeRet / nSubtractFeeFromAmount; // Subtract fee equally from each selected recipient

                        if (fFirst) // first receiver pays the remainder not divisible by output count
                        {
                            fFirst = false;
                            txout.nValue = txout.nValue.GetAmount() - nFeeRet % nSubtractFeeFromAmount;
                        }
                    }
                    // ELEMENTS: Core's logic isn't great here. We should be computing
                    // cost of making output + future spend. We're not as concerned
                    // about dust anyways, so let's focus upstream.
                    if (recipient.asset == policyAsset && IsDust(txout, chain().relayDustFee()))
                    {
                        if (recipient.fSubtractFeeFromAmount && nFeeRet > 0)
                        {
                            if (txout.nValue.GetAmount() < 0)
                                strFailReason = _("The transaction amount is too small to pay the fee").translated;
                            else
                                strFailReason = _("The transaction amount is too small to send after the fee has been deducted").translated;
                        }
                        else
                            strFailReason = _("Transaction amount too small").translated;
                        return false;
                    }

                    // Include the fee cost for outputs. Note this is only used for BnB right now
                    if (!coin_selection_params.m_subtract_fee_outputs) {
                        coin_selection_params.tx_noinputs_size += ::GetSerializeSize(txout, PROTOCOL_VERSION);
                    }
                    txNew.vout.push_back(txout);

                    if (blind_details) {
                        blind_details->o_pubkeys.push_back(recipient.confidentiality_key);
                        if (blind_details->o_pubkeys.back().IsFullyValid()) {
                            blind_details->num_to_blind++;
                            blind_details->only_recipient_blind_index = txNew.vout.size()-1;
                            coin_selection_params.tx_noinputs_size += (MAX_RANGEPROOF_SIZE + DEFAULT_SURJECTIONPROOF_SIZE + WITNESS_SCALE_FACTOR - 1)/WITNESS_SCALE_FACTOR;
                        }
                    }
                }

                // Choose coins to use
                bool bnb_used = false;
                if (pick_new_inputs) {
                    mapValueIn.clear();
                    setCoins.clear();
                    int change_spend_size = CalculateMaximumSignedInputSize(change_prototype_txout, this);
                    // If the wallet doesn't know how to sign change output, assume p2sh-p2wpkh
                    // as lower-bound to allow BnB to do it's thing
                    if (change_spend_size == -1) {
                        coin_selection_params.change_spend_size = DUMMY_NESTED_P2WPKH_INPUT_SIZE;
                    } else {
                        coin_selection_params.change_spend_size = (size_t)change_spend_size;
                    }
                    coin_selection_params.effective_fee = nFeeRateNeeded;
                    if (!SelectCoins(vAvailableCoins, mapValueToSelect, setCoins, mapValueIn, coin_control, coin_selection_params, bnb_used))
                    {
                        // If BnB was used, it was the first pass. No longer the first pass and continue loop with knapsack.
                        if (bnb_used) {
                            coin_selection_params.use_bnb = false;
                            continue;
                        }
                        else {
                            strFailReason = _("Insufficient funds").translated;
                            return false;
                        }
                    }
                } else {
                    bnb_used = false;
                }

                const CAmountMap mapChange = mapValueIn - mapValueToSelect;

                for(const auto& assetChange : mapChange) {
                    if (assetChange.second == 0) {
                        vChangePosInOut.erase(assetChange.first);
                        continue;
                    }

                    // Fill a vout to ourself
                    const std::map<CAsset, std::pair<int, CScript>>::const_iterator itScript = mapScriptChange.find(assetChange.first);
                    if (itScript == mapScriptChange.end()) {
                        strFailReason = strprintf("No change destination provided for asset %s", assetChange.first.GetHex());
                        return false;
                    }

                    CTxOut newTxOut(assetChange.first, assetChange.second, itScript->second.second);

                    // Never create dust outputs; if we would, just
                    // add the dust to the fee.
                    // The nChange when BnB is used is always going to go to fees.
                    if (assetChange.first == policyAsset && (IsDust(newTxOut, discard_rate) || bnb_used))
                    {
                        vChangePosInOut.erase(assetChange.first);
                        nFeeRet += assetChange.second;
                    }
                    else
                    {
                        std::map<CAsset, int>::const_iterator itPos = vChangePosInOut.find(assetChange.first);
                        if (itPos == vChangePosInOut.end())
                        {
                            // Insert change txn at random position:
                            int newPos = GetRandInt(txNew.vout.size()+1);

                            // Update existing entries in vChangePos that have been moved.
                            for (std::map<CAsset, int>::iterator it = vChangePosInOut.begin(); it != vChangePosInOut.end(); ++it) {
                                if (it->second >= newPos) {
                                    it->second++;
                                }
                            }

                            vChangePosInOut[assetChange.first] = newPos;
                        }
                        else if ((unsigned int)itPos->second > txNew.vout.size())
                        {
                            strFailReason = _("Change index out of range").translated;
                            return false;
                        }

                        std::vector<CTxOut>::iterator position = txNew.vout.begin()+vChangePosInOut[assetChange.first];
                        if (blind_details) {
                            CPubKey blind_pub = GetBlindingPubKey(itScript->second.second);
                            blind_details->o_pubkeys.insert(blind_details->o_pubkeys.begin() + vChangePosInOut[assetChange.first], blind_pub);
                            assert(blind_pub.IsFullyValid());
                            blind_details->num_to_blind++;
                            blind_details->change_to_blind++;
                            blind_details->only_change_pos = vChangePosInOut[assetChange.first];
                            // Place the blinding pubkey here in case of fundraw calls
                            newTxOut.nNonce.vchCommitment = std::vector<unsigned char>(blind_pub.begin(), blind_pub.end());
                        }
                        txNew.vout.insert(position, newTxOut);
                    }
                }
                // Set the correct nChangePosInOut for output.  Should be policyAsset's position.
                std::map<CAsset, int>::const_iterator itPos = vChangePosInOut.find(::policyAsset);
                if (itPos != vChangePosInOut.end()) {
                    nChangePosInOut = itPos->second;
                } else {
                    // no policy change inserted; others assets may have been
                    nChangePosInOut = -1;
                }

                // Add fee output.
                if (g_con_elementsmode) {
                    CTxOut fee(::policyAsset, nFeeRet, CScript());
                    assert(fee.IsFee());
                    txNew.vout.push_back(fee);
                    if (blind_details) {
                        blind_details->o_pubkeys.push_back(CPubKey());
                    }
                }

                // Set token input if reissuing
                int reissuance_index = -1;
                uint256 token_blinding;

                // Elements: Shuffle here to preserve random ordering for surjection proofs
                selected_coins = std::vector<CInputCoin>(setCoins.begin(), setCoins.end());
                Shuffle(selected_coins.begin(), selected_coins.end(), FastRandomContext());

                // Dummy fill vin for maximum size estimation
                //
                for (const CInputCoin& coin : selected_coins) {
                    txNew.vin.push_back(CTxIn(coin.outpoint, CScript()));

                    if (issuance_details && coin.asset == issuance_details->reissuance_token) {
                        reissuance_index = txNew.vin.size() - 1;
                        token_blinding = coin.bf_asset;
                    }
                }

                std::vector<CKey> issuance_asset_keys;
                std::vector<CKey> issuance_token_keys;
                if (issuance_details) {
                    // Fill in issuances now that inputs are set
                    assert(txNew.vin.size() > 0);
                    int asset_index = -1;
                    int token_index = -1;
                    for (unsigned int i = 0; i < txNew.vout.size(); i++) {
                        if (txNew.vout[i].nAsset.IsExplicit() && txNew.vout[i].nAsset.GetAsset()  == CAsset(uint256S("1"))) {
                            asset_index = i;
                        } else if (txNew.vout[i].nAsset.IsExplicit() && txNew.vout[i].nAsset.GetAsset() == CAsset(uint256S("2"))) {
                            token_index = i;
                        }
                    }
                    // Initial issuance request
                    if (issuance_details->reissuance_asset.IsNull() && issuance_details->reissuance_token.IsNull() && (asset_index != -1 || token_index != -1)) {
                        uint256 entropy;
                        CAsset asset;
                        CAsset token;
                        //TODO take optional contract hash
                        // Initial issuance always uses vin[0]
                        GenerateAssetEntropy(entropy, txNew.vin[0].prevout, uint256());
                        CalculateAsset(asset, entropy);
                        CalculateReissuanceToken(token, entropy, issuance_details->blind_issuance);
                        CScript blindingScript(CScript() << OP_RETURN << std::vector<unsigned char>(txNew.vin[0].prevout.hash.begin(), txNew.vin[0].prevout.hash.end()) << txNew.vin[0].prevout.n);
                        // We're making asset outputs, fill out asset type and issuance input
                        if (asset_index != -1) {
                            txNew.vin[0].assetIssuance.nAmount = txNew.vout[asset_index].nValue;

                            txNew.vout[asset_index].nAsset = asset;
                            if (issuance_details->blind_issuance && blind_details) {
                                issuance_asset_keys.push_back(GetBlindingKey(&blindingScript));
                                blind_details->num_to_blind++;
                            }
                        }
                        // We're making reissuance token outputs
                        if (token_index != -1) {
                            txNew.vin[0].assetIssuance.nInflationKeys = txNew.vout[token_index].nValue;
                            txNew.vout[token_index].nAsset = token;
                            if (issuance_details->blind_issuance && blind_details) {
                                issuance_token_keys.push_back(GetBlindingKey(&blindingScript));
                                blind_details->num_to_blind++;

                                // If we're blinding a token issuance and no assets, we must make
                                // the asset issuance a blinded commitment to 0
                                if (asset_index == -1) {
                                    txNew.vin[0].assetIssuance.nAmount = 0;
                                    issuance_asset_keys.push_back(GetBlindingKey(&blindingScript));
                                    blind_details->num_to_blind++;
                                }
                            }
                        }
                    // Asset being reissued with explicitly named asset/token
                    } else if (asset_index != -1) {
                        assert(reissuance_index != -1);
                        // Fill in output with issuance
                        txNew.vout[asset_index].nAsset = issuance_details->reissuance_asset;

                        // Fill in issuance
                        // Blinding revealing underlying asset
                        txNew.vin[reissuance_index].assetIssuance.assetBlindingNonce = token_blinding;
                        txNew.vin[reissuance_index].assetIssuance.assetEntropy = issuance_details->entropy;
                        txNew.vin[reissuance_index].assetIssuance.nAmount = txNew.vout[asset_index].nValue;

                        // If blinded token derivation, blind the issuance
                        CAsset temp_token;
                        CalculateReissuanceToken(temp_token, issuance_details->entropy, true);
                        if (temp_token == issuance_details->reissuance_token && blind_details) {
                            CScript blindingScript(CScript() << OP_RETURN << std::vector<unsigned char>(txNew.vin[reissuance_index].prevout.hash.begin(), txNew.vin[reissuance_index].prevout.hash.end()) << txNew.vin[reissuance_index].prevout.n);
                            issuance_asset_keys.resize(reissuance_index);
                            issuance_asset_keys.push_back(GetBlindingKey(&blindingScript));
                            blind_details->num_to_blind++;
                        }
                    }
                }

                if (blind_details) {
                    if (!fillBlindDetails(blind_details, this, txNew, selected_coins, strFailReason)) {
                        return false;
                    }

                    // Keep a backup of transaction in case re-blinding necessary
                    blind_details->tx_unblinded_unsigned = txNew;
                    int ret = BlindTransaction(blind_details->i_amount_blinds, blind_details->i_asset_blinds, blind_details->i_assets, blind_details->i_amounts, blind_details->o_amount_blinds, blind_details->o_asset_blinds,  blind_details->o_pubkeys, issuance_asset_keys, issuance_token_keys, txNew);
                    assert(ret != -1);
                    if (ret != blind_details->num_to_blind) {
                        strFailReason = _("Unable to blind the transaction properly. This should not happen.").translated;
                        return false;
                    }
                }

                nBytes = CalculateMaximumSignedTxSize(CTransaction(txNew), this, &coin_control);
                if (nBytes < 0) {
                    strFailReason = _("Missing solving data for estimating transaction size").translated;
                    return false;
                }

                // Remove blinding if we're not actually signing
                if (blind_details && !sign) {
                    txNew = blind_details->tx_unblinded_unsigned;
                }

                nFeeNeeded = GetMinimumFee(*this, nBytes, coin_control, &feeCalc);
                if (feeCalc.reason == FeeReason::FALLBACK && !m_allow_fallback_fee) {
                    // eventually allow a fallback fee
                    strFailReason = _("Fee estimation failed. Fallbackfee is disabled. Wait a few blocks or enable -fallbackfee.").translated;
                    return false;
                }

                if (nFeeRet >= nFeeNeeded) {
                    // Reduce fee to only the needed amount if possible. This
                    // prevents potential overpayment in fees if the coins
                    // selected to meet nFeeNeeded result in a transaction that
                    // requires less fee than the prior iteration.

                    // If we have no change and a big enough excess fee, then
                    // try to construct transaction again only without picking
                    // new inputs. We now know we only need the smaller fee
                    // (because of reduced tx size) and so we should add a
                    // change output. Only try this once.
                    if (nChangePosInOut == -1 && nSubtractFeeFromAmount == 0 && pick_new_inputs) {
                        unsigned int tx_size_with_change = nBytes + coin_selection_params.change_output_size + 2; // Add 2 as a buffer in case increasing # of outputs changes compact size
                        CAmount fee_needed_with_change = GetMinimumFee(*this, tx_size_with_change, coin_control, nullptr);
                        CAmount minimum_value_for_change = GetDustThreshold(change_prototype_txout, discard_rate);
                        if (nFeeRet >= fee_needed_with_change + minimum_value_for_change) {
                            pick_new_inputs = false;
                            nFeeRet = fee_needed_with_change;
                            continue;
                        }
                    }

                    // If we have change output already, just increase it
                    if (nFeeRet > nFeeNeeded && nChangePosInOut != -1 && nSubtractFeeFromAmount == 0) {
                        CAmount extraFeePaid = nFeeRet - nFeeNeeded;

                        // If blinding we need to edit the unblinded tx and re-blind. Otherwise just edit the tx.
                        if (blind_details) {
                            txNew = blind_details->tx_unblinded_unsigned;
                            std::vector<CTxOut>::iterator change_position = txNew.vout.begin() + nChangePosInOut;
                            change_position->nValue = change_position->nValue.GetAmount() + extraFeePaid;
                            blind_details->o_amounts[nChangePosInOut] = change_position->nValue.GetAmount();

                            nFeeRet -= extraFeePaid;
                            txNew.vout.back().nValue = nFeeRet; // update fee output
                            blind_details->o_amounts.back() = nFeeRet;

                            // Wipe output blinding factors and start over
                            blind_details->o_amount_blinds.clear();

                            blind_details->o_asset_blinds.clear();

                            // Re-blind tx after editing and change.
                            blind_details->tx_unblinded_unsigned = txNew;
                            int ret = BlindTransaction(blind_details->i_amount_blinds, blind_details->i_asset_blinds, blind_details->i_assets, blind_details->i_amounts, blind_details->o_amount_blinds, blind_details->o_asset_blinds,  blind_details->o_pubkeys, issuance_asset_keys, issuance_token_keys, txNew);
                            assert(ret != -1);
                            if (ret != blind_details->num_to_blind) {
                                strFailReason = _("Unable to blind the transaction properly. This should not happen.").translated;
                                return false;
                            }
                        } else {
                            std::vector<CTxOut>::iterator change_position = txNew.vout.begin() + nChangePosInOut;
                            change_position->nValue = change_position->nValue.GetAmount() + extraFeePaid;
                            nFeeRet -= extraFeePaid;
                            if (g_con_elementsmode) {
                                txNew.vout.back().nValue = nFeeRet; // update fee output
                            }
                        }
                    }
                    break; // Done, enough fee included.
                }
                else if (!pick_new_inputs && !one_more_try_20347) {
                    // This shouldn't happen, we should have had enough excess
                    // fee to pay for the new output and still meet nFeeNeeded
                    // Or we should have just subtracted fee from recipients and
                    // nFeeNeeded should not have changed
                    strFailReason = _("Transaction fee and change calculation failed").translated;
                    return false;
                }

                // Try to reduce change to include necessary fee
                if (nChangePosInOut != -1 && nSubtractFeeFromAmount == 0) {
                    CAmount additionalFeeNeeded = nFeeNeeded - nFeeRet;

                    // If blinding we need to edit the unblinded tx and re-blind. Otherwise just edit the tx.
                    if (blind_details) {
                        txNew = blind_details->tx_unblinded_unsigned;
                        std::vector<CTxOut>::iterator change_position = txNew.vout.begin() + nChangePosInOut;
                        // Only reduce change if remaining amount is still a large enough output.
                        if (change_position->nValue.GetAmount() >= MIN_FINAL_CHANGE + additionalFeeNeeded) {
                            change_position->nValue = change_position->nValue.GetAmount() - additionalFeeNeeded;
                            blind_details->o_amounts[nChangePosInOut] = change_position->nValue.GetAmount();

                            nFeeRet += additionalFeeNeeded;
                            txNew.vout.back().nValue = nFeeRet; // update fee output
                            blind_details->o_amounts.back() = nFeeRet; // update change details
                            // Wipe output blinding factors and start over
                            blind_details->o_amount_blinds.clear();

                            blind_details->o_asset_blinds.clear();

                            // Re-blind tx after editing and change.
                            blind_details->tx_unblinded_unsigned = txNew;
                            int ret = BlindTransaction(blind_details->i_amount_blinds, blind_details->i_asset_blinds, blind_details->i_assets, blind_details->i_amounts, blind_details->o_amount_blinds, blind_details->o_asset_blinds,  blind_details->o_pubkeys, issuance_asset_keys, issuance_token_keys, txNew);
                            assert(ret != -1);
                            if (ret != blind_details->num_to_blind) {
                                strFailReason = _("Unable to blind the transaction properly. This should not happen.").translated;
                                return false;
                            }
                            break; // Done, able to increase fee from change
                        }
                    } else {
                        std::vector<CTxOut>::iterator change_position = txNew.vout.begin() + nChangePosInOut;
                        // Only reduce change if remaining amount is still a large enough output.
                        if (change_position->nValue.GetAmount() >= MIN_FINAL_CHANGE + additionalFeeNeeded) {
                            change_position->nValue = change_position->nValue.GetAmount() - additionalFeeNeeded;
                            nFeeRet += additionalFeeNeeded;
                            if (g_con_elementsmode) {
                                txNew.vout.back().nValue = nFeeRet; // update fee output
                            }
                            break; // Done, able to increase fee from change
                        }
                    }
                }

                // If subtracting fee from recipients, we now know what fee we
                // need to subtract, we have no reason to reselect inputs
                // In case we used branch-and-bound, this could result in our transaction
                // since increasing since we force-elided change on this iteration for bnb.
                // In this case we turn on `one_more_try` so that `!pick_new_inputs` doesn't
                // cause the loop to fail. This is a stopgap. See Core #20347.
                one_more_try_20347 = false;
                if (nSubtractFeeFromAmount > 0) {
                    pick_new_inputs = false;
                    one_more_try_20347 = bnb_used;
                }

                // Include more fee and try again.
                nFeeRet = nFeeNeeded;
                coin_selection_params.use_bnb = false;
                continue;
            }
        }

        // Release any change keys that we didn't use.
        for (const auto& it : mapScriptChange) {
            int index = it.second.first;
            if (index < 0) {
                continue;
            }

            if (vChangePosInOut.find(it.first) == vChangePosInOut.end()) {
                reservedest[index]->ReturnDestination();
            }
        }

        // Note how the sequence number is set to non-maxint so that
        // the nLockTime set above actually works.
        //
        // BIP125 defines opt-in RBF as any nSequence < maxint-1, so
        // we use the highest possible value in that range (maxint-2)
        // to avoid conflicting with other possible uses of nSequence,
        // and in the spirit of "smallest possible change from prior
        // behavior."
        const uint32_t nSequence = coin_control.m_signal_bip125_rbf.get_value_or(m_signal_rbf) ? MAX_BIP125_RBF_SEQUENCE : (CTxIn::SEQUENCE_FINAL - 1);
        for (auto& input : txNew.vin) {
            // Remove sigs and then set sequence
            input.scriptSig = CScript();
            input.nSequence = nSequence;
        }
        // Also remove witness data for scripts
        for (auto& inwit : txNew.witness.vtxinwit) {
            inwit.scriptWitness.SetNull();
        }

        // Do the same things for unblinded version of tx when applicable
        if (blind_details) {
            for (auto& input : blind_details->tx_unblinded_unsigned.vin) {
                input.nSequence = nSequence;
            }
        }

        // Print blinded transaction info before we possibly blow it away when !sign.
        if (blind_details) {
            std::string summary = "CreateTransaction created blinded transaction:\nIN: ";
            for (unsigned int i = 0; i < selected_coins.size(); ++i) {
                if (i > 0) {
                    summary += "    ";
                }
                summary += strprintf("#%d: %s [%s] (%s [%s])\n", i,
                    selected_coins[i].value,
                    selected_coins[i].txout.nValue.IsExplicit() ? "explicit" : "blinded",
                    selected_coins[i].asset.GetHex(),
                    selected_coins[i].txout.nAsset.IsExplicit() ? "explicit" : "blinded"
                );
            }
            summary += "OUT: ";
            for (unsigned int i = 0; i < txNew.vout.size(); ++i) {
                if (i > 0) {
                    summary += "     ";
                }
                CTxOut unblinded = blind_details->tx_unblinded_unsigned.vout[i];
                summary += strprintf("#%d: %s%s [%s] (%s [%s])\n", i,
                    txNew.vout[i].IsFee() ? "[fee] " : "",
                    unblinded.nValue.GetAmount(),
                    txNew.vout[i].nValue.IsExplicit() ? "explicit" : "blinded",
                    unblinded.nAsset.GetAsset().GetHex(),
                    txNew.vout[i].nAsset.IsExplicit() ? "explicit" : "blinded"
                );
            }
            WalletLogPrintf(summary+"\n");
        }

        if (sign) {
            if (!SignTransaction(txNew)) {
                strFailReason = _("Signing transaction failed").translated;
                return false;
            }
        } else if (blind_details) {
            // "sign" also means blind for the purposes of making a complete tx
            // or just funding one properly
            txNew = blind_details->tx_unblinded_unsigned;
        }

        // Normalize the witness in case it is not serialized before mempool
        if (!txNew.HasWitness()) {
            txNew.witness.SetNull();
        }

        // Return the constructed transaction data.
        tx = MakeTransactionRef(std::move(txNew));

        // Limit size
        if (GetTransactionWeight(*tx) > MAX_STANDARD_TX_WEIGHT)
        {
            strFailReason = _("Transaction too large").translated;
            return false;
        }
    }

    if (nFeeRet > m_default_max_tx_fee) {
        strFailReason = TransactionErrorString(TransactionError::MAX_FEE_EXCEEDED);
        return false;
    }

    if (gArgs.GetBoolArg("-walletrejectlongchains", DEFAULT_WALLET_REJECT_LONG_CHAINS)) {
        // Lastly, ensure this tx will pass the mempool's chain limits
        if (!chain().checkChainLimits(tx)) {
            strFailReason = _("Transaction has too long of a mempool chain").translated;
            return false;
        }
    }

    // Before we return success, we assume any change key will be used to prevent
    // accidental re-use.
    for (auto& reservedest_ : reservedest) {
        reservedest_->KeepDestination();
    }

    WalletLogPrintf("Fee Calculation: Fee:%d Bytes:%u Needed:%d Tgt:%d (requested %d) Reason:\"%s\" Decay %.5f: Estimation: (%g - %g) %.2f%% %.1f/(%.1f %d mem %.1f out) Fail: (%g - %g) %.2f%% %.1f/(%.1f %d mem %.1f out)\n",
              nFeeRet, nBytes, nFeeNeeded, feeCalc.returnedTarget, feeCalc.desiredTarget, StringForFeeReason(feeCalc.reason), feeCalc.est.decay,
              feeCalc.est.pass.start, feeCalc.est.pass.end,
              100 * feeCalc.est.pass.withinTarget / (feeCalc.est.pass.totalConfirmed + feeCalc.est.pass.inMempool + feeCalc.est.pass.leftMempool),
              feeCalc.est.pass.withinTarget, feeCalc.est.pass.totalConfirmed, feeCalc.est.pass.inMempool, feeCalc.est.pass.leftMempool,
              feeCalc.est.fail.start, feeCalc.est.fail.end,
              100 * feeCalc.est.fail.withinTarget / (feeCalc.est.fail.totalConfirmed + feeCalc.est.fail.inMempool + feeCalc.est.fail.leftMempool),
              feeCalc.est.fail.withinTarget, feeCalc.est.fail.totalConfirmed, feeCalc.est.fail.inMempool, feeCalc.est.fail.leftMempool);
    return true;
}

void CWallet::CommitTransaction(CTransactionRef tx, mapValue_t mapValue, std::vector<std::pair<std::string, std::string>> orderForm, const BlindDetails* blind_details)
{
    auto locked_chain = chain().lock();
    LOCK(cs_wallet);

    CWalletTx wtxNew(this, std::move(tx));
    wtxNew.mapValue = std::move(mapValue);
    wtxNew.vOrderForm = std::move(orderForm);
    wtxNew.fTimeReceivedIsTxTime = true;
    wtxNew.fFromMe = true;

    // Write down blinding information
    if (blind_details) {
        assert(blind_details->o_amounts.size() == wtxNew.tx->vout.size());
        assert(blind_details->o_asset_blinds.size() == wtxNew.tx->vout.size());
        assert(blind_details->o_amount_blinds.size() == wtxNew.tx->vout.size());
        for (unsigned int i = 0; i < blind_details->o_amounts.size(); i++) {
            wtxNew.SetBlindingData(i, blind_details->o_pubkeys[i], blind_details->o_amounts[i], blind_details->o_amount_blinds[i], blind_details->o_assets[i], blind_details->o_asset_blinds[i]);
        }
    }

    WalletLogPrintf("CommitTransaction:\n%s", wtxNew.tx->ToString()); /* Continued */

    // Add tx to wallet, because if it has change it's also ours,
    // otherwise just for transaction history.
    AddToWallet(wtxNew);

    // Notify that old coins are spent
    for (const CTxIn& txin : wtxNew.tx->vin)
    {
        // Pegins are not in our UTXO set.
        if (txin.m_is_pegin)
            continue;

        CWalletTx &coin = mapWallet.at(txin.prevout.hash);
        coin.BindWallet(this);
        NotifyTransactionChanged(this, coin.GetHash(), CT_UPDATED);
    }

    // Get the inserted-CWalletTx from mapWallet so that the
    // fInMempool flag is cached properly
    CWalletTx& wtx = mapWallet.at(wtxNew.GetHash());

    if (!fBroadcastTransactions) {
        // Don't submit tx to the mempool
        return;
    }

    std::string err_string;
    if (!wtx.SubmitMemoryPoolAndRelay(err_string, true)) {
        WalletLogPrintf("CommitTransaction(): Transaction cannot be broadcast immediately, %s\n", err_string);
        // TODO: if we expect the failure to be long term or permanent, instead delete wtx from the wallet and return failure.
    }
}

DBErrors CWallet::LoadWallet(bool& fFirstRunRet)
{
    // Even if we don't use this lock in this function, we want to preserve
    // lock order in LoadToWallet if query of chain state is needed to know
    // tx status. If lock can't be taken (e.g bitcoin-wallet), tx confirmation
    // status may be not reliable.
    auto locked_chain = LockChain();
    LOCK(cs_wallet);

    fFirstRunRet = false;
    DBErrors nLoadWalletRet = WalletBatch(*database,"cr+").LoadWallet(this);
    if (nLoadWalletRet == DBErrors::NEED_REWRITE)
    {
        if (database->Rewrite("\x04pool"))
        {
            for (const auto& spk_man_pair : m_spk_managers) {
                spk_man_pair.second->RewriteDB();
            }
        }
    }

    // This wallet is in its first run if there are no ScriptPubKeyMans and it isn't blank or no privkeys
    fFirstRunRet = m_spk_managers.empty() && !IsWalletFlagSet(WALLET_FLAG_DISABLE_PRIVATE_KEYS) && !IsWalletFlagSet(WALLET_FLAG_BLANK_WALLET);
    if (fFirstRunRet) {
        assert(m_external_spk_managers.empty());
        assert(m_internal_spk_managers.empty());
    }

    if (nLoadWalletRet != DBErrors::LOAD_OK)
        return nLoadWalletRet;

    return DBErrors::LOAD_OK;
}

DBErrors CWallet::ZapSelectTx(std::vector<uint256>& vHashIn, std::vector<uint256>& vHashOut)
{
    AssertLockHeld(cs_wallet);
    DBErrors nZapSelectTxRet = WalletBatch(*database, "cr+").ZapSelectTx(vHashIn, vHashOut);
    for (uint256 hash : vHashOut) {
        const auto& it = mapWallet.find(hash);
        wtxOrdered.erase(it->second.m_it_wtxOrdered);
        mapWallet.erase(it);
        NotifyTransactionChanged(this, hash, CT_DELETED);
    }

    if (nZapSelectTxRet == DBErrors::NEED_REWRITE)
    {
        if (database->Rewrite("\x04pool"))
        {
            for (const auto& spk_man_pair : m_spk_managers) {
                spk_man_pair.second->RewriteDB();
            }
        }
    }

    if (nZapSelectTxRet != DBErrors::LOAD_OK)
        return nZapSelectTxRet;

    MarkDirty();

    return DBErrors::LOAD_OK;
}

DBErrors CWallet::ZapWalletTx(std::vector<CWalletTx>& vWtx)
{
    DBErrors nZapWalletTxRet = WalletBatch(*database,"cr+").ZapWalletTx(vWtx);
    if (nZapWalletTxRet == DBErrors::NEED_REWRITE)
    {
        if (database->Rewrite("\x04pool"))
        {
            for (const auto& spk_man_pair : m_spk_managers) {
                spk_man_pair.second->RewriteDB();
            }
        }
    }

    if (nZapWalletTxRet != DBErrors::LOAD_OK)
        return nZapWalletTxRet;

    return DBErrors::LOAD_OK;
}

bool CWallet::SetAddressBookWithDB(WalletBatch& batch, const CTxDestination& address, const std::string& strName, const std::string& strPurpose)
{
    bool fUpdated = false;
    {
        LOCK(cs_wallet);
        std::map<CTxDestination, CAddressBookData>::iterator mi = m_address_book.find(address);
        fUpdated = (mi != m_address_book.end() && !mi->second.IsChange());
        m_address_book[address].SetLabel(strName);
        if (!strPurpose.empty()) /* update purpose only if requested */
            m_address_book[address].purpose = strPurpose;
    }
    NotifyAddressBookChanged(this, address, strName, IsMine(address) != ISMINE_NO,
                             strPurpose, (fUpdated ? CT_UPDATED : CT_NEW) );
    if (!strPurpose.empty() && !batch.WritePurpose(EncodeDestination(address), strPurpose))
        return false;
    return batch.WriteName(EncodeDestination(address), strName);
}

bool CWallet::SetAddressBook(const CTxDestination& address, const std::string& strName, const std::string& strPurpose)
{
    WalletBatch batch(*database);
    return SetAddressBookWithDB(batch, address, strName, strPurpose);
}

bool CWallet::DelAddressBook(const CTxDestination& address)
{
    // If we want to delete receiving addresses, we need to take care that DestData "used" (and possibly newer DestData) gets preserved (and the "deleted" address transformed into a change entry instead of actually being deleted)
    // NOTE: This isn't a problem for sending addresses because they never have any DestData yet!
    // When adding new DestData, it should be considered here whether to retain or delete it (or move it?).
    if (IsMine(address)) {
        WalletLogPrintf("%s called with IsMine address, NOT SUPPORTED. Please report this bug! %s\n", __func__, PACKAGE_BUGREPORT);
        return false;
    }

    {
        LOCK(cs_wallet);

        // Delete destdata tuples associated with address
        std::string strAddress = EncodeDestination(address);
        for (const std::pair<const std::string, std::string> &item : m_address_book[address].destdata)
        {
            WalletBatch(*database).EraseDestData(strAddress, item.first);
        }
        m_address_book.erase(address);
    }

    NotifyAddressBookChanged(this, address, "", IsMine(address) != ISMINE_NO, "", CT_DELETED);

    WalletBatch(*database).ErasePurpose(EncodeDestination(address));
    return WalletBatch(*database).EraseName(EncodeDestination(address));
}

size_t CWallet::KeypoolCountExternalKeys() const
{
    AssertLockHeld(cs_wallet);

    unsigned int count = 0;
    for (auto spk_man : GetActiveScriptPubKeyMans()) {
        count += spk_man->KeypoolCountExternalKeys();
    }

    return count;
}

unsigned int CWallet::GetKeyPoolSize() const
{
    AssertLockHeld(cs_wallet);

    unsigned int count = 0;
    for (auto spk_man : GetActiveScriptPubKeyMans()) {
        count += spk_man->GetKeyPoolSize();
    }
    return count;
}

bool CWallet::TopUpKeyPool(unsigned int kpSize)
{
    LOCK(cs_wallet);
    bool res = true;
    for (auto spk_man : GetActiveScriptPubKeyMans()) {
        res &= spk_man->TopUp(kpSize);
    }
    return res;
}

/// ELEMENTS: get PAK online key
bool CWallet::GetOnlinePakKey(CPubKey& online_pubkey, std::string& error)
{
    LegacyScriptPubKeyMan* spk_man = GetLegacyScriptPubKeyMan();
    if (spk_man) {
        return spk_man->GetOnlinePakKey(online_pubkey, error);
    }
    return false;
}
/// end ELEMENTS

bool CWallet::GetNewDestination(const OutputType type, const std::string label, CTxDestination& dest, std::string& error, bool add_blinding_key)
{
    LOCK(cs_wallet);
    error.clear();
    bool result = false;
    auto spk_man = GetScriptPubKeyMan(type, false /* internal */);
    if (spk_man) {
        spk_man->TopUp();
        result = spk_man->GetNewDestination(type, dest, error);
        if (add_blinding_key) {
            CPubKey blinding_pubkey = GetBlindingPubKey(GetScriptForDestination(dest));
            boost::apply_visitor(SetBlindingPubKeyVisitor(blinding_pubkey), dest);
        }
    }
    if (result) {
        SetAddressBook(dest, label, "receive");
    }

    return result;
}

bool CWallet::GetNewChangeDestination(const OutputType type, CTxDestination& dest, std::string& error, bool add_blinding_key)
{
    LOCK(cs_wallet);
    error.clear();

    ReserveDestination reservedest(this, type);
    if (!reservedest.GetReservedDestination(dest, true)) {
        error = "Error: Keypool ran out, please call keypoolrefill first";
        return false;
    }
    if (add_blinding_key) {
        CPubKey blinding_pubkey = GetBlindingPubKey(GetScriptForDestination(dest));
        reservedest.SetBlindingPubKey(blinding_pubkey, dest);
    }

    reservedest.KeepDestination();
    return true;
}

int64_t CWallet::GetOldestKeyPoolTime() const
{
    LOCK(cs_wallet);
    int64_t oldestKey = std::numeric_limits<int64_t>::max();
    for (const auto& spk_man_pair : m_spk_managers) {
        oldestKey = std::min(oldestKey, spk_man_pair.second->GetOldestKeyPoolTime());
    }
    return oldestKey;
}

void CWallet::MarkDestinationsDirty(const std::set<CTxDestination>& destinations) {
    for (auto& entry : mapWallet) {
        CWalletTx& wtx = entry.second;
        if (wtx.m_is_cache_empty) continue;
        for (unsigned int i = 0; i < wtx.tx->vout.size(); i++) {
            CTxDestination dst;
            if (ExtractDestination(wtx.tx->vout[i].scriptPubKey, dst) && destinations.count(dst)) {
                wtx.MarkDirty();
                break;
            }
        }
    }
}

std::map<CTxDestination, CAmount> CWallet::GetAddressBalances(interfaces::Chain::Lock& locked_chain) const
{
    std::map<CTxDestination, CAmount> balances;

    {
        LOCK(cs_wallet);
        std::set<uint256> trusted_parents;
        for (const auto& walletEntry : mapWallet)
        {
            const CWalletTx& wtx = walletEntry.second;

            if (!wtx.IsTrusted(locked_chain, trusted_parents))
                continue;

            if (wtx.IsImmatureCoinBase())
                continue;

            int nDepth = wtx.GetDepthInMainChain();
            if (nDepth < (wtx.IsFromMe(ISMINE_ALL) ? 0 : 1))
                continue;

            for (unsigned int i = 0; i < wtx.tx->vout.size(); i++)
            {
                CTxDestination addr;
                if (!IsMine(wtx.tx->vout[i]))
                    continue;
                if(!ExtractDestination(wtx.tx->vout[i].scriptPubKey, addr))
                    continue;

                CAmount n = IsSpent(walletEntry.first, i) ? 0 : wtx.GetOutputValueOut(i);

                if (!balances.count(addr))
                    balances[addr] = 0;

                if (n < 0) {
                    continue;
                }
                balances[addr] += n;
            }
        }
    }

    return balances;
}

std::set< std::set<CTxDestination> > CWallet::GetAddressGroupings() const
{
    AssertLockHeld(cs_wallet);
    std::set< std::set<CTxDestination> > groupings;
    std::set<CTxDestination> grouping;

    for (const auto& walletEntry : mapWallet)
    {
        const CWalletTx& wtx = walletEntry.second;

        if (wtx.tx->vin.size() > 0)
        {
            bool any_mine = false;
            // group all input addresses with each other
            for (const CTxIn& txin : wtx.tx->vin)
            {
                CTxDestination address;
                if(!IsMine(txin)) /* If this input isn't mine, ignore it */
                    continue;
                if(!ExtractDestination(mapWallet.at(txin.prevout.hash).tx->vout[txin.prevout.n].scriptPubKey, address))
                    continue;
                grouping.insert(address);
                any_mine = true;
            }

            // group change with input addresses
            if (any_mine)
            {
               for (const CTxOut& txout : wtx.tx->vout)
                   if (IsChange(txout))
                   {
                       CTxDestination txoutAddr;
                       if(!ExtractDestination(txout.scriptPubKey, txoutAddr))
                           continue;
                       grouping.insert(txoutAddr);
                   }
            }
            if (grouping.size() > 0)
            {
                groupings.insert(grouping);
                grouping.clear();
            }
        }

        // group lone addrs by themselves
        for (const auto& txout : wtx.tx->vout)
            if (IsMine(txout))
            {
                CTxDestination address;
                if(!ExtractDestination(txout.scriptPubKey, address))
                    continue;
                grouping.insert(address);
                groupings.insert(grouping);
                grouping.clear();
            }
    }

    std::set< std::set<CTxDestination>* > uniqueGroupings; // a set of pointers to groups of addresses
    std::map< CTxDestination, std::set<CTxDestination>* > setmap;  // map addresses to the unique group containing it
    for (std::set<CTxDestination> _grouping : groupings)
    {
        // make a set of all the groups hit by this new group
        std::set< std::set<CTxDestination>* > hits;
        std::map< CTxDestination, std::set<CTxDestination>* >::iterator it;
        for (const CTxDestination& address : _grouping)
            if ((it = setmap.find(address)) != setmap.end())
                hits.insert((*it).second);

        // merge all hit groups into a new single group and delete old groups
        std::set<CTxDestination>* merged = new std::set<CTxDestination>(_grouping);
        for (std::set<CTxDestination>* hit : hits)
        {
            merged->insert(hit->begin(), hit->end());
            uniqueGroupings.erase(hit);
            delete hit;
        }
        uniqueGroupings.insert(merged);

        // update setmap
        for (const CTxDestination& element : *merged)
            setmap[element] = merged;
    }

    std::set< std::set<CTxDestination> > ret;
    for (const std::set<CTxDestination>* uniqueGrouping : uniqueGroupings)
    {
        ret.insert(*uniqueGrouping);
        delete uniqueGrouping;
    }

    return ret;
}

std::set<CTxDestination> CWallet::GetLabelAddresses(const std::string& label) const
{
    LOCK(cs_wallet);
    std::set<CTxDestination> result;
    for (const std::pair<const CTxDestination, CAddressBookData>& item : m_address_book)
    {
        if (item.second.IsChange()) continue;
        const CTxDestination& address = item.first;
        const std::string& strName = item.second.GetLabel();
        if (strName == label)
            result.insert(address);
    }
    return result;
}

bool ReserveDestination::GetReservedDestination(CTxDestination& dest, bool internal)
{
    m_spk_man = pwallet->GetScriptPubKeyMan(type, internal);
    if (!m_spk_man) {
        return false;
    }


    if (nIndex == -1)
    {
        m_spk_man->TopUp();

        CKeyPool keypool;
        if (!m_spk_man->GetReservedDestination(type, internal, address, nIndex, keypool)) {
            return false;
        }
        fInternal = keypool.fInternal;
    }
    dest = address;
    return true;
}

void ReserveDestination::SetBlindingPubKey(const CPubKey& blinding_pubkey, CTxDestination& dest)
{
    boost::apply_visitor(SetBlindingPubKeyVisitor(blinding_pubkey), address);
    dest = address;
}

void ReserveDestination::KeepDestination()
{
    if (nIndex != -1) {
        m_spk_man->KeepDestination(nIndex, type);
    }
    nIndex = -1;
    address = CNoDestination();
}

void ReserveDestination::ReturnDestination()
{
    if (nIndex != -1) {
        m_spk_man->ReturnDestination(nIndex, fInternal, address);
    }
    nIndex = -1;
    address = CNoDestination();
}

void CWallet::LockCoin(const COutPoint& output)
{
    AssertLockHeld(cs_wallet);
    setLockedCoins.insert(output);
}

void CWallet::UnlockCoin(const COutPoint& output)
{
    AssertLockHeld(cs_wallet);
    setLockedCoins.erase(output);
}

void CWallet::UnlockAllCoins()
{
    AssertLockHeld(cs_wallet);
    setLockedCoins.clear();
}

bool CWallet::IsLockedCoin(uint256 hash, unsigned int n) const
{
    AssertLockHeld(cs_wallet);
    COutPoint outpt(hash, n);

    return (setLockedCoins.count(outpt) > 0);
}

void CWallet::ListLockedCoins(std::vector<COutPoint>& vOutpts) const
{
    AssertLockHeld(cs_wallet);
    for (std::set<COutPoint>::iterator it = setLockedCoins.begin();
         it != setLockedCoins.end(); it++) {
        COutPoint outpt = (*it);
        vOutpts.push_back(outpt);
    }
}

/** @} */ // end of Actions

void CWallet::GetKeyBirthTimes(interfaces::Chain::Lock& locked_chain, std::map<CKeyID, int64_t>& mapKeyBirth) const {
    AssertLockHeld(cs_wallet);
    mapKeyBirth.clear();

    LegacyScriptPubKeyMan* spk_man = GetLegacyScriptPubKeyMan();
    assert(spk_man != nullptr);
    LOCK(spk_man->cs_KeyStore);

    // get birth times for keys with metadata
    for (const auto& entry : spk_man->mapKeyMetadata) {
        if (entry.second.nCreateTime) {
            mapKeyBirth[entry.first] = entry.second.nCreateTime;
        }
    }

    // map in which we'll infer heights of other keys
    std::map<CKeyID, const CWalletTx::Confirmation*> mapKeyFirstBlock;
    CWalletTx::Confirmation max_confirm;
    max_confirm.block_height = GetLastBlockHeight() > 144 ? GetLastBlockHeight() - 144 : 0; // the tip can be reorganized; use a 144-block safety margin
    CHECK_NONFATAL(chain().findAncestorByHeight(GetLastBlockHash(), max_confirm.block_height, FoundBlock().hash(max_confirm.hashBlock)));
    for (const CKeyID &keyid : spk_man->GetKeys()) {
        if (mapKeyBirth.count(keyid) == 0)
            mapKeyFirstBlock[keyid] = &max_confirm;
    }

    // if there are no such keys, we're done
    if (mapKeyFirstBlock.empty())
        return;

    // find first block that affects those keys, if there are any left
    for (const auto& entry : mapWallet) {
        // iterate over all wallet transactions...
        const CWalletTx &wtx = entry.second;
        if (wtx.m_confirm.status == CWalletTx::CONFIRMED) {
            // ... which are already in a block
            for (const CTxOut &txout : wtx.tx->vout) {
                // iterate over all their outputs
                for (const auto &keyid : GetAffectedKeys(txout.scriptPubKey, *spk_man)) {
                    // ... and all their affected keys
                    auto rit = mapKeyFirstBlock.find(keyid);
                    if (rit != mapKeyFirstBlock.end() && wtx.m_confirm.block_height < rit->second->block_height) {
                        rit->second = &wtx.m_confirm;
                    }
                }
            }
        }
    }

    // Extract block timestamps for those keys
    for (const auto& entry : mapKeyFirstBlock) {
        int64_t block_time;
        CHECK_NONFATAL(chain().findBlock(entry.second->hashBlock, FoundBlock().time(block_time)));
        mapKeyBirth[entry.first] = block_time - TIMESTAMP_WINDOW; // block times can be 2h off
    }
}

/**
 * Compute smart timestamp for a transaction being added to the wallet.
 *
 * Logic:
 * - If sending a transaction, assign its timestamp to the current time.
 * - If receiving a transaction outside a block, assign its timestamp to the
 *   current time.
 * - If receiving a block with a future timestamp, assign all its (not already
 *   known) transactions' timestamps to the current time.
 * - If receiving a block with a past timestamp, before the most recent known
 *   transaction (that we care about), assign all its (not already known)
 *   transactions' timestamps to the same timestamp as that most-recent-known
 *   transaction.
 * - If receiving a block with a past timestamp, but after the most recent known
 *   transaction, assign all its (not already known) transactions' timestamps to
 *   the block time.
 *
 * For more information see CWalletTx::nTimeSmart,
 * https://bitcointalk.org/?topic=54527, or
 * https://github.com/bitcoin/bitcoin/pull/1393.
 */
unsigned int CWallet::ComputeTimeSmart(const CWalletTx& wtx) const
{
    unsigned int nTimeSmart = wtx.nTimeReceived;
    if (!wtx.isUnconfirmed() && !wtx.isAbandoned()) {
        int64_t blocktime;
        if (chain().findBlock(wtx.m_confirm.hashBlock, FoundBlock().time(blocktime))) {
            int64_t latestNow = wtx.nTimeReceived;
            int64_t latestEntry = 0;

            // Tolerate times up to the last timestamp in the wallet not more than 5 minutes into the future
            int64_t latestTolerated = latestNow + 300;
            const TxItems& txOrdered = wtxOrdered;
            for (auto it = txOrdered.rbegin(); it != txOrdered.rend(); ++it) {
                CWalletTx* const pwtx = it->second;
                if (pwtx == &wtx) {
                    continue;
                }
                int64_t nSmartTime;
                nSmartTime = pwtx->nTimeSmart;
                if (!nSmartTime) {
                    nSmartTime = pwtx->nTimeReceived;
                }
                if (nSmartTime <= latestTolerated) {
                    latestEntry = nSmartTime;
                    if (nSmartTime > latestNow) {
                        latestNow = nSmartTime;
                    }
                    break;
                }
            }

            nTimeSmart = std::max(latestEntry, std::min(blocktime, latestNow));
        } else {
            WalletLogPrintf("%s: found %s in block %s not in index\n", __func__, wtx.GetHash().ToString(), wtx.m_confirm.hashBlock.ToString());
        }
    }
    return nTimeSmart;
}

bool CWallet::AddDestData(WalletBatch& batch, const CTxDestination &dest, const std::string &key, const std::string &value)
{
    if (boost::get<CNoDestination>(&dest))
        return false;

    m_address_book[dest].destdata.insert(std::make_pair(key, value));
    return batch.WriteDestData(EncodeDestination(dest), key, value);
}

bool CWallet::EraseDestData(WalletBatch& batch, const CTxDestination &dest, const std::string &key)
{
    if (!m_address_book[dest].destdata.erase(key))
        return false;
    return batch.EraseDestData(EncodeDestination(dest), key);
}

void CWallet::LoadDestData(const CTxDestination &dest, const std::string &key, const std::string &value)
{
    m_address_book[dest].destdata.insert(std::make_pair(key, value));
}

bool CWallet::GetDestData(const CTxDestination &dest, const std::string &key, std::string *value) const
{
    std::map<CTxDestination, CAddressBookData>::const_iterator i = m_address_book.find(dest);
    if(i != m_address_book.end())
    {
        CAddressBookData::StringMap::const_iterator j = i->second.destdata.find(key);
        if(j != i->second.destdata.end())
        {
            if(value)
                *value = j->second;
            return true;
        }
    }
    return false;
}

std::vector<std::string> CWallet::GetDestValues(const std::string& prefix) const
{
    std::vector<std::string> values;
    for (const auto& address : m_address_book) {
        for (const auto& data : address.second.destdata) {
            if (!data.first.compare(0, prefix.size(), prefix)) {
                values.emplace_back(data.second);
            }
        }
    }
    return values;
}

bool CWallet::Verify(interfaces::Chain& chain, const WalletLocation& location, bool salvage_wallet, std::string& error_string, std::vector<std::string>& warnings)
{
    // Do some checking on wallet path. It should be either a:
    //
    // 1. Path where a directory can be created.
    // 2. Path to an existing directory.
    // 3. Path to a symlink to a directory.
    // 4. For backwards compatibility, the name of a data file in -walletdir.
    LOCK(cs_wallets);
    const fs::path& wallet_path = location.GetPath();
    fs::file_type path_type = fs::symlink_status(wallet_path).type();
    if (!(path_type == fs::file_not_found || path_type == fs::directory_file ||
          (path_type == fs::symlink_file && fs::is_directory(wallet_path)) ||
          (path_type == fs::regular_file && fs::path(location.GetName()).filename() == location.GetName()))) {
        error_string = strprintf(
              "Invalid -wallet path '%s'. -wallet path should point to a directory where wallet.dat and "
              "database/log.?????????? files can be stored, a location where such a directory could be created, "
              "or (for backwards compatibility) the name of an existing data file in -walletdir (%s)",
              location.GetName(), GetWalletDir());
        return false;
    }

    // Make sure that the wallet path doesn't clash with an existing wallet path
    if (IsWalletLoaded(wallet_path)) {
        error_string = strprintf("Error loading wallet %s. Duplicate -wallet filename specified.", location.GetName());
        return false;
    }

    // Keep same database environment instance across Verify/Recover calls below.
    std::unique_ptr<WalletDatabase> database = WalletDatabase::Create(wallet_path);

    try {
        if (!WalletBatch::VerifyEnvironment(wallet_path, error_string)) {
            return false;
        }
    } catch (const fs::filesystem_error& e) {
        error_string = strprintf("Error loading wallet %s. %s", location.GetName(), fsbridge::get_filesystem_error_message(e));
        return false;
    }

    if (salvage_wallet) {
        // Recover readable keypairs:
        CWallet dummyWallet(&chain, WalletLocation(), WalletDatabase::CreateDummy());
        std::string backup_filename;
        // Even if we don't use this lock in this function, we want to preserve
        // lock order in LoadToWallet if query of chain state is needed to know
        // tx status. If lock can't be taken, tx confirmation status may be not
        // reliable.
        auto locked_chain = dummyWallet.LockChain();
        if (!WalletBatch::Recover(wallet_path, (void *)&dummyWallet, WalletBatch::RecoverKeysOnlyFilter, backup_filename)) {
            return false;
        }
    }

    return WalletBatch::VerifyDatabaseFile(wallet_path, warnings, error_string);
}

std::shared_ptr<CWallet> CWallet::CreateWalletFromFile(interfaces::Chain& chain, const WalletLocation& location, std::string& error, std::vector<std::string>& warnings, uint64_t wallet_creation_flags)
{
    const std::string walletFile = WalletDataFilePath(location.GetPath()).string();

    // needed to restore wallet transaction meta data after -zapwallettxes
    std::vector<CWalletTx> vWtx;

    if (gArgs.GetBoolArg("-zapwallettxes", false)) {
        chain.initMessage(_("Zapping all transactions from wallet...").translated);

        std::unique_ptr<CWallet> tempWallet = MakeUnique<CWallet>(&chain, location, WalletDatabase::Create(location.GetPath()));
        DBErrors nZapWalletRet = tempWallet->ZapWalletTx(vWtx);
        if (nZapWalletRet != DBErrors::LOAD_OK) {
            error = strprintf(_("Error loading %s: Wallet corrupted").translated, walletFile);
            return nullptr;
        }
    }

    chain.initMessage(_("Loading wallet...").translated);

    int64_t nStart = GetTimeMillis();
    bool fFirstRun = true;
    // TODO: Can't use std::make_shared because we need a custom deleter but
    // should be possible to use std::allocate_shared.
    std::shared_ptr<CWallet> walletInstance(new CWallet(&chain, location, WalletDatabase::Create(location.GetPath())), ReleaseWallet);
    DBErrors nLoadWalletRet = walletInstance->LoadWallet(fFirstRun);
    if (nLoadWalletRet != DBErrors::LOAD_OK) {
        if (nLoadWalletRet == DBErrors::CORRUPT) {
            error = strprintf(_("Error loading %s: Wallet corrupted").translated, walletFile);
            return nullptr;
        }
        else if (nLoadWalletRet == DBErrors::NONCRITICAL_ERROR)
        {
            warnings.push_back(strprintf(_("Error reading %s! All keys read correctly, but transaction data"
                                          " or address book entries might be missing or incorrect.").translated,
                walletFile));
        }
        else if (nLoadWalletRet == DBErrors::TOO_NEW) {
            error = strprintf(_("Error loading %s: Wallet requires newer version of %s").translated, walletFile, PACKAGE_NAME);
            return nullptr;
        }
        else if (nLoadWalletRet == DBErrors::NEED_REWRITE)
        {
            error = strprintf(_("Wallet needed to be rewritten: restart %s to complete").translated, PACKAGE_NAME);
            return nullptr;
        }
        else {
            error = strprintf(_("Error loading %s").translated, walletFile);
            return nullptr;
        }
    }

    int prev_version = walletInstance->GetVersion();
    if (gArgs.GetBoolArg("-upgradewallet", fFirstRun))
    {
        int nMaxVersion = gArgs.GetArg("-upgradewallet", 0);
        if (nMaxVersion == 0) // the -upgradewallet without argument case
        {
            walletInstance->WalletLogPrintf("Performing wallet upgrade to %i\n", FEATURE_LATEST);
            nMaxVersion = FEATURE_LATEST;
            walletInstance->SetMinVersion(FEATURE_LATEST); // permanently upgrade the wallet immediately
        }
        else
            walletInstance->WalletLogPrintf("Allowing wallet upgrade up to %i\n", nMaxVersion);
        if (nMaxVersion < walletInstance->GetVersion())
        {
            error = _("Cannot downgrade wallet").translated;
            return nullptr;
        }
        walletInstance->SetMaxVersion(nMaxVersion);
    }

    // Upgrade to HD if explicit upgrade
    if (gArgs.GetBoolArg("-upgradewallet", false)) {
        LOCK(walletInstance->cs_wallet);

        // Do not upgrade versions to any version between HD_SPLIT and FEATURE_PRE_SPLIT_KEYPOOL unless already supporting HD_SPLIT
        int max_version = walletInstance->GetVersion();
        if (!walletInstance->CanSupportFeature(FEATURE_HD_SPLIT) && max_version >= FEATURE_HD_SPLIT && max_version < FEATURE_PRE_SPLIT_KEYPOOL) {
            error = _("Cannot upgrade a non HD split wallet without upgrading to support pre split keypool. Please use -upgradewallet=169900 or -upgradewallet with no version specified.").translated;
            return nullptr;
        }

        for (auto spk_man : walletInstance->GetActiveScriptPubKeyMans()) {
            if (!spk_man->Upgrade(prev_version, error)) {
                return nullptr;
            }
        }
    }

    if (fFirstRun)
    {
        // ensure this wallet.dat can only be opened by clients supporting HD with chain split and expects no default key
        walletInstance->SetMinVersion(FEATURE_LATEST);

        walletInstance->SetWalletFlags(wallet_creation_flags, false);

        // Always create LegacyScriptPubKeyMan for now
        walletInstance->SetupLegacyScriptPubKeyMan();

        if (!(wallet_creation_flags & (WALLET_FLAG_DISABLE_PRIVATE_KEYS | WALLET_FLAG_BLANK_WALLET))) {
            LOCK(walletInstance->cs_wallet);
            for (auto spk_man : walletInstance->GetActiveScriptPubKeyMans()) {
                if (!spk_man->SetupGeneration()) {
                    error = _("Unable to generate initial keys").translated;
                    return nullptr;
                }
            }
        }

        auto locked_chain = chain.lock();
        walletInstance->chainStateFlushed(locked_chain->getTipLocator());
    } else if (wallet_creation_flags & WALLET_FLAG_DISABLE_PRIVATE_KEYS) {
        // Make it impossible to disable private keys after creation
        error = strprintf(_("Error loading %s: Private keys can only be disabled during creation").translated, walletFile);
        return NULL;
    } else if (walletInstance->IsWalletFlagSet(WALLET_FLAG_DISABLE_PRIVATE_KEYS)) {
        for (auto spk_man : walletInstance->GetActiveScriptPubKeyMans()) {
            if (spk_man->HavePrivateKeys()) {
                warnings.push_back(strprintf(_("Warning: Private keys detected in wallet {%s} with disabled private keys").translated, walletFile));
                break;
            }
        }
    }

    if (!gArgs.GetArg("-addresstype", "").empty() && !ParseOutputType(gArgs.GetArg("-addresstype", ""), walletInstance->m_default_address_type)) {
        error = strprintf(_("Unknown address type '%s'").translated, gArgs.GetArg("-addresstype", ""));
        return nullptr;
    }

    if (!gArgs.GetArg("-changetype", "").empty() && !ParseOutputType(gArgs.GetArg("-changetype", ""), walletInstance->m_default_change_type)) {
        error = strprintf(_("Unknown change type '%s'").translated, gArgs.GetArg("-changetype", ""));
        return nullptr;
    }

    if (gArgs.IsArgSet("-mintxfee")) {
        CAmount n = 0;
        if (!ParseMoney(gArgs.GetArg("-mintxfee", ""), n) || 0 == n) {
            error = AmountErrMsg("mintxfee", gArgs.GetArg("-mintxfee", "")).translated;
            return nullptr;
        }
        if (n > HIGH_TX_FEE_PER_KB) {
            warnings.push_back(AmountHighWarn("-mintxfee").translated + " " +
                              _("This is the minimum transaction fee you pay on every transaction.").translated);
        }
        walletInstance->m_min_fee = CFeeRate(n);
    }

    if (gArgs.IsArgSet("-fallbackfee")) {
        CAmount nFeePerK = 0;
        if (!ParseMoney(gArgs.GetArg("-fallbackfee", ""), nFeePerK)) {
            error = strprintf(_("Invalid amount for -fallbackfee=<amount>: '%s'").translated, gArgs.GetArg("-fallbackfee", ""));
            return nullptr;
        }
        if (nFeePerK > HIGH_TX_FEE_PER_KB) {
            warnings.push_back(AmountHighWarn("-fallbackfee").translated + " " +
                              _("This is the transaction fee you may pay when fee estimates are not available.").translated);
        }
        walletInstance->m_fallback_fee = CFeeRate(nFeePerK);
    }
    // Disable fallback fee in case value was set to 0, enable if non-null value
    walletInstance->m_allow_fallback_fee = walletInstance->m_fallback_fee.GetFeePerK() != 0;

    if (gArgs.IsArgSet("-discardfee")) {
        CAmount nFeePerK = 0;
        if (!ParseMoney(gArgs.GetArg("-discardfee", ""), nFeePerK)) {
            error = strprintf(_("Invalid amount for -discardfee=<amount>: '%s'").translated, gArgs.GetArg("-discardfee", ""));
            return nullptr;
        }
        if (nFeePerK > HIGH_TX_FEE_PER_KB) {
            warnings.push_back(AmountHighWarn("-discardfee").translated + " " +
                              _("This is the transaction fee you may discard if change is smaller than dust at this level").translated);
        }
        walletInstance->m_discard_rate = CFeeRate(nFeePerK);
    }
    if (gArgs.IsArgSet("-paytxfee")) {
        CAmount nFeePerK = 0;
        if (!ParseMoney(gArgs.GetArg("-paytxfee", ""), nFeePerK)) {
            error = AmountErrMsg("paytxfee", gArgs.GetArg("-paytxfee", "")).translated;
            return nullptr;
        }
        if (nFeePerK > HIGH_TX_FEE_PER_KB) {
            warnings.push_back(AmountHighWarn("-paytxfee").translated + " " +
                              _("This is the transaction fee you will pay if you send a transaction.").translated);
        }
        walletInstance->m_pay_tx_fee = CFeeRate(nFeePerK, 1000);
        if (walletInstance->m_pay_tx_fee < chain.relayMinFee()) {
            error = strprintf(_("Invalid amount for -paytxfee=<amount>: '%s' (must be at least %s)").translated,
                gArgs.GetArg("-paytxfee", ""), chain.relayMinFee().ToString());
            return nullptr;
        }
    }

    if (gArgs.IsArgSet("-maxtxfee")) {
        CAmount nMaxFee = 0;
        if (!ParseMoney(gArgs.GetArg("-maxtxfee", ""), nMaxFee)) {
            error = AmountErrMsg("maxtxfee", gArgs.GetArg("-maxtxfee", "")).translated;
            return nullptr;
        }
        if (nMaxFee > HIGH_MAX_TX_FEE) {
            warnings.push_back(_("-maxtxfee is set very high! Fees this large could be paid on a single transaction.").translated);
        }
        if (CFeeRate(nMaxFee, 1000) < chain.relayMinFee()) {
            error = strprintf(_("Invalid amount for -maxtxfee=<amount>: '%s' (must be at least the minrelay fee of %s to prevent stuck transactions)").translated,
                                       gArgs.GetArg("-maxtxfee", ""), chain.relayMinFee().ToString());
            return nullptr;
        }
        walletInstance->m_default_max_tx_fee = nMaxFee;
    }

    if (chain.relayMinFee().GetFeePerK() > HIGH_TX_FEE_PER_KB) {
        warnings.push_back(AmountHighWarn("-minrelaytxfee").translated + " " +
                    _("The wallet will avoid paying less than the minimum relay fee.").translated);
    }

    walletInstance->m_confirm_target = gArgs.GetArg("-txconfirmtarget", DEFAULT_TX_CONFIRM_TARGET);
    walletInstance->m_spend_zero_conf_change = gArgs.GetBoolArg("-spendzeroconfchange", DEFAULT_SPEND_ZEROCONF_CHANGE);
    walletInstance->m_signal_rbf = gArgs.GetBoolArg("-walletrbf", DEFAULT_WALLET_RBF);

    walletInstance->WalletLogPrintf("Wallet completed loading in %15dms\n", GetTimeMillis() - nStart);

    // Try to top up keypool. No-op if the wallet is locked.
    walletInstance->TopUpKeyPool();

    auto locked_chain = chain.lock();
    LOCK(walletInstance->cs_wallet);

    int rescan_height = 0;
    if (!gArgs.GetBoolArg("-rescan", false))
    {
        WalletBatch batch(*walletInstance->database);
        CBlockLocator locator;
        if (batch.ReadBestBlock(locator)) {
            if (const Optional<int> fork_height = locked_chain->findLocatorFork(locator)) {
                rescan_height = *fork_height;
            }
        }
    }

    const Optional<int> tip_height = locked_chain->getHeight();
    if (tip_height) {
        walletInstance->m_last_block_processed = locked_chain->getBlockHash(*tip_height);
        walletInstance->m_last_block_processed_height = *tip_height;
    } else {
        walletInstance->m_last_block_processed.SetNull();
        walletInstance->m_last_block_processed_height = -1;
    }

    if (tip_height && *tip_height != rescan_height)
    {
        // We can't rescan beyond non-pruned blocks, stop and throw an error.
        // This might happen if a user uses an old wallet within a pruned node
        // or if they ran -disablewallet for a longer time, then decided to re-enable
        if (chain.havePruned()) {
            // Exit early and print an error.
            // If a block is pruned after this check, we will load the wallet,
            // but fail the rescan with a generic error.
            int block_height = *tip_height;
            while (block_height > 0 && locked_chain->haveBlockOnDisk(block_height - 1) && rescan_height != block_height) {
                --block_height;
            }

            if (rescan_height != block_height) {
                error = _("Prune: last wallet synchronisation goes beyond pruned data. You need to -reindex (download the whole blockchain again in case of pruned node)").translated;
                return nullptr;
            }
        }

        chain.initMessage(_("Rescanning...").translated);
        walletInstance->WalletLogPrintf("Rescanning last %i blocks (from block %i)...\n", *tip_height - rescan_height, rescan_height);

        // No need to read and scan block if block was created before
        // our wallet birthday (as adjusted for block time variability)
        // The way the 'time_first_key' is initialized is just a workaround for the gcc bug #47679 since version 4.6.0.
        Optional<int64_t> time_first_key = MakeOptional(false, int64_t());;
        for (auto spk_man : walletInstance->GetAllScriptPubKeyMans()) {
            int64_t time = spk_man->GetTimeFirstKey();
            if (!time_first_key || time < *time_first_key) time_first_key = time;
        }
        if (time_first_key) {
            if (Optional<int> first_block = locked_chain->findFirstBlockWithTimeAndHeight(*time_first_key - TIMESTAMP_WINDOW, rescan_height, nullptr)) {
                rescan_height = *first_block;
            }
        }

        {
            WalletRescanReserver reserver(walletInstance.get());
            if (!reserver.reserve() || (ScanResult::SUCCESS != walletInstance->ScanForWalletTransactions(locked_chain->getBlockHash(rescan_height), rescan_height, {} /* max height */, reserver, true /* update */).status)) {
                error = _("Failed to rescan the wallet during initialization").translated;
                return nullptr;
            }
        }
        walletInstance->chainStateFlushed(locked_chain->getTipLocator());
        walletInstance->database->IncrementUpdateCounter();

        // Restore wallet transaction metadata after -zapwallettxes=1
        if (gArgs.GetBoolArg("-zapwallettxes", false) && gArgs.GetArg("-zapwallettxes", "1") != "2")
        {
            WalletBatch batch(*walletInstance->database);

            for (const CWalletTx& wtxOld : vWtx)
            {
                uint256 hash = wtxOld.GetHash();
                std::map<uint256, CWalletTx>::iterator mi = walletInstance->mapWallet.find(hash);
                if (mi != walletInstance->mapWallet.end())
                {
                    const CWalletTx* copyFrom = &wtxOld;
                    CWalletTx* copyTo = &mi->second;
                    copyTo->mapValue = copyFrom->mapValue;
                    copyTo->vOrderForm = copyFrom->vOrderForm;
                    copyTo->nTimeReceived = copyFrom->nTimeReceived;
                    copyTo->nTimeSmart = copyFrom->nTimeSmart;
                    copyTo->fFromMe = copyFrom->fFromMe;
                    copyTo->nOrderPos = copyFrom->nOrderPos;
                    batch.WriteTx(*copyTo);
                }
            }
        }
    }

    {
        LOCK(cs_wallets);
        for (auto& load_wallet : g_load_wallet_fns) {
            load_wallet(interfaces::MakeWallet(walletInstance));
        }
    }

    // Register with the validation interface. It's ok to do this after rescan since we're still holding locked_chain.
    walletInstance->m_chain_notifications_handler = walletInstance->chain().handleNotifications(walletInstance);

    walletInstance->SetBroadcastTransactions(gArgs.GetBoolArg("-walletbroadcast", DEFAULT_WALLETBROADCAST));

    {
        walletInstance->WalletLogPrintf("setKeyPool.size() = %u\n",      walletInstance->GetKeyPoolSize());
        walletInstance->WalletLogPrintf("mapWallet.size() = %u\n",       walletInstance->mapWallet.size());
        walletInstance->WalletLogPrintf("m_address_book.size() = %u\n",  walletInstance->m_address_book.size());
    }

    return walletInstance;
}

const CAddressBookData* CWallet::FindAddressBookEntry(const CTxDestination& dest, bool allow_change) const
{
    const auto& address_book_it = m_address_book.find(dest);
    if (address_book_it == m_address_book.end()) return nullptr;
    if ((!allow_change) && address_book_it->second.IsChange()) {
        return nullptr;
    }
    return &address_book_it->second;
}

void CWallet::postInitProcess()
{
    auto locked_chain = chain().lock();
    LOCK(cs_wallet);

    // Add wallet transactions that aren't already in a block to mempool
    // Do this here as mempool requires genesis block to be loaded
    ReacceptWalletTransactions();

    // Update wallet transactions with current mempool transactions.
    chain().requestMempoolTransactions(*this);
}

bool CWallet::BackupWallet(const std::string& strDest) const
{
    return database->Backup(strDest);
}

CKeyPool::CKeyPool()
{
    nTime = GetTime();
    fInternal = false;
    m_pre_split = false;
}

CKeyPool::CKeyPool(const CPubKey& vchPubKeyIn, bool internalIn)
{
    nTime = GetTime();
    vchPubKey = vchPubKeyIn;
    fInternal = internalIn;
    m_pre_split = false;
}

int CWalletTx::GetDepthInMainChain() const
{
    assert(pwallet != nullptr);
    AssertLockHeld(pwallet->cs_wallet);
    if (isUnconfirmed() || isAbandoned()) return 0;

    return (pwallet->GetLastBlockHeight() - m_confirm.block_height + 1) * (isConflicted() ? -1 : 1);
}

int CWalletTx::GetBlocksToMaturity() const
{
    if (!IsCoinBase())
        return 0;
    int chain_depth = GetDepthInMainChain();
    assert(chain_depth >= 0); // coinbase tx should not be conflicted
    return std::max(0, (COINBASE_MATURITY+1) - chain_depth);
}

bool CWalletTx::IsImmatureCoinBase() const
{
    // note GetBlocksToMaturity is 0 for non-coinbase tx
    return GetBlocksToMaturity() > 0;
}

std::vector<OutputGroup> CWallet::GroupOutputs(const std::vector<COutput>& outputs, bool single_coin, const size_t max_ancestors) const {
    std::vector<OutputGroup> groups;
<<<<<<< HEAD
    std::map<std::pair<CAsset, CTxDestination>, OutputGroup> gmap;
    std::pair<CAsset, CTxDestination> dst;
=======
    std::map<CTxDestination, OutputGroup> gmap;
    std::set<CTxDestination> full_groups;

>>>>>>> c189bfd2
    for (const auto& output : outputs) {
        if (output.fSpendable) {
            CTxDestination dst;
            CInputCoin input_coin = output.GetInputCoin();
            dst.first = input_coin.asset;

            size_t ancestors, descendants;
            chain().getTransactionAncestry(output.tx->GetHash(), ancestors, descendants);
<<<<<<< HEAD
            if (!single_coin && ExtractDestination(output.tx->tx->vout[output.i].scriptPubKey, dst.second)) {
                // Limit output groups to no more than 10 entries, to protect
                // against inadvertently creating a too-large transaction
                // when using -avoidpartialspends
                if (gmap[dst].m_outputs.size() >= OUTPUT_GROUP_MAX_ENTRIES) {
                    groups.push_back(gmap[dst]);
                    gmap.erase(dst);
=======
            if (!single_coin && ExtractDestination(output.tx->tx->vout[output.i].scriptPubKey, dst)) {
                auto it = gmap.find(dst);
                if (it != gmap.end()) {
                    // Limit output groups to no more than OUTPUT_GROUP_MAX_ENTRIES
                    // number of entries, to protect against inadvertently creating
                    // a too-large transaction when using -avoidpartialspends to
                    // prevent breaking consensus or surprising users with a very
                    // high amount of fees.
                    if (it->second.m_outputs.size() >= OUTPUT_GROUP_MAX_ENTRIES) {
                        groups.push_back(it->second);
                        it->second = OutputGroup{};
                        full_groups.insert(dst);
                    }
                    it->second.Insert(input_coin, output.nDepth, output.tx->IsFromMe(ISMINE_ALL), ancestors, descendants);
                } else {
                    gmap[dst].Insert(input_coin, output.nDepth, output.tx->IsFromMe(ISMINE_ALL), ancestors, descendants);
>>>>>>> c189bfd2
                }
            } else {
                groups.emplace_back(input_coin, output.nDepth, output.tx->IsFromMe(ISMINE_ALL), ancestors, descendants);
            }
        }
    }
    if (!single_coin) {
        for (auto& it : gmap) {
            auto& group = it.second;
            if (full_groups.count(it.first) > 0) {
                // Make this unattractive as we want coin selection to avoid it if possible
                group.m_ancestors = max_ancestors - 1;
            }
            groups.push_back(group);
        }
    }
    return groups;
}

bool CWallet::IsCrypted() const
{
    return HasEncryptionKeys();
}

bool CWallet::IsLocked() const
{
    if (!IsCrypted()) {
        return false;
    }
    LOCK(cs_wallet);
    return vMasterKey.empty();
}

bool CWallet::Lock()
{
    if (!IsCrypted())
        return false;

    {
        LOCK(cs_wallet);
        vMasterKey.clear();
    }

    NotifyStatusChanged(this);
    return true;
}

bool CWallet::Unlock(const CKeyingMaterial& vMasterKeyIn, bool accept_no_keys)
{
    {
        LOCK(cs_wallet);
        for (const auto& spk_man_pair : m_spk_managers) {
            if (!spk_man_pair.second->CheckDecryptionKey(vMasterKeyIn, accept_no_keys)) {
                return false;
            }
        }
        vMasterKey = vMasterKeyIn;
    }
    NotifyStatusChanged(this);
    return true;
}

std::set<ScriptPubKeyMan*> CWallet::GetActiveScriptPubKeyMans() const
{
    std::set<ScriptPubKeyMan*> spk_mans;
    for (bool internal : {false, true}) {
        for (OutputType t : OUTPUT_TYPES) {
            auto spk_man = GetScriptPubKeyMan(t, internal);
            if (spk_man) {
                spk_mans.insert(spk_man);
            }
        }
    }
    return spk_mans;
}

std::set<ScriptPubKeyMan*> CWallet::GetAllScriptPubKeyMans() const
{
    std::set<ScriptPubKeyMan*> spk_mans;
    for (const auto& spk_man_pair : m_spk_managers) {
        spk_mans.insert(spk_man_pair.second.get());
    }
    return spk_mans;
}

ScriptPubKeyMan* CWallet::GetScriptPubKeyMan(const OutputType& type, bool internal) const
{
    const std::map<OutputType, ScriptPubKeyMan*>& spk_managers = internal ? m_internal_spk_managers : m_external_spk_managers;
    std::map<OutputType, ScriptPubKeyMan*>::const_iterator it = spk_managers.find(type);
    if (it == spk_managers.end()) {
        WalletLogPrintf("%s scriptPubKey Manager for output type %d does not exist\n", internal ? "Internal" : "External", static_cast<int>(type));
        return nullptr;
    }
    return it->second;
}

std::set<ScriptPubKeyMan*> CWallet::GetScriptPubKeyMans(const CScript& script, SignatureData& sigdata) const
{
    std::set<ScriptPubKeyMan*> spk_mans;
    for (const auto& spk_man_pair : m_spk_managers) {
        if (spk_man_pair.second->CanProvide(script, sigdata)) {
            spk_mans.insert(spk_man_pair.second.get());
        }
    }
    return spk_mans;
}

ScriptPubKeyMan* CWallet::GetScriptPubKeyMan(const CScript& script) const
{
    SignatureData sigdata;
    for (const auto& spk_man_pair : m_spk_managers) {
        if (spk_man_pair.second->CanProvide(script, sigdata)) {
            return spk_man_pair.second.get();
        }
    }
    return nullptr;
}

const CKeyingMaterial& CWallet::GetEncryptionKey() const
{
    return vMasterKey;
}
 
bool CWallet::HasEncryptionKeys() const
{
    return !mapMasterKeys.empty();
}

ScriptPubKeyMan* CWallet::GetScriptPubKeyMan(const uint256& id) const
{
    if (m_spk_managers.count(id) > 0) {
        return m_spk_managers.at(id).get();
    }
    return nullptr;
}

std::unique_ptr<SigningProvider> CWallet::GetSolvingProvider(const CScript& script) const
{
    SignatureData sigdata;
    return GetSolvingProvider(script, sigdata);
}

std::unique_ptr<SigningProvider> CWallet::GetSolvingProvider(const CScript& script, SignatureData& sigdata) const
{
    for (const auto& spk_man_pair : m_spk_managers) {
        if (spk_man_pair.second->CanProvide(script, sigdata)) {
            return spk_man_pair.second->GetSolvingProvider(script);
        }
    }
    return nullptr;
}

LegacyScriptPubKeyMan* CWallet::GetLegacyScriptPubKeyMan() const
{
    // Legacy wallets only have one ScriptPubKeyMan which is a LegacyScriptPubKeyMan.
    // Everything in m_internal_spk_managers and m_external_spk_managers point to the same legacyScriptPubKeyMan.
    auto it = m_internal_spk_managers.find(OutputType::LEGACY);
    if (it == m_internal_spk_managers.end()) return nullptr;
    return dynamic_cast<LegacyScriptPubKeyMan*>(it->second);
}

LegacyScriptPubKeyMan* CWallet::GetOrCreateLegacyScriptPubKeyMan()
{
    SetupLegacyScriptPubKeyMan();
    return GetLegacyScriptPubKeyMan();
}

void CWallet::SetupLegacyScriptPubKeyMan()
{
    if (!m_internal_spk_managers.empty() || !m_external_spk_managers.empty() || !m_spk_managers.empty()) {
        return;
    }

    auto spk_manager = std::unique_ptr<ScriptPubKeyMan>(new LegacyScriptPubKeyMan(*this));
    for (const auto& type : OUTPUT_TYPES) {
        m_internal_spk_managers[type] = spk_manager.get();
        m_external_spk_managers[type] = spk_manager.get();
    }
    m_spk_managers[spk_manager->GetID()] = std::move(spk_manager);
}

//
// ELEMENTS WALLET ADDITIONS
//

bool CWallet::SetOnlinePubKey(const CPubKey& online_key_in)
{
    LOCK(cs_wallet);
    if (!WalletBatch(*database).WriteOnlineKey(online_key_in)) {
        return false;
    }
    online_key = online_key_in;
    return true;
}

bool CWallet::SetOfflineXPubKey(const CExtPubKey& offline_xpub_in)
{
    LOCK(cs_wallet);
    if (!WalletBatch(*database).WriteOfflineXPubKey(offline_xpub_in)) {
        return false;
    }
    offline_xpub = offline_xpub_in;
    return true;
}

bool CWallet::SetOfflineDescriptor(const std::string& offline_desc_in)
{
    LOCK(cs_wallet);
    if (!WalletBatch(*database).WriteOfflineDescriptor(offline_desc_in)) {
        return false;
    }
    offline_desc = offline_desc_in;
    return true;
}

bool CWallet::SetOfflineCounter(int counter) {
    LOCK(cs_wallet);
    if (!WalletBatch(*database).WriteOfflineCounter(counter)) {
        return false;
    }
    offline_counter = counter;
    return true;
}

unsigned int CWalletTx::GetPseudoInputOffset(const unsigned int input_index, const bool reissuance_token) const
{
    // There is no mapValue space for null issuances
    assert(reissuance_token ? !tx->vin[input_index].assetIssuance.nInflationKeys.IsNull() : !tx->vin[input_index].assetIssuance.nAmount.IsNull());
    unsigned int mapvalue_loc = 0;
    for (unsigned int i = 0; i < tx->vin.size()*2; i++) {
        if (input_index == i/2 && (reissuance_token ? 1 : 0) == i % 2) {
            break;
        }
        if (!tx->vin[i/2].assetIssuance.IsNull()) {
            if ((i % 2 == 0 && !tx->vin[i/2].assetIssuance.nAmount.IsNull()) ||
                    (i % 2 == 1 && !tx->vin[i/2].assetIssuance.nInflationKeys.IsNull())) {
                mapvalue_loc++;
            }
        }
    }
    return mapvalue_loc;
}

void CWalletTx::SetBlindingData(const unsigned int map_index, const CPubKey& blinding_pubkey, const CAmount value, const uint256& value_factor, const CAsset& asset, const uint256& asset_factor)
{
    if (mapValue["blindingdata"].size() < (map_index + 1) * 138) {
        mapValue["blindingdata"].resize((tx->vout.size() + GetNumIssuances(*tx)) * 138);
    }

    unsigned char* it = (unsigned char*)(&mapValue["blindingdata"][0]) + 138 * map_index;

    *it = 1;
    memcpy(&*(it + 1), &value, 8);
    memcpy(&*(it + 9), value_factor.begin(), 32);
    memcpy(&*(it + 41), asset_factor.begin(), 32);
    memcpy(&*(it + 73), asset.begin(), 32);
    if (blinding_pubkey.IsFullyValid()) {
        memcpy(&*(it + 105), blinding_pubkey.begin(), 33);
    } else {
        memset(&*(it + 105), 0, 33);
    }

}

void CWalletTx::GetBlindingData(const unsigned int map_index, const std::vector<unsigned char>& vchRangeproof, const CConfidentialValue& conf_value, const CConfidentialAsset& conf_asset, const CConfidentialNonce nonce, const CScript& scriptPubKey, CPubKey* blinding_pubkey_out, CAmount* value_out, uint256* value_factor_out, CAsset* asset_out, uint256* asset_factor_out) const
{
    // Blinding data is cached in a serialized record mapWallet["blindingdata"].
    // It contains a concatenation byte vectors, 74 bytes per txout or pseudo-input.
    // Each consists of:
    // * 1 byte boolean marker (has the output been computed)?
    // * 8 bytes value (-1 if unknown)
    // * 32 bytes value blinding factor
    // * 32 bytes asset blinding factor
    // * 32 bytes asset
    // * 33 bytes blinding pubkey (ECDH pubkey of the destination)
    // This is really ugly, and should use CDataStream serialization instead.

    if (mapValue["blindingdata"].size() < (map_index + 1) * 138) {
        mapValue["blindingdata"].resize((tx->vout.size() + GetNumIssuances(*tx)) * 138);
    }

    unsigned char* it = (unsigned char*)(&mapValue["blindingdata"][0]) + 138 * map_index;

    CAmount amount = -1;
    CPubKey pubkey;
    uint256 value_factor;
    CAsset asset_tag;
    uint256 asset_factor;

    if (*it == 1) {
        memcpy(&amount, &*(it + 1), 8);
        memcpy(value_factor.begin(), &*(it + 9), 32);
        memcpy(asset_factor.begin(), &*(it + 41), 32);
        memcpy(asset_tag.begin(), &*(it + 73), 32);
        pubkey.Set(it + 105, it + 138);

        if (conf_value.IsExplicit()) {
            assert(conf_value.GetAmount() == amount);
        }
    } else {
        pwallet->ComputeBlindingData(conf_value, conf_asset, nonce, scriptPubKey, vchRangeproof, amount, pubkey, value_factor, asset_tag, asset_factor);
        *it = 1;
        memcpy(&*(it + 1), &amount, 8);
        memcpy(&*(it + 9), value_factor.begin(), 32);
        memcpy(&*(it + 41), asset_factor.begin(), 32);
        memcpy(&*(it + 73), asset_tag.begin(), 32);
        if (pubkey.IsFullyValid()) {
            memcpy(&*(it + 105), pubkey.begin(), 33);
        } else {
            memset(&*(it + 105), 0, 33);
        }
    }

    if (value_out) *value_out = amount;
    if (blinding_pubkey_out) *blinding_pubkey_out = pubkey;
    if (value_factor_out) *value_factor_out = value_factor;
    if (asset_factor_out) *asset_factor_out = asset_factor;
    if (asset_out) *asset_out = asset_tag;
}

void CWalletTx::GetNonIssuanceBlindingData(const unsigned int output_index, CPubKey* blinding_pubkey_out, CAmount* value_out, uint256* value_factor_out, CAsset* asset_out, uint256* asset_factor_out) const {
    assert(output_index < tx->vout.size());
    const CTxOut& out = tx->vout[output_index];
    const CTxWitness& wit = tx->witness;
    GetBlindingData(output_index, wit.vtxoutwit.size() <= output_index ? std::vector<unsigned char>() : wit.vtxoutwit[output_index].vchRangeproof, out.nValue, out.nAsset, out.nNonce, out.scriptPubKey,
        blinding_pubkey_out, value_out, value_factor_out, asset_out, asset_factor_out);
}

void CWallet::ConnectScriptPubKeyManNotifiers()
{
    for (const auto& spk_man : GetActiveScriptPubKeyMans()) {
        spk_man->NotifyWatchonlyChanged.connect(NotifyWatchonlyChanged);
        spk_man->NotifyCanGetAddressesChanged.connect(NotifyCanGetAddressesChanged);
    }
}

CAmount CWalletTx::GetOutputValueOut(unsigned int output_index) const {
    CAmount ret;
    GetNonIssuanceBlindingData(output_index, nullptr, &ret, nullptr, nullptr, nullptr);
    return ret;
}

uint256 CWalletTx::GetOutputAmountBlindingFactor(unsigned int output_index) const {
    uint256 ret;
    GetNonIssuanceBlindingData(output_index, nullptr, nullptr, &ret, nullptr, nullptr);
    return ret;
}

uint256 CWalletTx::GetOutputAssetBlindingFactor(unsigned int output_index) const {
    uint256 ret;
    GetNonIssuanceBlindingData(output_index, nullptr, nullptr, nullptr, nullptr, &ret);
    return ret;
}

CAsset CWalletTx::GetOutputAsset(unsigned int output_index) const {
    CAsset ret;
    GetNonIssuanceBlindingData(output_index, nullptr, nullptr, nullptr, &ret, nullptr);
    return ret;
}

CPubKey CWalletTx::GetOutputBlindingPubKey(unsigned int output_index) const {
    CPubKey ret;
    GetNonIssuanceBlindingData(output_index, &ret, nullptr, nullptr, nullptr, nullptr);
    return ret;
}

void CWalletTx::GetIssuanceAssets(unsigned int input_index, CAsset* out_asset, CAsset* out_reissuance_token) const {
    assert(input_index < tx->vin.size());
    const CAssetIssuance& issuance = tx->vin[input_index].assetIssuance;

    if (out_asset && issuance.nAmount.IsNull()) {
        out_asset->SetNull();
        out_asset = nullptr;
    }
    if (out_reissuance_token && issuance.nInflationKeys.IsNull()) {
        out_reissuance_token->SetNull();
        out_reissuance_token = nullptr;
    }
    if (!(out_asset || out_reissuance_token)) return;

    if (issuance.assetBlindingNonce.IsNull()) {
        uint256 entropy;
        GenerateAssetEntropy(entropy, tx->vin[input_index].prevout, issuance.assetEntropy);
        if (out_reissuance_token) {
            CalculateReissuanceToken(*out_reissuance_token, entropy, issuance.nAmount.IsCommitment());
        }
        if (out_asset) {
            CalculateAsset(*out_asset, entropy);
        }
    }
    else {
        if (out_reissuance_token) {
            // Re-issuances don't emit issuance tokens
            out_reissuance_token->SetNull();
        }
        if (out_asset) {
            CalculateAsset(*out_asset, issuance.assetEntropy);
        }
    }
}

uint256 CWalletTx::GetIssuanceBlindingFactor(unsigned int input_index, bool reissuance_token) const {
    assert(input_index < tx->vin.size());
    CAsset asset;
    const CAssetIssuance& issuance = tx->vin[input_index].assetIssuance;
    const CTxWitness& wit = tx->witness;
    GetIssuanceAssets(input_index, reissuance_token ? nullptr : &asset, reissuance_token ? &asset : nullptr);
    if (asset.IsNull()) {
        return uint256();
    }
    const std::vector<unsigned char>& rangeproof = wit.vtxinwit.size() <= input_index ? std::vector<unsigned char>() : (reissuance_token ? wit.vtxinwit[input_index].vchInflationKeysRangeproof : wit.vtxinwit[input_index].vchIssuanceAmountRangeproof);
    unsigned int mapValueInd = GetPseudoInputOffset(input_index, reissuance_token)+tx->vout.size();

    uint256 ret;
    CScript blindingScript(CScript() << OP_RETURN << std::vector<unsigned char>(tx->vin[input_index].prevout.hash.begin(), tx->vin[input_index].prevout.hash.end()) << tx->vin[input_index].prevout.n);
    GetBlindingData(mapValueInd, rangeproof, reissuance_token ? issuance.nInflationKeys : issuance.nAmount, CConfidentialAsset(asset), CConfidentialNonce(), blindingScript, nullptr, nullptr, &ret, nullptr, nullptr);
    return ret;
}

CAmount CWalletTx::GetIssuanceAmount(unsigned int input_index, bool reissuance_token) const {
    assert(input_index < tx->vin.size());
    CAsset asset;
    const CAssetIssuance& issuance = tx->vin[input_index].assetIssuance;
    const CTxWitness& wit = tx->witness;
    GetIssuanceAssets(input_index, reissuance_token ? nullptr : &asset, reissuance_token ? &asset : nullptr);
    if (asset.IsNull()) {
        return -1;
    }
    unsigned int mapValueInd = GetPseudoInputOffset(input_index, reissuance_token)+tx->vout.size();
    const std::vector<unsigned char>& rangeproof = wit.vtxinwit.size() <= input_index ? std::vector<unsigned char>() : (reissuance_token ? wit.vtxinwit[input_index].vchInflationKeysRangeproof : wit.vtxinwit[input_index].vchIssuanceAmountRangeproof);

    CAmount ret;
    CScript blindingScript(CScript() << OP_RETURN << std::vector<unsigned char>(tx->vin[input_index].prevout.hash.begin(), tx->vin[input_index].prevout.hash.end()) << tx->vin[input_index].prevout.n);
    GetBlindingData(mapValueInd, rangeproof, reissuance_token ? issuance.nInflationKeys : issuance.nAmount, CConfidentialAsset(asset), CConfidentialNonce(), blindingScript, nullptr, &ret, nullptr, nullptr, nullptr);
    return ret;
}

void CWallet::ComputeBlindingData(const CConfidentialValue& conf_value, const CConfidentialAsset& conf_asset, const CConfidentialNonce& nonce, const CScript& scriptPubKey, const std::vector<unsigned char>& vchRangeproof, CAmount& value, CPubKey& blinding_pubkey, uint256& value_factor, CAsset& asset, uint256& asset_factor) const
{
    if (conf_value.IsExplicit() && conf_asset.IsExplicit()) {
        value = conf_value.GetAmount();
        asset = conf_asset.GetAsset();
        blinding_pubkey = CPubKey();
        value_factor.SetNull();
        asset_factor.SetNull();
        return;
    }

    CKey blinding_key;
    if ((blinding_key = GetBlindingKey(&scriptPubKey)).IsValid()) {
        // For outputs using derived blinding.
        if (UnblindConfidentialPair(blinding_key, conf_value, conf_asset, nonce, scriptPubKey, vchRangeproof, value, value_factor, asset, asset_factor)) {
            // TODO: make sure SetBlindingData sets it as receiver's blinding pubkey
            blinding_pubkey = blinding_key.GetPubKey();
            return;
        }
    }

    value = -1;
    blinding_pubkey = CPubKey();
    value_factor.SetNull();
    asset.SetNull();
    asset_factor.SetNull();
}

void CWalletTx::WipeUnknownBlindingData()
{
    for (unsigned int n = 0; n < tx->vout.size(); n++) {
        if (GetOutputValueOut(n) == -1) {
            mapValue["blindingdata"][138 * n] = 0;
        }
    }
    for (unsigned int n = 0; n < tx->vin.size(); n++) {
        if (!tx->vin[n].assetIssuance.nAmount.IsNull()) {
            if (GetIssuanceAmount(n, false) == -1) {
                mapValue["blindingdata"][138 * (tx->vout.size() + GetPseudoInputOffset(n, false))] = 0;
            }
        }
        if (!tx->vin[n].assetIssuance.nInflationKeys.IsNull()) {
            if (GetIssuanceAmount(n, true) == -1) {
                mapValue["blindingdata"][138 * (tx->vout.size() + GetPseudoInputOffset(n, true))] = 0;
            }
        }
    }
}

std::map<uint256, std::pair<CAsset, CAsset> > CWallet::GetReissuanceTokenTypes() const {
    std::map<uint256, std::pair<CAsset, CAsset> > tokenMap;
    {
        auto locked_chain = chain().lock();
        LOCK(cs_wallet);
        for (std::map<uint256, CWalletTx>::const_iterator it = mapWallet.begin(); it != mapWallet.end(); ++it) {
            const CWalletTx* pcoin = &(*it).second;
            CAsset asset;
            CAsset token;
            uint256 entropy;
            for (unsigned int input_index = 0; input_index < pcoin->tx->vin.size(); input_index++) {
                const CAssetIssuance& issuance = pcoin->tx->vin[input_index].assetIssuance;
                if (issuance.IsNull()) {
                    continue;
                }
                // Only looking at initial issuances
                if (issuance.assetBlindingNonce.IsNull()) {
                    GenerateAssetEntropy(entropy, pcoin->tx->vin[input_index].prevout, issuance.assetEntropy);
                    CalculateAsset(asset, entropy);
                    // TODO handle the case with null nAmount (not decided yet)
                    CalculateReissuanceToken(token, entropy, issuance.nAmount.IsCommitment());
                    tokenMap[entropy] = std::make_pair(token, asset);
                }
            }
        }
    }
    return tokenMap;
}

CKey CWallet::GetBlindingKey(const CScript* script) const
{
    CKey key;

    if (script != NULL) {
        std::map<CScriptID, uint256>::const_iterator it = mapSpecificBlindingKeys.find(CScriptID(*script));
        if (it != mapSpecificBlindingKeys.end()) {
            key.Set(it->second.begin(), it->second.end(), true);
            if (key.IsValid()) {
                return key;
            }
        }
    }

    if (script != NULL && !blinding_derivation_key.IsNull()) {
        unsigned char vch[32];
        CHMAC_SHA256(blinding_derivation_key.begin(), blinding_derivation_key.size()).Write(&((*script)[0]), script->size()).Finalize(vch);
        key.Set(&vch[0], &vch[32], true);
        if (key.IsValid()) {
            return key;
        }
    }

    return CKey();
}

CPubKey CWallet::GetBlindingPubKey(const CScript& script) const
{
    CKey key = GetBlindingKey(&script);
    if (key.IsValid()) {
        return key.GetPubKey();
    }

    return CPubKey();
}

bool CWallet::LoadSpecificBlindingKey(const CScriptID& scriptid, const uint256& key)
{
    AssertLockHeld(cs_wallet); // mapSpecificBlindingKeys
    mapSpecificBlindingKeys[scriptid] = key;
    return true;
}

bool CWallet::AddSpecificBlindingKey(const CScriptID& scriptid, const uint256& key)
{
    AssertLockHeld(cs_wallet); // mapSpecificBlindingKeys
    if (!LoadSpecificBlindingKey(scriptid, key))
        return false;

    return WalletBatch(*database).WriteSpecificBlindingKey(scriptid, key);
}

bool CWallet::SetMasterBlindingKey(const uint256& key)
{
    AssertLockHeld(cs_wallet);
    if (!WalletBatch(*database).WriteBlindingDerivationKey(key)) {
        return false;
    }
    blinding_derivation_key = key;
    return true;
}

// END ELEMENTS
//
<|MERGE_RESOLUTION|>--- conflicted
+++ resolved
@@ -2525,7 +2525,13 @@
             ++it;
     }
 
-<<<<<<< HEAD
+    unsigned int limit_ancestor_count = 0;
+    unsigned int limit_descendant_count = 0;
+    chain().getPackageLimits(limit_ancestor_count, limit_descendant_count);
+    size_t max_ancestors = (size_t)std::max<int64_t>(1, limit_ancestor_count);
+    size_t max_descendants = (size_t)std::max<int64_t>(1, limit_descendant_count);
+    bool fRejectLongChains = gArgs.GetBoolArg("-walletrejectlongchains", DEFAULT_WALLET_REJECT_LONG_CHAINS);
+
     // ELEMENTS: filter coins for assets we are interested in; always keep policyAsset for fees
     for (std::vector<COutput>::iterator it = vCoins.begin(); it != vCoins.end() && coin_control.HasSelected();) {
         CAsset asset = it->GetInputCoin().asset;
@@ -2535,14 +2541,6 @@
             ++it;
         }
     }
-=======
-    unsigned int limit_ancestor_count = 0;
-    unsigned int limit_descendant_count = 0;
-    chain().getPackageLimits(limit_ancestor_count, limit_descendant_count);
-    size_t max_ancestors = (size_t)std::max<int64_t>(1, limit_ancestor_count);
-    size_t max_descendants = (size_t)std::max<int64_t>(1, limit_descendant_count);
-    bool fRejectLongChains = gArgs.GetBoolArg("-walletrejectlongchains", DEFAULT_WALLET_REJECT_LONG_CHAINS);
->>>>>>> c189bfd2
 
     // form groups from remaining coins; note that preset coins will not
     // automatically have their associated (same address) coins included
@@ -5125,32 +5123,18 @@
 
 std::vector<OutputGroup> CWallet::GroupOutputs(const std::vector<COutput>& outputs, bool single_coin, const size_t max_ancestors) const {
     std::vector<OutputGroup> groups;
-<<<<<<< HEAD
     std::map<std::pair<CAsset, CTxDestination>, OutputGroup> gmap;
-    std::pair<CAsset, CTxDestination> dst;
-=======
-    std::map<CTxDestination, OutputGroup> gmap;
-    std::set<CTxDestination> full_groups;
-
->>>>>>> c189bfd2
+    std::set<std::pair<CAsset, CTxDestination>> full_groups;
+
     for (const auto& output : outputs) {
         if (output.fSpendable) {
-            CTxDestination dst;
+            std::pair<CAsset, CTxDestination> dst;
             CInputCoin input_coin = output.GetInputCoin();
             dst.first = input_coin.asset;
 
             size_t ancestors, descendants;
             chain().getTransactionAncestry(output.tx->GetHash(), ancestors, descendants);
-<<<<<<< HEAD
             if (!single_coin && ExtractDestination(output.tx->tx->vout[output.i].scriptPubKey, dst.second)) {
-                // Limit output groups to no more than 10 entries, to protect
-                // against inadvertently creating a too-large transaction
-                // when using -avoidpartialspends
-                if (gmap[dst].m_outputs.size() >= OUTPUT_GROUP_MAX_ENTRIES) {
-                    groups.push_back(gmap[dst]);
-                    gmap.erase(dst);
-=======
-            if (!single_coin && ExtractDestination(output.tx->tx->vout[output.i].scriptPubKey, dst)) {
                 auto it = gmap.find(dst);
                 if (it != gmap.end()) {
                     // Limit output groups to no more than OUTPUT_GROUP_MAX_ENTRIES
@@ -5166,7 +5150,6 @@
                     it->second.Insert(input_coin, output.nDepth, output.tx->IsFromMe(ISMINE_ALL), ancestors, descendants);
                 } else {
                     gmap[dst].Insert(input_coin, output.nDepth, output.tx->IsFromMe(ISMINE_ALL), ancestors, descendants);
->>>>>>> c189bfd2
                 }
             } else {
                 groups.emplace_back(input_coin, output.nDepth, output.tx->IsFromMe(ISMINE_ALL), ancestors, descendants);
