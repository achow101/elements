// Copyright (c) 2009-2010 Satoshi Nakamoto
// Copyright (c) 2009-2020 The Bitcoin Core developers
// Distributed under the MIT software license, see the accompanying
// file COPYING or http://www.opensource.org/licenses/mit-license.php.

#include <wallet/wallet.h>

#include <chain.h>
#include <consensus/consensus.h>
#include <consensus/validation.h>
#include <fs.h>
#include <interfaces/chain.h>
#include <interfaces/wallet.h>
#include <key.h>
#include <key_io.h>
#include <optional.h>
#include <policy/fees.h>
#include <policy/policy.h>
#include <primitives/block.h>
#include <primitives/transaction.h>
#include <script/descriptor.h>
#include <script/script.h>
#include <script/signingprovider.h>
#include <util/bip32.h>
#include <util/error.h>
#include <util/fees.h>
#include <util/moneystr.h>
#include <util/rbf.h>
#include <util/translation.h>
#include <validation.h>
#include <wallet/coincontrol.h>
#include <wallet/fees.h>

#include <algorithm>
#include <assert.h>

#include <boost/algorithm/string/replace.hpp>

#include <blind.h>
#include <issuance.h>
#include <crypto/hmac_sha256.h>
#include <random.h>

const std::map<uint64_t,std::string> WALLET_FLAG_CAVEATS{
    {WALLET_FLAG_AVOID_REUSE,
        "You need to rescan the blockchain in order to correctly mark used "
        "destinations in the past. Until this is done, some destinations may "
        "be considered unused, even if the opposite is the case."
    },
};

static const size_t OUTPUT_GROUP_MAX_ENTRIES = 10;

static RecursiveMutex cs_wallets;
static std::vector<std::shared_ptr<CWallet>> vpwallets GUARDED_BY(cs_wallets);
static std::list<LoadWalletFn> g_load_wallet_fns GUARDED_BY(cs_wallets);

bool AddWallet(const std::shared_ptr<CWallet>& wallet)
{
    LOCK(cs_wallets);
    assert(wallet);
    std::vector<std::shared_ptr<CWallet>>::const_iterator i = std::find(vpwallets.begin(), vpwallets.end(), wallet);
    if (i != vpwallets.end()) return false;
    vpwallets.push_back(wallet);
    wallet->ConnectScriptPubKeyManNotifiers();
    return true;
}

bool RemoveWallet(const std::shared_ptr<CWallet>& wallet)
{
    LOCK(cs_wallets);
    assert(wallet);
    std::vector<std::shared_ptr<CWallet>>::iterator i = std::find(vpwallets.begin(), vpwallets.end(), wallet);
    if (i == vpwallets.end()) return false;
    vpwallets.erase(i);
    return true;
}

bool HasWallets()
{
    LOCK(cs_wallets);
    return !vpwallets.empty();
}

std::vector<std::shared_ptr<CWallet>> GetWallets()
{
    LOCK(cs_wallets);
    return vpwallets;
}

std::shared_ptr<CWallet> GetWallet(const std::string& name)
{
    LOCK(cs_wallets);
    for (const std::shared_ptr<CWallet>& wallet : vpwallets) {
        if (wallet->GetName() == name) return wallet;
    }
    return nullptr;
}

std::unique_ptr<interfaces::Handler> HandleLoadWallet(LoadWalletFn load_wallet)
{
    LOCK(cs_wallets);
    auto it = g_load_wallet_fns.emplace(g_load_wallet_fns.end(), std::move(load_wallet));
    return interfaces::MakeHandler([it] { LOCK(cs_wallets); g_load_wallet_fns.erase(it); });
}

static Mutex g_wallet_release_mutex;
static std::condition_variable g_wallet_release_cv;
static std::set<std::string> g_unloading_wallet_set;

// Custom deleter for shared_ptr<CWallet>.
static void ReleaseWallet(CWallet* wallet)
{
    // Unregister and delete the wallet right after BlockUntilSyncedToCurrentChain
    // so that it's in sync with the current chainstate.
    const std::string name = wallet->GetName();
    wallet->WalletLogPrintf("Releasing wallet\n");
    wallet->BlockUntilSyncedToCurrentChain();
    wallet->Flush();
    wallet->m_chain_notifications_handler.reset();
    delete wallet;
    // Wallet is now released, notify UnloadWallet, if any.
    {
        LOCK(g_wallet_release_mutex);
        if (g_unloading_wallet_set.erase(name) == 0) {
            // UnloadWallet was not called for this wallet, all done.
            return;
        }
    }
    g_wallet_release_cv.notify_all();
}

void UnloadWallet(std::shared_ptr<CWallet>&& wallet)
{
    // Mark wallet for unloading.
    const std::string name = wallet->GetName();
    {
        LOCK(g_wallet_release_mutex);
        auto it = g_unloading_wallet_set.insert(name);
        assert(it.second);
    }
    // The wallet can be in use so it's not possible to explicitly unload here.
    // Notify the unload intent so that all remaining shared pointers are
    // released.
    wallet->NotifyUnload();
    // Time to ditch our shared_ptr and wait for ReleaseWallet call.
    wallet.reset();
    {
        WAIT_LOCK(g_wallet_release_mutex, lock);
        while (g_unloading_wallet_set.count(name) == 1) {
            g_wallet_release_cv.wait(lock);
        }
    }
}

std::shared_ptr<CWallet> LoadWallet(interfaces::Chain& chain, const WalletLocation& location, std::string& error, std::vector<std::string>& warnings)
{
    if (!CWallet::Verify(chain, location, false, error, warnings)) {
        error = "Wallet file verification failed: " + error;
        return nullptr;
    }

    std::shared_ptr<CWallet> wallet = CWallet::CreateWalletFromFile(chain, location, error, warnings);
    if (!wallet) {
        error = "Wallet loading failed: " + error;
        return nullptr;
    }
    AddWallet(wallet);
    wallet->postInitProcess();
    return wallet;
}

std::shared_ptr<CWallet> LoadWallet(interfaces::Chain& chain, const std::string& name, std::string& error, std::vector<std::string>& warnings)
{
    return LoadWallet(chain, WalletLocation(name), error, warnings);
}

WalletCreationStatus CreateWallet(interfaces::Chain& chain, const SecureString& passphrase, uint64_t wallet_creation_flags, const std::string& name, std::string& error, std::vector<std::string>& warnings, std::shared_ptr<CWallet>& result)
{
    // Indicate that the wallet is actually supposed to be blank and not just blank to make it encrypted
    bool create_blank = (wallet_creation_flags & WALLET_FLAG_BLANK_WALLET);

    // Born encrypted wallets need to be created blank first.
    if (!passphrase.empty()) {
        wallet_creation_flags |= WALLET_FLAG_BLANK_WALLET;
    }

    // Check the wallet file location
    WalletLocation location(name);
    if (location.Exists()) {
        error = "Wallet " + location.GetName() + " already exists.";
        return WalletCreationStatus::CREATION_FAILED;
    }

    // Wallet::Verify will check if we're trying to create a wallet with a duplicate name.
    if (!CWallet::Verify(chain, location, false, error, warnings)) {
        error = "Wallet file verification failed: " + error;
        return WalletCreationStatus::CREATION_FAILED;
    }

    // Do not allow a passphrase when private keys are disabled
    if (!passphrase.empty() && (wallet_creation_flags & WALLET_FLAG_DISABLE_PRIVATE_KEYS)) {
        error = "Passphrase provided but private keys are disabled. A passphrase is only used to encrypt private keys, so cannot be used for wallets with private keys disabled.";
        return WalletCreationStatus::CREATION_FAILED;
    }

    // Make the wallet
    std::shared_ptr<CWallet> wallet = CWallet::CreateWalletFromFile(chain, location, error, warnings, wallet_creation_flags);
    if (!wallet) {
        error = "Wallet creation failed: " + error;
        return WalletCreationStatus::CREATION_FAILED;
    }

    // Encrypt the wallet
    if (!passphrase.empty() && !(wallet_creation_flags & WALLET_FLAG_DISABLE_PRIVATE_KEYS)) {
        if (!wallet->EncryptWallet(passphrase)) {
            error = "Error: Wallet created but failed to encrypt.";
            return WalletCreationStatus::ENCRYPTION_FAILED;
        }
        if (!create_blank) {
            // Unlock the wallet
            if (!wallet->Unlock(passphrase)) {
                error = "Error: Wallet was encrypted but could not be unlocked";
                return WalletCreationStatus::ENCRYPTION_FAILED;
            }

            // Set a seed for the wallet
            {
                LOCK(wallet->cs_wallet);
                for (auto spk_man : wallet->GetActiveScriptPubKeyMans()) {
                    if (!spk_man->SetupGeneration()) {
                        error = "Unable to generate initial keys";
                        return WalletCreationStatus::CREATION_FAILED;
                    }
                }
            }

            // Relock the wallet
            wallet->Lock();
        }
    }
    AddWallet(wallet);
    wallet->postInitProcess();
    result = wallet;
    return WalletCreationStatus::SUCCESS;
}

const uint256 CWalletTx::ABANDON_HASH(UINT256_ONE());

/** @defgroup mapWallet
 *
 * @{
 */

std::string COutput::ToString() const
{
    return strprintf("COutput(%s, %d, %d) [%s] [%s]", tx->GetHash().ToString(), i, nDepth, FormatMoney(tx->GetOutputValueOut(i)), tx->GetOutputAsset(i).GetHex());
}

const CWalletTx* CWallet::GetWalletTx(const uint256& hash) const
{
    LOCK(cs_wallet);
    std::map<uint256, CWalletTx>::const_iterator it = mapWallet.find(hash);
    if (it == mapWallet.end())
        return nullptr;
    return &(it->second);
}

void CWallet::UpgradeKeyMetadata()
{
    if (IsLocked() || IsWalletFlagSet(WALLET_FLAG_KEY_ORIGIN_METADATA)) {
        return;
    }

    auto spk_man = GetLegacyScriptPubKeyMan();
    if (!spk_man) {
        return;
    }

    spk_man->UpgradeKeyMetadata();
    SetWalletFlag(WALLET_FLAG_KEY_ORIGIN_METADATA);
}

bool CWallet::Unlock(const SecureString& strWalletPassphrase, bool accept_no_keys)
{
    CCrypter crypter;
    CKeyingMaterial _vMasterKey;

    {
        LOCK(cs_wallet);
        for (const MasterKeyMap::value_type& pMasterKey : mapMasterKeys)
        {
            if(!crypter.SetKeyFromPassphrase(strWalletPassphrase, pMasterKey.second.vchSalt, pMasterKey.second.nDeriveIterations, pMasterKey.second.nDerivationMethod))
                return false;
            if (!crypter.Decrypt(pMasterKey.second.vchCryptedKey, _vMasterKey))
                continue; // try another master key
            if (Unlock(_vMasterKey, accept_no_keys)) {
                // Now that we've unlocked, upgrade the key metadata
                UpgradeKeyMetadata();
                return true;
            }
        }
    }
    return false;
}

bool CWallet::ChangeWalletPassphrase(const SecureString& strOldWalletPassphrase, const SecureString& strNewWalletPassphrase)
{
    bool fWasLocked = IsLocked();

    {
        LOCK(cs_wallet);
        Lock();

        CCrypter crypter;
        CKeyingMaterial _vMasterKey;
        for (MasterKeyMap::value_type& pMasterKey : mapMasterKeys)
        {
            if(!crypter.SetKeyFromPassphrase(strOldWalletPassphrase, pMasterKey.second.vchSalt, pMasterKey.second.nDeriveIterations, pMasterKey.second.nDerivationMethod))
                return false;
            if (!crypter.Decrypt(pMasterKey.second.vchCryptedKey, _vMasterKey))
                return false;
            if (Unlock(_vMasterKey))
            {
                int64_t nStartTime = GetTimeMillis();
                crypter.SetKeyFromPassphrase(strNewWalletPassphrase, pMasterKey.second.vchSalt, pMasterKey.second.nDeriveIterations, pMasterKey.second.nDerivationMethod);
                pMasterKey.second.nDeriveIterations = static_cast<unsigned int>(pMasterKey.second.nDeriveIterations * (100 / ((double)(GetTimeMillis() - nStartTime))));

                nStartTime = GetTimeMillis();
                crypter.SetKeyFromPassphrase(strNewWalletPassphrase, pMasterKey.second.vchSalt, pMasterKey.second.nDeriveIterations, pMasterKey.second.nDerivationMethod);
                pMasterKey.second.nDeriveIterations = (pMasterKey.second.nDeriveIterations + static_cast<unsigned int>(pMasterKey.second.nDeriveIterations * 100 / ((double)(GetTimeMillis() - nStartTime)))) / 2;

                if (pMasterKey.second.nDeriveIterations < 25000)
                    pMasterKey.second.nDeriveIterations = 25000;

                WalletLogPrintf("Wallet passphrase changed to an nDeriveIterations of %i\n", pMasterKey.second.nDeriveIterations);

                if (!crypter.SetKeyFromPassphrase(strNewWalletPassphrase, pMasterKey.second.vchSalt, pMasterKey.second.nDeriveIterations, pMasterKey.second.nDerivationMethod))
                    return false;
                if (!crypter.Encrypt(_vMasterKey, pMasterKey.second.vchCryptedKey))
                    return false;
                WalletBatch(*database).WriteMasterKey(pMasterKey.first, pMasterKey.second);
                if (fWasLocked)
                    Lock();
                return true;
            }
        }
    }

    return false;
}

void CWallet::ChainStateFlushed(const CBlockLocator& loc)
{
    WalletBatch batch(*database);
    batch.WriteBestBlock(loc);
}

void CWallet::SetMinVersion(enum WalletFeature nVersion, WalletBatch* batch_in, bool fExplicit)
{
    LOCK(cs_wallet);
    if (nWalletVersion >= nVersion)
        return;

    // when doing an explicit upgrade, if we pass the max version permitted, upgrade all the way
    if (fExplicit && nVersion > nWalletMaxVersion)
            nVersion = FEATURE_LATEST;

    nWalletVersion = nVersion;

    if (nVersion > nWalletMaxVersion)
        nWalletMaxVersion = nVersion;

    {
        WalletBatch* batch = batch_in ? batch_in : new WalletBatch(*database);
        if (nWalletVersion > 40000)
            batch->WriteMinVersion(nWalletVersion);
        if (!batch_in)
            delete batch;
    }
}

bool CWallet::SetMaxVersion(int nVersion)
{
    LOCK(cs_wallet);
    // cannot downgrade below current version
    if (nWalletVersion > nVersion)
        return false;

    nWalletMaxVersion = nVersion;

    return true;
}

std::set<uint256> CWallet::GetConflicts(const uint256& txid) const
{
    std::set<uint256> result;
    AssertLockHeld(cs_wallet);

    std::map<uint256, CWalletTx>::const_iterator it = mapWallet.find(txid);
    if (it == mapWallet.end())
        return result;
    const CWalletTx& wtx = it->second;

    std::pair<TxSpends::const_iterator, TxSpends::const_iterator> range;

    for (const CTxIn& txin : wtx.tx->vin)
    {
        if (mapTxSpends.count(txin.prevout) <= 1)
            continue;  // No conflict if zero or one spends
        range = mapTxSpends.equal_range(txin.prevout);
        for (TxSpends::const_iterator _it = range.first; _it != range.second; ++_it)
            result.insert(_it->second);
    }
    return result;
}

bool CWallet::HasWalletSpend(const uint256& txid) const
{
    AssertLockHeld(cs_wallet);
    auto iter = mapTxSpends.lower_bound(COutPoint(txid, 0));
    return (iter != mapTxSpends.end() && iter->first.hash == txid);
}

void CWallet::Flush(bool shutdown)
{
    database->Flush(shutdown);
}

void CWallet::SyncMetaData(std::pair<TxSpends::iterator, TxSpends::iterator> range)
{
    // We want all the wallet transactions in range to have the same metadata as
    // the oldest (smallest nOrderPos).
    // So: find smallest nOrderPos:

    int nMinOrderPos = std::numeric_limits<int>::max();
    const CWalletTx* copyFrom = nullptr;
    for (TxSpends::iterator it = range.first; it != range.second; ++it) {
        const CWalletTx* wtx = &mapWallet.at(it->second);
        if (wtx->nOrderPos < nMinOrderPos) {
            nMinOrderPos = wtx->nOrderPos;
            copyFrom = wtx;
        }
    }

    if (!copyFrom) {
        return;
    }

    // Now copy data from copyFrom to rest:
    for (TxSpends::iterator it = range.first; it != range.second; ++it)
    {
        const uint256& hash = it->second;
        CWalletTx* copyTo = &mapWallet.at(hash);
        if (copyFrom == copyTo) continue;
        assert(copyFrom && "Oldest wallet transaction in range assumed to have been found.");
        if (!copyFrom->IsEquivalentTo(*copyTo)) continue;
        copyTo->mapValue = copyFrom->mapValue;
        copyTo->vOrderForm = copyFrom->vOrderForm;
        // fTimeReceivedIsTxTime not copied on purpose
        // nTimeReceived not copied on purpose
        copyTo->nTimeSmart = copyFrom->nTimeSmart;
        copyTo->fFromMe = copyFrom->fFromMe;
        // nOrderPos not copied on purpose
        // cached members not copied on purpose
    }
}

/**
 * Outpoint is spent if any non-conflicted transaction
 * spends it:
 */
bool CWallet::IsSpent(const uint256& hash, unsigned int n) const
{
    const COutPoint outpoint(hash, n);
    std::pair<TxSpends::const_iterator, TxSpends::const_iterator> range;
    range = mapTxSpends.equal_range(outpoint);

    for (TxSpends::const_iterator it = range.first; it != range.second; ++it)
    {
        const uint256& wtxid = it->second;
        std::map<uint256, CWalletTx>::const_iterator mit = mapWallet.find(wtxid);
        if (mit != mapWallet.end()) {
            int depth = mit->second.GetDepthInMainChain();
            if (depth > 0  || (depth == 0 && !mit->second.isAbandoned()))
                return true; // Spent
        }
    }
    return false;
}

void CWallet::AddToSpends(const COutPoint& outpoint, const uint256& wtxid)
{
    mapTxSpends.insert(std::make_pair(outpoint, wtxid));

    setLockedCoins.erase(outpoint);

    std::pair<TxSpends::iterator, TxSpends::iterator> range;
    range = mapTxSpends.equal_range(outpoint);
    SyncMetaData(range);
}


void CWallet::AddToSpends(const uint256& wtxid)
{
    auto it = mapWallet.find(wtxid);
    assert(it != mapWallet.end());
    CWalletTx& thisTx = it->second;
    if (thisTx.IsCoinBase()) // Coinbases don't spend anything!
        return;

    for (const CTxIn& txin : thisTx.tx->vin)
        AddToSpends(txin.prevout, wtxid);
}

bool CWallet::EncryptWallet(const SecureString& strWalletPassphrase)
{
    if (IsCrypted())
        return false;

    CKeyingMaterial _vMasterKey;

    _vMasterKey.resize(WALLET_CRYPTO_KEY_SIZE);
    GetStrongRandBytes(&_vMasterKey[0], WALLET_CRYPTO_KEY_SIZE);

    CMasterKey kMasterKey;

    kMasterKey.vchSalt.resize(WALLET_CRYPTO_SALT_SIZE);
    GetStrongRandBytes(&kMasterKey.vchSalt[0], WALLET_CRYPTO_SALT_SIZE);

    CCrypter crypter;
    int64_t nStartTime = GetTimeMillis();
    crypter.SetKeyFromPassphrase(strWalletPassphrase, kMasterKey.vchSalt, 25000, kMasterKey.nDerivationMethod);
    kMasterKey.nDeriveIterations = static_cast<unsigned int>(2500000 / ((double)(GetTimeMillis() - nStartTime)));

    nStartTime = GetTimeMillis();
    crypter.SetKeyFromPassphrase(strWalletPassphrase, kMasterKey.vchSalt, kMasterKey.nDeriveIterations, kMasterKey.nDerivationMethod);
    kMasterKey.nDeriveIterations = (kMasterKey.nDeriveIterations + static_cast<unsigned int>(kMasterKey.nDeriveIterations * 100 / ((double)(GetTimeMillis() - nStartTime)))) / 2;

    if (kMasterKey.nDeriveIterations < 25000)
        kMasterKey.nDeriveIterations = 25000;

    WalletLogPrintf("Encrypting Wallet with an nDeriveIterations of %i\n", kMasterKey.nDeriveIterations);

    if (!crypter.SetKeyFromPassphrase(strWalletPassphrase, kMasterKey.vchSalt, kMasterKey.nDeriveIterations, kMasterKey.nDerivationMethod))
        return false;
    if (!crypter.Encrypt(_vMasterKey, kMasterKey.vchCryptedKey))
        return false;

    {
        LOCK(cs_wallet);
        mapMasterKeys[++nMasterKeyMaxID] = kMasterKey;
        WalletBatch* encrypted_batch = new WalletBatch(*database);
        if (!encrypted_batch->TxnBegin()) {
            delete encrypted_batch;
            encrypted_batch = nullptr;
            return false;
        }
        encrypted_batch->WriteMasterKey(nMasterKeyMaxID, kMasterKey);

        for (const auto& spk_man_pair : m_spk_managers) {
            auto spk_man = spk_man_pair.second.get();
            if (!spk_man->Encrypt(_vMasterKey, encrypted_batch)) {
                encrypted_batch->TxnAbort();
                delete encrypted_batch;
                encrypted_batch = nullptr;
                // We now probably have half of our keys encrypted in memory, and half not...
                // die and let the user reload the unencrypted wallet.
                assert(false);
            }
        }

        // Encryption was introduced in version 0.4.0
        SetMinVersion(FEATURE_WALLETCRYPT, encrypted_batch, true);

        if (!encrypted_batch->TxnCommit()) {
            delete encrypted_batch;
            encrypted_batch = nullptr;
            // We now have keys encrypted in memory, but not on disk...
            // die to avoid confusion and let the user reload the unencrypted wallet.
            assert(false);
        }

        delete encrypted_batch;
        encrypted_batch = nullptr;

        Lock();
        Unlock(strWalletPassphrase);

        // if we are using HD, replace the HD seed with a new one
        if (auto spk_man = GetLegacyScriptPubKeyMan()) {
            if (spk_man->IsHDEnabled()) {
                if (!spk_man->SetupGeneration(true)) {
                    return false;
                }
            }
        }
        Lock();

        // Need to completely rewrite the wallet file; if we don't, bdb might keep
        // bits of the unencrypted private key in slack space in the database file.
        database->Rewrite();

        // BDB seems to have a bad habit of writing old data into
        // slack space in .dat files; that is bad if the old data is
        // unencrypted private keys. So:
        database->ReloadDbEnv();

    }
    NotifyStatusChanged(this);

    return true;
}

DBErrors CWallet::ReorderTransactions()
{
    LOCK(cs_wallet);
    WalletBatch batch(*database);

    // Old wallets didn't have any defined order for transactions
    // Probably a bad idea to change the output of this

    // First: get all CWalletTx into a sorted-by-time multimap.
    typedef std::multimap<int64_t, CWalletTx*> TxItems;
    TxItems txByTime;

    for (auto& entry : mapWallet)
    {
        CWalletTx* wtx = &entry.second;
        txByTime.insert(std::make_pair(wtx->nTimeReceived, wtx));
    }

    nOrderPosNext = 0;
    std::vector<int64_t> nOrderPosOffsets;
    for (TxItems::iterator it = txByTime.begin(); it != txByTime.end(); ++it)
    {
        CWalletTx *const pwtx = (*it).second;
        int64_t& nOrderPos = pwtx->nOrderPos;

        if (nOrderPos == -1)
        {
            nOrderPos = nOrderPosNext++;
            nOrderPosOffsets.push_back(nOrderPos);

            if (!batch.WriteTx(*pwtx))
                return DBErrors::LOAD_FAIL;
        }
        else
        {
            int64_t nOrderPosOff = 0;
            for (const int64_t& nOffsetStart : nOrderPosOffsets)
            {
                if (nOrderPos >= nOffsetStart)
                    ++nOrderPosOff;
            }
            nOrderPos += nOrderPosOff;
            nOrderPosNext = std::max(nOrderPosNext, nOrderPos + 1);

            if (!nOrderPosOff)
                continue;

            // Since we're changing the order, write it back
            if (!batch.WriteTx(*pwtx))
                return DBErrors::LOAD_FAIL;
        }
    }
    batch.WriteOrderPosNext(nOrderPosNext);

    return DBErrors::LOAD_OK;
}

int64_t CWallet::IncOrderPosNext(WalletBatch* batch)
{
    AssertLockHeld(cs_wallet);
    int64_t nRet = nOrderPosNext++;
    if (batch) {
        batch->WriteOrderPosNext(nOrderPosNext);
    } else {
        WalletBatch(*database).WriteOrderPosNext(nOrderPosNext);
    }
    return nRet;
}

void CWallet::MarkDirty()
{
    {
        LOCK(cs_wallet);
        for (std::pair<const uint256, CWalletTx>& item : mapWallet)
            item.second.MarkDirty();
    }
}

bool CWallet::MarkReplaced(const uint256& originalHash, const uint256& newHash)
{
    LOCK(cs_wallet);

    auto mi = mapWallet.find(originalHash);

    // There is a bug if MarkReplaced is not called on an existing wallet transaction.
    assert(mi != mapWallet.end());

    CWalletTx& wtx = (*mi).second;

    // Ensure for now that we're not overwriting data
    assert(wtx.mapValue.count("replaced_by_txid") == 0);

    wtx.mapValue["replaced_by_txid"] = newHash.ToString();

    WalletBatch batch(*database, "r+");

    bool success = true;
    if (!batch.WriteTx(wtx)) {
        WalletLogPrintf("%s: Updating batch tx %s failed\n", __func__, wtx.GetHash().ToString());
        success = false;
    }

    NotifyTransactionChanged(this, originalHash, CT_UPDATED);

    return success;
}

void CWallet::SetSpentKeyState(WalletBatch& batch, const uint256& hash, unsigned int n, bool used, std::set<CTxDestination>& tx_destinations)
{
    AssertLockHeld(cs_wallet);
    const CWalletTx* srctx = GetWalletTx(hash);
    if (!srctx) return;

    CTxDestination dst;
    if (ExtractDestination(srctx->tx->vout[n].scriptPubKey, dst)) {
        if (IsMine(dst)) {
            if (used && !GetDestData(dst, "used", nullptr)) {
                if (AddDestData(batch, dst, "used", "p")) { // p for "present", opposite of absent (null)
                    tx_destinations.insert(dst);
                }
            } else if (!used && GetDestData(dst, "used", nullptr)) {
                EraseDestData(batch, dst, "used");
            }
        }
    }
}

bool CWallet::IsSpentKey(const uint256& hash, unsigned int n) const
{
    AssertLockHeld(cs_wallet);
    CTxDestination dst;
    const CWalletTx* srctx = GetWalletTx(hash);
    if (srctx) {
        assert(srctx->tx->vout.size() > n);
        LegacyScriptPubKeyMan* spk_man = GetLegacyScriptPubKeyMan();
        // When descriptor wallets arrive, these additional checks are
        // likely superfluous and can be optimized out
        assert(spk_man != nullptr);
        for (const auto& keyid : GetAffectedKeys(srctx->tx->vout[n].scriptPubKey, *spk_man)) {
            WitnessV0KeyHash wpkh_dest(keyid);
            if (GetDestData(wpkh_dest, "used", nullptr)) {
                return true;
            }
            ScriptHash sh_wpkh_dest(GetScriptForDestination(wpkh_dest));
            if (GetDestData(sh_wpkh_dest, "used", nullptr)) {
                return true;
            }
            PKHash pkh_dest(keyid);
            if (GetDestData(pkh_dest, "used", nullptr)) {
                return true;
            }
        }
    }
    return false;
}

bool CWallet::AddToWallet(const CWalletTx& wtxIn, bool fFlushOnClose)
{
    LOCK(cs_wallet);

    WalletBatch batch(*database, "r+", fFlushOnClose);

    uint256 hash = wtxIn.GetHash();

    if (IsWalletFlagSet(WALLET_FLAG_AVOID_REUSE)) {
        // Mark used destinations
        std::set<CTxDestination> tx_destinations;

        for (const CTxIn& txin : wtxIn.tx->vin) {
            const COutPoint& op = txin.prevout;
            SetSpentKeyState(batch, op.hash, op.n, true, tx_destinations);
        }

        MarkDestinationsDirty(tx_destinations);
    }

    // Inserts only if not already there, returns tx inserted or tx found
    std::pair<std::map<uint256, CWalletTx>::iterator, bool> ret = mapWallet.insert(std::make_pair(hash, wtxIn));
    CWalletTx& wtx = (*ret.first).second;
    wtx.BindWallet(this);
    bool fInsertedNew = ret.second;
    if (fInsertedNew) {
        wtx.nTimeReceived = chain().getAdjustedTime();
        wtx.nOrderPos = IncOrderPosNext(&batch);
        wtx.m_it_wtxOrdered = wtxOrdered.insert(std::make_pair(wtx.nOrderPos, &wtx));
        wtx.nTimeSmart = ComputeTimeSmart(wtx);
        AddToSpends(hash);
    }

    bool fUpdated = false;
    if (!fInsertedNew)
    {
        if (wtxIn.m_confirm.status != wtx.m_confirm.status) {
            wtx.m_confirm.status = wtxIn.m_confirm.status;
            wtx.m_confirm.nIndex = wtxIn.m_confirm.nIndex;
            wtx.m_confirm.hashBlock = wtxIn.m_confirm.hashBlock;
            wtx.m_confirm.block_height = wtxIn.m_confirm.block_height;
            fUpdated = true;
        } else {
            assert(wtx.m_confirm.nIndex == wtxIn.m_confirm.nIndex);
            assert(wtx.m_confirm.hashBlock == wtxIn.m_confirm.hashBlock);
            assert(wtx.m_confirm.block_height == wtxIn.m_confirm.block_height);
        }
        if (wtxIn.fFromMe && wtxIn.fFromMe != wtx.fFromMe)
        {
            wtx.fFromMe = wtxIn.fFromMe;
            fUpdated = true;
        }
        // If we have a witness-stripped version of this transaction, and we
        // see a new version with a witness, then we must be upgrading a pre-segwit
        // wallet.  Store the new version of the transaction with the witness,
        // as the stripped-version must be invalid.
        // TODO: Store all versions of the transaction, instead of just one.
        if (wtxIn.tx->HasWitness() && !wtx.tx->HasWitness()) {
            wtx.SetTx(wtxIn.tx);
            fUpdated = true;
        }
    }

    //// debug print
    WalletLogPrintf("AddToWallet %s  %s%s\n", wtxIn.GetHash().ToString(), (fInsertedNew ? "new" : ""), (fUpdated ? "update" : ""));

    // Write to disk
    if (fInsertedNew || fUpdated)
        if (!batch.WriteTx(wtx))
            return false;

    // Break debit/credit balance caches:
    wtx.MarkDirty();

    // Notify UI of new or updated transaction
    NotifyTransactionChanged(this, hash, fInsertedNew ? CT_NEW : CT_UPDATED);

#if HAVE_SYSTEM
    // notify an external script when a wallet transaction comes in or is updated
    std::string strCmd = gArgs.GetArg("-walletnotify", "");

    if (!strCmd.empty())
    {
        boost::replace_all(strCmd, "%s", wtxIn.GetHash().GetHex());
#ifndef WIN32
        // Substituting the wallet name isn't currently supported on windows
        // because windows shell escaping has not been implemented yet:
        // https://github.com/bitcoin/bitcoin/pull/13339#issuecomment-537384875
        // A few ways it could be implemented in the future are described in:
        // https://github.com/bitcoin/bitcoin/pull/13339#issuecomment-461288094
        boost::replace_all(strCmd, "%w", ShellEscape(GetName()));
#endif
        std::thread t(runCommand, strCmd);
        t.detach(); // thread runs free
    }
#endif

    return true;
}

void CWallet::LoadToWallet(CWalletTx& wtxIn)
{
    // If wallet doesn't have a chain (e.g bitcoin-wallet), lock can't be taken.
    auto locked_chain = LockChain();
    if (locked_chain) {
        Optional<int> block_height = locked_chain->getBlockHeight(wtxIn.m_confirm.hashBlock);
        if (block_height) {
            // Update cached block height variable since it not stored in the
            // serialized transaction.
            wtxIn.m_confirm.block_height = *block_height;
        } else if (wtxIn.isConflicted() || wtxIn.isConfirmed()) {
            // If tx block (or conflicting block) was reorged out of chain
            // while the wallet was shutdown, change tx status to UNCONFIRMED
            // and reset block height, hash, and index. ABANDONED tx don't have
            // associated blocks and don't need to be updated. The case where a
            // transaction was reorged out while online and then reconfirmed
            // while offline is covered by the rescan logic.
            wtxIn.setUnconfirmed();
            wtxIn.m_confirm.hashBlock = uint256();
            wtxIn.m_confirm.block_height = 0;
            wtxIn.m_confirm.nIndex = 0;
        }
    }
    uint256 hash = wtxIn.GetHash();
    const auto& ins = mapWallet.emplace(hash, wtxIn);
    CWalletTx& wtx = ins.first->second;
    wtx.BindWallet(this);
    if (/* insertion took place */ ins.second) {
        wtx.m_it_wtxOrdered = wtxOrdered.insert(std::make_pair(wtx.nOrderPos, &wtx));
    }
    AddToSpends(hash);
    for (const CTxIn& txin : wtx.tx->vin) {
        auto it = mapWallet.find(txin.prevout.hash);
        if (it != mapWallet.end()) {
            CWalletTx& prevtx = it->second;
            if (prevtx.isConflicted()) {
                MarkConflicted(prevtx.m_confirm.hashBlock, prevtx.m_confirm.block_height, wtx.GetHash());
            }
        }
    }
}

bool CWallet::AddToWalletIfInvolvingMe(const CTransactionRef& ptx, CWalletTx::Confirmation confirm, bool fUpdate)
{
    const CTransaction& tx = *ptx;
    {
        AssertLockHeld(cs_wallet);

        if (!confirm.hashBlock.IsNull()) {
            for (const CTxIn& txin : tx.vin) {
                std::pair<TxSpends::const_iterator, TxSpends::const_iterator> range = mapTxSpends.equal_range(txin.prevout);
                while (range.first != range.second) {
                    if (range.first->second != tx.GetHash()) {
                        WalletLogPrintf("Transaction %s (in block %s) conflicts with wallet transaction %s (both spend %s:%i)\n", tx.GetHash().ToString(), confirm.hashBlock.ToString(), range.first->second.ToString(), range.first->first.hash.ToString(), range.first->first.n);
                        MarkConflicted(confirm.hashBlock, confirm.block_height, range.first->second);
                    }
                    range.first++;
                }
            }
        }

        bool fExisted = mapWallet.count(tx.GetHash()) != 0;
        if (fExisted && !fUpdate) return false;
        if (fExisted || IsMine(tx) || IsFromMe(tx))
        {
            /* Check if any keys in the wallet keypool that were supposed to be unused
             * have appeared in a new transaction. If so, remove those keys from the keypool.
             * This can happen when restoring an old wallet backup that does not contain
             * the mostly recently created transactions from newer versions of the wallet.
             */

            // loop though all outputs
            for (const CTxOut& txout: tx.vout) {
                for (const auto& spk_man_pair : m_spk_managers) {
                    spk_man_pair.second->MarkUnusedAddresses(txout.scriptPubKey);
                }
            }

            CWalletTx wtx(this, ptx);

            // Block disconnection override an abandoned tx as unconfirmed
            // which means user may have to call abandontransaction again
            wtx.m_confirm = confirm;

            return AddToWallet(wtx, false);
        }
    }
    return false;
}

bool CWallet::TransactionCanBeAbandoned(const uint256& hashTx) const
{
    auto locked_chain = chain().lock();
    LOCK(cs_wallet);
    const CWalletTx* wtx = GetWalletTx(hashTx);
    return wtx && !wtx->isAbandoned() && wtx->GetDepthInMainChain() == 0 && !wtx->InMempool();
}

void CWallet::MarkInputsDirty(const CTransactionRef& tx)
{
    for (const CTxIn& txin : tx->vin) {
        auto it = mapWallet.find(txin.prevout.hash);
        if (it != mapWallet.end()) {
            it->second.MarkDirty();
        }
    }
}

bool CWallet::AbandonTransaction(const uint256& hashTx)
{
    auto locked_chain = chain().lock(); // Temporary. Removed in upcoming lock cleanup
    LOCK(cs_wallet);

    WalletBatch batch(*database, "r+");

    std::set<uint256> todo;
    std::set<uint256> done;

    // Can't mark abandoned if confirmed or in mempool
    auto it = mapWallet.find(hashTx);
    assert(it != mapWallet.end());
    CWalletTx& origtx = it->second;
    if (origtx.GetDepthInMainChain() != 0 || origtx.InMempool()) {
        return false;
    }

    todo.insert(hashTx);

    while (!todo.empty()) {
        uint256 now = *todo.begin();
        todo.erase(now);
        done.insert(now);
        auto it = mapWallet.find(now);
        assert(it != mapWallet.end());
        CWalletTx& wtx = it->second;
        int currentconfirm = wtx.GetDepthInMainChain();
        // If the orig tx was not in block, none of its spends can be
        assert(currentconfirm <= 0);
        // if (currentconfirm < 0) {Tx and spends are already conflicted, no need to abandon}
        if (currentconfirm == 0 && !wtx.isAbandoned()) {
            // If the orig tx was not in block/mempool, none of its spends can be in mempool
            assert(!wtx.InMempool());
            wtx.setAbandoned();
            wtx.MarkDirty();
            batch.WriteTx(wtx);
            NotifyTransactionChanged(this, wtx.GetHash(), CT_UPDATED);
            // Iterate over all its outputs, and mark transactions in the wallet that spend them abandoned too
            TxSpends::const_iterator iter = mapTxSpends.lower_bound(COutPoint(now, 0));
            while (iter != mapTxSpends.end() && iter->first.hash == now) {
                if (!done.count(iter->second)) {
                    todo.insert(iter->second);
                }
                iter++;
            }
            // If a transaction changes 'conflicted' state, that changes the balance
            // available of the outputs it spends. So force those to be recomputed
            MarkInputsDirty(wtx.tx);
        }
    }

    return true;
}

void CWallet::MarkConflicted(const uint256& hashBlock, int conflicting_height, const uint256& hashTx)
{
    auto locked_chain = chain().lock();
    LOCK(cs_wallet);

    int conflictconfirms = (m_last_block_processed_height - conflicting_height + 1) * -1;
    // If number of conflict confirms cannot be determined, this means
    // that the block is still unknown or not yet part of the main chain,
    // for example when loading the wallet during a reindex. Do nothing in that
    // case.
    if (conflictconfirms >= 0)
        return;

    // Do not flush the wallet here for performance reasons
    WalletBatch batch(*database, "r+", false);

    std::set<uint256> todo;
    std::set<uint256> done;

    todo.insert(hashTx);

    while (!todo.empty()) {
        uint256 now = *todo.begin();
        todo.erase(now);
        done.insert(now);
        auto it = mapWallet.find(now);
        assert(it != mapWallet.end());
        CWalletTx& wtx = it->second;
        int currentconfirm = wtx.GetDepthInMainChain();
        if (conflictconfirms < currentconfirm) {
            // Block is 'more conflicted' than current confirm; update.
            // Mark transaction as conflicted with this block.
            wtx.m_confirm.nIndex = 0;
            wtx.m_confirm.hashBlock = hashBlock;
            wtx.m_confirm.block_height = conflicting_height;
            wtx.setConflicted();
            wtx.MarkDirty();
            batch.WriteTx(wtx);
            // Iterate over all its outputs, and mark transactions in the wallet that spend them conflicted too
            TxSpends::const_iterator iter = mapTxSpends.lower_bound(COutPoint(now, 0));
            while (iter != mapTxSpends.end() && iter->first.hash == now) {
                 if (!done.count(iter->second)) {
                     todo.insert(iter->second);
                 }
                 iter++;
            }
            // If a transaction changes 'conflicted' state, that changes the balance
            // available of the outputs it spends. So force those to be recomputed
            MarkInputsDirty(wtx.tx);
        }
    }
}

void CWallet::SyncTransaction(const CTransactionRef& ptx, CWalletTx::Confirmation confirm, bool update_tx)
{
    if (!AddToWalletIfInvolvingMe(ptx, confirm, update_tx))
        return; // Not one of ours

    // If a transaction changes 'conflicted' state, that changes the balance
    // available of the outputs it spends. So force those to be
    // recomputed, also:
    MarkInputsDirty(ptx);
}

void CWallet::TransactionAddedToMempool(const CTransactionRef& ptx) {
    auto locked_chain = chain().lock();
    LOCK(cs_wallet);
    CWalletTx::Confirmation confirm(CWalletTx::Status::UNCONFIRMED, /* block_height */ 0, {}, /* nIndex */ 0);
    SyncTransaction(ptx, confirm);

    auto it = mapWallet.find(ptx->GetHash());
    if (it != mapWallet.end()) {
        it->second.fInMempool = true;
    }
}

void CWallet::TransactionRemovedFromMempool(const CTransactionRef &ptx) {
    LOCK(cs_wallet);
    auto it = mapWallet.find(ptx->GetHash());
    if (it != mapWallet.end()) {
        it->second.fInMempool = false;
    }
}

void CWallet::BlockConnected(const CBlock& block, const std::vector<CTransactionRef>& vtxConflicted, int height)
{
    const uint256& block_hash = block.GetHash();
    auto locked_chain = chain().lock();
    LOCK(cs_wallet);

    m_last_block_processed_height = height;
    m_last_block_processed = block_hash;
    for (size_t index = 0; index < block.vtx.size(); index++) {
        CWalletTx::Confirmation confirm(CWalletTx::Status::CONFIRMED, height, block_hash, index);
        SyncTransaction(block.vtx[index], confirm);
        TransactionRemovedFromMempool(block.vtx[index]);
    }
    for (const CTransactionRef& ptx : vtxConflicted) {
        TransactionRemovedFromMempool(ptx);
    }
}

void CWallet::BlockDisconnected(const CBlock& block, int height)
{
    auto locked_chain = chain().lock();
    LOCK(cs_wallet);

    // At block disconnection, this will change an abandoned transaction to
    // be unconfirmed, whether or not the transaction is added back to the mempool.
    // User may have to call abandontransaction again. It may be addressed in the
    // future with a stickier abandoned state or even removing abandontransaction call.
    m_last_block_processed_height = height - 1;
    m_last_block_processed = block.hashPrevBlock;
    for (const CTransactionRef& ptx : block.vtx) {
        CWalletTx::Confirmation confirm(CWalletTx::Status::UNCONFIRMED, /* block_height */ 0, {}, /* nIndex */ 0);
        SyncTransaction(ptx, confirm);
    }
}

void CWallet::UpdatedBlockTip()
{
    m_best_block_time = GetTime();
}


void CWallet::BlockUntilSyncedToCurrentChain() const {
    AssertLockNotHeld(cs_wallet);
    // Skip the queue-draining stuff if we know we're caught up with
    // ::ChainActive().Tip(), otherwise put a callback in the validation interface queue and wait
    // for the queue to drain enough to execute it (indicating we are caught up
    // at least with the time we entered this function).
    uint256 last_block_hash = WITH_LOCK(cs_wallet, return m_last_block_processed);
    chain().waitForNotificationsIfTipChanged(last_block_hash);
}


isminetype CWallet::IsMine(const CTxIn &txin) const
{
    {
        LOCK(cs_wallet);
        std::map<uint256, CWalletTx>::const_iterator mi = mapWallet.find(txin.prevout.hash);
        if (mi != mapWallet.end())
        {
            const CWalletTx& prev = (*mi).second;
            if (txin.prevout.n < prev.tx->vout.size())
                return IsMine(prev.tx->vout[txin.prevout.n]);
        }
    }
    return ISMINE_NO;
}

// Note that this function doesn't distinguish between a 0-valued input,
// and a not-"is mine" (according to the filter) input.
CAmountMap CWallet::GetDebit(const CTxIn &txin, const isminefilter& filter) const
{
    {
        LOCK(cs_wallet);
        std::map<uint256, CWalletTx>::const_iterator mi = mapWallet.find(txin.prevout.hash);
        if (mi != mapWallet.end())
        {
            const CWalletTx& prev = (*mi).second;
            if (txin.prevout.n < prev.tx->vout.size())
                if (IsMine(prev.tx->vout[txin.prevout.n]) & filter) {
                    CAmountMap amounts;
                    amounts[prev.GetOutputAsset(txin.prevout.n)] = std::max<CAmount>(0, prev.GetOutputValueOut(txin.prevout.n));
                    return amounts;
                }
        }
    }
    return CAmountMap();
}

isminetype CWallet::IsMine(const CTxOut& txout) const
{
    return IsMine(txout.scriptPubKey);
}

isminetype CWallet::IsMine(const CTxDestination& dest) const
{
    return IsMine(GetScriptForDestination(dest));
}

isminetype CWallet::IsMine(const CScript& script) const
{
    isminetype result = ISMINE_NO;
    for (const auto& spk_man_pair : m_spk_managers) {
        result = std::max(result, spk_man_pair.second->IsMine(script));
    }
    return result;
}

CAmountMap CWallet::GetCredit(const CTransaction& tx, const size_t out_index, const isminefilter& filter) const
{
    {
        LOCK(cs_wallet);
        std::map<uint256, CWalletTx>::const_iterator mi = mapWallet.find(tx.GetHash());
        if (mi != mapWallet.end())
        {
            const CWalletTx& wtx = (*mi).second;
            if (out_index < wtx.tx->vout.size() && IsMine(wtx.tx->vout[out_index]) & filter) {
                CAmountMap amounts;
                amounts[wtx.GetOutputAsset(out_index)] = std::max<CAmount>(0, wtx.GetOutputValueOut(out_index));
                return amounts;
            }
        }
    }
    return CAmountMap();
}

bool CWallet::IsChange(const CTxOut& txout) const
{
    return IsChange(txout.scriptPubKey);
}

bool CWallet::IsChange(const CScript& script) const
{
    // TODO: fix handling of 'change' outputs. The assumption is that any
    // payment to a script that is ours, but is not in the address book
    // is change. That assumption is likely to break when we implement multisignature
    // wallets that return change back into a multi-signature-protected address;
    // a better way of identifying which outputs are 'the send' and which are
    // 'the change' will need to be implemented (maybe extend CWalletTx to remember
    // which output, if any, was change).
    if (IsMine(script))
    {
        CTxDestination address;
        if (!ExtractDestination(script, address))
            return true;

        LOCK(cs_wallet);
        if (!mapAddressBook.count(address))
            return true;
    }
    return false;
}

CAmountMap CWallet::GetChange(const CTxOut& txout) const
{
    CAmountMap change;
    change[txout.nAsset.GetAsset()] = txout.nValue.GetAmount();
    if (!MoneyRange(change))
        throw std::runtime_error(std::string(__func__) + ": value out of range");
    return (IsChange(txout) ? change : CAmountMap());
}

bool CWallet::IsMine(const CTransaction& tx) const
{
    for (const CTxOut& txout : tx.vout)
        if (IsMine(txout))
            return true;
    return false;
}

bool CWallet::IsFromMe(const CTransaction& tx) const
{
    return (GetDebit(tx, ISMINE_ALL) > CAmountMap());
}

CAmountMap CWallet::GetDebit(const CTransaction& tx, const isminefilter& filter) const
{
    CAmountMap nDebit;
    for (const CTxIn& txin : tx.vin)
    {
        nDebit += GetDebit(txin, filter);
        if (!MoneyRange(nDebit))
            throw std::runtime_error(std::string(__func__) + ": value out of range");
    }
    return nDebit;
}

bool CWallet::IsAllFromMe(const CTransaction& tx, const isminefilter& filter) const
{
    LOCK(cs_wallet);

    for (const CTxIn& txin : tx.vin)
    {
        auto mi = mapWallet.find(txin.prevout.hash);
        if (mi == mapWallet.end())
            return false; // any unknown inputs can't be from us

        const CWalletTx& prev = (*mi).second;

        if (txin.prevout.n >= prev.tx->vout.size())
            return false; // invalid input!

        if (!(IsMine(prev.tx->vout[txin.prevout.n]) & filter))
            return false;
    }
    return true;
}

CAmountMap CWallet::GetCredit(const CWalletTx& wtx, const isminefilter& filter) const {
    CAmountMap nCredit;
    for (unsigned int i = 0; i < wtx.tx->vout.size(); ++i) {
        if (IsMine(wtx.tx->vout[i]) & filter) {
            CAmount credit = std::max<CAmount>(0, wtx.GetOutputValueOut(i));
            if (!MoneyRange(credit))
                throw std::runtime_error(std::string(__func__) + ": value out of range");

            nCredit[wtx.GetOutputAsset(i)] += credit;
            if (!MoneyRange(nCredit))
                throw std::runtime_error(std::string(__func__) + ": value out of range");
        }
    }
    return nCredit;
}

CAmountMap CWallet::GetChange(const CWalletTx& wtx) const {
    CAmountMap nChange;
    for (unsigned int i = 0; i < wtx.tx->vout.size(); ++i) {
        if (IsChange(wtx.tx->vout[i])) {
            CAmount change = wtx.GetOutputValueOut(i);
            if (change < 0) {
                continue;
            }

            if (!MoneyRange(change))
                throw std::runtime_error(std::string(__func__) + ": value out of range");

            nChange[wtx.GetOutputAsset(i)] += change;
            if (!MoneyRange(nChange))
                throw std::runtime_error(std::string(__func__) + ": value out of range");
        }
    }
    return nChange;
}

CAmountMap CWallet::GetChange(const CTransaction& tx) const
{
    CAmountMap nChange;
    for (const CTxOut& txout : tx.vout)
    {
        nChange += GetChange(txout);
        if (!MoneyRange(nChange))
            throw std::runtime_error(std::string(__func__) + ": value out of range");
    }
    return nChange;
}

bool CWallet::IsHDEnabled() const
{
    bool result = true;
    for (const auto& spk_man_pair : m_spk_managers) {
        result &= spk_man_pair.second->IsHDEnabled();
    }
    return result;
}

bool CWallet::CanGetAddresses(bool internal) const
{
    LOCK(cs_wallet);
    if (m_spk_managers.empty()) return false;
    for (OutputType t : OUTPUT_TYPES) {
        auto spk_man = GetScriptPubKeyMan(t, internal);
        if (spk_man && spk_man->CanGetAddresses(internal)) {
            return true;
        }
    }
    return false;
}

void CWallet::SetWalletFlag(uint64_t flags)
{
    LOCK(cs_wallet);
    m_wallet_flags |= flags;
    if (!WalletBatch(*database).WriteWalletFlags(m_wallet_flags))
        throw std::runtime_error(std::string(__func__) + ": writing wallet flags failed");
}

void CWallet::UnsetWalletFlag(uint64_t flag)
{
    WalletBatch batch(*database);
    UnsetWalletFlagWithDB(batch, flag);
}

void CWallet::UnsetWalletFlagWithDB(WalletBatch& batch, uint64_t flag)
{
    LOCK(cs_wallet);
    m_wallet_flags &= ~flag;
    if (!batch.WriteWalletFlags(m_wallet_flags))
        throw std::runtime_error(std::string(__func__) + ": writing wallet flags failed");
}

void CWallet::UnsetBlankWalletFlag(WalletBatch& batch)
{
    UnsetWalletFlagWithDB(batch, WALLET_FLAG_BLANK_WALLET);
}

bool CWallet::IsWalletFlagSet(uint64_t flag) const
{
    return (m_wallet_flags & flag);
}

bool CWallet::SetWalletFlags(uint64_t overwriteFlags, bool memonly)
{
    LOCK(cs_wallet);
    m_wallet_flags = overwriteFlags;
    if (((overwriteFlags & KNOWN_WALLET_FLAGS) >> 32) ^ (overwriteFlags >> 32)) {
        // contains unknown non-tolerable wallet flags
        return false;
    }
    if (!memonly && !WalletBatch(*database).WriteWalletFlags(m_wallet_flags)) {
        throw std::runtime_error(std::string(__func__) + ": writing wallet flags failed");
    }

    return true;
}

int64_t CWalletTx::GetTxTime() const
{
    int64_t n = nTimeSmart;
    return n ? n : nTimeReceived;
}

// Helper for producing a max-sized low-S low-R signature (eg 71 bytes)
// or a max-sized low-S signature (e.g. 72 bytes) if use_max_sig is true
static bool DummySignInput(const SigningProvider* provider, CMutableTransaction& tx, const size_t nIn, const CTxOut& txout, bool use_max_sig)
{
    // Fill in dummy signatures for fee calculation.
    const CScript& scriptPubKey = txout.scriptPubKey;
    SignatureData sigdata;

<<<<<<< HEAD
=======
    std::unique_ptr<SigningProvider> provider = GetSolvingProvider(scriptPubKey);
    if (!provider) {
        // We don't know about this scriptpbuKey;
        return false;
    }

>>>>>>> dcf2ccbf
    if (!ProduceSignature(*provider, use_max_sig ? DUMMY_MAXIMUM_SIGNATURE_CREATOR : DUMMY_SIGNATURE_CREATOR, scriptPubKey, sigdata)) {
        return false;
    }
    UpdateTransaction(tx, nIn, sigdata);
    return true;
}

// Helper for producing a bunch of max-sized low-S low-R signatures (eg 71 bytes)
bool CWallet::DummySignTx(CMutableTransaction &txNew, const std::vector<CTxOut> &txouts, const CCoinControl* coin_control) const
{
    // Fill in dummy signatures for fee calculation.
    int nIn = 0;
    for (const auto& txout : txouts)
    {
        std::unique_ptr<SigningProvider> provider = GetSigningProvider(txout.scriptPubKey);
        // Use max sig if watch only inputs were used or if this particular input is an external input
        bool use_max_sig = coin_control && (coin_control->fAllowWatchOnly || (coin_control && coin_control->IsExternalSelected(txNew.vin[nIn].prevout)));
        if (!provider || !DummySignInput(provider.get(), txNew, nIn, txout, use_max_sig)) {
            if (!coin_control || !DummySignInput(&coin_control->m_external_provider, txNew, nIn, txout, use_max_sig)) {
                return false;
            }
        }

        nIn++;
    }
    return true;
}

bool CWallet::ImportScripts(const std::set<CScript> scripts, int64_t timestamp)
{
    auto spk_man = GetLegacyScriptPubKeyMan();
    if (!spk_man) {
        return false;
    }
    LOCK(spk_man->cs_KeyStore);
    return spk_man->ImportScripts(scripts, timestamp);
}

bool CWallet::ImportPrivKeys(const std::map<CKeyID, CKey>& privkey_map, const int64_t timestamp)
{
    auto spk_man = GetLegacyScriptPubKeyMan();
    if (!spk_man) {
        return false;
    }
    LOCK(spk_man->cs_KeyStore);
    return spk_man->ImportPrivKeys(privkey_map, timestamp);
}

bool CWallet::ImportPubKeys(const std::vector<CKeyID>& ordered_pubkeys, const std::map<CKeyID, CPubKey>& pubkey_map, const std::map<CKeyID, std::pair<CPubKey, KeyOriginInfo>>& key_origins, const bool add_keypool, const bool internal, const int64_t timestamp)
{
    auto spk_man = GetLegacyScriptPubKeyMan();
    if (!spk_man) {
        return false;
    }
    LOCK(spk_man->cs_KeyStore);
    return spk_man->ImportPubKeys(ordered_pubkeys, pubkey_map, key_origins, add_keypool, internal, timestamp);
}

bool CWallet::ImportScriptPubKeys(const std::string& label, const std::set<CScript>& script_pub_keys, const bool have_solving_data, const bool apply_label, const int64_t timestamp)
{
    auto spk_man = GetLegacyScriptPubKeyMan();
    if (!spk_man) {
        return false;
    }
    LOCK(spk_man->cs_KeyStore);
    if (!spk_man->ImportScriptPubKeys(script_pub_keys, have_solving_data, timestamp)) {
        return false;
    }
    if (apply_label) {
        WalletBatch batch(*database);
        for (const CScript& script : script_pub_keys) {
            CTxDestination dest;
            ExtractDestination(script, dest);
            if (IsValidDestination(dest)) {
                SetAddressBookWithDB(batch, dest, label, "receive");
            }
        }
    }
    return true;
}

int64_t CalculateMaximumSignedTxSize(const CTransaction &tx, const CWallet *wallet, const CCoinControl* coin_control)
{
    std::vector<CTxOut> txouts;
    // Look up the inputs. The inputs are either in the wallet, or in coin_control.
    for (const CTxIn& input : tx.vin) {
        const auto mi = wallet->mapWallet.find(input.prevout.hash);
        if (mi != wallet->mapWallet.end()) {
            assert(input.prevout.n < mi->second.tx->vout.size());
            txouts.emplace_back(mi->second.tx->vout[input.prevout.n]);
        } else if (coin_control) {
            CTxOut txout;
            if (!coin_control->GetExternalOutput(input.prevout, txout)) {
                return -1;
            }
            txouts.emplace_back(txout);
        } else {
            return -1;
        }
    }
    return CalculateMaximumSignedTxSize(tx, wallet, txouts, coin_control);
}

// txouts needs to be in the order of tx.vin
int64_t CalculateMaximumSignedTxSize(const CTransaction &tx, const CWallet *wallet, const std::vector<CTxOut>& txouts, const CCoinControl* coin_control)
{
    CMutableTransaction txNew(tx);
    if (!wallet->DummySignTx(txNew, txouts, coin_control)) {
        return -1;
    }
    return GetVirtualTransactionSize(CTransaction(txNew));
}

int CalculateMaximumSignedInputSize(const CTxOut& txout, const SigningProvider* provider, bool use_max_sig) {
    CMutableTransaction txn;
    txn.vin.push_back(CTxIn(COutPoint()));
    if (!provider || !DummySignInput(provider, txn, 0, txout, use_max_sig)) {
        return -1;
    }
    return GetVirtualTransactionInputSize(CTransaction(txn));
}

int CalculateMaximumSignedInputSize(const CTxOut& txout, const CWallet* wallet, bool use_max_sig)
{
    std::unique_ptr<SigningProvider> provider = wallet->GetSigningProvider(txout.scriptPubKey);
    return CalculateMaximumSignedInputSize(txout, provider.get(), use_max_sig);
}

void CWalletTx::GetAmounts(std::list<COutputEntry>& listReceived,
                           std::list<COutputEntry>& listSent, CAmount& nFee, const isminefilter& filter) const
{
    nFee = 0;
    listReceived.clear();
    listSent.clear();

    // Compute fee:
    CAmountMap mapDebit = GetDebit(filter);
    if (mapDebit > CAmountMap()) // debit>0 means we signed/sent this transaction
    {
        nFee = -GetFeeMap(*tx)[::policyAsset];
    }

    // Sent/received.
    for (unsigned int i = 0; i < tx->vout.size(); ++i)
    {
        const CTxOut& txout = tx->vout[i];
        CAmount output_value = GetOutputValueOut(i);
        // Don't list unknown assets
        isminetype fIsMine = output_value != -1 ?  pwallet->IsMine(txout) : ISMINE_NO;
        // Only need to handle txouts if AT LEAST one of these is true:
        //   1) they debit from us (sent)
        //   2) the output is to us (received)
        if (mapDebit > CAmountMap())
        {
            // Don't report 'change' txouts
            if (pwallet->IsChange(txout))
                continue;
        }
        else if (!(fIsMine & filter))
            continue;

        // In either case, we need to get the destination address
        CTxDestination address;

        if (!ExtractDestination(txout.scriptPubKey, address) && !txout.scriptPubKey.IsUnspendable())
        {
            pwallet->WalletLogPrintf("CWalletTx::GetAmounts: Unknown transaction type found, txid %s\n",
                                    this->GetHash().ToString());
            address = CNoDestination();
        }

        COutputEntry output = {address, output_value, (int)i, GetOutputAsset(i), GetOutputAmountBlindingFactor(i), GetOutputAssetBlindingFactor(i)};

        // If we are debited by the transaction, add the output as a "sent" entry
        if (mapDebit > CAmountMap() && !txout.IsFee())
            listSent.push_back(output);

        // If we are receiving the output, add it as a "received" entry
        if (fIsMine & filter)
            listReceived.push_back(output);
    }

}

/**
 * Scan active chain for relevant transactions after importing keys. This should
 * be called whenever new keys are added to the wallet, with the oldest key
 * creation time.
 *
 * @return Earliest timestamp that could be successfully scanned from. Timestamp
 * returned will be higher than startTime if relevant blocks could not be read.
 */
int64_t CWallet::RescanFromTime(int64_t startTime, const WalletRescanReserver& reserver, bool update)
{
    // Find starting block. May be null if nCreateTime is greater than the
    // highest blockchain timestamp, in which case there is nothing that needs
    // to be scanned.
    uint256 start_block;
    {
        auto locked_chain = chain().lock();
        const Optional<int> start_height = locked_chain->findFirstBlockWithTimeAndHeight(startTime - TIMESTAMP_WINDOW, 0, &start_block);
        const Optional<int> tip_height = locked_chain->getHeight();
        WalletLogPrintf("%s: Rescanning last %i blocks\n", __func__, tip_height && start_height ? *tip_height - *start_height + 1 : 0);
    }

    if (!start_block.IsNull()) {
        // TODO: this should take into account failure by ScanResult::USER_ABORT
        ScanResult result = ScanForWalletTransactions(start_block, {} /* stop_block */, reserver, update);
        if (result.status == ScanResult::FAILURE) {
            int64_t time_max;
            if (!chain().findBlock(result.last_failed_block, nullptr /* block */, nullptr /* time */, &time_max)) {
                throw std::logic_error("ScanForWalletTransactions returned invalid block hash");
            }
            return time_max + TIMESTAMP_WINDOW + 1;
        }
    }
    return startTime;
}

/**
 * Scan the block chain (starting in start_block) for transactions
 * from or to us. If fUpdate is true, found transactions that already
 * exist in the wallet will be updated.
 *
 * @param[in] start_block Scan starting block. If block is not on the active
 *                        chain, the scan will return SUCCESS immediately.
 * @param[in] stop_block  Scan ending block. If block is not on the active
 *                        chain, the scan will continue until it reaches the
 *                        chain tip.
 *
 * @return ScanResult returning scan information and indicating success or
 *         failure. Return status will be set to SUCCESS if scan was
 *         successful. FAILURE if a complete rescan was not possible (due to
 *         pruning or corruption). USER_ABORT if the rescan was aborted before
 *         it could complete.
 *
 * @pre Caller needs to make sure start_block (and the optional stop_block) are on
 * the main chain after to the addition of any new keys you want to detect
 * transactions for.
 */
CWallet::ScanResult CWallet::ScanForWalletTransactions(const uint256& start_block, const uint256& stop_block, const WalletRescanReserver& reserver, bool fUpdate)
{
    int64_t nNow = GetTime();
    int64_t start_time = GetTimeMillis();

    assert(reserver.isReserved());

    uint256 block_hash = start_block;
    ScanResult result;

    WalletLogPrintf("Rescan started from block %s...\n", start_block.ToString());

    fAbortRescan = false;
    ShowProgress(strprintf("%s " + _("Rescanning...").translated, GetDisplayName()), 0); // show rescan progress in GUI as dialog or on splashscreen, if -rescan on startup
    uint256 tip_hash;
    // The way the 'block_height' is initialized is just a workaround for the gcc bug #47679 since version 4.6.0.
    Optional<int> block_height = MakeOptional(false, int());
    double progress_begin;
    double progress_end;
    {
        auto locked_chain = chain().lock();
        if (Optional<int> tip_height = locked_chain->getHeight()) {
            tip_hash = locked_chain->getBlockHash(*tip_height);
        }
        block_height = locked_chain->getBlockHeight(block_hash);
        progress_begin = chain().guessVerificationProgress(block_hash);
        progress_end = chain().guessVerificationProgress(stop_block.IsNull() ? tip_hash : stop_block);
    }
    double progress_current = progress_begin;
    while (block_height && !fAbortRescan && !chain().shutdownRequested()) {
        m_scanning_progress = (progress_current - progress_begin) / (progress_end - progress_begin);
        if (*block_height % 100 == 0 && progress_end - progress_begin > 0.0) {
            ShowProgress(strprintf("%s " + _("Rescanning...").translated, GetDisplayName()), std::max(1, std::min(99, (int)(m_scanning_progress * 100))));
        }
        if (GetTime() >= nNow + 60) {
            nNow = GetTime();
            WalletLogPrintf("Still rescanning. At block %d. Progress=%f\n", *block_height, progress_current);
        }

        CBlock block;
        if (chain().findBlock(block_hash, &block) && !block.IsNull()) {
            auto locked_chain = chain().lock();
            LOCK(cs_wallet);
            if (!locked_chain->getBlockHeight(block_hash)) {
                // Abort scan if current block is no longer active, to prevent
                // marking transactions as coming from the wrong block.
                // TODO: This should return success instead of failure, see
                // https://github.com/bitcoin/bitcoin/pull/14711#issuecomment-458342518
                result.last_failed_block = block_hash;
                result.status = ScanResult::FAILURE;
                break;
            }
            for (size_t posInBlock = 0; posInBlock < block.vtx.size(); ++posInBlock) {
                CWalletTx::Confirmation confirm(CWalletTx::Status::CONFIRMED, *block_height, block_hash, posInBlock);
                SyncTransaction(block.vtx[posInBlock], confirm, fUpdate);
            }
            // scan succeeded, record block as most recent successfully scanned
            result.last_scanned_block = block_hash;
            result.last_scanned_height = *block_height;
        } else {
            // could not scan block, keep scanning but record this block as the most recent failure
            result.last_failed_block = block_hash;
            result.status = ScanResult::FAILURE;
        }
        if (block_hash == stop_block) {
            break;
        }
        {
            auto locked_chain = chain().lock();
            Optional<int> tip_height = locked_chain->getHeight();
            if (!tip_height || *tip_height <= block_height || !locked_chain->getBlockHeight(block_hash)) {
                // break successfully when rescan has reached the tip, or
                // previous block is no longer on the chain due to a reorg
                break;
            }

            // increment block and verification progress
            block_hash = locked_chain->getBlockHash(++*block_height);
            progress_current = chain().guessVerificationProgress(block_hash);

            // handle updated tip hash
            const uint256 prev_tip_hash = tip_hash;
            tip_hash = locked_chain->getBlockHash(*tip_height);
            if (stop_block.IsNull() && prev_tip_hash != tip_hash) {
                // in case the tip has changed, update progress max
                progress_end = chain().guessVerificationProgress(tip_hash);
            }
        }
    }
    ShowProgress(strprintf("%s " + _("Rescanning...").translated, GetDisplayName()), 100); // hide progress dialog in GUI
    if (block_height && fAbortRescan) {
        WalletLogPrintf("Rescan aborted at block %d. Progress=%f\n", *block_height, progress_current);
        result.status = ScanResult::USER_ABORT;
    } else if (block_height && chain().shutdownRequested()) {
        WalletLogPrintf("Rescan interrupted by shutdown request at block %d. Progress=%f\n", *block_height, progress_current);
        result.status = ScanResult::USER_ABORT;
    } else {
        WalletLogPrintf("Rescan completed in %15dms\n", GetTimeMillis() - start_time);
    }
    return result;
}

void CWallet::ReacceptWalletTransactions()
{
    // If transactions aren't being broadcasted, don't let them into local mempool either
    if (!fBroadcastTransactions)
        return;
    std::map<int64_t, CWalletTx*> mapSorted;

    // Sort pending wallet transactions based on their initial wallet insertion order
    for (std::pair<const uint256, CWalletTx>& item : mapWallet) {
        const uint256& wtxid = item.first;
        CWalletTx& wtx = item.second;
        assert(wtx.GetHash() == wtxid);

        int nDepth = wtx.GetDepthInMainChain();

        if (!wtx.IsCoinBase() && (nDepth == 0 && !wtx.isAbandoned())) {
            mapSorted.insert(std::make_pair(wtx.nOrderPos, &wtx));
        }
    }

    // Try to add wallet transactions to memory pool
    for (const std::pair<const int64_t, CWalletTx*>& item : mapSorted) {
        CWalletTx& wtx = *(item.second);
        std::string unused_err_string;
        wtx.SubmitMemoryPoolAndRelay(unused_err_string, false);
    }
}

bool CWalletTx::SubmitMemoryPoolAndRelay(std::string& err_string, bool relay)
{
    // Can't relay if wallet is not broadcasting
    if (!pwallet->GetBroadcastTransactions()) return false;
    // Don't relay abandoned transactions
    if (isAbandoned()) return false;
    // Don't try to submit coinbase transactions. These would fail anyway but would
    // cause log spam.
    if (IsCoinBase()) return false;
    // Don't try to submit conflicted or confirmed transactions.
    if (GetDepthInMainChain() != 0) return false;

    // Submit transaction to mempool for relay
    pwallet->WalletLogPrintf("Submitting wtx %s to mempool for relay\n", GetHash().ToString());
    // We must set fInMempool here - while it will be re-set to true by the
    // entered-mempool callback, if we did not there would be a race where a
    // user could call sendmoney in a loop and hit spurious out of funds errors
    // because we think that this newly generated transaction's change is
    // unavailable as we're not yet aware that it is in the mempool.
    //
    // Irrespective of the failure reason, un-marking fInMempool
    // out-of-order is incorrect - it should be unmarked when
    // TransactionRemovedFromMempool fires.
    bool ret = pwallet->chain().broadcastTransaction(tx, err_string, pwallet->m_default_max_tx_fee, relay);
    fInMempool |= ret;
    return ret;
}

std::set<uint256> CWalletTx::GetConflicts() const
{
    std::set<uint256> result;
    if (pwallet != nullptr)
    {
        uint256 myHash = GetHash();
        result = pwallet->GetConflicts(myHash);
        result.erase(myHash);
    }
    return result;
}

CAmountMap CWalletTx::GetCachableAmount(AmountType type, const isminefilter& filter, bool recalculate) const
{
    auto& amount = m_amounts[type];
    if (recalculate || !amount.m_cached[filter]) {
        amount.Set(filter, type == DEBIT ? pwallet->GetDebit(*tx, filter) : pwallet->GetCredit(*this, filter));
        m_is_cache_empty = false;
    }
    return amount.m_value[filter];
}

CAmountMap CWalletTx::GetDebit(const isminefilter& filter) const
{
    if (tx->vin.empty())
        return CAmountMap();

    CAmountMap debit;
    if (filter & ISMINE_SPENDABLE) {
        debit += GetCachableAmount(DEBIT, ISMINE_SPENDABLE);
    }
    if (filter & ISMINE_WATCH_ONLY) {
        debit += GetCachableAmount(DEBIT, ISMINE_WATCH_ONLY);
    }
    return debit;
}

CAmountMap CWalletTx::GetCredit(const isminefilter& filter) const
{
    // Must wait until coinbase is safely deep enough in the chain before valuing it
    if (IsImmatureCoinBase())
        return CAmountMap();

    CAmountMap credit;
    if (filter & ISMINE_SPENDABLE) {
        // GetBalance can assume transactions in mapWallet won't change
        credit += GetCachableAmount(CREDIT, ISMINE_SPENDABLE);
    }
    if (filter & ISMINE_WATCH_ONLY) {
        credit += GetCachableAmount(CREDIT, ISMINE_WATCH_ONLY);
    }
    return credit;
}

CAmountMap CWalletTx::GetImmatureCredit(bool fUseCache) const
{
    if (IsImmatureCoinBase() && IsInMainChain()) {
        return GetCachableAmount(IMMATURE_CREDIT, ISMINE_SPENDABLE, !fUseCache);
    }

    return CAmountMap();
}

CAmountMap CWalletTx::GetAvailableCredit(bool fUseCache, const isminefilter& filter) const
{
    if (pwallet == nullptr)
        return CAmountMap();

    // Avoid caching ismine for NO or ALL cases (could remove this check and simplify in the future).
    bool allow_cache = (filter & ISMINE_ALL) && (filter & ISMINE_ALL) != ISMINE_ALL;

    // Must wait until coinbase is safely deep enough in the chain before valuing it
    if (IsImmatureCoinBase())
        return CAmountMap();

    if (fUseCache && allow_cache && m_amounts[AVAILABLE_CREDIT].m_cached[filter]) {
        return m_amounts[AVAILABLE_CREDIT].m_value[filter];
    }

    bool allow_used_addresses = (filter & ISMINE_USED) || !pwallet->IsWalletFlagSet(WALLET_FLAG_AVOID_REUSE);
    CAmountMap nCredit;
    uint256 hashTx = GetHash();
    for (unsigned int i = 0; i < tx->vout.size(); i++)
    {
        if (!pwallet->IsSpent(hashTx, i) && (allow_used_addresses || !pwallet->IsSpentKey(hashTx, i))) {
            if (pwallet->IsMine(tx->vout[i]) & filter) {
                CAmount credit = std::max<CAmount>(0, GetOutputValueOut(i));
                if (!MoneyRange(credit))
                    throw std::runtime_error(std::string(__func__) + ": value out of range");

                nCredit[GetOutputAsset(i)] += std::max<CAmount>(0, GetOutputValueOut(i));
                if (!MoneyRange(nCredit))
                    throw std::runtime_error(std::string(__func__) + ": value out of range");
            }
        }
    }

    if (allow_cache) {
        m_amounts[AVAILABLE_CREDIT].Set(filter, nCredit);
        m_is_cache_empty = false;
    }

    return nCredit;
}

CAmountMap CWalletTx::GetImmatureWatchOnlyCredit(const bool fUseCache) const
{
    if (IsImmatureCoinBase() && IsInMainChain()) {
        return GetCachableAmount(IMMATURE_CREDIT, ISMINE_WATCH_ONLY, !fUseCache);
    }

    return CAmountMap();
}

CAmountMap CWalletTx::GetChange() const
{
    if (fChangeCached)
        return nChangeCached;
    nChangeCached = pwallet->GetChange(*this);
    fChangeCached = true;
    return nChangeCached;
}

bool CWalletTx::InMempool() const
{
    return fInMempool;
}

bool CWalletTx::IsTrusted(interfaces::Chain::Lock& locked_chain) const
{
    std::set<uint256> s;
    return IsTrusted(locked_chain, s);
}

bool CWalletTx::IsTrusted(interfaces::Chain::Lock& locked_chain, std::set<uint256>& trusted_parents) const
{
    // Quick answer in most cases
    if (!locked_chain.checkFinalTx(*tx)) return false;
    int nDepth = GetDepthInMainChain();
    if (nDepth >= 1) return true;
    if (nDepth < 0) return false;
    // using wtx's cached debit
    if (!pwallet->m_spend_zero_conf_change || !IsFromMe(ISMINE_ALL)) return false;

    // Don't trust unconfirmed transactions from us unless they are in the mempool.
    if (!InMempool()) return false;

    // Trusted if all inputs are from us and are in the mempool:
    for (const CTxIn& txin : tx->vin)
    {
        // Transactions not sent by us: not trusted
        const CWalletTx* parent = pwallet->GetWalletTx(txin.prevout.hash);
        if (parent == nullptr) return false;
        const CTxOut& parentOut = parent->tx->vout[txin.prevout.n];
        // Check that this specific input being spent is trusted
        if (pwallet->IsMine(parentOut) != ISMINE_SPENDABLE) return false;
        // If we've already trusted this parent, continue
        if (trusted_parents.count(parent->GetHash())) continue;
        // Recurse to check that the parent is also trusted
        if (!parent->IsTrusted(locked_chain, trusted_parents)) return false;
        trusted_parents.insert(parent->GetHash());
    }
    return true;
}

bool CWalletTx::IsEquivalentTo(const CWalletTx& _tx) const
{
        CMutableTransaction tx1 {*this->tx};
        CMutableTransaction tx2 {*_tx.tx};
        for (auto& txin : tx1.vin) txin.scriptSig = CScript();
        for (auto& txin : tx2.vin) txin.scriptSig = CScript();
        return CTransaction(tx1) == CTransaction(tx2);
}

CAmountMap CWalletTx::GetIssuanceAssets(unsigned int input_index) const {
    CAmountMap ret;
    CAsset asset, token;
    GetIssuanceAssets(input_index, &asset, &token);
    if (!asset.IsNull()) {
        ret[asset] = GetIssuanceAmount(input_index, false);
    }
    if (!token.IsNull()) {
        ret[token] = GetIssuanceAmount(input_index, true);
    }
    return ret;
}

// Rebroadcast transactions from the wallet. We do this on a random timer
// to slightly obfuscate which transactions come from our wallet.
//
// Ideally, we'd only resend transactions that we think should have been
// mined in the most recent block. Any transaction that wasn't in the top
// blockweight of transactions in the mempool shouldn't have been mined,
// and so is probably just sitting in the mempool waiting to be confirmed.
// Rebroadcasting does nothing to speed up confirmation and only damages
// privacy.
void CWallet::ResendWalletTransactions()
{
    // During reindex, importing and IBD, old wallet transactions become
    // unconfirmed. Don't resend them as that would spam other nodes.
    if (!chain().isReadyToBroadcast()) return;

    // Do this infrequently and randomly to avoid giving away
    // that these are our transactions.
    if (GetTime() < nNextResend || !fBroadcastTransactions) return;
    bool fFirst = (nNextResend == 0);
    nNextResend = GetTime() + GetRand(30 * 60);
    if (fFirst) return;

    // Only do it if there's been a new block since last time
    if (m_best_block_time < nLastResend) return;
    nLastResend = GetTime();

    int submitted_tx_count = 0;

    { // locked_chain and cs_wallet scope
        auto locked_chain = chain().lock();
        LOCK(cs_wallet);

        // Relay transactions
        for (std::pair<const uint256, CWalletTx>& item : mapWallet) {
            CWalletTx& wtx = item.second;
            // Attempt to rebroadcast all txes more than 5 minutes older than
            // the last block. SubmitMemoryPoolAndRelay() will not rebroadcast
            // any confirmed or conflicting txs.
            if (wtx.nTimeReceived > m_best_block_time - 5 * 60) continue;
            std::string unused_err_string;
            if (wtx.SubmitMemoryPoolAndRelay(unused_err_string, true)) ++submitted_tx_count;
        }
    } // locked_chain and cs_wallet

    if (submitted_tx_count > 0) {
        WalletLogPrintf("%s: resubmit %u unconfirmed transactions\n", __func__, submitted_tx_count);
    }
}

/** @} */ // end of mapWallet

void MaybeResendWalletTxs()
{
    for (const std::shared_ptr<CWallet>& pwallet : GetWallets()) {
        pwallet->ResendWalletTransactions();
    }
}


/** @defgroup Actions
 *
 * @{
 */


CWallet::Balance CWallet::GetBalance(const int min_depth, bool avoid_reuse) const
{
    Balance ret;
    isminefilter reuse_filter = avoid_reuse ? ISMINE_NO : ISMINE_USED;
    {
        auto locked_chain = chain().lock();
        LOCK(cs_wallet);
        std::set<uint256> trusted_parents;
        for (const auto& entry : mapWallet)
        {
            const CWalletTx& wtx = entry.second;
            const bool is_trusted{wtx.IsTrusted(*locked_chain, trusted_parents)};
            const int tx_depth{wtx.GetDepthInMainChain()};
            const CAmountMap tx_credit_mine{wtx.GetAvailableCredit(/* fUseCache */ true, ISMINE_SPENDABLE | reuse_filter)};
            const CAmountMap tx_credit_watchonly{wtx.GetAvailableCredit(/* fUseCache */ true, ISMINE_WATCH_ONLY | reuse_filter)};
            if (is_trusted && tx_depth >= min_depth) {
                ret.m_mine_trusted += tx_credit_mine;
                ret.m_watchonly_trusted += tx_credit_watchonly;
            }
            if (!is_trusted && tx_depth == 0 && wtx.InMempool()) {
                ret.m_mine_untrusted_pending += tx_credit_mine;
                ret.m_watchonly_untrusted_pending += tx_credit_watchonly;
            }
            ret.m_mine_immature += wtx.GetImmatureCredit();
            ret.m_watchonly_immature += wtx.GetImmatureWatchOnlyCredit();
        }
    }
    return ret;
}

CAmountMap CWallet::GetAvailableBalance(const CCoinControl* coinControl) const
{
    auto locked_chain = chain().lock();
    LOCK(cs_wallet);

    CAmountMap balance;
    std::vector<COutput> vCoins;
    AvailableCoins(*locked_chain, vCoins, true, coinControl);
    for (const COutput& out : vCoins) {
        if (out.fSpendable) {
            CAmount amt = out.tx->GetOutputValueOut(out.i);
            if (amt < 0) {
                continue;
            }
            balance[out.tx->GetOutputAsset(out.i)] += amt;
        }
    }
    return balance;
}

void CWallet::AvailableCoins(interfaces::Chain::Lock& locked_chain, std::vector<COutput> &vCoins, bool fOnlySafe, const CCoinControl *coinControl, const CAmount &nMinimumAmount, const CAmount &nMaximumAmount, const CAmount &nMinimumSumAmount, const uint64_t nMaximumCount, const CAsset* asset_filter) const
{
    AssertLockHeld(cs_wallet);

    vCoins.clear();
    CAmount nTotal = 0;
    // Either the WALLET_FLAG_AVOID_REUSE flag is not set (in which case we always allow), or we default to avoiding, and only in the case where
    // a coin control object is provided, and has the avoid address reuse flag set to false, do we allow already used addresses
    bool allow_used_addresses = !IsWalletFlagSet(WALLET_FLAG_AVOID_REUSE) || (coinControl && !coinControl->m_avoid_address_reuse);
    const int min_depth = {coinControl ? coinControl->m_min_depth : DEFAULT_MIN_DEPTH};
    const int max_depth = {coinControl ? coinControl->m_max_depth : DEFAULT_MAX_DEPTH};

    std::set<uint256> trusted_parents;
    for (const auto& entry : mapWallet)
    {
        const uint256& wtxid = entry.first;
        const CWalletTx& wtx = entry.second;

        if (!locked_chain.checkFinalTx(*wtx.tx)) {
            continue;
        }

        if (wtx.IsImmatureCoinBase())
            continue;

        int nDepth = wtx.GetDepthInMainChain();
        if (nDepth < 0)
            continue;

        // We should not consider coins which aren't at least in our mempool
        // It's possible for these to be conflicted via ancestors which we may never be able to detect
        if (nDepth == 0 && !wtx.InMempool())
            continue;

        bool safeTx = wtx.IsTrusted(locked_chain, trusted_parents);

        // We should not consider coins from transactions that are replacing
        // other transactions.
        //
        // Example: There is a transaction A which is replaced by bumpfee
        // transaction B. In this case, we want to prevent creation of
        // a transaction B' which spends an output of B.
        //
        // Reason: If transaction A were initially confirmed, transactions B
        // and B' would no longer be valid, so the user would have to create
        // a new transaction C to replace B'. However, in the case of a
        // one-block reorg, transactions B' and C might BOTH be accepted,
        // when the user only wanted one of them. Specifically, there could
        // be a 1-block reorg away from the chain where transactions A and C
        // were accepted to another chain where B, B', and C were all
        // accepted.
        if (nDepth == 0 && wtx.mapValue.count("replaces_txid")) {
            safeTx = false;
        }

        // Similarly, we should not consider coins from transactions that
        // have been replaced. In the example above, we would want to prevent
        // creation of a transaction A' spending an output of A, because if
        // transaction B were initially confirmed, conflicting with A and
        // A', we wouldn't want to the user to create a transaction D
        // intending to replace A', but potentially resulting in a scenario
        // where A, A', and D could all be accepted (instead of just B and
        // D, or just A and A' like the user would want).
        if (nDepth == 0 && wtx.mapValue.count("replaced_by_txid")) {
            safeTx = false;
        }

        if (fOnlySafe && !safeTx) {
            continue;
        }

        if (nDepth < min_depth || nDepth > max_depth) {
            continue;
        }

        for (unsigned int i = 0; i < wtx.tx->vout.size(); i++) {
            CAmount outValue = wtx.GetOutputValueOut(i);
            CAsset asset = wtx.GetOutputAsset(i);
            if (asset_filter && asset != *asset_filter) {
                continue;
            }
            if (outValue < nMinimumAmount || outValue > nMaximumAmount)
                continue;

            if (coinControl && coinControl->HasSelected() && !coinControl->fAllowOtherInputs && !coinControl->IsSelected(COutPoint(entry.first, i)))
                continue;

            if (IsLockedCoin(entry.first, i))
                continue;

            if (IsSpent(wtxid, i))
                continue;

            isminetype mine = IsMine(wtx.tx->vout[i]);

            if (mine == ISMINE_NO) {
                continue;
            }

            if (!allow_used_addresses && IsSpentKey(wtxid, i)) {
                continue;
            }

            std::unique_ptr<SigningProvider> provider = GetSolvingProvider(wtx.tx->vout[i].scriptPubKey);

            bool solvable = provider ? IsSolvable(*provider, wtx.tx->vout[i].scriptPubKey) : false;
            bool spendable = ((mine & ISMINE_SPENDABLE) != ISMINE_NO) || (((mine & ISMINE_WATCH_ONLY) != ISMINE_NO) && (coinControl && coinControl->fAllowWatchOnly && solvable));

            vCoins.push_back(COutput(&wtx, i, nDepth, spendable, solvable, safeTx, (coinControl && coinControl->fAllowWatchOnly)));

            // Checks the sum amount of all UTXO's.
            if (nMinimumSumAmount != MAX_MONEY) {
                nTotal += outValue;

                if (nTotal >= nMinimumSumAmount) {
                    return;
                }
            }

            // Checks the maximum number of UTXO's.
            if (nMaximumCount > 0 && vCoins.size() >= nMaximumCount) {
                return;
            }
        }
    }
}

std::map<CTxDestination, std::vector<COutput>> CWallet::ListCoins(interfaces::Chain::Lock& locked_chain) const
{
    AssertLockHeld(cs_wallet);

    std::map<CTxDestination, std::vector<COutput>> result;
    std::vector<COutput> availableCoins;

    AvailableCoins(locked_chain, availableCoins);

    for (const COutput& coin : availableCoins) {
        CTxDestination address;
        if ((coin.fSpendable || (IsWalletFlagSet(WALLET_FLAG_DISABLE_PRIVATE_KEYS) && coin.fSolvable)) &&
            ExtractDestination(FindNonChangeParentOutput(*coin.tx->tx, coin.i).scriptPubKey, address)) {
            result[address].emplace_back(std::move(coin));
        }
    }

    std::vector<COutPoint> lockedCoins;
    ListLockedCoins(lockedCoins);
    // Include watch-only for LegacyScriptPubKeyMan wallets without private keys
    const bool include_watch_only = GetLegacyScriptPubKeyMan() && IsWalletFlagSet(WALLET_FLAG_DISABLE_PRIVATE_KEYS);
    const isminetype is_mine_filter = include_watch_only ? ISMINE_WATCH_ONLY : ISMINE_SPENDABLE;
    for (const COutPoint& output : lockedCoins) {
        auto it = mapWallet.find(output.hash);
        if (it != mapWallet.end()) {
            int depth = it->second.GetDepthInMainChain();
            if (depth >= 0 && output.n < it->second.tx->vout.size() &&
                IsMine(it->second.tx->vout[output.n]) == is_mine_filter
            ) {
                CTxDestination address;
                if (ExtractDestination(FindNonChangeParentOutput(*it->second.tx, output.n).scriptPubKey, address)) {
                    result[address].emplace_back(
                        &it->second, output.n, depth, true /* spendable */, true /* solvable */, false /* safe */);
                }
            }
        }
    }

    return result;
}

const CTxOut& CWallet::FindNonChangeParentOutput(const CTransaction& tx, int output) const
{
    const CTransaction* ptx = &tx;
    int n = output;
    while (IsChange(ptx->vout[n]) && ptx->vin.size() > 0) {
        const COutPoint& prevout = ptx->vin[0].prevout;
        auto it = mapWallet.find(prevout.hash);
        if (it == mapWallet.end() || it->second.tx->vout.size() <= prevout.n ||
            !IsMine(it->second.tx->vout[prevout.n])) {
            break;
        }
        ptx = it->second.tx.get();
        n = prevout.n;
    }
    return ptx->vout[n];
}

bool CWallet::SelectCoinsMinConf(const CAmountMap& mapTargetValue, const CoinEligibilityFilter& eligibility_filter, std::vector<OutputGroup> groups,
                                 std::set<CInputCoin>& setCoinsRet, CAmountMap& mapValueRet, const CoinSelectionParams& coin_selection_params, bool& bnb_used) const
{
    setCoinsRet.clear();
    mapValueRet.clear();

    std::vector<OutputGroup> utxo_pool;
    if (coin_selection_params.use_bnb && mapTargetValue.size() == 1) {
        // ELEMENTS:
        CAsset asset = mapTargetValue.begin()->first;
        CAmount nTargetValue = mapTargetValue.begin()->second;
        // Get output groups that only contain this asset.
        std::vector<OutputGroup> asset_groups;
        for (OutputGroup g : groups) {
            bool add = true;
            for (CInputCoin c : g.m_outputs) {
                if (c.asset != asset) {
                    add = false;
                    break;
                }
            }

            if (add) {
                asset_groups.push_back(g);
            }
        }
        // END ELEMENTS

        // Get long term estimate
        FeeCalculation feeCalc;
        CCoinControl temp;
        temp.m_confirm_target = 1008;
        CFeeRate long_term_feerate = GetMinimumFeeRate(*this, temp, &feeCalc);

        // Calculate cost of change
        CAmount cost_of_change = GetDiscardRate(*this).GetFee(coin_selection_params.change_spend_size) + coin_selection_params.effective_fee.GetFee(coin_selection_params.change_output_size);

        // Filter by the min conf specs and add to utxo_pool and calculate effective value
        for (OutputGroup& group : asset_groups) {
            if (!group.EligibleForSpending(eligibility_filter)) continue;

            group.fee = 0;
            group.long_term_fee = 0;
            group.effective_value = 0;
            for (auto it = group.m_outputs.begin(); it != group.m_outputs.end(); ) {
                const CInputCoin& coin = *it;
                CAmount effective_value = coin.value - (coin.m_input_bytes < 0 ? 0 : coin_selection_params.effective_fee.GetFee(coin.m_input_bytes));
                // Only include outputs that are positive effective value (i.e. not dust)
                if (effective_value > 0) {
                    group.fee += coin.m_input_bytes < 0 ? 0 : coin_selection_params.effective_fee.GetFee(coin.m_input_bytes);
                    group.long_term_fee += coin.m_input_bytes < 0 ? 0 : long_term_feerate.GetFee(coin.m_input_bytes);
                    if (coin_selection_params.m_subtract_fee_outputs) {
                        group.effective_value += coin.value;
                    } else {
                        group.effective_value += effective_value;
                    }
                    ++it;
                } else {
                    it = group.Discard(coin);
                }
            }
            if (group.effective_value > 0) utxo_pool.push_back(group);
        }
        // Calculate the fees for things that aren't inputs
        CAmount not_input_fees = coin_selection_params.effective_fee.GetFee(coin_selection_params.tx_noinputs_size);
        bnb_used = true;
        CAmount nValueRet;
        bool ret = SelectCoinsBnB(utxo_pool, nTargetValue, cost_of_change, setCoinsRet, nValueRet, not_input_fees);
        mapValueRet[asset] = nValueRet;
        return ret;
    } else {
        // Filter by the min conf specs and add to utxo_pool
        for (const OutputGroup& group : groups) {
            if (!group.EligibleForSpending(eligibility_filter)) continue;
            utxo_pool.push_back(group);
        }
        bnb_used = false;
        return KnapsackSolver(mapTargetValue, utxo_pool, setCoinsRet, mapValueRet);
    }
}

bool CWallet::SelectCoins(const std::vector<COutput>& vAvailableCoins, const CAmountMap& mapTargetValue, std::set<CInputCoin>& setCoinsRet, CAmountMap& mapValueRet, const CCoinControl& coin_control, CoinSelectionParams& coin_selection_params, bool& bnb_used) const
{
    AssertLockHeld(cs_wallet); // mapWallet
    std::vector<COutput> vCoins(vAvailableCoins);
    CAmountMap value_to_select = mapTargetValue;

    // Default to bnb was not used. If we use it, we set it later
    bnb_used = false;

    // coin control -> return all selected outputs (we want all selected to go into the transaction for sure)
    if (coin_control.HasSelected() && !coin_control.fAllowOtherInputs)
    {
        for (const COutput& out : vCoins)
        {
            if (!out.fSpendable)
                 continue;

            CAmount amt = out.tx->GetOutputValueOut(out.i);
            if (amt < 0) {
                continue;
            }
            mapValueRet[out.tx->GetOutputAsset(out.i)] += amt;
            setCoinsRet.insert(out.GetInputCoin());
        }
        return (mapValueRet >= mapTargetValue);
    }

    // calculate value from preset inputs and store them
    std::set<CInputCoin> setPresetCoins;
    CAmountMap mapValueFromPresetInputs;

    std::vector<COutPoint> vPresetInputs;
    coin_control.ListSelected(vPresetInputs);
    for (const COutPoint& outpoint : vPresetInputs)
    {
        std::map<uint256, CWalletTx>::const_iterator it = mapWallet.find(outpoint.hash);
        // ELEMENTS: this code pulled from unmerged Core PR #17211
        int input_bytes = -1;
        CTxOut txout;
        CInputCoin coin(outpoint, txout, 0); // dummy initialization
        if (it != mapWallet.end()) {
            const CWalletTx& wtx = it->second;
            // Clearly invalid input, fail
            if (wtx.tx->vout.size() <= outpoint.n) {
                return false;
            }
            // Just to calculate the marginal byte size
            if (wtx.GetOutputValueOut(outpoint.n) < 0) {
                continue;
            }
            input_bytes = wtx.GetSpendSize(outpoint.n, false);
            txout = wtx.tx->vout[outpoint.n];
            // ELEMENTS: must assign coin from wtx if we can, so the wallet
            //  can look up any confidential amounts/assets
            coin = CInputCoin(&wtx, outpoint.n, input_bytes);
        }
        if (input_bytes == -1) {
            // The input is external. We either did not find the tx in mapWallet, or we did but couldn't compute the input size with wallet data
            if (!coin_control.GetExternalOutput(outpoint, txout)) {
                // Not ours, and we don't have solving data.
                return false;
            }
            input_bytes = CalculateMaximumSignedInputSize(txout, &coin_control.m_external_provider, /* use_max_sig */ true);
            // ELEMENTS: one more try to get a signed input size: for pegins,
            //  the outpoint is provided as external data but the information
            //  needed to spend is in the wallet (not the external provider,
            //  as the user is expecting the wallet to remember this information
            //  after they called getpeginaddress). So try estimating size with
            //  the wallet rather than the external provider.
            if (input_bytes == -1) {
                input_bytes = CalculateMaximumSignedInputSize(txout, this, /* use_max_sig */ true);
            }
            if (!txout.nValue.IsExplicit() || !txout.nAsset.IsExplicit()) {
                return false; // We can't get its value, so abort
            }
            coin = CInputCoin(outpoint, txout, input_bytes);
        }

        mapValueFromPresetInputs[coin.asset] += coin.value;
        if (coin.m_input_bytes <= 0) {
            // ELEMENTS: if we're here we can't compute the coin's effective value. At
	    //  this point in the rebase this is only used for BnB, and our functional
            //  tests expect the user to get a "missing data" error rather than an
            //  "insufficient funds" error, which means we need some way to make
            //  SelectCoins pass. So rather than "return false;" as in upstream we
            //  just turn off bnb and keep going.
            coin_selection_params.use_bnb = false;
            coin.m_input_bytes = 0;
        }
        coin.effective_value = coin.value - coin_selection_params.effective_fee.GetFee(coin.m_input_bytes);
        if (coin_selection_params.use_bnb) {
            value_to_select[coin.asset] -= coin.effective_value;
        } else {
            value_to_select[coin.asset] -= coin.value;
        }
        setPresetCoins.insert(coin);
    }

    // remove preset inputs from vCoins
    for (std::vector<COutput>::iterator it = vCoins.begin(); it != vCoins.end() && coin_control.HasSelected();)
    {
        if (setPresetCoins.count(it->GetInputCoin()))
            it = vCoins.erase(it);
        else
            ++it;
    }

    // ELEMENTS: filter coins for assets we are interested in; always keep policyAsset for fees
    for (std::vector<COutput>::iterator it = vCoins.begin(); it != vCoins.end() && coin_control.HasSelected();) {
        CAsset asset = it->GetInputCoin().asset;
        if (asset != ::policyAsset && mapTargetValue.find(asset) == mapTargetValue.end()) {
            it = vCoins.erase(it);
        } else {
            ++it;
        }
    }

    // form groups from remaining coins; note that preset coins will not
    // automatically have their associated (same address) coins included
    if (coin_control.m_avoid_partial_spends && vCoins.size() > OUTPUT_GROUP_MAX_ENTRIES) {
        // Cases where we have 11+ outputs all pointing to the same destination may result in
        // privacy leaks as they will potentially be deterministically sorted. We solve that by
        // explicitly shuffling the outputs before processing
        Shuffle(vCoins.begin(), vCoins.end(), FastRandomContext());
    }
    std::vector<OutputGroup> groups = GroupOutputs(vCoins, !coin_control.m_avoid_partial_spends);

    unsigned int limit_ancestor_count;
    unsigned int limit_descendant_count;
    chain().getPackageLimits(limit_ancestor_count, limit_descendant_count);
    size_t max_ancestors = (size_t)std::max<int64_t>(1, limit_ancestor_count);
    size_t max_descendants = (size_t)std::max<int64_t>(1, limit_descendant_count);
    bool fRejectLongChains = gArgs.GetBoolArg("-walletrejectlongchains", DEFAULT_WALLET_REJECT_LONG_CHAINS);

    // We will have to do coin selection on the difference between the target and the provided values.
    // If value_to_select <= 0 for all asset types, we are done; but unlike in Bitcoin, this may be
    // true for some assets whlie being false for others. So clear all the "completed" assets out
    // of value_to_select before calling SelectCoinsMinConf.
    for (CAmountMap::const_iterator it = value_to_select.begin(); it != value_to_select.end();) {
        if (it->second <= 0) {
            it = value_to_select.erase(it);
        } else {
            ++it;
        }
    }

    bool res = value_to_select.empty() ||
        SelectCoinsMinConf(value_to_select, CoinEligibilityFilter(1, 6, 0), groups, setCoinsRet, mapValueRet, coin_selection_params, bnb_used) ||
        SelectCoinsMinConf(value_to_select, CoinEligibilityFilter(1, 1, 0), groups, setCoinsRet, mapValueRet, coin_selection_params, bnb_used) ||
        (m_spend_zero_conf_change && SelectCoinsMinConf(value_to_select, CoinEligibilityFilter(0, 1, 2), groups, setCoinsRet, mapValueRet, coin_selection_params, bnb_used)) ||
        (m_spend_zero_conf_change && SelectCoinsMinConf(value_to_select, CoinEligibilityFilter(0, 1, std::min((size_t)4, max_ancestors/3), std::min((size_t)4, max_descendants/3)), groups, setCoinsRet, mapValueRet, coin_selection_params, bnb_used)) ||
        (m_spend_zero_conf_change && SelectCoinsMinConf(value_to_select, CoinEligibilityFilter(0, 1, max_ancestors/2, max_descendants/2), groups, setCoinsRet, mapValueRet, coin_selection_params, bnb_used)) ||
        (m_spend_zero_conf_change && SelectCoinsMinConf(value_to_select, CoinEligibilityFilter(0, 1, max_ancestors-1, max_descendants-1), groups, setCoinsRet, mapValueRet, coin_selection_params, bnb_used)) ||
        (m_spend_zero_conf_change && !fRejectLongChains && SelectCoinsMinConf(value_to_select, CoinEligibilityFilter(0, 1, std::numeric_limits<uint64_t>::max()), groups, setCoinsRet, mapValueRet, coin_selection_params, bnb_used));

    // because SelectCoinsMinConf clears the setCoinsRet, we now add the possible inputs to the coinset
    util::insert(setCoinsRet, setPresetCoins);

    // add preset inputs to the total value selected
    mapValueRet += mapValueFromPresetInputs;

    return res;
}

bool CWallet::SignTransaction(CMutableTransaction& tx) const
{
    AssertLockHeld(cs_wallet);

    // Build coins map
    std::map<COutPoint, Coin> coins;
    for (auto& input : tx.vin) {
        std::map<uint256, CWalletTx>::const_iterator mi = mapWallet.find(input.prevout.hash);
        if(mi == mapWallet.end() || input.prevout.n >= mi->second.tx->vout.size()) {
            return false;
        }
<<<<<<< HEAD
        const CScript& scriptPubKey = mi->second.tx->vout[input.prevout.n].scriptPubKey;
        const CConfidentialValue& amount = mi->second.tx->vout[input.prevout.n].nValue;
=======
        const CWalletTx& wtx = mi->second;
        coins[input.prevout] = Coin(wtx.tx->vout[input.prevout.n], wtx.m_confirm.block_height, wtx.IsCoinBase());
    }
    std::map<int, std::string> input_errors;
    return SignTransaction(tx, coins, SIGHASH_ALL, input_errors);
}

bool CWallet::SignTransaction(CMutableTransaction& tx, const std::map<COutPoint, Coin>& coins, int sighash, std::map<int, std::string>& input_errors) const
{
    // Sign the tx with ScriptPubKeyMans
    // Because each ScriptPubKeyMan can sign more than one input, we need to keep track of each ScriptPubKeyMan that has signed this transaction.
    // Each iteration, we may sign more txins than the txin that is specified in that iteration.
    // We assume that each input is signed by only one ScriptPubKeyMan.
    std::set<uint256> visited_spk_mans;
    for (unsigned int i = 0; i < tx.vin.size(); i++) {
        // Get the prevout
        CTxIn& txin = tx.vin[i];
        auto coin = coins.find(txin.prevout);
        if (coin == coins.end() || coin->second.IsSpent()) {
            input_errors[i] = "Input not found or already spent";
            continue;
        }

        // Check if this input is complete
        SignatureData sigdata = DataFromTransaction(tx, i, coin->second.out);
        if (sigdata.complete) {
            continue;
        }

        // Input needs to be signed, find the right ScriptPubKeyMan
        std::set<ScriptPubKeyMan*> spk_mans = GetScriptPubKeyMans(coin->second.out.scriptPubKey, sigdata);
        if (spk_mans.size() == 0) {
            input_errors[i] = "Unable to sign input, missing keys";
            continue;
        }

        for (auto& spk_man : spk_mans) {
            // If we've already been signed by this spk_man, skip it
            if (visited_spk_mans.count(spk_man->GetID()) > 0) {
                continue;
            }

            // Sign the tx.
            // spk_man->SignTransaction will return true if the transaction is complete,
            // so we can exit early and return true if that happens.
            if (spk_man->SignTransaction(tx, coins, sighash, input_errors)) {
                return true;
            }

            // Add this spk_man to visited_spk_mans so we can skip it later
            visited_spk_mans.insert(spk_man->GetID());
        }
    }
    return false;
}

TransactionError CWallet::FillPSBT(PartiallySignedTransaction& psbtx, bool& complete, int sighash_type, bool sign, bool bip32derivs) const
{
    LOCK(cs_wallet);
    // Get all of the previous transactions
    for (unsigned int i = 0; i < psbtx.tx->vin.size(); ++i) {
        const CTxIn& txin = psbtx.tx->vin[i];
        PSBTInput& input = psbtx.inputs.at(i);

        if (PSBTInputSigned(input)) {
            continue;
        }

        // Verify input looks sane. This will check that we have at most one uxto, witness or non-witness.
        if (!input.IsSane()) {
            return TransactionError::INVALID_PSBT;
        }

        // If we have no utxo, grab it from the wallet.
        if (!input.non_witness_utxo && input.witness_utxo.IsNull()) {
            const uint256& txhash = txin.prevout.hash;
            const auto it = mapWallet.find(txhash);
            if (it != mapWallet.end()) {
                const CWalletTx& wtx = it->second;
                // We only need the non_witness_utxo, which is a superset of the witness_utxo.
                //   The signing code will switch to the smaller witness_utxo if this is ok.
                input.non_witness_utxo = wtx.tx;
            }
        }
    }

    // Fill in information from ScriptPubKeyMans
    // Because each ScriptPubKeyMan may be able to fill more than one input, we need to keep track of each ScriptPubKeyMan that has filled this psbt.
    // Each iteration, we may fill more inputs than the input that is specified in that iteration.
    // We assume that each input is filled by only one ScriptPubKeyMan
    std::set<uint256> visited_spk_mans;
    for (unsigned int i = 0; i < psbtx.tx->vin.size(); ++i) {
        const CTxIn& txin = psbtx.tx->vin[i];
        PSBTInput& input = psbtx.inputs.at(i);

        if (PSBTInputSigned(input)) {
            continue;
        }

        // Get the scriptPubKey to know which ScriptPubKeyMan to use
        CScript script;
        if (!input.witness_utxo.IsNull()) {
            script = input.witness_utxo.scriptPubKey;
        } else if (input.non_witness_utxo) {
            if (txin.prevout.n >= input.non_witness_utxo->vout.size()) {
                return TransactionError::MISSING_INPUTS;
            }
            script = input.non_witness_utxo->vout[txin.prevout.n].scriptPubKey;
        } else {
            // There's no UTXO so we can just skip this now
            continue;
        }
>>>>>>> dcf2ccbf
        SignatureData sigdata;
        input.FillSignatureData(sigdata);
        std::set<ScriptPubKeyMan*> spk_mans = GetScriptPubKeyMans(script, sigdata);
        if (spk_mans.size() == 0) {
            continue;
        }

        for (auto& spk_man : spk_mans) {
            // If we've already been signed by this spk_man, skip it
            if (visited_spk_mans.count(spk_man->GetID()) > 0) {
                continue;
            }

            // Fill in the information from the spk_man
            TransactionError res = spk_man->FillPSBT(psbtx, sighash_type, sign, bip32derivs);
            if (res != TransactionError::OK) {
                return res;
            }

            // Add this spk_man to visited_spk_mans so we can skip it later
            visited_spk_mans.insert(spk_man->GetID());
        }
    }

    // Complete if every input is now signed
    complete = true;
    for (const auto& input : psbtx.inputs) {
        complete &= PSBTInputSigned(input);
    }

    return TransactionError::OK;
}

SigningResult CWallet::SignMessage(const std::string& message, const PKHash& pkhash, std::string& str_sig) const
{
    SignatureData sigdata;
    CScript script_pub_key = GetScriptForDestination(pkhash);
    for (const auto& spk_man_pair : m_spk_managers) {
        if (spk_man_pair.second->CanProvide(script_pub_key, sigdata)) {
            return spk_man_pair.second->SignMessage(message, pkhash, str_sig);
        }
<<<<<<< HEAD
        UpdateTransaction(tx, nIn, sigdata);
        nIn++;
=======
>>>>>>> dcf2ccbf
    }
    return SigningResult::PRIVATE_KEY_NOT_AVAILABLE;
}

bool CWallet::FundTransaction(CMutableTransaction& tx, CAmount& nFeeRet, int& nChangePosInOut, std::string& strFailReason, bool lockUnspents, const std::set<int>& setSubtractFeeFromOutputs, CCoinControl coinControl)
{
    std::vector<CRecipient> vecSend;

    // Turn the txout set into a CRecipient vector.
    for (size_t idx = 0; idx < tx.vout.size(); idx++) {
        const CTxOut& txOut = tx.vout[idx];

        // ELEMENTS:
        if (!txOut.nValue.IsExplicit() || !txOut.nAsset.IsExplicit()) {
            strFailReason = _("Pre-funded amounts must be non-blinded").translated;
            return false;
        }

        // Fee outputs should not be added to avoid overpayment of fees
        if (txOut.IsFee()) {
            continue;
        }

        CRecipient recipient = {txOut.scriptPubKey, txOut.nValue.GetAmount(), txOut.nAsset.GetAsset(), CPubKey(txOut.nNonce.vchCommitment), setSubtractFeeFromOutputs.count(idx) == 1};
        vecSend.push_back(recipient);
    }

    coinControl.fAllowOtherInputs = true;

    for (const CTxIn& txin : tx.vin) {
        coinControl.Select(txin.prevout);
    }

    // Acquire the locks to prevent races to the new locked unspents between the
    // CreateTransaction call and LockCoin calls (when lockUnspents is true).
    auto locked_chain = chain().lock();
    LOCK(cs_wallet);

    CTransactionRef tx_new;
    BlindDetails* blind_details = g_con_elementsmode ? new BlindDetails() : NULL;
    if (!CreateTransaction(*locked_chain, vecSend, tx_new, nFeeRet, nChangePosInOut, strFailReason, coinControl, false, blind_details)) {
        return false;
    }

    // Wipe outputs and output witness and re-add one by one
    tx.vout.clear();
    tx.witness.vtxoutwit.clear();
    for (unsigned int i = 0; i < tx_new->vout.size(); i++) {
        const CTxOut& out = tx_new->vout[i];
        tx.vout.push_back(out);
        if (tx_new->witness.vtxoutwit.size() > i) {
            // We want to re-add previously existing outwitnesses
            // even though we don't create any new ones
            const CTxOutWitness& outwit = tx_new->witness.vtxoutwit[i];
            tx.witness.vtxoutwit.push_back(outwit);
        }
    }

    // Add new txins while keeping original txin scriptSig/order.
    for (const CTxIn& txin : tx_new->vin) {
        if (!coinControl.IsSelected(txin.prevout)) {
            tx.vin.push_back(txin);

            if (lockUnspents) {
                LockCoin(txin.prevout);
            }
        }
    }

    return true;
}

static bool IsCurrentForAntiFeeSniping(interfaces::Chain& chain, interfaces::Chain::Lock& locked_chain)
{
    if (chain.isInitialBlockDownload()) {
        return false;
    }
    constexpr int64_t MAX_ANTI_FEE_SNIPING_TIP_AGE = 8 * 60 * 60; // in seconds
    if (locked_chain.getBlockTime(*locked_chain.getHeight()) < (GetTime() - MAX_ANTI_FEE_SNIPING_TIP_AGE)) {
        return false;
    }
    return true;
}

/**
 * Return a height-based locktime for new transactions (uses the height of the
 * current chain tip unless we are not synced with the current chain
 */
static uint32_t GetLocktimeForNewTransaction(interfaces::Chain& chain, interfaces::Chain::Lock& locked_chain)
{
    uint32_t const height = locked_chain.getHeight().get_value_or(-1);
    uint32_t locktime;
    // Discourage fee sniping.
    //
    // For a large miner the value of the transactions in the best block and
    // the mempool can exceed the cost of deliberately attempting to mine two
    // blocks to orphan the current best block. By setting nLockTime such that
    // only the next block can include the transaction, we discourage this
    // practice as the height restricted and limited blocksize gives miners
    // considering fee sniping fewer options for pulling off this attack.
    //
    // A simple way to think about this is from the wallet's point of view we
    // always want the blockchain to move forward. By setting nLockTime this
    // way we're basically making the statement that we only want this
    // transaction to appear in the next block; we don't want to potentially
    // encourage reorgs by allowing transactions to appear at lower heights
    // than the next block in forks of the best chain.
    //
    // Of course, the subsidy is high enough, and transaction volume low
    // enough, that fee sniping isn't a problem yet, but by implementing a fix
    // now we ensure code won't be written that makes assumptions about
    // nLockTime that preclude a fix later.
    if (IsCurrentForAntiFeeSniping(chain, locked_chain)) {
        locktime = height;

        // Secondly occasionally randomly pick a nLockTime even further back, so
        // that transactions that are delayed after signing for whatever reason,
        // e.g. high-latency mix networks and some CoinJoin implementations, have
        // better privacy.
        if (GetRandInt(10) == 0)
            locktime = std::max(0, (int)locktime - GetRandInt(100));
    } else {
        // If our chain is lagging behind, we can't discourage fee sniping nor help
        // the privacy of high-latency transactions. To avoid leaking a potentially
        // unique "nLockTime fingerprint", set nLockTime to a constant.
        locktime = 0;
    }
    assert(locktime <= height);
    assert(locktime < LOCKTIME_THRESHOLD);
    return locktime;
}

OutputType CWallet::TransactionChangeType(OutputType change_type, const std::vector<CRecipient>& vecSend)
{
    // If -changetype is specified, always use that change type.
    if (change_type != OutputType::CHANGE_AUTO) {
        return change_type;
    }

    // if m_default_address_type is legacy, use legacy address as change (even
    // if some of the outputs are P2WPKH or P2WSH).
    if (m_default_address_type == OutputType::LEGACY) {
        return OutputType::LEGACY;
    }

    // if any destination is P2WPKH or P2WSH, use P2WPKH for the change
    // output.
    for (const auto& recipient : vecSend) {
        // Check if any destination contains a witness program:
        int witnessversion = 0;
        std::vector<unsigned char> witnessprogram;
        if (recipient.scriptPubKey.IsWitnessProgram(witnessversion, witnessprogram)) {
            return OutputType::BECH32;
        }
    }

    // else use m_default_address_type for change
    return m_default_address_type;
}

// Reset all non-global blinding details.
void resetBlindDetails(BlindDetails* det) {
    det->i_amount_blinds.clear();
    det->i_asset_blinds.clear();
    det->i_assets.clear();
    det->i_amounts.clear();

    det->o_amounts.clear();
    det->o_pubkeys.clear();
    det->o_amount_blinds.clear();
    det->o_assets.clear();
    det->o_asset_blinds.clear();

    det->tx_unblinded_unsigned = CMutableTransaction();
    det->num_to_blind = 0;
    det->change_to_blind = 0;
    det->only_recipient_blind_index = -1;
    det->only_change_pos = -1;
}

bool fillBlindDetails(BlindDetails* det, CWallet* wallet, CMutableTransaction& txNew, std::vector<CInputCoin>& selected_coins, std::string& strFailReason) {
    int num_inputs_blinded = 0;

    // Fill in input blinding details
    for (const CInputCoin& coin : selected_coins) {
        det->i_amount_blinds.push_back(coin.bf_value);
        det->i_asset_blinds.push_back(coin.bf_asset);
        det->i_assets.push_back(coin.asset);
        det->i_amounts.push_back(coin.value);
        if (coin.txout.nValue.IsCommitment() || coin.txout.nAsset.IsCommitment()) {
            num_inputs_blinded++;
        }
    }
    // Fill in output blinding details
    for (size_t nOut = 0; nOut < txNew.vout.size(); nOut++) {
        //TODO(CA) consider removing all blind setting before BlindTransaction as they get cleared anyway
        det->o_amount_blinds.push_back(uint256());
        det->o_asset_blinds.push_back(uint256());
        det->o_assets.push_back(txNew.vout[nOut].nAsset.GetAsset());
        det->o_amounts.push_back(txNew.vout[nOut].nValue.GetAmount());
    }

    // There are a few edge-cases of blinding we need to take care of
    //
    // First, if there are blinded inputs but not outputs to blind
    // We need this to go through, even though no privacy is gained.
    if (num_inputs_blinded > 0 &&  det->num_to_blind == 0) {
        // We need to make sure to dupe an asset that is in input set
        //TODO Have blinding do some extremely minimal rangeproof
        CTxOut newTxOut(det->o_assets.back(), 0, CScript() << OP_RETURN);
        txNew.vout.push_back(newTxOut);
        det->o_pubkeys.push_back(wallet->GetBlindingPubKey(newTxOut.scriptPubKey));
        det->o_amount_blinds.push_back(uint256());
        det->o_asset_blinds.push_back(uint256());
        det->o_amounts.push_back(0);
        det->o_assets.push_back(det->o_assets.back());
        det->num_to_blind++;
        wallet->WalletLogPrintf("Adding OP_RETURN output to complete blinding since there are %d blinded inputs and no blinded outputs\n", num_inputs_blinded);

        // No blinded inputs, but 1 blinded output
    } else if (num_inputs_blinded == 0 && det->num_to_blind == 1) {
        if (det->change_to_blind == 1) {
            // Only 1 blinded change, unblind the change
            //TODO Split up change instead if possible
            if (det->ignore_blind_failure) {
                det->num_to_blind--;
                det->change_to_blind--;
                txNew.vout[det->only_change_pos].nNonce.SetNull();
                det->o_pubkeys[det->only_change_pos] = CPubKey();
                det->o_amount_blinds[det->only_change_pos] = uint256();
                det->o_asset_blinds[det->only_change_pos] = uint256();
                wallet->WalletLogPrintf("Unblinding change at index %d due to lack of inputs and other outputs being blinded.\n", det->only_change_pos);
            } else {
                strFailReason = _("Change output could not be blinded as there are no blinded inputs and no other blinded outputs.").translated;
                return false;
            }
        } else {
            // 1 blinded destination
            // TODO Attempt to get a blinded input, OR add unblinded coin to make blinded change
            assert(det->only_recipient_blind_index != -1);
            if (det->ignore_blind_failure) {
                det->num_to_blind--;
                txNew.vout[det->only_recipient_blind_index].nNonce.SetNull();
                det->o_pubkeys[det->only_recipient_blind_index] = CPubKey();
                det->o_amount_blinds[det->only_recipient_blind_index] = uint256();
                det->o_asset_blinds[det->only_recipient_blind_index] = uint256();
                wallet->WalletLogPrintf("Unblinding single blinded output at index %d due to lack of inputs and other outputs being blinded.\n", det->only_recipient_blind_index);
            } else {
                strFailReason = _("Transaction output could not be blinded as there are no blinded inputs and no other blinded outputs.").translated;
                return false;
            }
        }
    }
    // All other combinations should work.
    return true;
}

bool CWallet::CreateTransaction(interfaces::Chain::Lock& locked_chain, const std::vector<CRecipient>& vecSend, CTransactionRef& tx, CAmount& nFeeRet, int& nChangePosInOut, std::string& strFailReason, const CCoinControl& coin_control, bool sign, BlindDetails* blind_details, const IssuanceDetails* issuance_details) {
    if (blind_details || issuance_details) {
        assert(g_con_elementsmode);
    }

    CAmountMap mapValue;
    // Always assume that we are at least sending policyAsset.
    mapValue[::policyAsset] = 0;
    std::vector<std::unique_ptr<ReserveDestination>> reservedest;
    const OutputType change_type = TransactionChangeType(coin_control.m_change_type ? *coin_control.m_change_type : m_default_change_type, vecSend);
    reservedest.emplace_back(new ReserveDestination(this, change_type)); // policy asset
    int nChangePosRequest = nChangePosInOut;
    std::map<CAsset, int> vChangePosInOut;
    unsigned int nSubtractFeeFromAmount = 0;

    std::set<CAsset> assets_seen;
    for (const auto& recipient : vecSend)
    {
        // Pad change keys to cover total possible number of assets
        // One already exists(for policyAsset), so one for each destination
        if (assets_seen.insert(recipient.asset).second) {
            reservedest.emplace_back(new ReserveDestination(this, change_type));
        }

        // Skip over issuance outputs, no need to select those coins
        if (recipient.asset == CAsset(uint256S("1")) || recipient.asset == CAsset(uint256S("2"))) {
            continue;
        }

        if (g_con_elementsmode && recipient.asset.IsNull()) {
            strFailReason = _("No asset provided for recipient").translated;
            return false;
        }

        if (mapValue[recipient.asset] < 0 || recipient.nAmount < 0) {
            strFailReason = _("Transaction amounts must not be negative").translated;
            return false;
        }
        mapValue[recipient.asset] += recipient.nAmount;

        if (recipient.fSubtractFeeFromAmount)
            nSubtractFeeFromAmount++;
    }
    if (vecSend.empty())
    {
        strFailReason = _("Transaction must have at least one recipient").translated;
        return false;
    }

    CMutableTransaction txNew;

    txNew.nLockTime = GetLocktimeForNewTransaction(chain(), locked_chain);

    FeeCalculation feeCalc;
    CAmount nFeeNeeded;
    int nBytes;
    {
        std::set<CInputCoin> setCoins;

        // Preserve order of selected inputs for surjection proofs
        std::vector<CInputCoin> selected_coins;

        // A map that keeps track of the change script for each asset and also
        // the index of the reservedest used for that script (-1 if none).
        std::map<CAsset, std::pair<int, CScript>> mapScriptChange;

        auto locked_chain = chain().lock();
        LOCK(cs_wallet);
        {
            std::vector<COutput> vAvailableCoins;
            AvailableCoins(*locked_chain, vAvailableCoins, true, &coin_control, 1, MAX_MONEY, MAX_MONEY, 0);
            CoinSelectionParams coin_selection_params; // Parameters for coin selection, init with dummy

            mapScriptChange.clear();
            if (coin_control.destChange.size() > 0) {
                for (const auto& dest : coin_control.destChange) {
                    // No need to test we cover all assets.  We produce error for that later.
                    mapScriptChange[dest.first] = std::pair<int, CScript>(-1, GetScriptForDestination(dest.second));
                }
            } else { // no coin control: send change to newly generated address
                // Note: We use a new key here to keep it from being obvious which side is the change.
                //  The drawback is that by not reusing a previous key, the change may be lost if a
                //  backup is restored, if the backup doesn't have the new private key for the change.
                //  If we reused the old key, it would be possible to add code to look for and
                //  rediscover unknown transactions that were written with keys of ours to recover
                //  post-backup change.

                // Reserve a new key pair from key pool
                if (!CanGetAddresses(true)) {
                    strFailReason = _("Can't generate a change-address key. No keys in the internal keypool and can't generate any keys.").translated;
                    return false;
                }

                // One change script per output asset.
                size_t index = 0;
                for (const auto& value : mapValue) {
                    CTxDestination dest;
                    if (index >= reservedest.size() || !reservedest[index]->GetReservedDestination(dest, true)) {
                        strFailReason = _("Keypool ran out, please call keypoolrefill first").translated;
                        return false;
                    }

                    mapScriptChange[value.first] = std::pair<int, CScript>(index, GetScriptForDestination(dest));
                    ++index;
                }

                // Also make sure we have change scripts for the pre-selected inputs.
                std::vector<COutPoint> vPresetInputs;
                coin_control.ListSelected(vPresetInputs);
                for (const COutPoint& presetInput : vPresetInputs) {
                    CAsset asset;
                    std::map<uint256, CWalletTx>::const_iterator it = mapWallet.find(presetInput.hash);
                    CTxOut txout;
                    if (it != mapWallet.end()) {
                         asset = it->second.GetOutputAsset(presetInput.n);
                    } else if (coin_control.GetExternalOutput(presetInput, txout)) {
                        asset = txout.nAsset.GetAsset();
                    } else {
                        // Ignore this here, will fail more gracefully later.
                        continue;
                    }

                    if (mapScriptChange.find(asset) != mapScriptChange.end()) {
                        // This asset already has a change script.
                        continue;
                    }

                    CTxDestination dest;
                    if (index >= reservedest.size() || !reservedest[index]->GetReservedDestination(dest, true)) {
                        strFailReason = _("Keypool ran out, please call keypoolrefill first").translated;
                        return false;
                    }

                    mapScriptChange[asset] = std::pair<int, CScript>(index, GetScriptForDestination(dest));
                    ++index;
                }
            }
            assert(mapScriptChange.size() > 0);

            CTxOut change_prototype_txout(mapScriptChange.begin()->first, 0, mapScriptChange.begin()->second.second);
            // TODO CA: Set this for each change output
            coin_selection_params.change_output_size = GetSerializeSize(change_prototype_txout);
            if (g_con_elementsmode) {
                // Assume blinded output for coin selection purposes. Over-paying is ok!
                change_prototype_txout.nAsset.vchCommitment.resize(33);
                change_prototype_txout.nValue.vchCommitment.resize(33);
                change_prototype_txout.nNonce.vchCommitment.resize(33);
                coin_selection_params.change_output_size = GetSerializeSize(change_prototype_txout);
                coin_selection_params.change_output_size += (MAX_RANGEPROOF_SIZE + DEFAULT_SURJECTIONPROOF_SIZE + WITNESS_SCALE_FACTOR - 1)/WITNESS_SCALE_FACTOR;
            }

            CFeeRate discard_rate = GetDiscardRate(*this);

            // Get the fee rate to use effective values in coin selection
            CFeeRate nFeeRateNeeded = GetMinimumFeeRate(*this, coin_control, &feeCalc);

            // ELEMENTS:
            // Start with tiny non-zero fee for issuance entropy and loop until there is enough fee
            nFeeRet = 1;
            bool pick_new_inputs = true;
            CAmountMap mapValueIn;

            // BnB selector is the only selector used when this is true.
            // That should only happen on the first pass through the loop.
            coin_selection_params.use_bnb = true;
            coin_selection_params.m_subtract_fee_outputs = nSubtractFeeFromAmount != 0; // If we are doing subtract fee from recipient, don't use effective values
            //ELEMENTS: stopgap solution to https://github.com/bitcoin/bitcoin/issues/20347
            bool one_more_try_20347 = false;
            // Start with no fee and loop until there is enough fee
            while (true)
            {
                if (blind_details) {
                    // Clear out previous blinding/data info as needed
                    resetBlindDetails(blind_details);
                }

                // We need to output the position of the policyAsset change output.
                // So we keep track of the change position of all assets
                // individually and set the export variable in the end.
                vChangePosInOut.clear();
                if (nChangePosRequest >= 0) {
                    vChangePosInOut[::policyAsset] = nChangePosRequest;
                }

                txNew.vin.clear();
                txNew.vout.clear();
                txNew.witness.SetNull();
                bool fFirst = true;

                CAmountMap mapValueToSelect = mapValue;
                if (nSubtractFeeFromAmount == 0)
                    mapValueToSelect[::policyAsset] += nFeeRet;

                // vouts to the payees
                if (!coin_selection_params.m_subtract_fee_outputs) {
                    coin_selection_params.tx_noinputs_size = 11; // Static vsize overhead + outputs vsize. 4 nVersion, 4 nLocktime, 1 input count, 1 output count, 1 witness overhead (dummy, flag, stack size)
                }
                for (const auto& recipient : vecSend)
                {
                    CTxOut txout(recipient.asset, recipient.nAmount, recipient.scriptPubKey);
                    txout.nNonce.vchCommitment = std::vector<unsigned char>(recipient.confidentiality_key.begin(), recipient.confidentiality_key.end());

                    if (recipient.fSubtractFeeFromAmount)
                    {
                        if (recipient.asset != policyAsset) {
                            strFailReason = strprintf("Wallet does not support more than one type of fee at a time, therefore can not subtract fee from address amount, which is of a different asset id. fee asset: %s recipient asset: %s", policyAsset.GetHex(), recipient.asset.GetHex());
                            return false;
                        }

                        assert(nSubtractFeeFromAmount != 0);
                        txout.nValue = txout.nValue.GetAmount() - nFeeRet / nSubtractFeeFromAmount; // Subtract fee equally from each selected recipient

                        if (fFirst) // first receiver pays the remainder not divisible by output count
                        {
                            fFirst = false;
                            txout.nValue = txout.nValue.GetAmount() - nFeeRet % nSubtractFeeFromAmount;
                        }
                    }
                    // Include the fee cost for outputs. Note this is only used for BnB right now
                    if (!coin_selection_params.m_subtract_fee_outputs) {
                        coin_selection_params.tx_noinputs_size += ::GetSerializeSize(txout, PROTOCOL_VERSION);
                    }

                    // ELEMENTS: Core's logic isn't great here. We should be computing
                    // cost of making output + future spend. We're not as concerned
                    // about dust anyways, so let's focus upstream.
                    if (recipient.asset == policyAsset && IsDust(txout, chain().relayDustFee()))
                    {
                        if (recipient.fSubtractFeeFromAmount && nFeeRet > 0)
                        {
                            if (txout.nValue.GetAmount() < 0)
                                strFailReason = _("The transaction amount is too small to pay the fee").translated;
                            else
                                strFailReason = _("The transaction amount is too small to send after the fee has been deducted").translated;
                        }
                        else
                            strFailReason = _("Transaction amount too small").translated;
                        return false;
                    }
                    txNew.vout.push_back(txout);
                    if (blind_details) {
                        blind_details->o_pubkeys.push_back(recipient.confidentiality_key);
                        if (blind_details->o_pubkeys.back().IsFullyValid()) {
                            blind_details->num_to_blind++;
                            blind_details->only_recipient_blind_index = txNew.vout.size()-1;
                        }
                    }
                }

                // Choose coins to use
                bool bnb_used = false;
                if (pick_new_inputs) {
                    mapValueIn.clear();
                    setCoins.clear();
                    int change_spend_size = CalculateMaximumSignedInputSize(change_prototype_txout, this);
                    // If the wallet doesn't know how to sign change output, assume p2sh-p2wpkh
                    // as lower-bound to allow BnB to do it's thing
                    if (change_spend_size == -1) {
                        coin_selection_params.change_spend_size = DUMMY_NESTED_P2WPKH_INPUT_SIZE;
                    } else {
                        coin_selection_params.change_spend_size = (size_t)change_spend_size;
                    }
                    coin_selection_params.effective_fee = nFeeRateNeeded;
                    if (!SelectCoins(vAvailableCoins, mapValueToSelect, setCoins, mapValueIn, coin_control, coin_selection_params, bnb_used))
                    {
                        // If BnB was used, it was the first pass. No longer the first pass and continue loop with knapsack.
                        if (bnb_used) {
                            coin_selection_params.use_bnb = false;
                            continue;
                        }
                        else {
                            strFailReason = _("Insufficient funds").translated;
                            return false;
                        }
                    }
                } else {
                    bnb_used = false;
                }

                const CAmountMap mapChange = mapValueIn - mapValueToSelect;

                for(const auto& assetChange : mapChange) {
                    if (assetChange.second == 0) {
                        vChangePosInOut.erase(assetChange.first);
                        continue;
                    }

                    // Fill a vout to ourself
                    const std::map<CAsset, std::pair<int, CScript>>::const_iterator itScript = mapScriptChange.find(assetChange.first);
                    if (itScript == mapScriptChange.end()) {
                        strFailReason = strprintf("No change destination provided for asset %s", assetChange.first.GetHex());
                        return false;
                    }

                    CTxOut newTxOut(assetChange.first, assetChange.second, itScript->second.second);

                    // Never create dust outputs; if we would, just
                    // add the dust to the fee.
                    // The nChange when BnB is used is always going to go to fees.
                    if (assetChange.first == policyAsset && (IsDust(newTxOut, discard_rate) || bnb_used))
                    {
                        vChangePosInOut.erase(assetChange.first);
                        nFeeRet += assetChange.second;
                    }
                    else
                    {
                        std::map<CAsset, int>::const_iterator itPos = vChangePosInOut.find(assetChange.first);
                        if (itPos == vChangePosInOut.end())
                        {
                            // Insert change txn at random position:
                            int newPos = GetRandInt(txNew.vout.size()+1);

                            // Update existing entries in vChangePos that have been moved.
                            for (std::map<CAsset, int>::iterator it = vChangePosInOut.begin(); it != vChangePosInOut.end(); ++it) {
                                if (it->second >= newPos) {
                                    it->second++;
                                }
                            }

                            vChangePosInOut[assetChange.first] = newPos;
                        }
                        else if ((unsigned int)itPos->second > txNew.vout.size())
                        {
                            strFailReason = _("Change index out of range").translated;
                            return false;
                        }

                        std::vector<CTxOut>::iterator position = txNew.vout.begin()+vChangePosInOut[assetChange.first];
                        if (blind_details) {
                            CPubKey blind_pub = GetBlindingPubKey(itScript->second.second);
                            blind_details->o_pubkeys.insert(blind_details->o_pubkeys.begin() + vChangePosInOut[assetChange.first], blind_pub);
                            assert(blind_pub.IsFullyValid());
                            blind_details->num_to_blind++;
                            blind_details->change_to_blind++;
                            blind_details->only_change_pos = vChangePosInOut[assetChange.first];
                            // Place the blinding pubkey here in case of fundraw calls
                            newTxOut.nNonce.vchCommitment = std::vector<unsigned char>(blind_pub.begin(), blind_pub.end());
                        }
                        txNew.vout.insert(position, newTxOut);
                    }
                }
                // Set the correct nChangePosInOut for output.  Should be policyAsset's position.
                std::map<CAsset, int>::const_iterator itPos = vChangePosInOut.find(::policyAsset);
                if (itPos != vChangePosInOut.end()) {
                    nChangePosInOut = itPos->second;
                } else {
                    // no policy change inserted; others assets may have been
                    nChangePosInOut = -1;
                }

                // Add fee output.
                if (g_con_elementsmode) {
                    CTxOut fee(::policyAsset, nFeeRet, CScript());
                    assert(fee.IsFee());
                    txNew.vout.push_back(fee);
                    if (blind_details) {
                        blind_details->o_pubkeys.push_back(CPubKey());
                    }
                }

                // Set token input if reissuing
                int reissuance_index = -1;
                uint256 token_blinding;

                // Elements: Shuffle here to preserve random ordering for surjection proofs
                selected_coins = std::vector<CInputCoin>(setCoins.begin(), setCoins.end());
                Shuffle(selected_coins.begin(), selected_coins.end(), FastRandomContext());

                // Dummy fill vin for maximum size estimation
                //
                for (const CInputCoin& coin : selected_coins) {
                    txNew.vin.push_back(CTxIn(coin.outpoint, CScript()));

                    if (issuance_details && coin.asset == issuance_details->reissuance_token) {
                        reissuance_index = txNew.vin.size() - 1;
                        token_blinding = coin.bf_asset;
                    }
                }

                std::vector<CKey> issuance_asset_keys;
                std::vector<CKey> issuance_token_keys;
                if (issuance_details) {
                    // Fill in issuances now that inputs are set
                    assert(txNew.vin.size() > 0);
                    int asset_index = -1;
                    int token_index = -1;
                    for (unsigned int i = 0; i < txNew.vout.size(); i++) {
                        if (txNew.vout[i].nAsset.IsExplicit() && txNew.vout[i].nAsset.GetAsset()  == CAsset(uint256S("1"))) {
                            asset_index = i;
                        } else if (txNew.vout[i].nAsset.IsExplicit() && txNew.vout[i].nAsset.GetAsset() == CAsset(uint256S("2"))) {
                            token_index = i;
                        }
                    }
                    // Initial issuance request
                    if (issuance_details->reissuance_asset.IsNull() && issuance_details->reissuance_token.IsNull() && (asset_index != -1 || token_index != -1)) {
                        uint256 entropy;
                        CAsset asset;
                        CAsset token;
                        //TODO take optional contract hash
                        // Initial issuance always uses vin[0]
                        GenerateAssetEntropy(entropy, txNew.vin[0].prevout, uint256());
                        CalculateAsset(asset, entropy);
                        CalculateReissuanceToken(token, entropy, issuance_details->blind_issuance);
                        CScript blindingScript(CScript() << OP_RETURN << std::vector<unsigned char>(txNew.vin[0].prevout.hash.begin(), txNew.vin[0].prevout.hash.end()) << txNew.vin[0].prevout.n);
                        // We're making asset outputs, fill out asset type and issuance input
                        if (asset_index != -1) {
                            txNew.vin[0].assetIssuance.nAmount = txNew.vout[asset_index].nValue;

                            txNew.vout[asset_index].nAsset = asset;
                            if (issuance_details->blind_issuance && blind_details) {
                                issuance_asset_keys.push_back(GetBlindingKey(&blindingScript));
                                blind_details->num_to_blind++;
                            }
                        }
                        // We're making reissuance token outputs
                        if (token_index != -1) {
                            txNew.vin[0].assetIssuance.nInflationKeys = txNew.vout[token_index].nValue;
                            txNew.vout[token_index].nAsset = token;
                            if (issuance_details->blind_issuance && blind_details) {
                                issuance_token_keys.push_back(GetBlindingKey(&blindingScript));
                                blind_details->num_to_blind++;

                                // If we're blinding a token issuance and no assets, we must make
                                // the asset issuance a blinded commitment to 0
                                if (asset_index == -1) {
                                    txNew.vin[0].assetIssuance.nAmount = 0;
                                    issuance_asset_keys.push_back(GetBlindingKey(&blindingScript));
                                    blind_details->num_to_blind++;
                                }
                            }
                        }
                    // Asset being reissued with explicitly named asset/token
                    } else if (asset_index != -1) {
                        assert(reissuance_index != -1);
                        // Fill in output with issuance
                        txNew.vout[asset_index].nAsset = issuance_details->reissuance_asset;

                        // Fill in issuance
                        // Blinding revealing underlying asset
                        txNew.vin[reissuance_index].assetIssuance.assetBlindingNonce = token_blinding;
                        txNew.vin[reissuance_index].assetIssuance.assetEntropy = issuance_details->entropy;
                        txNew.vin[reissuance_index].assetIssuance.nAmount = txNew.vout[asset_index].nValue;

                        // If blinded token derivation, blind the issuance
                        CAsset temp_token;
                        CalculateReissuanceToken(temp_token, issuance_details->entropy, true);
                        if (temp_token == issuance_details->reissuance_token && blind_details) {
                            CScript blindingScript(CScript() << OP_RETURN << std::vector<unsigned char>(txNew.vin[reissuance_index].prevout.hash.begin(), txNew.vin[reissuance_index].prevout.hash.end()) << txNew.vin[reissuance_index].prevout.n);
                            issuance_asset_keys.resize(reissuance_index);
                            issuance_asset_keys.push_back(GetBlindingKey(&blindingScript));
                            blind_details->num_to_blind++;
                        }
                    }
                }

                if (blind_details) {
                    if (!fillBlindDetails(blind_details, this, txNew, selected_coins, strFailReason)) {
                        return false;
                    }

                    // Keep a backup of transaction in case re-blinding necessary
                    blind_details->tx_unblinded_unsigned = txNew;
                    int ret = BlindTransaction(blind_details->i_amount_blinds, blind_details->i_asset_blinds, blind_details->i_assets, blind_details->i_amounts, blind_details->o_amount_blinds, blind_details->o_asset_blinds,  blind_details->o_pubkeys, issuance_asset_keys, issuance_token_keys, txNew);
                    assert(ret != -1);
                    if (ret != blind_details->num_to_blind) {
                        strFailReason = _("Unable to blind the transaction properly. This should not happen.").translated;
                        return false;
                    }
                }

                nBytes = CalculateMaximumSignedTxSize(CTransaction(txNew), this, &coin_control);
                if (nBytes < 0) {
                    strFailReason = _("Missing solving data for estimating transaction size").translated;
                    return false;
                }

                // Remove blinding if we're not actually signing
                if (blind_details && !sign) {
                    txNew = blind_details->tx_unblinded_unsigned;
                }

                nFeeNeeded = GetMinimumFee(*this, nBytes, coin_control, &feeCalc);
                if (feeCalc.reason == FeeReason::FALLBACK && !m_allow_fallback_fee) {
                    // eventually allow a fallback fee
                    strFailReason = _("Fee estimation failed. Fallbackfee is disabled. Wait a few blocks or enable -fallbackfee.").translated;
                    return false;
                }

                if (nFeeRet >= nFeeNeeded) {
                    // Reduce fee to only the needed amount if possible. This
                    // prevents potential overpayment in fees if the coins
                    // selected to meet nFeeNeeded result in a transaction that
                    // requires less fee than the prior iteration.

                    // If we have no change and a big enough excess fee, then
                    // try to construct transaction again only without picking
                    // new inputs. We now know we only need the smaller fee
                    // (because of reduced tx size) and so we should add a
                    // change output. Only try this once.
                    if (nChangePosInOut == -1 && nSubtractFeeFromAmount == 0 && pick_new_inputs) {
                        unsigned int tx_size_with_change = nBytes + coin_selection_params.change_output_size + 2; // Add 2 as a buffer in case increasing # of outputs changes compact size
                        CAmount fee_needed_with_change = GetMinimumFee(*this, tx_size_with_change, coin_control, nullptr);
                        CAmount minimum_value_for_change = GetDustThreshold(change_prototype_txout, discard_rate);
                        if (nFeeRet >= fee_needed_with_change + minimum_value_for_change) {
                            pick_new_inputs = false;
                            nFeeRet = fee_needed_with_change;
                            continue;
                        }
                    }

                    // If we have change output already, just increase it
                    if (nFeeRet > nFeeNeeded && nChangePosInOut != -1 && nSubtractFeeFromAmount == 0) {
                        CAmount extraFeePaid = nFeeRet - nFeeNeeded;

                        // If blinding we need to edit the unblinded tx and re-blind. Otherwise just edit the tx.
                        if (blind_details) {
                            txNew = blind_details->tx_unblinded_unsigned;
                            std::vector<CTxOut>::iterator change_position = txNew.vout.begin() + nChangePosInOut;
                            change_position->nValue = change_position->nValue.GetAmount() + extraFeePaid;
                            blind_details->o_amounts[nChangePosInOut] = change_position->nValue.GetAmount();

                            nFeeRet -= extraFeePaid;
                            txNew.vout.back().nValue = nFeeRet; // update fee output
                            blind_details->o_amounts.back() = nFeeRet;

                            // Wipe output blinding factors and start over
                            blind_details->o_amount_blinds.clear();

                            blind_details->o_asset_blinds.clear();

                            // Re-blind tx after editing and change.
                            blind_details->tx_unblinded_unsigned = txNew;
                            int ret = BlindTransaction(blind_details->i_amount_blinds, blind_details->i_asset_blinds, blind_details->i_assets, blind_details->i_amounts, blind_details->o_amount_blinds, blind_details->o_asset_blinds,  blind_details->o_pubkeys, issuance_asset_keys, issuance_token_keys, txNew);
                            assert(ret != -1);
                            if (ret != blind_details->num_to_blind) {
                                strFailReason = _("Unable to blind the transaction properly. This should not happen.").translated;
                                return false;
                            }
                        } else {
                            std::vector<CTxOut>::iterator change_position = txNew.vout.begin() + nChangePosInOut;
                            change_position->nValue = change_position->nValue.GetAmount() + extraFeePaid;
                            nFeeRet -= extraFeePaid;
                            if (g_con_elementsmode) {
                                txNew.vout.back().nValue = nFeeRet; // update fee output
                            }
                        }
                    }
                    break; // Done, enough fee included.
                }
                else if (!pick_new_inputs && !one_more_try_20347) {
                    // This shouldn't happen, we should have had enough excess
                    // fee to pay for the new output and still meet nFeeNeeded
                    // Or we should have just subtracted fee from recipients and
                    // nFeeNeeded should not have changed
                    strFailReason = _("Transaction fee and change calculation failed").translated;
                    return false;
                }

                // Try to reduce change to include necessary fee
                if (nChangePosInOut != -1 && nSubtractFeeFromAmount == 0) {
                    CAmount additionalFeeNeeded = nFeeNeeded - nFeeRet;

                    // If blinding we need to edit the unblinded tx and re-blind. Otherwise just edit the tx.
                    if (blind_details) {
                        txNew = blind_details->tx_unblinded_unsigned;
                        std::vector<CTxOut>::iterator change_position = txNew.vout.begin() + nChangePosInOut;
                        // Only reduce change if remaining amount is still a large enough output.
                        if (change_position->nValue.GetAmount() >= MIN_FINAL_CHANGE + additionalFeeNeeded) {
                            change_position->nValue = change_position->nValue.GetAmount() - additionalFeeNeeded;
                            blind_details->o_amounts[nChangePosInOut] = change_position->nValue.GetAmount();

                            nFeeRet += additionalFeeNeeded;
                            txNew.vout.back().nValue = nFeeRet; // update fee output
                            blind_details->o_amounts.back() = nFeeRet; // update change details
                            // Wipe output blinding factors and start over
                            blind_details->o_amount_blinds.clear();

                            blind_details->o_asset_blinds.clear();

                            // Re-blind tx after editing and change.
                            blind_details->tx_unblinded_unsigned = txNew;
                            int ret = BlindTransaction(blind_details->i_amount_blinds, blind_details->i_asset_blinds, blind_details->i_assets, blind_details->i_amounts, blind_details->o_amount_blinds, blind_details->o_asset_blinds,  blind_details->o_pubkeys, issuance_asset_keys, issuance_token_keys, txNew);
                            assert(ret != -1);
                            if (ret != blind_details->num_to_blind) {
                                strFailReason = _("Unable to blind the transaction properly. This should not happen.").translated;
                                return false;
                            }
                            break; // Done, able to increase fee from change
                        }
                    } else {
                        std::vector<CTxOut>::iterator change_position = txNew.vout.begin() + nChangePosInOut;
                        // Only reduce change if remaining amount is still a large enough output.
                        if (change_position->nValue.GetAmount() >= MIN_FINAL_CHANGE + additionalFeeNeeded) {
                            change_position->nValue = change_position->nValue.GetAmount() - additionalFeeNeeded;
                            nFeeRet += additionalFeeNeeded;
                            if (g_con_elementsmode) {
                                txNew.vout.back().nValue = nFeeRet; // update fee output
                            }
                            break; // Done, able to increase fee from change
                        }
                    }
                }

                // If subtracting fee from recipients, we now know what fee we
                // need to subtract, we have no reason to reselect inputs
                // In case we used branch-and-bound, this could result in our transaction
                // since increasing since we force-elided change on this iteration for bnb.
                // In this case we turn on `one_more_try` so that `!pick_new_inputs` doesn't
                // cause the loop to fail. This is a stopgap. See Core #20347.
                one_more_try_20347 = false;
                if (nSubtractFeeFromAmount > 0) {
                    pick_new_inputs = false;
                    one_more_try_20347 = bnb_used;
                }

                // Include more fee and try again.
                nFeeRet = nFeeNeeded;
                coin_selection_params.use_bnb = false;
                continue;
            }
        }

        // Release any change keys that we didn't use.
        for (const auto& it : mapScriptChange) {
            int index = it.second.first;
            if (index < 0) {
                continue;
            }

            if (vChangePosInOut.find(it.first) == vChangePosInOut.end()) {
                reservedest[index]->ReturnDestination();
            }
        }

        // Note how the sequence number is set to non-maxint so that
        // the nLockTime set above actually works.
        //
        // BIP125 defines opt-in RBF as any nSequence < maxint-1, so
        // we use the highest possible value in that range (maxint-2)
        // to avoid conflicting with other possible uses of nSequence,
        // and in the spirit of "smallest possible change from prior
        // behavior."
        const uint32_t nSequence = coin_control.m_signal_bip125_rbf.get_value_or(m_signal_rbf) ? MAX_BIP125_RBF_SEQUENCE : (CTxIn::SEQUENCE_FINAL - 1);
        for (auto& input : txNew.vin) {
            // Remove sigs and then set sequence
            input.scriptSig = CScript();
            input.nSequence = nSequence;
        }
        // Also remove witness data for scripts
        for (auto& inwit : txNew.witness.vtxinwit) {
            inwit.scriptWitness.SetNull();
        }

        // Do the same things for unblinded version of tx when applicable
        if (blind_details) {
            for (auto& input : blind_details->tx_unblinded_unsigned.vin) {
                input.nSequence = nSequence;
            }
        }

        // Print blinded transaction info before we possibly blow it away when !sign.
        if (blind_details) {
            std::string summary = "CreateTransaction created blinded transaction:\nIN: ";
            for (unsigned int i = 0; i < selected_coins.size(); ++i) {
                if (i > 0) {
                    summary += "    ";
                }
                summary += strprintf("#%d: %s [%s] (%s [%s])\n", i,
                    selected_coins[i].value,
                    selected_coins[i].txout.nValue.IsExplicit() ? "explicit" : "blinded",
                    selected_coins[i].asset.GetHex(),
                    selected_coins[i].txout.nAsset.IsExplicit() ? "explicit" : "blinded"
                );
            }
            summary += "OUT: ";
            for (unsigned int i = 0; i < txNew.vout.size(); ++i) {
                if (i > 0) {
                    summary += "     ";
                }
                CTxOut unblinded = blind_details->tx_unblinded_unsigned.vout[i];
                summary += strprintf("#%d: %s%s [%s] (%s [%s])\n", i,
                    txNew.vout[i].IsFee() ? "[fee] " : "",
                    unblinded.nValue.GetAmount(),
                    txNew.vout[i].nValue.IsExplicit() ? "explicit" : "blinded",
                    unblinded.nAsset.GetAsset().GetHex(),
                    txNew.vout[i].nAsset.IsExplicit() ? "explicit" : "blinded"
                );
            }
            WalletLogPrintf(summary+"\n");
        }

<<<<<<< HEAD
        if (sign)
        {
            int nIn = 0;
            for (const auto& coin : selected_coins)
            {
                const CScript& scriptPubKey = coin.txout.scriptPubKey;
                SignatureData sigdata;

                std::unique_ptr<SigningProvider> provider = GetSigningProvider(scriptPubKey);
                if (!provider || !ProduceSignature(*provider, MutableTransactionSignatureCreator(&txNew, nIn, coin.txout.nValue, SIGHASH_ALL), scriptPubKey, sigdata))
                {
                    strFailReason = _("Signing transaction failed").translated;
                    return false;
                } else {
                    UpdateTransaction(txNew, nIn, sigdata);
                }

                nIn++;
            }
        } else if (blind_details) {
            // "sign" also means blind for the purposes of making a complete tx
            // or just funding one properly
            txNew = blind_details->tx_unblinded_unsigned;
        }

        // Normalize the witness in case it is not serialized before mempool
        if (!txNew.HasWitness()) {
            txNew.witness.SetNull();
=======
        if (sign && !SignTransaction(txNew)) {
            strFailReason = _("Signing transaction failed").translated;
            return false;
>>>>>>> dcf2ccbf
        }

        // Return the constructed transaction data.
        tx = MakeTransactionRef(std::move(txNew));

        // Limit size
        if (GetTransactionWeight(*tx) > MAX_STANDARD_TX_WEIGHT)
        {
            strFailReason = _("Transaction too large").translated;
            return false;
        }
    }

    if (nFeeRet > m_default_max_tx_fee) {
        strFailReason = TransactionErrorString(TransactionError::MAX_FEE_EXCEEDED);
        return false;
    }

    if (gArgs.GetBoolArg("-walletrejectlongchains", DEFAULT_WALLET_REJECT_LONG_CHAINS)) {
        // Lastly, ensure this tx will pass the mempool's chain limits
        if (!chain().checkChainLimits(tx)) {
            strFailReason = _("Transaction has too long of a mempool chain").translated;
            return false;
        }
    }

    // Before we return success, we assume any change key will be used to prevent
    // accidental re-use.
    for (auto& reservedest_ : reservedest) {
        reservedest_->KeepDestination();
    }

    WalletLogPrintf("Fee Calculation: Fee:%d Bytes:%u Needed:%d Tgt:%d (requested %d) Reason:\"%s\" Decay %.5f: Estimation: (%g - %g) %.2f%% %.1f/(%.1f %d mem %.1f out) Fail: (%g - %g) %.2f%% %.1f/(%.1f %d mem %.1f out)\n",
              nFeeRet, nBytes, nFeeNeeded, feeCalc.returnedTarget, feeCalc.desiredTarget, StringForFeeReason(feeCalc.reason), feeCalc.est.decay,
              feeCalc.est.pass.start, feeCalc.est.pass.end,
              100 * feeCalc.est.pass.withinTarget / (feeCalc.est.pass.totalConfirmed + feeCalc.est.pass.inMempool + feeCalc.est.pass.leftMempool),
              feeCalc.est.pass.withinTarget, feeCalc.est.pass.totalConfirmed, feeCalc.est.pass.inMempool, feeCalc.est.pass.leftMempool,
              feeCalc.est.fail.start, feeCalc.est.fail.end,
              100 * feeCalc.est.fail.withinTarget / (feeCalc.est.fail.totalConfirmed + feeCalc.est.fail.inMempool + feeCalc.est.fail.leftMempool),
              feeCalc.est.fail.withinTarget, feeCalc.est.fail.totalConfirmed, feeCalc.est.fail.inMempool, feeCalc.est.fail.leftMempool);
    return true;
}

void CWallet::CommitTransaction(CTransactionRef tx, mapValue_t mapValue, std::vector<std::pair<std::string, std::string>> orderForm, const BlindDetails* blind_details)
{
    auto locked_chain = chain().lock();
    LOCK(cs_wallet);

    CWalletTx wtxNew(this, std::move(tx));
    wtxNew.mapValue = std::move(mapValue);
    wtxNew.vOrderForm = std::move(orderForm);
    wtxNew.fTimeReceivedIsTxTime = true;
    wtxNew.fFromMe = true;

    // Write down blinding information
    if (blind_details) {
        assert(blind_details->o_amounts.size() == wtxNew.tx->vout.size());
        assert(blind_details->o_asset_blinds.size() == wtxNew.tx->vout.size());
        assert(blind_details->o_amount_blinds.size() == wtxNew.tx->vout.size());
        for (unsigned int i = 0; i < blind_details->o_amounts.size(); i++) {
            wtxNew.SetBlindingData(i, blind_details->o_pubkeys[i], blind_details->o_amounts[i], blind_details->o_amount_blinds[i], blind_details->o_assets[i], blind_details->o_asset_blinds[i]);
        }
    }

    WalletLogPrintf("CommitTransaction:\n%s", wtxNew.tx->ToString()); /* Continued */

    // Add tx to wallet, because if it has change it's also ours,
    // otherwise just for transaction history.
    AddToWallet(wtxNew);

    // Notify that old coins are spent
    for (const CTxIn& txin : wtxNew.tx->vin)
    {
        // Pegins are not in our UTXO set.
        if (txin.m_is_pegin)
            continue;

        CWalletTx &coin = mapWallet.at(txin.prevout.hash);
        coin.BindWallet(this);
        NotifyTransactionChanged(this, coin.GetHash(), CT_UPDATED);
    }

    // Get the inserted-CWalletTx from mapWallet so that the
    // fInMempool flag is cached properly
    CWalletTx& wtx = mapWallet.at(wtxNew.GetHash());

    if (!fBroadcastTransactions) {
        // Don't submit tx to the mempool
        return;
    }

    std::string err_string;
    if (!wtx.SubmitMemoryPoolAndRelay(err_string, true)) {
        WalletLogPrintf("CommitTransaction(): Transaction cannot be broadcast immediately, %s\n", err_string);
        // TODO: if we expect the failure to be long term or permanent, instead delete wtx from the wallet and return failure.
    }
}

DBErrors CWallet::LoadWallet(bool& fFirstRunRet)
{
    // Even if we don't use this lock in this function, we want to preserve
    // lock order in LoadToWallet if query of chain state is needed to know
    // tx status. If lock can't be taken (e.g bitcoin-wallet), tx confirmation
    // status may be not reliable.
    auto locked_chain = LockChain();
    LOCK(cs_wallet);

    fFirstRunRet = false;
    DBErrors nLoadWalletRet = WalletBatch(*database,"cr+").LoadWallet(this);
    if (nLoadWalletRet == DBErrors::NEED_REWRITE)
    {
        if (database->Rewrite("\x04pool"))
        {
            for (const auto& spk_man_pair : m_spk_managers) {
                spk_man_pair.second->RewriteDB();
            }
        }
    }

    // This wallet is in its first run if there are no ScriptPubKeyMans and it isn't blank or no privkeys
    fFirstRunRet = m_spk_managers.empty() && !IsWalletFlagSet(WALLET_FLAG_DISABLE_PRIVATE_KEYS) && !IsWalletFlagSet(WALLET_FLAG_BLANK_WALLET);
    if (fFirstRunRet) {
        assert(m_external_spk_managers.empty());
        assert(m_internal_spk_managers.empty());
    }

    if (nLoadWalletRet != DBErrors::LOAD_OK)
        return nLoadWalletRet;

    return DBErrors::LOAD_OK;
}

DBErrors CWallet::ZapSelectTx(std::vector<uint256>& vHashIn, std::vector<uint256>& vHashOut)
{
    AssertLockHeld(cs_wallet);
    DBErrors nZapSelectTxRet = WalletBatch(*database, "cr+").ZapSelectTx(vHashIn, vHashOut);
    for (uint256 hash : vHashOut) {
        const auto& it = mapWallet.find(hash);
        wtxOrdered.erase(it->second.m_it_wtxOrdered);
        mapWallet.erase(it);
        NotifyTransactionChanged(this, hash, CT_DELETED);
    }

    if (nZapSelectTxRet == DBErrors::NEED_REWRITE)
    {
        if (database->Rewrite("\x04pool"))
        {
            for (const auto& spk_man_pair : m_spk_managers) {
                spk_man_pair.second->RewriteDB();
            }
        }
    }

    if (nZapSelectTxRet != DBErrors::LOAD_OK)
        return nZapSelectTxRet;

    MarkDirty();

    return DBErrors::LOAD_OK;
}

DBErrors CWallet::ZapWalletTx(std::vector<CWalletTx>& vWtx)
{
    DBErrors nZapWalletTxRet = WalletBatch(*database,"cr+").ZapWalletTx(vWtx);
    if (nZapWalletTxRet == DBErrors::NEED_REWRITE)
    {
        if (database->Rewrite("\x04pool"))
        {
            for (const auto& spk_man_pair : m_spk_managers) {
                spk_man_pair.second->RewriteDB();
            }
        }
    }

    if (nZapWalletTxRet != DBErrors::LOAD_OK)
        return nZapWalletTxRet;

    return DBErrors::LOAD_OK;
}

bool CWallet::SetAddressBookWithDB(WalletBatch& batch, const CTxDestination& address, const std::string& strName, const std::string& strPurpose)
{
    bool fUpdated = false;
    {
        LOCK(cs_wallet);
        std::map<CTxDestination, CAddressBookData>::iterator mi = mapAddressBook.find(address);
        fUpdated = mi != mapAddressBook.end();
        mapAddressBook[address].name = strName;
        if (!strPurpose.empty()) /* update purpose only if requested */
            mapAddressBook[address].purpose = strPurpose;
    }
    NotifyAddressBookChanged(this, address, strName, IsMine(address) != ISMINE_NO,
                             strPurpose, (fUpdated ? CT_UPDATED : CT_NEW) );
    if (!strPurpose.empty() && !batch.WritePurpose(EncodeDestination(address), strPurpose))
        return false;
    return batch.WriteName(EncodeDestination(address), strName);
}

bool CWallet::SetAddressBook(const CTxDestination& address, const std::string& strName, const std::string& strPurpose)
{
    WalletBatch batch(*database);
    return SetAddressBookWithDB(batch, address, strName, strPurpose);
}

bool CWallet::DelAddressBook(const CTxDestination& address)
{
    {
        LOCK(cs_wallet);

        // Delete destdata tuples associated with address
        std::string strAddress = EncodeDestination(address);
        for (const std::pair<const std::string, std::string> &item : mapAddressBook[address].destdata)
        {
            WalletBatch(*database).EraseDestData(strAddress, item.first);
        }
        mapAddressBook.erase(address);
    }

    NotifyAddressBookChanged(this, address, "", IsMine(address) != ISMINE_NO, "", CT_DELETED);

    WalletBatch(*database).ErasePurpose(EncodeDestination(address));
    return WalletBatch(*database).EraseName(EncodeDestination(address));
}

size_t CWallet::KeypoolCountExternalKeys() const
{
    AssertLockHeld(cs_wallet);

    unsigned int count = 0;
    for (auto spk_man : GetActiveScriptPubKeyMans()) {
        count += spk_man->KeypoolCountExternalKeys();
    }

    return count;
}

unsigned int CWallet::GetKeyPoolSize() const
{
    AssertLockHeld(cs_wallet);

    unsigned int count = 0;
    for (auto spk_man : GetActiveScriptPubKeyMans()) {
        count += spk_man->GetKeyPoolSize();
    }
    return count;
}

bool CWallet::TopUpKeyPool(unsigned int kpSize)
{
    LOCK(cs_wallet);
    bool res = true;
    for (auto spk_man : GetActiveScriptPubKeyMans()) {
        res &= spk_man->TopUp(kpSize);
    }
    return res;
}

/// ELEMENTS: get PAK online key
bool CWallet::GetOnlinePakKey(CPubKey& online_pubkey, std::string& error)
{
    LegacyScriptPubKeyMan* spk_man = GetLegacyScriptPubKeyMan();
    if (spk_man) {
        return spk_man->GetOnlinePakKey(online_pubkey, error);
    }
    return false;
}
/// end ELEMENTS

bool CWallet::GetNewDestination(const OutputType type, const std::string label, CTxDestination& dest, std::string& error, bool add_blinding_key)
{
    LOCK(cs_wallet);
    error.clear();
    bool result = false;
    auto spk_man = GetScriptPubKeyMan(type, false /* internal */);
    if (spk_man) {
        spk_man->TopUp();
        result = spk_man->GetNewDestination(type, dest, error);
        if (add_blinding_key) {
            CPubKey blinding_pubkey = GetBlindingPubKey(GetScriptForDestination(dest));
            boost::apply_visitor(SetBlindingPubKeyVisitor(blinding_pubkey), dest);
        }
    }
    if (result) {
        SetAddressBook(dest, label, "receive");
    }

    return result;
}

bool CWallet::GetNewChangeDestination(const OutputType type, CTxDestination& dest, std::string& error, bool add_blinding_key)
{
    LOCK(cs_wallet);
    error.clear();

    ReserveDestination reservedest(this, type);
    if (!reservedest.GetReservedDestination(dest, true)) {
        error = "Error: Keypool ran out, please call keypoolrefill first";
        return false;
    }
    if (add_blinding_key) {
        CPubKey blinding_pubkey = GetBlindingPubKey(GetScriptForDestination(dest));
        reservedest.SetBlindingPubKey(blinding_pubkey, dest);
    }

    reservedest.KeepDestination();
    return true;
}

int64_t CWallet::GetOldestKeyPoolTime() const
{
    LOCK(cs_wallet);
    int64_t oldestKey = std::numeric_limits<int64_t>::max();
    for (const auto& spk_man_pair : m_spk_managers) {
        oldestKey = std::min(oldestKey, spk_man_pair.second->GetOldestKeyPoolTime());
    }
    return oldestKey;
}

void CWallet::MarkDestinationsDirty(const std::set<CTxDestination>& destinations) {
    for (auto& entry : mapWallet) {
        CWalletTx& wtx = entry.second;
        if (wtx.m_is_cache_empty) continue;
        for (unsigned int i = 0; i < wtx.tx->vout.size(); i++) {
            CTxDestination dst;
            if (ExtractDestination(wtx.tx->vout[i].scriptPubKey, dst) && destinations.count(dst)) {
                wtx.MarkDirty();
                break;
            }
        }
    }
}

std::map<CTxDestination, CAmount> CWallet::GetAddressBalances(interfaces::Chain::Lock& locked_chain) const
{
    std::map<CTxDestination, CAmount> balances;

    {
        LOCK(cs_wallet);
        std::set<uint256> trusted_parents;
        for (const auto& walletEntry : mapWallet)
        {
            const CWalletTx& wtx = walletEntry.second;

            if (!wtx.IsTrusted(locked_chain, trusted_parents))
                continue;

            if (wtx.IsImmatureCoinBase())
                continue;

            int nDepth = wtx.GetDepthInMainChain();
            if (nDepth < (wtx.IsFromMe(ISMINE_ALL) ? 0 : 1))
                continue;

            for (unsigned int i = 0; i < wtx.tx->vout.size(); i++)
            {
                CTxDestination addr;
                if (!IsMine(wtx.tx->vout[i]))
                    continue;
                if(!ExtractDestination(wtx.tx->vout[i].scriptPubKey, addr))
                    continue;

                CAmount n = IsSpent(walletEntry.first, i) ? 0 : wtx.GetOutputValueOut(i);

                if (!balances.count(addr))
                    balances[addr] = 0;

                if (n < 0) {
                    continue;
                }
                balances[addr] += n;
            }
        }
    }

    return balances;
}

std::set< std::set<CTxDestination> > CWallet::GetAddressGroupings() const
{
    AssertLockHeld(cs_wallet);
    std::set< std::set<CTxDestination> > groupings;
    std::set<CTxDestination> grouping;

    for (const auto& walletEntry : mapWallet)
    {
        const CWalletTx& wtx = walletEntry.second;

        if (wtx.tx->vin.size() > 0)
        {
            bool any_mine = false;
            // group all input addresses with each other
            for (const CTxIn& txin : wtx.tx->vin)
            {
                CTxDestination address;
                if(!IsMine(txin)) /* If this input isn't mine, ignore it */
                    continue;
                if(!ExtractDestination(mapWallet.at(txin.prevout.hash).tx->vout[txin.prevout.n].scriptPubKey, address))
                    continue;
                grouping.insert(address);
                any_mine = true;
            }

            // group change with input addresses
            if (any_mine)
            {
               for (const CTxOut& txout : wtx.tx->vout)
                   if (IsChange(txout))
                   {
                       CTxDestination txoutAddr;
                       if(!ExtractDestination(txout.scriptPubKey, txoutAddr))
                           continue;
                       grouping.insert(txoutAddr);
                   }
            }
            if (grouping.size() > 0)
            {
                groupings.insert(grouping);
                grouping.clear();
            }
        }

        // group lone addrs by themselves
        for (const auto& txout : wtx.tx->vout)
            if (IsMine(txout))
            {
                CTxDestination address;
                if(!ExtractDestination(txout.scriptPubKey, address))
                    continue;
                grouping.insert(address);
                groupings.insert(grouping);
                grouping.clear();
            }
    }

    std::set< std::set<CTxDestination>* > uniqueGroupings; // a set of pointers to groups of addresses
    std::map< CTxDestination, std::set<CTxDestination>* > setmap;  // map addresses to the unique group containing it
    for (std::set<CTxDestination> _grouping : groupings)
    {
        // make a set of all the groups hit by this new group
        std::set< std::set<CTxDestination>* > hits;
        std::map< CTxDestination, std::set<CTxDestination>* >::iterator it;
        for (const CTxDestination& address : _grouping)
            if ((it = setmap.find(address)) != setmap.end())
                hits.insert((*it).second);

        // merge all hit groups into a new single group and delete old groups
        std::set<CTxDestination>* merged = new std::set<CTxDestination>(_grouping);
        for (std::set<CTxDestination>* hit : hits)
        {
            merged->insert(hit->begin(), hit->end());
            uniqueGroupings.erase(hit);
            delete hit;
        }
        uniqueGroupings.insert(merged);

        // update setmap
        for (const CTxDestination& element : *merged)
            setmap[element] = merged;
    }

    std::set< std::set<CTxDestination> > ret;
    for (const std::set<CTxDestination>* uniqueGrouping : uniqueGroupings)
    {
        ret.insert(*uniqueGrouping);
        delete uniqueGrouping;
    }

    return ret;
}

std::set<CTxDestination> CWallet::GetLabelAddresses(const std::string& label) const
{
    LOCK(cs_wallet);
    std::set<CTxDestination> result;
    for (const std::pair<const CTxDestination, CAddressBookData>& item : mapAddressBook)
    {
        const CTxDestination& address = item.first;
        const std::string& strName = item.second.name;
        if (strName == label)
            result.insert(address);
    }
    return result;
}

bool ReserveDestination::GetReservedDestination(CTxDestination& dest, bool internal)
{
    m_spk_man = pwallet->GetScriptPubKeyMan(type, internal);
    if (!m_spk_man) {
        return false;
    }


    if (nIndex == -1)
    {
        m_spk_man->TopUp();

        CKeyPool keypool;
        if (!m_spk_man->GetReservedDestination(type, internal, address, nIndex, keypool)) {
            return false;
        }
        fInternal = keypool.fInternal;
    }
    dest = address;
    return true;
}

void ReserveDestination::SetBlindingPubKey(const CPubKey& blinding_pubkey, CTxDestination& dest)
{
    boost::apply_visitor(SetBlindingPubKeyVisitor(blinding_pubkey), address);
    dest = address;
}

void ReserveDestination::KeepDestination()
{
    if (nIndex != -1) {
        m_spk_man->KeepDestination(nIndex, type);
    }
    nIndex = -1;
    address = CNoDestination();
}

void ReserveDestination::ReturnDestination()
{
    if (nIndex != -1) {
        m_spk_man->ReturnDestination(nIndex, fInternal, address);
    }
    nIndex = -1;
    address = CNoDestination();
}

void CWallet::LockCoin(const COutPoint& output)
{
    AssertLockHeld(cs_wallet);
    setLockedCoins.insert(output);
}

void CWallet::UnlockCoin(const COutPoint& output)
{
    AssertLockHeld(cs_wallet);
    setLockedCoins.erase(output);
}

void CWallet::UnlockAllCoins()
{
    AssertLockHeld(cs_wallet);
    setLockedCoins.clear();
}

bool CWallet::IsLockedCoin(uint256 hash, unsigned int n) const
{
    AssertLockHeld(cs_wallet);
    COutPoint outpt(hash, n);

    return (setLockedCoins.count(outpt) > 0);
}

void CWallet::ListLockedCoins(std::vector<COutPoint>& vOutpts) const
{
    AssertLockHeld(cs_wallet);
    for (std::set<COutPoint>::iterator it = setLockedCoins.begin();
         it != setLockedCoins.end(); it++) {
        COutPoint outpt = (*it);
        vOutpts.push_back(outpt);
    }
}

/** @} */ // end of Actions

void CWallet::GetKeyBirthTimes(interfaces::Chain::Lock& locked_chain, std::map<CKeyID, int64_t>& mapKeyBirth) const {
    AssertLockHeld(cs_wallet);
    mapKeyBirth.clear();

    LegacyScriptPubKeyMan* spk_man = GetLegacyScriptPubKeyMan();
    assert(spk_man != nullptr);
    LOCK(spk_man->cs_KeyStore);

    // get birth times for keys with metadata
    for (const auto& entry : spk_man->mapKeyMetadata) {
        if (entry.second.nCreateTime) {
            mapKeyBirth[entry.first] = entry.second.nCreateTime;
        }
    }

    // map in which we'll infer heights of other keys
    const Optional<int> tip_height = locked_chain.getHeight();
    const int max_height = tip_height && *tip_height > 144 ? *tip_height - 144 : 0; // the tip can be reorganized; use a 144-block safety margin
    std::map<CKeyID, int> mapKeyFirstBlock;
    for (const CKeyID &keyid : spk_man->GetKeys()) {
        if (mapKeyBirth.count(keyid) == 0)
            mapKeyFirstBlock[keyid] = max_height;
    }

    // if there are no such keys, we're done
    if (mapKeyFirstBlock.empty())
        return;

    // find first block that affects those keys, if there are any left
    for (const auto& entry : mapWallet) {
        // iterate over all wallet transactions...
        const CWalletTx &wtx = entry.second;
        if (Optional<int> height = locked_chain.getBlockHeight(wtx.m_confirm.hashBlock)) {
            // ... which are already in a block
            for (const CTxOut &txout : wtx.tx->vout) {
                // iterate over all their outputs
                for (const auto &keyid : GetAffectedKeys(txout.scriptPubKey, *spk_man)) {
                    // ... and all their affected keys
                    std::map<CKeyID, int>::iterator rit = mapKeyFirstBlock.find(keyid);
                    if (rit != mapKeyFirstBlock.end() && *height < rit->second)
                        rit->second = *height;
                }
            }
        }
    }

    // Extract block timestamps for those keys
    for (const auto& entry : mapKeyFirstBlock)
        mapKeyBirth[entry.first] = locked_chain.getBlockTime(entry.second) - TIMESTAMP_WINDOW; // block times can be 2h off
}

/**
 * Compute smart timestamp for a transaction being added to the wallet.
 *
 * Logic:
 * - If sending a transaction, assign its timestamp to the current time.
 * - If receiving a transaction outside a block, assign its timestamp to the
 *   current time.
 * - If receiving a block with a future timestamp, assign all its (not already
 *   known) transactions' timestamps to the current time.
 * - If receiving a block with a past timestamp, before the most recent known
 *   transaction (that we care about), assign all its (not already known)
 *   transactions' timestamps to the same timestamp as that most-recent-known
 *   transaction.
 * - If receiving a block with a past timestamp, but after the most recent known
 *   transaction, assign all its (not already known) transactions' timestamps to
 *   the block time.
 *
 * For more information see CWalletTx::nTimeSmart,
 * https://bitcointalk.org/?topic=54527, or
 * https://github.com/bitcoin/bitcoin/pull/1393.
 */
unsigned int CWallet::ComputeTimeSmart(const CWalletTx& wtx) const
{
    unsigned int nTimeSmart = wtx.nTimeReceived;
    if (!wtx.isUnconfirmed() && !wtx.isAbandoned()) {
        int64_t blocktime;
        if (chain().findBlock(wtx.m_confirm.hashBlock, nullptr /* block */, &blocktime)) {
            int64_t latestNow = wtx.nTimeReceived;
            int64_t latestEntry = 0;

            // Tolerate times up to the last timestamp in the wallet not more than 5 minutes into the future
            int64_t latestTolerated = latestNow + 300;
            const TxItems& txOrdered = wtxOrdered;
            for (auto it = txOrdered.rbegin(); it != txOrdered.rend(); ++it) {
                CWalletTx* const pwtx = it->second;
                if (pwtx == &wtx) {
                    continue;
                }
                int64_t nSmartTime;
                nSmartTime = pwtx->nTimeSmart;
                if (!nSmartTime) {
                    nSmartTime = pwtx->nTimeReceived;
                }
                if (nSmartTime <= latestTolerated) {
                    latestEntry = nSmartTime;
                    if (nSmartTime > latestNow) {
                        latestNow = nSmartTime;
                    }
                    break;
                }
            }

            nTimeSmart = std::max(latestEntry, std::min(blocktime, latestNow));
        } else {
            WalletLogPrintf("%s: found %s in block %s not in index\n", __func__, wtx.GetHash().ToString(), wtx.m_confirm.hashBlock.ToString());
        }
    }
    return nTimeSmart;
}

bool CWallet::AddDestData(WalletBatch& batch, const CTxDestination &dest, const std::string &key, const std::string &value)
{
    if (boost::get<CNoDestination>(&dest))
        return false;

    mapAddressBook[dest].destdata.insert(std::make_pair(key, value));
    return batch.WriteDestData(EncodeDestination(dest), key, value);
}

bool CWallet::EraseDestData(WalletBatch& batch, const CTxDestination &dest, const std::string &key)
{
    if (!mapAddressBook[dest].destdata.erase(key))
        return false;
    return batch.EraseDestData(EncodeDestination(dest), key);
}

void CWallet::LoadDestData(const CTxDestination &dest, const std::string &key, const std::string &value)
{
    mapAddressBook[dest].destdata.insert(std::make_pair(key, value));
}

bool CWallet::GetDestData(const CTxDestination &dest, const std::string &key, std::string *value) const
{
    std::map<CTxDestination, CAddressBookData>::const_iterator i = mapAddressBook.find(dest);
    if(i != mapAddressBook.end())
    {
        CAddressBookData::StringMap::const_iterator j = i->second.destdata.find(key);
        if(j != i->second.destdata.end())
        {
            if(value)
                *value = j->second;
            return true;
        }
    }
    return false;
}

std::vector<std::string> CWallet::GetDestValues(const std::string& prefix) const
{
    std::vector<std::string> values;
    for (const auto& address : mapAddressBook) {
        for (const auto& data : address.second.destdata) {
            if (!data.first.compare(0, prefix.size(), prefix)) {
                values.emplace_back(data.second);
            }
        }
    }
    return values;
}

bool CWallet::Verify(interfaces::Chain& chain, const WalletLocation& location, bool salvage_wallet, std::string& error_string, std::vector<std::string>& warnings)
{
    // Do some checking on wallet path. It should be either a:
    //
    // 1. Path where a directory can be created.
    // 2. Path to an existing directory.
    // 3. Path to a symlink to a directory.
    // 4. For backwards compatibility, the name of a data file in -walletdir.
    LOCK(cs_wallets);
    const fs::path& wallet_path = location.GetPath();
    fs::file_type path_type = fs::symlink_status(wallet_path).type();
    if (!(path_type == fs::file_not_found || path_type == fs::directory_file ||
          (path_type == fs::symlink_file && fs::is_directory(wallet_path)) ||
          (path_type == fs::regular_file && fs::path(location.GetName()).filename() == location.GetName()))) {
        error_string = strprintf(
              "Invalid -wallet path '%s'. -wallet path should point to a directory where wallet.dat and "
              "database/log.?????????? files can be stored, a location where such a directory could be created, "
              "or (for backwards compatibility) the name of an existing data file in -walletdir (%s)",
              location.GetName(), GetWalletDir());
        return false;
    }

    // Make sure that the wallet path doesn't clash with an existing wallet path
    if (IsWalletLoaded(wallet_path)) {
        error_string = strprintf("Error loading wallet %s. Duplicate -wallet filename specified.", location.GetName());
        return false;
    }

    // Keep same database environment instance across Verify/Recover calls below.
    std::unique_ptr<WalletDatabase> database = WalletDatabase::Create(wallet_path);

    try {
        if (!WalletBatch::VerifyEnvironment(wallet_path, error_string)) {
            return false;
        }
    } catch (const fs::filesystem_error& e) {
        error_string = strprintf("Error loading wallet %s. %s", location.GetName(), fsbridge::get_filesystem_error_message(e));
        return false;
    }

    if (salvage_wallet) {
        // Recover readable keypairs:
        CWallet dummyWallet(&chain, WalletLocation(), WalletDatabase::CreateDummy());
        std::string backup_filename;
        // Even if we don't use this lock in this function, we want to preserve
        // lock order in LoadToWallet if query of chain state is needed to know
        // tx status. If lock can't be taken, tx confirmation status may be not
        // reliable.
        auto locked_chain = dummyWallet.LockChain();
        if (!WalletBatch::Recover(wallet_path, (void *)&dummyWallet, WalletBatch::RecoverKeysOnlyFilter, backup_filename)) {
            return false;
        }
    }

    return WalletBatch::VerifyDatabaseFile(wallet_path, warnings, error_string);
}

std::shared_ptr<CWallet> CWallet::CreateWalletFromFile(interfaces::Chain& chain, const WalletLocation& location, std::string& error, std::vector<std::string>& warnings, uint64_t wallet_creation_flags)
{
    const std::string walletFile = WalletDataFilePath(location.GetPath()).string();

    // needed to restore wallet transaction meta data after -zapwallettxes
    std::vector<CWalletTx> vWtx;

    if (gArgs.GetBoolArg("-zapwallettxes", false)) {
        chain.initMessage(_("Zapping all transactions from wallet...").translated);

        std::unique_ptr<CWallet> tempWallet = MakeUnique<CWallet>(&chain, location, WalletDatabase::Create(location.GetPath()));
        DBErrors nZapWalletRet = tempWallet->ZapWalletTx(vWtx);
        if (nZapWalletRet != DBErrors::LOAD_OK) {
            error = strprintf(_("Error loading %s: Wallet corrupted").translated, walletFile);
            return nullptr;
        }
    }

    chain.initMessage(_("Loading wallet...").translated);

    int64_t nStart = GetTimeMillis();
    bool fFirstRun = true;
    // TODO: Can't use std::make_shared because we need a custom deleter but
    // should be possible to use std::allocate_shared.
    std::shared_ptr<CWallet> walletInstance(new CWallet(&chain, location, WalletDatabase::Create(location.GetPath())), ReleaseWallet);
    DBErrors nLoadWalletRet = walletInstance->LoadWallet(fFirstRun);
    if (nLoadWalletRet != DBErrors::LOAD_OK) {
        if (nLoadWalletRet == DBErrors::CORRUPT) {
            error = strprintf(_("Error loading %s: Wallet corrupted").translated, walletFile);
            return nullptr;
        }
        else if (nLoadWalletRet == DBErrors::NONCRITICAL_ERROR)
        {
            warnings.push_back(strprintf(_("Error reading %s! All keys read correctly, but transaction data"
                                          " or address book entries might be missing or incorrect.").translated,
                walletFile));
        }
        else if (nLoadWalletRet == DBErrors::TOO_NEW) {
            error = strprintf(_("Error loading %s: Wallet requires newer version of %s").translated, walletFile, PACKAGE_NAME);
            return nullptr;
        }
        else if (nLoadWalletRet == DBErrors::NEED_REWRITE)
        {
            error = strprintf(_("Wallet needed to be rewritten: restart %s to complete").translated, PACKAGE_NAME);
            return nullptr;
        }
        else {
            error = strprintf(_("Error loading %s").translated, walletFile);
            return nullptr;
        }
    }

    int prev_version = walletInstance->GetVersion();
    if (gArgs.GetBoolArg("-upgradewallet", fFirstRun))
    {
        int nMaxVersion = gArgs.GetArg("-upgradewallet", 0);
        if (nMaxVersion == 0) // the -upgradewallet without argument case
        {
            walletInstance->WalletLogPrintf("Performing wallet upgrade to %i\n", FEATURE_LATEST);
            nMaxVersion = FEATURE_LATEST;
            walletInstance->SetMinVersion(FEATURE_LATEST); // permanently upgrade the wallet immediately
        }
        else
            walletInstance->WalletLogPrintf("Allowing wallet upgrade up to %i\n", nMaxVersion);
        if (nMaxVersion < walletInstance->GetVersion())
        {
            error = _("Cannot downgrade wallet").translated;
            return nullptr;
        }
        walletInstance->SetMaxVersion(nMaxVersion);
    }

    // Upgrade to HD if explicit upgrade
    if (gArgs.GetBoolArg("-upgradewallet", false)) {
        LOCK(walletInstance->cs_wallet);

        // Do not upgrade versions to any version between HD_SPLIT and FEATURE_PRE_SPLIT_KEYPOOL unless already supporting HD_SPLIT
        int max_version = walletInstance->GetVersion();
        if (!walletInstance->CanSupportFeature(FEATURE_HD_SPLIT) && max_version >= FEATURE_HD_SPLIT && max_version < FEATURE_PRE_SPLIT_KEYPOOL) {
            error = _("Cannot upgrade a non HD split wallet without upgrading to support pre split keypool. Please use -upgradewallet=169900 or -upgradewallet with no version specified.").translated;
            return nullptr;
        }

        for (auto spk_man : walletInstance->GetActiveScriptPubKeyMans()) {
            if (!spk_man->Upgrade(prev_version, error)) {
                return nullptr;
            }
        }
    }

    if (fFirstRun)
    {
        // ensure this wallet.dat can only be opened by clients supporting HD with chain split and expects no default key
        walletInstance->SetMinVersion(FEATURE_LATEST);

        walletInstance->SetWalletFlags(wallet_creation_flags, false);

        // Always create LegacyScriptPubKeyMan for now
        walletInstance->SetupLegacyScriptPubKeyMan();

        if (!(wallet_creation_flags & (WALLET_FLAG_DISABLE_PRIVATE_KEYS | WALLET_FLAG_BLANK_WALLET))) {
            LOCK(walletInstance->cs_wallet);
            for (auto spk_man : walletInstance->GetActiveScriptPubKeyMans()) {
                if (!spk_man->SetupGeneration()) {
                    error = _("Unable to generate initial keys").translated;
                    return nullptr;
                }
            }
        }

        auto locked_chain = chain.lock();
        walletInstance->ChainStateFlushed(locked_chain->getTipLocator());
    } else if (wallet_creation_flags & WALLET_FLAG_DISABLE_PRIVATE_KEYS) {
        // Make it impossible to disable private keys after creation
        error = strprintf(_("Error loading %s: Private keys can only be disabled during creation").translated, walletFile);
        return NULL;
    } else if (walletInstance->IsWalletFlagSet(WALLET_FLAG_DISABLE_PRIVATE_KEYS)) {
        for (auto spk_man : walletInstance->GetActiveScriptPubKeyMans()) {
            if (spk_man->HavePrivateKeys()) {
                warnings.push_back(strprintf(_("Warning: Private keys detected in wallet {%s} with disabled private keys").translated, walletFile));
                break;
            }
        }
    }

    if (!gArgs.GetArg("-addresstype", "").empty() && !ParseOutputType(gArgs.GetArg("-addresstype", ""), walletInstance->m_default_address_type)) {
        error = strprintf(_("Unknown address type '%s'").translated, gArgs.GetArg("-addresstype", ""));
        return nullptr;
    }

    if (!gArgs.GetArg("-changetype", "").empty() && !ParseOutputType(gArgs.GetArg("-changetype", ""), walletInstance->m_default_change_type)) {
        error = strprintf(_("Unknown change type '%s'").translated, gArgs.GetArg("-changetype", ""));
        return nullptr;
    }

    if (gArgs.IsArgSet("-mintxfee")) {
        CAmount n = 0;
        if (!ParseMoney(gArgs.GetArg("-mintxfee", ""), n) || 0 == n) {
            error = AmountErrMsg("mintxfee", gArgs.GetArg("-mintxfee", "")).translated;
            return nullptr;
        }
        if (n > HIGH_TX_FEE_PER_KB) {
            warnings.push_back(AmountHighWarn("-mintxfee").translated + " " +
                              _("This is the minimum transaction fee you pay on every transaction.").translated);
        }
        walletInstance->m_min_fee = CFeeRate(n);
    }

    if (gArgs.IsArgSet("-fallbackfee")) {
        CAmount nFeePerK = 0;
        if (!ParseMoney(gArgs.GetArg("-fallbackfee", ""), nFeePerK)) {
            error = strprintf(_("Invalid amount for -fallbackfee=<amount>: '%s'").translated, gArgs.GetArg("-fallbackfee", ""));
            return nullptr;
        }
        if (nFeePerK > HIGH_TX_FEE_PER_KB) {
            warnings.push_back(AmountHighWarn("-fallbackfee").translated + " " +
                              _("This is the transaction fee you may pay when fee estimates are not available.").translated);
        }
        walletInstance->m_fallback_fee = CFeeRate(nFeePerK);
    }
    // Disable fallback fee in case value was set to 0, enable if non-null value
    walletInstance->m_allow_fallback_fee = walletInstance->m_fallback_fee.GetFeePerK() != 0;

    if (gArgs.IsArgSet("-discardfee")) {
        CAmount nFeePerK = 0;
        if (!ParseMoney(gArgs.GetArg("-discardfee", ""), nFeePerK)) {
            error = strprintf(_("Invalid amount for -discardfee=<amount>: '%s'").translated, gArgs.GetArg("-discardfee", ""));
            return nullptr;
        }
        if (nFeePerK > HIGH_TX_FEE_PER_KB) {
            warnings.push_back(AmountHighWarn("-discardfee").translated + " " +
                              _("This is the transaction fee you may discard if change is smaller than dust at this level").translated);
        }
        walletInstance->m_discard_rate = CFeeRate(nFeePerK);
    }
    if (gArgs.IsArgSet("-paytxfee")) {
        CAmount nFeePerK = 0;
        if (!ParseMoney(gArgs.GetArg("-paytxfee", ""), nFeePerK)) {
            error = AmountErrMsg("paytxfee", gArgs.GetArg("-paytxfee", "")).translated;
            return nullptr;
        }
        if (nFeePerK > HIGH_TX_FEE_PER_KB) {
            warnings.push_back(AmountHighWarn("-paytxfee").translated + " " +
                              _("This is the transaction fee you will pay if you send a transaction.").translated);
        }
        walletInstance->m_pay_tx_fee = CFeeRate(nFeePerK, 1000);
        if (walletInstance->m_pay_tx_fee < chain.relayMinFee()) {
            error = strprintf(_("Invalid amount for -paytxfee=<amount>: '%s' (must be at least %s)").translated,
                gArgs.GetArg("-paytxfee", ""), chain.relayMinFee().ToString());
            return nullptr;
        }
    }

    if (gArgs.IsArgSet("-maxtxfee")) {
        CAmount nMaxFee = 0;
        if (!ParseMoney(gArgs.GetArg("-maxtxfee", ""), nMaxFee)) {
            error = AmountErrMsg("maxtxfee", gArgs.GetArg("-maxtxfee", "")).translated;
            return nullptr;
        }
        if (nMaxFee > HIGH_MAX_TX_FEE) {
            warnings.push_back(_("-maxtxfee is set very high! Fees this large could be paid on a single transaction.").translated);
        }
        if (CFeeRate(nMaxFee, 1000) < chain.relayMinFee()) {
            error = strprintf(_("Invalid amount for -maxtxfee=<amount>: '%s' (must be at least the minrelay fee of %s to prevent stuck transactions)").translated,
                                       gArgs.GetArg("-maxtxfee", ""), chain.relayMinFee().ToString());
            return nullptr;
        }
        walletInstance->m_default_max_tx_fee = nMaxFee;
    }

    if (chain.relayMinFee().GetFeePerK() > HIGH_TX_FEE_PER_KB) {
        warnings.push_back(AmountHighWarn("-minrelaytxfee").translated + " " +
                    _("The wallet will avoid paying less than the minimum relay fee.").translated);
    }

    walletInstance->m_confirm_target = gArgs.GetArg("-txconfirmtarget", DEFAULT_TX_CONFIRM_TARGET);
    walletInstance->m_spend_zero_conf_change = gArgs.GetBoolArg("-spendzeroconfchange", DEFAULT_SPEND_ZEROCONF_CHANGE);
    walletInstance->m_signal_rbf = gArgs.GetBoolArg("-walletrbf", DEFAULT_WALLET_RBF);

    walletInstance->WalletLogPrintf("Wallet completed loading in %15dms\n", GetTimeMillis() - nStart);

    // Try to top up keypool. No-op if the wallet is locked.
    walletInstance->TopUpKeyPool();

    auto locked_chain = chain.lock();
    LOCK(walletInstance->cs_wallet);

    int rescan_height = 0;
    if (!gArgs.GetBoolArg("-rescan", false))
    {
        WalletBatch batch(*walletInstance->database);
        CBlockLocator locator;
        if (batch.ReadBestBlock(locator)) {
            if (const Optional<int> fork_height = locked_chain->findLocatorFork(locator)) {
                rescan_height = *fork_height;
            }
        }
    }

    const Optional<int> tip_height = locked_chain->getHeight();
    if (tip_height) {
        walletInstance->m_last_block_processed = locked_chain->getBlockHash(*tip_height);
        walletInstance->m_last_block_processed_height = *tip_height;
    } else {
        walletInstance->m_last_block_processed.SetNull();
        walletInstance->m_last_block_processed_height = -1;
    }

    if (tip_height && *tip_height != rescan_height)
    {
        // We can't rescan beyond non-pruned blocks, stop and throw an error.
        // This might happen if a user uses an old wallet within a pruned node
        // or if they ran -disablewallet for a longer time, then decided to re-enable
        if (chain.havePruned()) {
            // Exit early and print an error.
            // If a block is pruned after this check, we will load the wallet,
            // but fail the rescan with a generic error.
            int block_height = *tip_height;
            while (block_height > 0 && locked_chain->haveBlockOnDisk(block_height - 1) && rescan_height != block_height) {
                --block_height;
            }

            if (rescan_height != block_height) {
                error = _("Prune: last wallet synchronisation goes beyond pruned data. You need to -reindex (download the whole blockchain again in case of pruned node)").translated;
                return nullptr;
            }
        }

        chain.initMessage(_("Rescanning...").translated);
        walletInstance->WalletLogPrintf("Rescanning last %i blocks (from block %i)...\n", *tip_height - rescan_height, rescan_height);

        // No need to read and scan block if block was created before
        // our wallet birthday (as adjusted for block time variability)
        // The way the 'time_first_key' is initialized is just a workaround for the gcc bug #47679 since version 4.6.0.
        Optional<int64_t> time_first_key = MakeOptional(false, int64_t());;
        for (auto spk_man : walletInstance->GetAllScriptPubKeyMans()) {
            int64_t time = spk_man->GetTimeFirstKey();
            if (!time_first_key || time < *time_first_key) time_first_key = time;
        }
        if (time_first_key) {
            if (Optional<int> first_block = locked_chain->findFirstBlockWithTimeAndHeight(*time_first_key - TIMESTAMP_WINDOW, rescan_height, nullptr)) {
                rescan_height = *first_block;
            }
        }

        {
            WalletRescanReserver reserver(walletInstance.get());
            if (!reserver.reserve() || (ScanResult::SUCCESS != walletInstance->ScanForWalletTransactions(locked_chain->getBlockHash(rescan_height), {} /* stop block */, reserver, true /* update */).status)) {
                error = _("Failed to rescan the wallet during initialization").translated;
                return nullptr;
            }
        }
        walletInstance->ChainStateFlushed(locked_chain->getTipLocator());
        walletInstance->database->IncrementUpdateCounter();

        // Restore wallet transaction metadata after -zapwallettxes=1
        if (gArgs.GetBoolArg("-zapwallettxes", false) && gArgs.GetArg("-zapwallettxes", "1") != "2")
        {
            WalletBatch batch(*walletInstance->database);

            for (const CWalletTx& wtxOld : vWtx)
            {
                uint256 hash = wtxOld.GetHash();
                std::map<uint256, CWalletTx>::iterator mi = walletInstance->mapWallet.find(hash);
                if (mi != walletInstance->mapWallet.end())
                {
                    const CWalletTx* copyFrom = &wtxOld;
                    CWalletTx* copyTo = &mi->second;
                    copyTo->mapValue = copyFrom->mapValue;
                    copyTo->vOrderForm = copyFrom->vOrderForm;
                    copyTo->nTimeReceived = copyFrom->nTimeReceived;
                    copyTo->nTimeSmart = copyFrom->nTimeSmart;
                    copyTo->fFromMe = copyFrom->fFromMe;
                    copyTo->nOrderPos = copyFrom->nOrderPos;
                    batch.WriteTx(*copyTo);
                }
            }
        }
    }

    {
        LOCK(cs_wallets);
        for (auto& load_wallet : g_load_wallet_fns) {
            load_wallet(interfaces::MakeWallet(walletInstance));
        }
    }

    // Register with the validation interface. It's ok to do this after rescan since we're still holding locked_chain.
    walletInstance->handleNotifications();

    walletInstance->SetBroadcastTransactions(gArgs.GetBoolArg("-walletbroadcast", DEFAULT_WALLETBROADCAST));

    {
        walletInstance->WalletLogPrintf("setKeyPool.size() = %u\n",      walletInstance->GetKeyPoolSize());
        walletInstance->WalletLogPrintf("mapWallet.size() = %u\n",       walletInstance->mapWallet.size());
        walletInstance->WalletLogPrintf("mapAddressBook.size() = %u\n",  walletInstance->mapAddressBook.size());
    }

    return walletInstance;
}

void CWallet::handleNotifications()
{
    m_chain_notifications_handler = m_chain->handleNotifications(*this);
}

void CWallet::postInitProcess()
{
    auto locked_chain = chain().lock();
    LOCK(cs_wallet);

    // Add wallet transactions that aren't already in a block to mempool
    // Do this here as mempool requires genesis block to be loaded
    ReacceptWalletTransactions();

    // Update wallet transactions with current mempool transactions.
    chain().requestMempoolTransactions(*this);
}

bool CWallet::BackupWallet(const std::string& strDest) const
{
    return database->Backup(strDest);
}

CKeyPool::CKeyPool()
{
    nTime = GetTime();
    fInternal = false;
    m_pre_split = false;
}

CKeyPool::CKeyPool(const CPubKey& vchPubKeyIn, bool internalIn)
{
    nTime = GetTime();
    vchPubKey = vchPubKeyIn;
    fInternal = internalIn;
    m_pre_split = false;
}

int CWalletTx::GetDepthInMainChain() const
{
    assert(pwallet != nullptr);
    AssertLockHeld(pwallet->cs_wallet);
    if (isUnconfirmed() || isAbandoned()) return 0;

    return (pwallet->GetLastBlockHeight() - m_confirm.block_height + 1) * (isConflicted() ? -1 : 1);
}

int CWalletTx::GetBlocksToMaturity() const
{
    if (!IsCoinBase())
        return 0;
    int chain_depth = GetDepthInMainChain();
    assert(chain_depth >= 0); // coinbase tx should not be conflicted
    return std::max(0, (COINBASE_MATURITY+1) - chain_depth);
}

bool CWalletTx::IsImmatureCoinBase() const
{
    // note GetBlocksToMaturity is 0 for non-coinbase tx
    return GetBlocksToMaturity() > 0;
}

std::vector<OutputGroup> CWallet::GroupOutputs(const std::vector<COutput>& outputs, bool single_coin) const {
    std::vector<OutputGroup> groups;
    std::map<std::pair<CAsset, CTxDestination>, OutputGroup> gmap;
    std::pair<CAsset, CTxDestination> dst;
    for (const auto& output : outputs) {
        if (output.fSpendable) {
            CInputCoin input_coin = output.GetInputCoin();
            dst.first = input_coin.asset;

            size_t ancestors, descendants;
            chain().getTransactionAncestry(output.tx->GetHash(), ancestors, descendants);
            if (!single_coin && ExtractDestination(output.tx->tx->vout[output.i].scriptPubKey, dst.second)) {
                // Limit output groups to no more than 10 entries, to protect
                // against inadvertently creating a too-large transaction
                // when using -avoidpartialspends
                if (gmap[dst].m_outputs.size() >= OUTPUT_GROUP_MAX_ENTRIES) {
                    groups.push_back(gmap[dst]);
                    gmap.erase(dst);
                }
                gmap[dst].Insert(input_coin, output.nDepth, output.tx->IsFromMe(ISMINE_ALL), ancestors, descendants);
            } else {
                groups.emplace_back(input_coin, output.nDepth, output.tx->IsFromMe(ISMINE_ALL), ancestors, descendants);
            }
        }
    }
    if (!single_coin) {
        for (const auto& it : gmap) groups.push_back(it.second);
    }
    return groups;
}

bool CWallet::IsCrypted() const
{
    return HasEncryptionKeys();
}

bool CWallet::IsLocked() const
{
    if (!IsCrypted()) {
        return false;
    }
    LOCK(cs_wallet);
    return vMasterKey.empty();
}

bool CWallet::Lock()
{
    if (!IsCrypted())
        return false;

    {
        LOCK(cs_wallet);
        vMasterKey.clear();
    }

    NotifyStatusChanged(this);
    return true;
}

bool CWallet::Unlock(const CKeyingMaterial& vMasterKeyIn, bool accept_no_keys)
{
    {
        LOCK(cs_wallet);
        for (const auto& spk_man_pair : m_spk_managers) {
            if (!spk_man_pair.second->CheckDecryptionKey(vMasterKeyIn, accept_no_keys)) {
                return false;
            }
        }
        vMasterKey = vMasterKeyIn;
    }
    NotifyStatusChanged(this);
    return true;
}

std::set<ScriptPubKeyMan*> CWallet::GetActiveScriptPubKeyMans() const
{
    std::set<ScriptPubKeyMan*> spk_mans;
    for (bool internal : {false, true}) {
        for (OutputType t : OUTPUT_TYPES) {
            auto spk_man = GetScriptPubKeyMan(t, internal);
            if (spk_man) {
                spk_mans.insert(spk_man);
            }
        }
    }
    return spk_mans;
}

std::set<ScriptPubKeyMan*> CWallet::GetAllScriptPubKeyMans() const
{
    std::set<ScriptPubKeyMan*> spk_mans;
    for (const auto& spk_man_pair : m_spk_managers) {
        spk_mans.insert(spk_man_pair.second.get());
    }
    return spk_mans;
}

ScriptPubKeyMan* CWallet::GetScriptPubKeyMan(const OutputType& type, bool internal) const
{
    const std::map<OutputType, ScriptPubKeyMan*>& spk_managers = internal ? m_internal_spk_managers : m_external_spk_managers;
    std::map<OutputType, ScriptPubKeyMan*>::const_iterator it = spk_managers.find(type);
    if (it == spk_managers.end()) {
        WalletLogPrintf("%s scriptPubKey Manager for output type %d does not exist\n", internal ? "Internal" : "External", static_cast<int>(type));
        return nullptr;
    }
    return it->second;
}

std::set<ScriptPubKeyMan*> CWallet::GetScriptPubKeyMans(const CScript& script, SignatureData& sigdata) const
{
    std::set<ScriptPubKeyMan*> spk_mans;
    for (const auto& spk_man_pair : m_spk_managers) {
        if (spk_man_pair.second->CanProvide(script, sigdata)) {
            spk_mans.insert(spk_man_pair.second.get());
        }
    }
    return spk_mans;
}

ScriptPubKeyMan* CWallet::GetScriptPubKeyMan(const CScript& script) const
{
    SignatureData sigdata;
    for (const auto& spk_man_pair : m_spk_managers) {
        if (spk_man_pair.second->CanProvide(script, sigdata)) {
            return spk_man_pair.second.get();
        }
    }
    return nullptr;
}

const CKeyingMaterial& CWallet::GetEncryptionKey() const
{
    return vMasterKey;
}
 
bool CWallet::HasEncryptionKeys() const
{
    return !mapMasterKeys.empty();
}

ScriptPubKeyMan* CWallet::GetScriptPubKeyMan(const uint256& id) const
{
    if (m_spk_managers.count(id) > 0) {
        return m_spk_managers.at(id).get();
    }
    return nullptr;
}

std::unique_ptr<SigningProvider> CWallet::GetSolvingProvider(const CScript& script) const
{
    SignatureData sigdata;
    return GetSolvingProvider(script, sigdata);
}

std::unique_ptr<SigningProvider> CWallet::GetSolvingProvider(const CScript& script, SignatureData& sigdata) const
{
    for (const auto& spk_man_pair : m_spk_managers) {
        if (spk_man_pair.second->CanProvide(script, sigdata)) {
            return spk_man_pair.second->GetSolvingProvider(script);
        }
    }
    return nullptr;
}

LegacyScriptPubKeyMan* CWallet::GetLegacyScriptPubKeyMan() const
{
    // Legacy wallets only have one ScriptPubKeyMan which is a LegacyScriptPubKeyMan.
    // Everything in m_internal_spk_managers and m_external_spk_managers point to the same legacyScriptPubKeyMan.
    auto it = m_internal_spk_managers.find(OutputType::LEGACY);
    if (it == m_internal_spk_managers.end()) return nullptr;
    return dynamic_cast<LegacyScriptPubKeyMan*>(it->second);
}

LegacyScriptPubKeyMan* CWallet::GetOrCreateLegacyScriptPubKeyMan()
{
    SetupLegacyScriptPubKeyMan();
    return GetLegacyScriptPubKeyMan();
}

void CWallet::SetupLegacyScriptPubKeyMan()
{
    if (!m_internal_spk_managers.empty() || !m_external_spk_managers.empty() || !m_spk_managers.empty()) {
        return;
    }

    auto spk_manager = std::unique_ptr<ScriptPubKeyMan>(new LegacyScriptPubKeyMan(*this));
    for (const auto& type : OUTPUT_TYPES) {
        m_internal_spk_managers[type] = spk_manager.get();
        m_external_spk_managers[type] = spk_manager.get();
    }
    m_spk_managers[spk_manager->GetID()] = std::move(spk_manager);
}

//
// ELEMENTS WALLET ADDITIONS
//

bool CWallet::SetOnlinePubKey(const CPubKey& online_key_in)
{
    LOCK(cs_wallet);
    if (!WalletBatch(*database).WriteOnlineKey(online_key_in)) {
        return false;
    }
    online_key = online_key_in;
    return true;
}

bool CWallet::SetOfflineXPubKey(const CExtPubKey& offline_xpub_in)
{
    LOCK(cs_wallet);
    if (!WalletBatch(*database).WriteOfflineXPubKey(offline_xpub_in)) {
        return false;
    }
    offline_xpub = offline_xpub_in;
    return true;
}

bool CWallet::SetOfflineDescriptor(const std::string& offline_desc_in)
{
    LOCK(cs_wallet);
    if (!WalletBatch(*database).WriteOfflineDescriptor(offline_desc_in)) {
        return false;
    }
    offline_desc = offline_desc_in;
    return true;
}

bool CWallet::SetOfflineCounter(int counter) {
    LOCK(cs_wallet);
    if (!WalletBatch(*database).WriteOfflineCounter(counter)) {
        return false;
    }
    offline_counter = counter;
    return true;
}

unsigned int CWalletTx::GetPseudoInputOffset(const unsigned int input_index, const bool reissuance_token) const
{
    // There is no mapValue space for null issuances
    assert(reissuance_token ? !tx->vin[input_index].assetIssuance.nInflationKeys.IsNull() : !tx->vin[input_index].assetIssuance.nAmount.IsNull());
    unsigned int mapvalue_loc = 0;
    for (unsigned int i = 0; i < tx->vin.size()*2; i++) {
        if (input_index == i/2 && (reissuance_token ? 1 : 0) == i % 2) {
            break;
        }
        if (!tx->vin[i/2].assetIssuance.IsNull()) {
            if ((i % 2 == 0 && !tx->vin[i/2].assetIssuance.nAmount.IsNull()) ||
                    (i % 2 == 1 && !tx->vin[i/2].assetIssuance.nInflationKeys.IsNull())) {
                mapvalue_loc++;
            }
        }
    }
    return mapvalue_loc;
}

void CWalletTx::SetBlindingData(const unsigned int map_index, const CPubKey& blinding_pubkey, const CAmount value, const uint256& value_factor, const CAsset& asset, const uint256& asset_factor)
{
    if (mapValue["blindingdata"].size() < (map_index + 1) * 138) {
        mapValue["blindingdata"].resize((tx->vout.size() + GetNumIssuances(*tx)) * 138);
    }

    unsigned char* it = (unsigned char*)(&mapValue["blindingdata"][0]) + 138 * map_index;

    *it = 1;
    memcpy(&*(it + 1), &value, 8);
    memcpy(&*(it + 9), value_factor.begin(), 32);
    memcpy(&*(it + 41), asset_factor.begin(), 32);
    memcpy(&*(it + 73), asset.begin(), 32);
    if (blinding_pubkey.IsFullyValid()) {
        memcpy(&*(it + 105), blinding_pubkey.begin(), 33);
    } else {
        memset(&*(it + 105), 0, 33);
    }

}

void CWalletTx::GetBlindingData(const unsigned int map_index, const std::vector<unsigned char>& vchRangeproof, const CConfidentialValue& conf_value, const CConfidentialAsset& conf_asset, const CConfidentialNonce nonce, const CScript& scriptPubKey, CPubKey* blinding_pubkey_out, CAmount* value_out, uint256* value_factor_out, CAsset* asset_out, uint256* asset_factor_out) const
{
    // Blinding data is cached in a serialized record mapWallet["blindingdata"].
    // It contains a concatenation byte vectors, 74 bytes per txout or pseudo-input.
    // Each consists of:
    // * 1 byte boolean marker (has the output been computed)?
    // * 8 bytes value (-1 if unknown)
    // * 32 bytes value blinding factor
    // * 32 bytes asset blinding factor
    // * 32 bytes asset
    // * 33 bytes blinding pubkey (ECDH pubkey of the destination)
    // This is really ugly, and should use CDataStream serialization instead.

    if (mapValue["blindingdata"].size() < (map_index + 1) * 138) {
        mapValue["blindingdata"].resize((tx->vout.size() + GetNumIssuances(*tx)) * 138);
    }

    unsigned char* it = (unsigned char*)(&mapValue["blindingdata"][0]) + 138 * map_index;

    CAmount amount = -1;
    CPubKey pubkey;
    uint256 value_factor;
    CAsset asset_tag;
    uint256 asset_factor;

    if (*it == 1) {
        memcpy(&amount, &*(it + 1), 8);
        memcpy(value_factor.begin(), &*(it + 9), 32);
        memcpy(asset_factor.begin(), &*(it + 41), 32);
        memcpy(asset_tag.begin(), &*(it + 73), 32);
        pubkey.Set(it + 105, it + 138);

        if (conf_value.IsExplicit()) {
            assert(conf_value.GetAmount() == amount);
        }
    } else {
        pwallet->ComputeBlindingData(conf_value, conf_asset, nonce, scriptPubKey, vchRangeproof, amount, pubkey, value_factor, asset_tag, asset_factor);
        *it = 1;
        memcpy(&*(it + 1), &amount, 8);
        memcpy(&*(it + 9), value_factor.begin(), 32);
        memcpy(&*(it + 41), asset_factor.begin(), 32);
        memcpy(&*(it + 73), asset_tag.begin(), 32);
        if (pubkey.IsFullyValid()) {
            memcpy(&*(it + 105), pubkey.begin(), 33);
        } else {
            memset(&*(it + 105), 0, 33);
        }
    }

    if (value_out) *value_out = amount;
    if (blinding_pubkey_out) *blinding_pubkey_out = pubkey;
    if (value_factor_out) *value_factor_out = value_factor;
    if (asset_factor_out) *asset_factor_out = asset_factor;
    if (asset_out) *asset_out = asset_tag;
}

void CWalletTx::GetNonIssuanceBlindingData(const unsigned int output_index, CPubKey* blinding_pubkey_out, CAmount* value_out, uint256* value_factor_out, CAsset* asset_out, uint256* asset_factor_out) const {
    assert(output_index < tx->vout.size());
    const CTxOut& out = tx->vout[output_index];
    const CTxWitness& wit = tx->witness;
    GetBlindingData(output_index, wit.vtxoutwit.size() <= output_index ? std::vector<unsigned char>() : wit.vtxoutwit[output_index].vchRangeproof, out.nValue, out.nAsset, out.nNonce, out.scriptPubKey,
        blinding_pubkey_out, value_out, value_factor_out, asset_out, asset_factor_out);
}

void CWallet::ConnectScriptPubKeyManNotifiers()
{
    for (const auto& spk_man : GetActiveScriptPubKeyMans()) {
        spk_man->NotifyWatchonlyChanged.connect(NotifyWatchonlyChanged);
        spk_man->NotifyCanGetAddressesChanged.connect(NotifyCanGetAddressesChanged);
    }
}

CAmount CWalletTx::GetOutputValueOut(unsigned int output_index) const {
    CAmount ret;
    GetNonIssuanceBlindingData(output_index, nullptr, &ret, nullptr, nullptr, nullptr);
    return ret;
}

uint256 CWalletTx::GetOutputAmountBlindingFactor(unsigned int output_index) const {
    uint256 ret;
    GetNonIssuanceBlindingData(output_index, nullptr, nullptr, &ret, nullptr, nullptr);
    return ret;
}

uint256 CWalletTx::GetOutputAssetBlindingFactor(unsigned int output_index) const {
    uint256 ret;
    GetNonIssuanceBlindingData(output_index, nullptr, nullptr, nullptr, nullptr, &ret);
    return ret;
}

CAsset CWalletTx::GetOutputAsset(unsigned int output_index) const {
    CAsset ret;
    GetNonIssuanceBlindingData(output_index, nullptr, nullptr, nullptr, &ret, nullptr);
    return ret;
}

CPubKey CWalletTx::GetOutputBlindingPubKey(unsigned int output_index) const {
    CPubKey ret;
    GetNonIssuanceBlindingData(output_index, &ret, nullptr, nullptr, nullptr, nullptr);
    return ret;
}

void CWalletTx::GetIssuanceAssets(unsigned int input_index, CAsset* out_asset, CAsset* out_reissuance_token) const {
    assert(input_index < tx->vin.size());
    const CAssetIssuance& issuance = tx->vin[input_index].assetIssuance;

    if (out_asset && issuance.nAmount.IsNull()) {
        out_asset->SetNull();
        out_asset = nullptr;
    }
    if (out_reissuance_token && issuance.nInflationKeys.IsNull()) {
        out_reissuance_token->SetNull();
        out_reissuance_token = nullptr;
    }
    if (!(out_asset || out_reissuance_token)) return;

    if (issuance.assetBlindingNonce.IsNull()) {
        uint256 entropy;
        GenerateAssetEntropy(entropy, tx->vin[input_index].prevout, issuance.assetEntropy);
        if (out_reissuance_token) {
            CalculateReissuanceToken(*out_reissuance_token, entropy, issuance.nAmount.IsCommitment());
        }
        if (out_asset) {
            CalculateAsset(*out_asset, entropy);
        }
    }
    else {
        if (out_reissuance_token) {
            // Re-issuances don't emit issuance tokens
            out_reissuance_token->SetNull();
        }
        if (out_asset) {
            CalculateAsset(*out_asset, issuance.assetEntropy);
        }
    }
}

uint256 CWalletTx::GetIssuanceBlindingFactor(unsigned int input_index, bool reissuance_token) const {
    assert(input_index < tx->vin.size());
    CAsset asset;
    const CAssetIssuance& issuance = tx->vin[input_index].assetIssuance;
    const CTxWitness& wit = tx->witness;
    GetIssuanceAssets(input_index, reissuance_token ? nullptr : &asset, reissuance_token ? &asset : nullptr);
    if (asset.IsNull()) {
        return uint256();
    }
    const std::vector<unsigned char>& rangeproof = wit.vtxinwit.size() <= input_index ? std::vector<unsigned char>() : (reissuance_token ? wit.vtxinwit[input_index].vchInflationKeysRangeproof : wit.vtxinwit[input_index].vchIssuanceAmountRangeproof);
    unsigned int mapValueInd = GetPseudoInputOffset(input_index, reissuance_token)+tx->vout.size();

    uint256 ret;
    CScript blindingScript(CScript() << OP_RETURN << std::vector<unsigned char>(tx->vin[input_index].prevout.hash.begin(), tx->vin[input_index].prevout.hash.end()) << tx->vin[input_index].prevout.n);
    GetBlindingData(mapValueInd, rangeproof, reissuance_token ? issuance.nInflationKeys : issuance.nAmount, CConfidentialAsset(asset), CConfidentialNonce(), blindingScript, nullptr, nullptr, &ret, nullptr, nullptr);
    return ret;
}

CAmount CWalletTx::GetIssuanceAmount(unsigned int input_index, bool reissuance_token) const {
    assert(input_index < tx->vin.size());
    CAsset asset;
    const CAssetIssuance& issuance = tx->vin[input_index].assetIssuance;
    const CTxWitness& wit = tx->witness;
    GetIssuanceAssets(input_index, reissuance_token ? nullptr : &asset, reissuance_token ? &asset : nullptr);
    if (asset.IsNull()) {
        return -1;
    }
    unsigned int mapValueInd = GetPseudoInputOffset(input_index, reissuance_token)+tx->vout.size();
    const std::vector<unsigned char>& rangeproof = wit.vtxinwit.size() <= input_index ? std::vector<unsigned char>() : (reissuance_token ? wit.vtxinwit[input_index].vchInflationKeysRangeproof : wit.vtxinwit[input_index].vchIssuanceAmountRangeproof);

    CAmount ret;
    CScript blindingScript(CScript() << OP_RETURN << std::vector<unsigned char>(tx->vin[input_index].prevout.hash.begin(), tx->vin[input_index].prevout.hash.end()) << tx->vin[input_index].prevout.n);
    GetBlindingData(mapValueInd, rangeproof, reissuance_token ? issuance.nInflationKeys : issuance.nAmount, CConfidentialAsset(asset), CConfidentialNonce(), blindingScript, nullptr, &ret, nullptr, nullptr, nullptr);
    return ret;
}

void CWallet::ComputeBlindingData(const CConfidentialValue& conf_value, const CConfidentialAsset& conf_asset, const CConfidentialNonce& nonce, const CScript& scriptPubKey, const std::vector<unsigned char>& vchRangeproof, CAmount& value, CPubKey& blinding_pubkey, uint256& value_factor, CAsset& asset, uint256& asset_factor) const
{
    if (conf_value.IsExplicit() && conf_asset.IsExplicit()) {
        value = conf_value.GetAmount();
        asset = conf_asset.GetAsset();
        blinding_pubkey = CPubKey();
        value_factor.SetNull();
        asset_factor.SetNull();
        return;
    }

    CKey blinding_key;
    if ((blinding_key = GetBlindingKey(&scriptPubKey)).IsValid()) {
        // For outputs using derived blinding.
        if (UnblindConfidentialPair(blinding_key, conf_value, conf_asset, nonce, scriptPubKey, vchRangeproof, value, value_factor, asset, asset_factor)) {
            // TODO: make sure SetBlindingData sets it as receiver's blinding pubkey
            blinding_pubkey = blinding_key.GetPubKey();
            return;
        }
    }

    value = -1;
    blinding_pubkey = CPubKey();
    value_factor.SetNull();
    asset.SetNull();
    asset_factor.SetNull();
}

void CWalletTx::WipeUnknownBlindingData()
{
    for (unsigned int n = 0; n < tx->vout.size(); n++) {
        if (GetOutputValueOut(n) == -1) {
            mapValue["blindingdata"][138 * n] = 0;
        }
    }
    for (unsigned int n = 0; n < tx->vin.size(); n++) {
        if (!tx->vin[n].assetIssuance.nAmount.IsNull()) {
            if (GetIssuanceAmount(n, false) == -1) {
                mapValue["blindingdata"][138 * (tx->vout.size() + GetPseudoInputOffset(n, false))] = 0;
            }
        }
        if (!tx->vin[n].assetIssuance.nInflationKeys.IsNull()) {
            if (GetIssuanceAmount(n, true) == -1) {
                mapValue["blindingdata"][138 * (tx->vout.size() + GetPseudoInputOffset(n, true))] = 0;
            }
        }
    }
}

std::map<uint256, std::pair<CAsset, CAsset> > CWallet::GetReissuanceTokenTypes() const {
    std::map<uint256, std::pair<CAsset, CAsset> > tokenMap;
    {
        auto locked_chain = chain().lock();
        LOCK(cs_wallet);
        for (std::map<uint256, CWalletTx>::const_iterator it = mapWallet.begin(); it != mapWallet.end(); ++it) {
            const CWalletTx* pcoin = &(*it).second;
            CAsset asset;
            CAsset token;
            uint256 entropy;
            for (unsigned int input_index = 0; input_index < pcoin->tx->vin.size(); input_index++) {
                const CAssetIssuance& issuance = pcoin->tx->vin[input_index].assetIssuance;
                if (issuance.IsNull()) {
                    continue;
                }
                // Only looking at initial issuances
                if (issuance.assetBlindingNonce.IsNull()) {
                    GenerateAssetEntropy(entropy, pcoin->tx->vin[input_index].prevout, issuance.assetEntropy);
                    CalculateAsset(asset, entropy);
                    // TODO handle the case with null nAmount (not decided yet)
                    CalculateReissuanceToken(token, entropy, issuance.nAmount.IsCommitment());
                    tokenMap[entropy] = std::make_pair(token, asset);
                }
            }
        }
    }
    return tokenMap;
}

CKey CWallet::GetBlindingKey(const CScript* script) const
{
    CKey key;

    if (script != NULL) {
        std::map<CScriptID, uint256>::const_iterator it = mapSpecificBlindingKeys.find(CScriptID(*script));
        if (it != mapSpecificBlindingKeys.end()) {
            key.Set(it->second.begin(), it->second.end(), true);
            if (key.IsValid()) {
                return key;
            }
        }
    }

    if (script != NULL && !blinding_derivation_key.IsNull()) {
        unsigned char vch[32];
        CHMAC_SHA256(blinding_derivation_key.begin(), blinding_derivation_key.size()).Write(&((*script)[0]), script->size()).Finalize(vch);
        key.Set(&vch[0], &vch[32], true);
        if (key.IsValid()) {
            return key;
        }
    }

    return CKey();
}

CPubKey CWallet::GetBlindingPubKey(const CScript& script) const
{
    CKey key = GetBlindingKey(&script);
    if (key.IsValid()) {
        return key.GetPubKey();
    }

    return CPubKey();
}

bool CWallet::LoadSpecificBlindingKey(const CScriptID& scriptid, const uint256& key)
{
    AssertLockHeld(cs_wallet); // mapSpecificBlindingKeys
    mapSpecificBlindingKeys[scriptid] = key;
    return true;
}

bool CWallet::AddSpecificBlindingKey(const CScriptID& scriptid, const uint256& key)
{
    AssertLockHeld(cs_wallet); // mapSpecificBlindingKeys
    if (!LoadSpecificBlindingKey(scriptid, key))
        return false;

    return WalletBatch(*database).WriteSpecificBlindingKey(scriptid, key);
}

bool CWallet::SetMasterBlindingKey(const uint256& key)
{
    AssertLockHeld(cs_wallet);
    if (!WalletBatch(*database).WriteBlindingDerivationKey(key)) {
        return false;
    }
    blinding_derivation_key = key;
    return true;
}

// END ELEMENTS
//
<|MERGE_RESOLUTION|>--- conflicted
+++ resolved
@@ -14,11 +14,13 @@
 #include <key.h>
 #include <key_io.h>
 #include <optional.h>
+#include <pegins.h>
 #include <policy/fees.h>
 #include <policy/policy.h>
 #include <primitives/block.h>
 #include <primitives/transaction.h>
 #include <script/descriptor.h>
+#include <script/pegins.h>
 #include <script/script.h>
 #include <script/signingprovider.h>
 #include <util/bip32.h>
@@ -1453,15 +1455,6 @@
     const CScript& scriptPubKey = txout.scriptPubKey;
     SignatureData sigdata;
 
-<<<<<<< HEAD
-=======
-    std::unique_ptr<SigningProvider> provider = GetSolvingProvider(scriptPubKey);
-    if (!provider) {
-        // We don't know about this scriptpbuKey;
-        return false;
-    }
-
->>>>>>> dcf2ccbf
     if (!ProduceSignature(*provider, use_max_sig ? DUMMY_MAXIMUM_SIGNATURE_CREATOR : DUMMY_SIGNATURE_CREATOR, scriptPubKey, sigdata)) {
         return false;
     }
@@ -1476,7 +1469,7 @@
     int nIn = 0;
     for (const auto& txout : txouts)
     {
-        std::unique_ptr<SigningProvider> provider = GetSigningProvider(txout.scriptPubKey);
+        std::unique_ptr<SigningProvider> provider = GetSolvingProvider(txout.scriptPubKey);
         // Use max sig if watch only inputs were used or if this particular input is an external input
         bool use_max_sig = coin_control && (coin_control->fAllowWatchOnly || (coin_control && coin_control->IsExternalSelected(txNew.vin[nIn].prevout)));
         if (!provider || !DummySignInput(provider.get(), txNew, nIn, txout, use_max_sig)) {
@@ -1586,7 +1579,7 @@
 
 int CalculateMaximumSignedInputSize(const CTxOut& txout, const CWallet* wallet, bool use_max_sig)
 {
-    std::unique_ptr<SigningProvider> provider = wallet->GetSigningProvider(txout.scriptPubKey);
+    std::unique_ptr<SigningProvider> provider = wallet->GetSolvingProvider(txout.scriptPubKey);
     return CalculateMaximumSignedInputSize(txout, provider.get(), use_max_sig);
 }
 
@@ -2603,10 +2596,6 @@
         if(mi == mapWallet.end() || input.prevout.n >= mi->second.tx->vout.size()) {
             return false;
         }
-<<<<<<< HEAD
-        const CScript& scriptPubKey = mi->second.tx->vout[input.prevout.n].scriptPubKey;
-        const CConfidentialValue& amount = mi->second.tx->vout[input.prevout.n].nValue;
-=======
         const CWalletTx& wtx = mi->second;
         coins[input.prevout] = Coin(wtx.tx->vout[input.prevout.n], wtx.m_confirm.block_height, wtx.IsCoinBase());
     }
@@ -2621,23 +2610,29 @@
     // Each iteration, we may sign more txins than the txin that is specified in that iteration.
     // We assume that each input is signed by only one ScriptPubKeyMan.
     std::set<uint256> visited_spk_mans;
+    tx.witness.vtxinwit.resize(tx.vin.size());
     for (unsigned int i = 0; i < tx.vin.size(); i++) {
-        // Get the prevout
         CTxIn& txin = tx.vin[i];
-        auto coin = coins.find(txin.prevout);
-        if (coin == coins.end() || coin->second.IsSpent()) {
-            input_errors[i] = "Input not found or already spent";
-            continue;
+        CTxOut prevTxOut;
+        if (txin.m_is_pegin) {
+            prevTxOut = GetPeginOutputFromWitness(tx.witness.vtxinwit[i].m_pegin_witness);
+        } else {
+            auto coin = coins.find(txin.prevout);
+            if (coin == coins.end() || coin->second.IsSpent()) {
+                input_errors[i] = "Input not found or already spent";
+                continue;
+            }
+            prevTxOut = coin->second.out;
         }
 
         // Check if this input is complete
-        SignatureData sigdata = DataFromTransaction(tx, i, coin->second.out);
+        SignatureData sigdata = DataFromTransaction(tx, i, prevTxOut);
         if (sigdata.complete) {
             continue;
         }
 
         // Input needs to be signed, find the right ScriptPubKeyMan
-        std::set<ScriptPubKeyMan*> spk_mans = GetScriptPubKeyMans(coin->second.out.scriptPubKey, sigdata);
+        std::set<ScriptPubKeyMan*> spk_mans = GetScriptPubKeyMans(prevTxOut.scriptPubKey, sigdata);
         if (spk_mans.size() == 0) {
             input_errors[i] = "Unable to sign input, missing keys";
             continue;
@@ -2660,12 +2655,35 @@
             visited_spk_mans.insert(spk_man->GetID());
         }
     }
-    return false;
-}
-
-TransactionError CWallet::FillPSBT(PartiallySignedTransaction& psbtx, bool& complete, int sighash_type, bool sign, bool bip32derivs) const
+
+    // ELEMENTS: In our functional tests we often spend OP_TRUE outputs, which
+    //  will be skipped in the above loop; so explicitly check for completeness
+    //  here since we can't assume the above `return true`.
+    for (unsigned int i = 0; i < tx.vin.size(); i++) {
+        CTxIn& txin = tx.vin[i];
+        CTxOut prevTxOut;
+        if (txin.m_is_pegin) {
+            prevTxOut = GetPeginOutputFromWitness(tx.witness.vtxinwit[i].m_pegin_witness);
+        } else {
+            auto coin = coins.find(txin.prevout);
+            if (coin == coins.end() || coin->second.IsSpent()) {
+                return false;
+            }
+            prevTxOut = coin->second.out;
+        }
+        SignatureData sigdata = DataFromTransaction(tx, i, prevTxOut);
+        if (!sigdata.complete) {
+            return false;
+        }
+    }
+    return true;
+}
+
+// ELEMENTS: split FillPSBT into FillPSBData and SignPSBT
+TransactionError CWallet::FillPSBTData(PartiallySignedTransaction& psbtx, bool bip32derivs) const
 {
     LOCK(cs_wallet);
+
     // Get all of the previous transactions
     for (unsigned int i = 0; i < psbtx.tx->vin.size(); ++i) {
         const CTxIn& txin = psbtx.tx->vin[i];
@@ -2689,6 +2707,13 @@
                 // We only need the non_witness_utxo, which is a superset of the witness_utxo.
                 //   The signing code will switch to the smaller witness_utxo if this is ok.
                 input.non_witness_utxo = wtx.tx;
+
+                // ELEMENTS: Grab the CA data
+                CAmount val_tmp;
+                wtx.GetNonIssuanceBlindingData(txin.prevout.n, nullptr, &val_tmp, &input.value_blinding_factor, &input.asset, &input.asset_blinding_factor);
+                if (val_tmp != -1) {
+                    input.value = val_tmp;
+                }
             }
         }
     }
@@ -2719,7 +2744,6 @@
             // There's no UTXO so we can just skip this now
             continue;
         }
->>>>>>> dcf2ccbf
         SignatureData sigdata;
         input.FillSignatureData(sigdata);
         std::set<ScriptPubKeyMan*> spk_mans = GetScriptPubKeyMans(script, sigdata);
@@ -2734,6 +2758,148 @@
             }
 
             // Fill in the information from the spk_man
+            // ELEMENTS: Get key origin info for input, if bip32derivs is true. Does not actually sign anything.
+            TransactionError res = spk_man->FillPSBT(psbtx, 1, false /* don't sign */, bip32derivs);
+            if (res != TransactionError::OK) {
+                return res;
+            }
+
+            // Add this spk_man to visited_spk_mans so we can skip it later
+            visited_spk_mans.insert(spk_man->GetID());
+        }
+    }
+
+    return TransactionError::OK;
+}
+
+TransactionError CWallet::SignPSBT(PartiallySignedTransaction& psbtx, bool& complete, int sighash_type, bool sign, bool imbalance_ok, bool bip32derivs) const
+{
+    // If we're signing, check that the transaction is not still in need of blinding
+    if (sign) {
+        for (const PSBTOutput& o : psbtx.outputs) {
+            if (o.blinding_pubkey.IsValid()) {
+                return TransactionError::BLINDING_REQUIRED;
+            }
+        }
+    }
+
+    // Save the original transaction since we need to munge it temporarily, which would violate the PSBT rules
+    CTransaction oldtx = CTransaction(*psbtx.tx);
+
+    LOCK(cs_wallet);
+    CMutableTransaction& tx = *psbtx.tx;
+    tx.witness.vtxoutwit.resize(tx.vout.size());
+
+    // Stuff in auxiliary CA blinding data, if we have it
+    for (unsigned int i = 0; i < tx.vout.size(); ++i) {
+        PSBTOutput& output = psbtx.outputs.at(i);
+        CTxOut& out = tx.vout[i];
+
+        if (!output.value_commitment.IsNull()) {
+            out.nValue = output.value_commitment;
+        }
+        if (!output.asset_commitment.IsNull()) {
+            out.nAsset = output.asset_commitment;
+        }
+        if (!output.nonce_commitment.IsNull()) {
+            out.nNonce = output.nonce_commitment;
+        }
+
+        // The signature can't depend on witness contents, so these are technically not necessary to sign.
+        // HOWEVER, as long as we're checking that values balance before signing, they are required.
+        CTxOutWitness& outwit = tx.witness.vtxoutwit[i];
+        if (!output.range_proof.empty()) {
+            outwit.vchRangeproof = output.range_proof;
+        }
+        if (!output.surjection_proof.empty()) {
+            outwit.vchSurjectionproof = output.surjection_proof;
+        }
+    }
+
+    // Stuff in the peg-in data
+    for (unsigned int i = 0; i < tx.vin.size(); ++i) {
+        PSBTInput& input = psbtx.inputs[i];
+        if (input.value && input.peg_in_tx.which() != 0 && input.txout_proof.which() != 0 && !input.claim_script.empty() && !input.genesis_hash.IsNull()) {
+            CScriptWitness pegin_witness;
+            if (Params().GetConsensus().ParentChainHasPow()) {
+                const Sidechain::Bitcoin::CTransactionRef& btc_peg_in_tx = boost::get<Sidechain::Bitcoin::CTransactionRef>(input.peg_in_tx);
+                const Sidechain::Bitcoin::CMerkleBlock& btc_txout_proof = boost::get<Sidechain::Bitcoin::CMerkleBlock>(input.txout_proof);
+                pegin_witness = CreatePeginWitness(*input.value, input.asset, input.genesis_hash, input.claim_script, btc_peg_in_tx, btc_txout_proof);
+            } else {
+                const CTransactionRef& elem_peg_in_tx = boost::get<CTransactionRef>(input.peg_in_tx);
+                const CMerkleBlock& elem_txout_proof = boost::get<CMerkleBlock>(input.txout_proof);
+                pegin_witness = CreatePeginWitness(*input.value, input.asset, input.genesis_hash, input.claim_script, elem_peg_in_tx, elem_txout_proof);
+            }
+            tx.vin[i].m_is_pegin = true;
+            tx.witness.vtxinwit[i].m_pegin_witness = pegin_witness;
+            // Set the witness utxo
+            input.witness_utxo = GetPeginOutputFromWitness(tx.witness.vtxinwit[i].m_pegin_witness);
+        }
+    }
+
+    // This is a convenience/usability check -- it's not invalid to sign an unbalanced transaction, but it's easy to shoot yourself in the foot.
+    if (!imbalance_ok) {
+        // Get UTXOs for all inputs, to check that amounts balance before signing.
+        std::vector<CTxOut> inputs_utxos;
+        for (size_t i = 0; i < psbtx.inputs.size(); ++i) {
+            PSBTInput& inp = psbtx.inputs[i];
+            if (inp.non_witness_utxo) {
+                if (inp.non_witness_utxo->GetHash() != tx.vin[i].prevout.hash) {
+                    return TransactionError::INVALID_PSBT;
+                }
+                if (!inp.witness_utxo.IsNull() && inp.non_witness_utxo->vout[tx.vin[i].prevout.n] != inp.witness_utxo) {
+                    return TransactionError::INVALID_PSBT;
+                }
+                inputs_utxos.push_back(inp.non_witness_utxo->vout[tx.vin[i].prevout.n]);
+            } else if (!inp.witness_utxo.IsNull()) {
+                inputs_utxos.push_back(inp.witness_utxo);
+            } else {
+                return TransactionError::UTXOS_MISSING_BALANCE_CHECK;
+            }
+        }
+
+        CTransaction tx_tmp(tx);
+        if (!VerifyAmounts(inputs_utxos, tx_tmp, nullptr, false)) {
+            return TransactionError::VALUE_IMBALANCE;
+        }
+    }
+
+    std::set<uint256> visited_spk_mans;
+    for (unsigned int i = 0; i < tx.vin.size(); ++i) {
+        const CTxIn& txin = psbtx.tx->vin[i];
+        PSBTInput& input = psbtx.inputs.at(i);
+
+        if (PSBTInputSigned(input)) {
+            continue;
+        }
+
+        // Get the scriptPubKey to know which ScriptPubKeyMan to use
+        CScript script;
+        if (!input.witness_utxo.IsNull()) {
+            script = input.witness_utxo.scriptPubKey;
+        } else if (input.non_witness_utxo) {
+            if (txin.prevout.n >= input.non_witness_utxo->vout.size()) {
+                return TransactionError::MISSING_INPUTS;
+            }
+            script = input.non_witness_utxo->vout[txin.prevout.n].scriptPubKey;
+        } else {
+            // There's no UTXO so we can just skip this now
+            continue;
+        }
+        SignatureData sigdata;
+        input.FillSignatureData(sigdata);
+        std::set<ScriptPubKeyMan*> spk_mans = GetScriptPubKeyMans(script, sigdata);
+        if (spk_mans.size() == 0) {
+            continue;
+        }
+
+        for (auto& spk_man : spk_mans) {
+            // If we've already been signed by this spk_man, skip it
+            if (visited_spk_mans.count(spk_man->GetID()) > 0) {
+                continue;
+            }
+
+            // ELEMENTS: Here we _only_ sign, and do not e.g. fill in key origin data.
             TransactionError res = spk_man->FillPSBT(psbtx, sighash_type, sign, bip32derivs);
             if (res != TransactionError::OK) {
                 return res;
@@ -2750,6 +2916,25 @@
         complete &= PSBTInputSigned(input);
     }
 
+    // Restore the saved transaction, to remove our temporary munging.
+    psbtx.tx = (CMutableTransaction)oldtx;
+    return TransactionError::OK;
+}
+
+// This function remains for backwards compatibility. It will not succeed in Elements unless everything involved is non-blinded.
+TransactionError CWallet::FillPSBT(PartiallySignedTransaction& psbtx, bool& complete, int sighash_type, bool sign, bool bip32derivs) const
+{
+    complete = false;
+    TransactionError te;
+    te = FillPSBTData(psbtx, bip32derivs);
+    if (te != TransactionError::OK) {
+        return te;
+    }
+    // For backwards compatibility, do not check if amounts balance before signing in this case.
+    te = SignPSBT(psbtx, complete, sighash_type, sign, true, bip32derivs);
+    if (te != TransactionError::OK) {
+        return te;
+    }
     return TransactionError::OK;
 }
 
@@ -2761,11 +2946,6 @@
         if (spk_man_pair.second->CanProvide(script_pub_key, sigdata)) {
             return spk_man_pair.second->SignMessage(message, pkhash, str_sig);
         }
-<<<<<<< HEAD
-        UpdateTransaction(tx, nIn, sigdata);
-        nIn++;
-=======
->>>>>>> dcf2ccbf
     }
     return SigningResult::PRIVATE_KEY_NOT_AVAILABLE;
 }
@@ -3714,25 +3894,10 @@
             WalletLogPrintf(summary+"\n");
         }
 
-<<<<<<< HEAD
-        if (sign)
-        {
-            int nIn = 0;
-            for (const auto& coin : selected_coins)
-            {
-                const CScript& scriptPubKey = coin.txout.scriptPubKey;
-                SignatureData sigdata;
-
-                std::unique_ptr<SigningProvider> provider = GetSigningProvider(scriptPubKey);
-                if (!provider || !ProduceSignature(*provider, MutableTransactionSignatureCreator(&txNew, nIn, coin.txout.nValue, SIGHASH_ALL), scriptPubKey, sigdata))
-                {
-                    strFailReason = _("Signing transaction failed").translated;
-                    return false;
-                } else {
-                    UpdateTransaction(txNew, nIn, sigdata);
-                }
-
-                nIn++;
+        if (sign) {
+            if (!SignTransaction(txNew)) {
+                strFailReason = _("Signing transaction failed").translated;
+                return false;
             }
         } else if (blind_details) {
             // "sign" also means blind for the purposes of making a complete tx
@@ -3743,11 +3908,6 @@
         // Normalize the witness in case it is not serialized before mempool
         if (!txNew.HasWitness()) {
             txNew.witness.SetNull();
-=======
-        if (sign && !SignTransaction(txNew)) {
-            strFailReason = _("Signing transaction failed").translated;
-            return false;
->>>>>>> dcf2ccbf
         }
 
         // Return the constructed transaction data.
