--- conflicted
+++ resolved
@@ -257,7 +257,8 @@
     /// Erase destination data tuple from wallet database
     bool EraseDestData(const std::string &address, const std::string &key);
 
-<<<<<<< HEAD
+    bool WriteActiveScriptPubKeyMan(uint8_t type, const uint256& id, bool internal);
+
     /// ELEMENTS: Storage of PAK settings
     bool WriteOnlineKey(const CPubKey& online_key);
     bool WriteOfflineCounter(int counter);
@@ -265,9 +266,6 @@
     bool WriteOfflineXPubKey(const CExtPubKey& offline_xpub);
     bool WriteBlindingDerivationKey(const uint256& key);
     bool WriteSpecificBlindingKey(const uint160& scriptid, const uint256& key);
-=======
-    bool WriteActiveScriptPubKeyMan(uint8_t type, const uint256& id, bool internal);
->>>>>>> eef90c14
 
     DBErrors LoadWallet(CWallet* pwallet);
     DBErrors FindWalletTx(std::vector<uint256>& vTxHash, std::vector<CWalletTx>& vWtx);
