--- conflicted
+++ resolved
@@ -928,14 +928,10 @@
                 throw JSONRPCError(RPC_WALLET_ERROR, "Error adding p2sh redeemScript to wallet");
             }
 
-<<<<<<< HEAD
-            CScript redeemDestination = GetScriptForDestination(ScriptHash(redeem_id));
-=======
             // Now set script to the redeemScript so we parse the inner script as P2WSH or P2WPKH below
             script = redeemScript;
             ExtractDestination(script, dest);
         }
->>>>>>> f617e05c
 
         // (P2SH-)P2WSH
         if (!witness_script_hex.empty() && script.IsPayToWitnessScriptHash()) {
@@ -958,35 +954,9 @@
                 throw JSONRPCError(RPC_WALLET_ERROR, "Error adding address to wallet");
             }
 
-<<<<<<< HEAD
-            // Import private keys.
-            if (keys.size()) {
-                for (size_t i = 0; i < keys.size(); i++) {
-                    const std::string& privkey = keys[i].get_str();
-
-                    CKey key = DecodeSecret(privkey);
-
-                    if (!key.IsValid()) {
-                        throw JSONRPCError(RPC_INVALID_ADDRESS_OR_KEY, "Invalid private key encoding");
-                    }
-
-                    CPubKey pubkey = key.GetPubKey();
-                    assert(key.VerifyPubKey(pubkey));
-
-                    CKeyID vchAddress = pubkey.GetID();
-                    pwallet->MarkDirty();
-                    pwallet->SetAddressBook(PKHash(vchAddress), label, "receive");
-
-                    if (pwallet->HaveKey(vchAddress)) {
-                        throw JSONRPCError(RPC_INVALID_ADDRESS_OR_KEY, "Already have this key");
-                    }
-
-                    pwallet->mapKeyMetadata[vchAddress].nCreateTime = timestamp;
-=======
             if (!pwallet->HaveCScript(witness_id) && !pwallet->AddCScript(witness_script)) {
                 throw JSONRPCError(RPC_WALLET_ERROR, "Error adding p2wsh witnessScript to wallet");
             }
->>>>>>> f617e05c
 
             // Now set script to the witnessScript so we parse the inner script as P2PK or P2PKH below
             script = witness_script;
@@ -1011,26 +981,10 @@
                 if (!IsHex(strPubKey)) {
                     throw JSONRPCError(RPC_INVALID_ADDRESS_OR_KEY, "Pubkey must be a hex string");
                 }
-<<<<<<< HEAD
-
-                std::vector<unsigned char> vData(ParseHex(strPubKey));
-                CPubKey pubKey(vData.begin(), vData.end());
-
-                if (!pubKey.IsFullyValid()) {
-                    throw JSONRPCError(RPC_INVALID_ADDRESS_OR_KEY, "Pubkey is not a valid public key");
-                }
-
-                CTxDestination pubkey_dest = PKHash(pubKey);
-
-                // Consistency check.
-                if (!(pubkey_dest == dest)) {
-                    throw JSONRPCError(RPC_INVALID_ADDRESS_OR_KEY, "Consistency check failed");
-=======
                 std::vector<unsigned char> vData(ParseHex(pubKeys[0].get_str()));
                 CPubKey pubkey_temp(vData.begin(), vData.end());
                 if (pubkey.size() && pubkey_temp != pubkey) {
                     throw JSONRPCError(RPC_INVALID_ADDRESS_OR_KEY, "Private key does not match public key for address");
->>>>>>> f617e05c
                 }
                 pubkey = pubkey_temp;
             }
@@ -1060,40 +1014,16 @@
             }
         }
 
-<<<<<<< HEAD
-            // Import private keys.
-            if (keys.size()) {
-                const std::string& strPrivkey = keys[0].get_str();
-
-                // Checks.
-                CKey key = DecodeSecret(strPrivkey);
-
-                if (!key.IsValid()) {
-                    throw JSONRPCError(RPC_INVALID_ADDRESS_OR_KEY, "Invalid private key encoding");
-                }
-
-                CPubKey pubKey = key.GetPubKey();
-                assert(key.VerifyPubKey(pubKey));
-
-                CTxDestination pubkey_dest = PKHash(pubKey);
-=======
         // Import the address
         if (::IsMine(*pwallet, scriptpubkey_script) == ISMINE_SPENDABLE) {
             throw JSONRPCError(RPC_WALLET_ERROR, "The wallet already contains the private key for this address or script");
         }
->>>>>>> f617e05c
 
         pwallet->MarkDirty();
 
-<<<<<<< HEAD
-                CKeyID vchAddress = pubKey.GetID();
-                pwallet->MarkDirty();
-                pwallet->SetAddressBook(PKHash(vchAddress), label, "receive");
-=======
         if (!pwallet->AddWatchOnly(scriptpubkey_script, timestamp)) {
             throw JSONRPCError(RPC_WALLET_ERROR, "Error adding address to wallet");
         }
->>>>>>> f617e05c
 
         if (!watchOnly && !pwallet->HaveCScript(CScriptID(scriptpubkey_script)) && !pwallet->AddCScript(scriptpubkey_script)) {
             throw JSONRPCError(RPC_WALLET_ERROR, "Error adding scriptPubKey script to wallet");
