--- conflicted
+++ resolved
@@ -1293,6 +1293,14 @@
             if (::IsMine(*pwallet, script) & ISMINE_SPENDABLE) {
                 throw JSONRPCError(RPC_WALLET_ERROR, "The wallet already contains the private key for this address or script (\"" + HexStr(script.begin(), script.end()) + "\")");
             }
+
+            // ELEMENTS:
+            // If dest import is valid, import blinding key
+            CTxDestination dest;
+            ExtractDestination(script, dest);
+            if (!str_blinding_key.empty() && !pwallet->AddSpecificBlindingKey(CScriptID(GetScriptForDestination(dest)), blinding_privkey)) {
+                throw JSONRPCError(RPC_WALLET_ERROR, "Error adding blinding key to wallet");
+            }
         }
 
         // All good, time to import
@@ -1306,29 +1314,8 @@
         if (!pwallet->ImportPubKeys(ordered_pubkeys, pubkey_map, import_data.key_origins, add_keypool, internal, timestamp)) {
             throw JSONRPCError(RPC_WALLET_ERROR, "Error adding address to wallet");
         }
-<<<<<<< HEAD
-
-        for (const CScript& script : script_pub_keys) {
-            if (!have_solving_data || !::IsMine(*pwallet, script)) { // Always call AddWatchOnly for non-solvable watch-only, so that watch timestamp gets updated
-                if (!pwallet->AddWatchOnly(script, timestamp)) {
-                    throw JSONRPCError(RPC_WALLET_ERROR, "Error adding address to wallet");
-                }
-            }
-            CTxDestination dest;
-            ExtractDestination(script, dest);
-            if (!internal && IsValidDestination(dest)) {
-                pwallet->SetAddressBook(dest, label, "receive");
-            }
-
-            // ELEMENTS:
-            // If dest import is valid, import blinding key
-            if (!str_blinding_key.empty() && !pwallet->AddSpecificBlindingKey(CScriptID(GetScriptForDestination(dest)), blinding_privkey)) {
-                throw JSONRPCError(RPC_WALLET_ERROR, "Error adding blinding key to wallet");
-            }
-=======
         if (!pwallet->ImportScriptPubKeys(label, script_pub_keys, have_solving_data, internal, timestamp)) {
             throw JSONRPCError(RPC_WALLET_ERROR, "Error adding address to wallet");
->>>>>>> ed40fbb0
         }
 
         result.pushKV("success", UniValue(true));
