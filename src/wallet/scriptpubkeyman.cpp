// Copyright (c) 2019 The Bitcoin Core developers
// Distributed under the MIT software license, see the accompanying
// file COPYING or http://www.opensource.org/licenses/mit-license.php.

#include <key_io.h>
#include <outputtype.h>
#include <script/descriptor.h>
#include <util/bip32.h>
#include <util/strencodings.h>
#include <util/translation.h>
#include <wallet/scriptpubkeyman.h>

bool LegacyScriptPubKeyMan::GetNewDestination(const OutputType type, CTxDestination& dest, std::string& error, bool add_blinding_key)
{
    LOCK(cs_KeyStore);
    error.clear();

    // Generate a new key that is added to wallet
    CPubKey new_key;
    if (!GetKeyFromPool(new_key, type)) {
        error = "Error: Keypool ran out, please call keypoolrefill first";
        return false;
    }
    LearnRelatedScripts(new_key, type);
    dest = GetDestinationForKey(new_key, type);
    if (add_blinding_key) {
        CPubKey blinding_pubkey = GetBlindingPubKey(GetScriptForDestination(dest));
        boost::apply_visitor(SetBlindingPubKeyVisitor(blinding_pubkey), dest);
    }

    return true;
}

typedef std::vector<unsigned char> valtype;

namespace {

/**
 * This is an enum that tracks the execution context of a script, similar to
 * SigVersion in script/interpreter. It is separate however because we want to
 * distinguish between top-level scriptPubKey execution and P2SH redeemScript
 * execution (a distinction that has no impact on consensus rules).
 */
enum class IsMineSigVersion
{
    TOP = 0,        //!< scriptPubKey execution
    P2SH = 1,       //!< P2SH redeemScript
    WITNESS_V0 = 2, //!< P2WSH witness script execution
};

/**
 * This is an internal representation of isminetype + invalidity.
 * Its order is significant, as we return the max of all explored
 * possibilities.
 */
enum class IsMineResult
{
    NO = 0,         //!< Not ours
    WATCH_ONLY = 1, //!< Included in watch-only balance
    SPENDABLE = 2,  //!< Included in all balances
    INVALID = 3,    //!< Not spendable by anyone (uncompressed pubkey in segwit, P2SH inside P2SH or witness, witness inside witness)
};

bool PermitsUncompressed(IsMineSigVersion sigversion)
{
    return sigversion == IsMineSigVersion::TOP || sigversion == IsMineSigVersion::P2SH;
}

bool HaveKeys(const std::vector<valtype>& pubkeys, const LegacyScriptPubKeyMan& keystore)
{
    for (const valtype& pubkey : pubkeys) {
        CKeyID keyID = CPubKey(pubkey).GetID();
        if (!keystore.HaveKey(keyID)) return false;
    }
    return true;
}

IsMineResult IsMineInner(const LegacyScriptPubKeyMan& keystore, const CScript& scriptPubKey, IsMineSigVersion sigversion)
{
    IsMineResult ret = IsMineResult::NO;

    std::vector<valtype> vSolutions;
    txnouttype whichType = Solver(scriptPubKey, vSolutions);

    CKeyID keyID;
    switch (whichType)
    {
    case TX_NONSTANDARD:
    case TX_NULL_DATA:
    case TX_WITNESS_UNKNOWN:
    case TX_FEE:
        break;
    case TX_PUBKEY:
        keyID = CPubKey(vSolutions[0]).GetID();
        if (!PermitsUncompressed(sigversion) && vSolutions[0].size() != 33) {
            return IsMineResult::INVALID;
        }
        if (keystore.HaveKey(keyID)) {
            ret = std::max(ret, IsMineResult::SPENDABLE);
        }
        break;
    case TX_WITNESS_V0_KEYHASH:
    {
        if (sigversion == IsMineSigVersion::WITNESS_V0) {
            // P2WPKH inside P2WSH is invalid.
            return IsMineResult::INVALID;
        }
        if (sigversion == IsMineSigVersion::TOP && !keystore.HaveCScript(CScriptID(CScript() << OP_0 << vSolutions[0]))) {
            // We do not support bare witness outputs unless the P2SH version of it would be
            // acceptable as well. This protects against matching before segwit activates.
            // This also applies to the P2WSH case.
            break;
        }
        ret = std::max(ret, IsMineInner(keystore, GetScriptForDestination(PKHash(uint160(vSolutions[0]))), IsMineSigVersion::WITNESS_V0));
        break;
    }
    case TX_PUBKEYHASH:
        keyID = CKeyID(uint160(vSolutions[0]));
        if (!PermitsUncompressed(sigversion)) {
            CPubKey pubkey;
            if (keystore.GetPubKey(keyID, pubkey) && !pubkey.IsCompressed()) {
                return IsMineResult::INVALID;
            }
        }
        if (keystore.HaveKey(keyID)) {
            ret = std::max(ret, IsMineResult::SPENDABLE);
        }
        break;
    case TX_SCRIPTHASH:
    {
        if (sigversion != IsMineSigVersion::TOP) {
            // P2SH inside P2WSH or P2SH is invalid.
            return IsMineResult::INVALID;
        }
        CScriptID scriptID = CScriptID(uint160(vSolutions[0]));
        CScript subscript;
        if (keystore.GetCScript(scriptID, subscript)) {
            ret = std::max(ret, IsMineInner(keystore, subscript, IsMineSigVersion::P2SH));
        }
        break;
    }
    case TX_WITNESS_V0_SCRIPTHASH:
    {
        if (sigversion == IsMineSigVersion::WITNESS_V0) {
            // P2WSH inside P2WSH is invalid.
            return IsMineResult::INVALID;
        }
        if (sigversion == IsMineSigVersion::TOP && !keystore.HaveCScript(CScriptID(CScript() << OP_0 << vSolutions[0]))) {
            break;
        }
        uint160 hash;
        CRIPEMD160().Write(&vSolutions[0][0], vSolutions[0].size()).Finalize(hash.begin());
        CScriptID scriptID = CScriptID(hash);
        CScript subscript;
        if (keystore.GetCScript(scriptID, subscript)) {
            ret = std::max(ret, IsMineInner(keystore, subscript, IsMineSigVersion::WITNESS_V0));
        }
        break;
    }

    case TX_MULTISIG:
    {
        // Never treat bare multisig outputs as ours (they can still be made watchonly-though)
        if (sigversion == IsMineSigVersion::TOP) {
            break;
        }

        // Only consider transactions "mine" if we own ALL the
        // keys involved. Multi-signature transactions that are
        // partially owned (somebody else has a key that can spend
        // them) enable spend-out-from-under-you attacks, especially
        // in shared-wallet situations.
        std::vector<valtype> keys(vSolutions.begin()+1, vSolutions.begin()+vSolutions.size()-1);
        if (!PermitsUncompressed(sigversion)) {
            for (size_t i = 0; i < keys.size(); i++) {
                if (keys[i].size() != 33) {
                    return IsMineResult::INVALID;
                }
            }
        }
        if (HaveKeys(keys, keystore)) {
            ret = std::max(ret, IsMineResult::SPENDABLE);
        }
        break;
    }
    case TX_TRUE:
        if (Params().anyonecanspend_aremine) {
            return IsMineResult::SPENDABLE;
        }
        break;
    }

    if (ret == IsMineResult::NO && keystore.HaveWatchOnly(scriptPubKey)) {
        ret = std::max(ret, IsMineResult::WATCH_ONLY);
    }
    return ret;
}

} // namespace

isminetype LegacyScriptPubKeyMan::IsMine(const CScript& script) const
{
    switch (IsMineInner(*this, script, IsMineSigVersion::TOP)) {
    case IsMineResult::INVALID:
    case IsMineResult::NO:
        return ISMINE_NO;
    case IsMineResult::WATCH_ONLY:
        return ISMINE_WATCH_ONLY;
    case IsMineResult::SPENDABLE:
        return ISMINE_SPENDABLE;
    }
    assert(false);
}

bool LegacyScriptPubKeyMan::CheckDecryptionKey(const CKeyingMaterial& master_key, bool accept_no_keys)
{
    {
        LOCK(cs_KeyStore);
        assert(mapKeys.empty());

        bool keyPass = mapCryptedKeys.empty(); // Always pass when there are no encrypted keys
        bool keyFail = false;
        CryptedKeyMap::const_iterator mi = mapCryptedKeys.begin();
        for (; mi != mapCryptedKeys.end(); ++mi)
        {
            const CPubKey &vchPubKey = (*mi).second.first;
            const std::vector<unsigned char> &vchCryptedSecret = (*mi).second.second;
            CKey key;
            if (!DecryptKey(master_key, vchCryptedSecret, vchPubKey, key))
            {
                keyFail = true;
                break;
            }
            keyPass = true;
            if (fDecryptionThoroughlyChecked)
                break;
        }
        if (keyPass && keyFail)
        {
            LogPrintf("The wallet is probably corrupted: Some keys decrypt but not all.\n");
            throw std::runtime_error("Error unlocking wallet: some keys decrypt but not all. Your wallet file may be corrupt.");
        }
        if (keyFail || (!keyPass && !accept_no_keys))
            return false;
        fDecryptionThoroughlyChecked = true;
    }
    return true;
}

bool LegacyScriptPubKeyMan::Encrypt(const CKeyingMaterial& master_key, WalletBatch* batch)
{
    LOCK(cs_KeyStore);
    encrypted_batch = batch;
    if (!mapCryptedKeys.empty()) {
        encrypted_batch = nullptr;
        return false;
    }

    KeyMap keys_to_encrypt;
    keys_to_encrypt.swap(mapKeys); // Clear mapKeys so AddCryptedKeyInner will succeed.
    for (const KeyMap::value_type& mKey : keys_to_encrypt)
    {
        const CKey &key = mKey.second;
        CPubKey vchPubKey = key.GetPubKey();
        CKeyingMaterial vchSecret(key.begin(), key.end());
        std::vector<unsigned char> vchCryptedSecret;
        if (!EncryptSecret(master_key, vchSecret, vchPubKey.GetHash(), vchCryptedSecret)) {
            encrypted_batch = nullptr;
            return false;
        }
        if (!AddCryptedKey(vchPubKey, vchCryptedSecret)) {
            encrypted_batch = nullptr;
            return false;
        }
    }
    encrypted_batch = nullptr;
    return true;
}

bool LegacyScriptPubKeyMan::GetReservedDestination(const OutputType type, bool internal, CTxDestination& address, int64_t& index, CKeyPool& keypool)
{
    LOCK(cs_KeyStore);
    if (!CanGetAddresses(internal)) {
        return false;
    }

    if (!ReserveKeyFromKeyPool(index, keypool, internal)) {
        return false;
    }
    address = GetDestinationForKey(keypool.vchPubKey, type);
    return true;
}

void LegacyScriptPubKeyMan::MarkUnusedAddresses(const CScript& script)
{
    LOCK(cs_KeyStore);
    // extract addresses and check if they match with an unused keypool key
    for (const auto& keyid : GetAffectedKeys(script, *this)) {
        std::map<CKeyID, int64_t>::const_iterator mi = m_pool_key_to_index.find(keyid);
        if (mi != m_pool_key_to_index.end()) {
            WalletLogPrintf("%s: Detected a used keypool key, mark all keypool key up to this key as used\n", __func__);
            MarkReserveKeysAsUsed(mi->second);

            if (!TopUp()) {
                WalletLogPrintf("%s: Topping up keypool failed (locked wallet)\n", __func__);
            }
        }
    }
}

void LegacyScriptPubKeyMan::UpgradeKeyMetadata()
{
    LOCK(cs_KeyStore);
    if (m_storage.IsLocked() || m_storage.IsWalletFlagSet(WALLET_FLAG_KEY_ORIGIN_METADATA)) {
        return;
    }

    std::unique_ptr<WalletBatch> batch = MakeUnique<WalletBatch>(m_storage.GetDatabase());
    for (auto& meta_pair : mapKeyMetadata) {
        CKeyMetadata& meta = meta_pair.second;
        if (!meta.hd_seed_id.IsNull() && !meta.has_key_origin && meta.hdKeypath != "s") { // If the hdKeypath is "s", that's the seed and it doesn't have a key origin
            CKey key;
            GetKey(meta.hd_seed_id, key);
            CExtKey masterKey;
            masterKey.SetSeed(key.begin(), key.size());
            // Add to map
            CKeyID master_id = masterKey.key.GetPubKey().GetID();
            std::copy(master_id.begin(), master_id.begin() + 4, meta.key_origin.fingerprint);
            if (!ParseHDKeypath(meta.hdKeypath, meta.key_origin.path)) {
                throw std::runtime_error("Invalid stored hdKeypath");
            }
            meta.has_key_origin = true;
            if (meta.nVersion < CKeyMetadata::VERSION_WITH_KEY_ORIGIN) {
                meta.nVersion = CKeyMetadata::VERSION_WITH_KEY_ORIGIN;
            }

            // Write meta to wallet
            CPubKey pubkey;
            if (GetPubKey(meta_pair.first, pubkey)) {
                batch->WriteKeyMetadata(meta, pubkey, true);
            }
        }
    }
}

bool LegacyScriptPubKeyMan::SetupGeneration(bool force)
{
    if ((CanGenerateKeys() && !force) || m_storage.IsLocked()) {
        return false;
    }

    SetHDSeed(GenerateNewSeed());
    if (!NewKeyPool()) {
        return false;
    }
    return true;
}

bool LegacyScriptPubKeyMan::IsHDEnabled() const
{
    return !hdChain.seed_id.IsNull();
}

bool LegacyScriptPubKeyMan::CanGetAddresses(bool internal)
{
    LOCK(cs_KeyStore);
    // Check if the keypool has keys
    bool keypool_has_keys;
    if (internal && m_storage.CanSupportFeature(FEATURE_HD_SPLIT)) {
        keypool_has_keys = setInternalKeyPool.size() > 0;
    } else {
        keypool_has_keys = KeypoolCountExternalKeys() > 0;
    }
    // If the keypool doesn't have keys, check if we can generate them
    if (!keypool_has_keys) {
        return CanGenerateKeys();
    }
    return keypool_has_keys;
}

bool LegacyScriptPubKeyMan::Upgrade(int prev_version, std::string& error)
{
    LOCK(cs_KeyStore);
    error = "";
    bool hd_upgrade = false;
    bool split_upgrade = false;
    if (m_storage.CanSupportFeature(FEATURE_HD) && !IsHDEnabled()) {
        WalletLogPrintf("Upgrading wallet to HD\n");
        m_storage.SetMinVersion(FEATURE_HD);

        // generate a new master key
        CPubKey masterPubKey = GenerateNewSeed();
        SetHDSeed(masterPubKey);
        hd_upgrade = true;
    }
    // Upgrade to HD chain split if necessary
    if (m_storage.CanSupportFeature(FEATURE_HD_SPLIT) && CHDChain::VERSION_HD_CHAIN_SPLIT) {
        WalletLogPrintf("Upgrading wallet to use HD chain split\n");
        m_storage.SetMinVersion(FEATURE_PRE_SPLIT_KEYPOOL);
        split_upgrade = FEATURE_HD_SPLIT > prev_version;
    }
    // Mark all keys currently in the keypool as pre-split
    if (split_upgrade) {
        MarkPreSplitKeys();
    }
    // Regenerate the keypool if upgraded to HD
    if (hd_upgrade) {
        if (!TopUp()) {
            error = _("Unable to generate keys").translated;
            return false;
        }
    }
    return true;
}

bool LegacyScriptPubKeyMan::HavePrivateKeys() const
{
    LOCK(cs_KeyStore);
    return !mapKeys.empty() || !mapCryptedKeys.empty();
}

void LegacyScriptPubKeyMan::RewriteDB()
{
    LOCK(cs_KeyStore);
    setInternalKeyPool.clear();
    setExternalKeyPool.clear();
    m_pool_key_to_index.clear();
    // Note: can't top-up keypool here, because wallet is locked.
    // User will be prompted to unlock wallet the next operation
    // that requires a new key.
}

static int64_t GetOldestKeyTimeInPool(const std::set<int64_t>& setKeyPool, WalletBatch& batch) {
    if (setKeyPool.empty()) {
        return GetTime();
    }

    CKeyPool keypool;
    int64_t nIndex = *(setKeyPool.begin());
    if (!batch.ReadPool(nIndex, keypool)) {
        throw std::runtime_error(std::string(__func__) + ": read oldest key in keypool failed");
    }
    assert(keypool.vchPubKey.IsValid());
    return keypool.nTime;
}

int64_t LegacyScriptPubKeyMan::GetOldestKeyPoolTime()
{
    LOCK(cs_KeyStore);

    WalletBatch batch(m_storage.GetDatabase());

    // load oldest key from keypool, get time and return
    int64_t oldestKey = GetOldestKeyTimeInPool(setExternalKeyPool, batch);
    if (IsHDEnabled() && m_storage.CanSupportFeature(FEATURE_HD_SPLIT)) {
        oldestKey = std::max(GetOldestKeyTimeInPool(setInternalKeyPool, batch), oldestKey);
        if (!set_pre_split_keypool.empty()) {
            oldestKey = std::max(GetOldestKeyTimeInPool(set_pre_split_keypool, batch), oldestKey);
        }
    }

    return oldestKey;
}

size_t LegacyScriptPubKeyMan::KeypoolCountExternalKeys()
{
    LOCK(cs_KeyStore);
    return setExternalKeyPool.size() + set_pre_split_keypool.size();
}

unsigned int LegacyScriptPubKeyMan::GetKeyPoolSize() const
{
    LOCK(cs_KeyStore);
    return setInternalKeyPool.size() + setExternalKeyPool.size() + set_pre_split_keypool.size();
}

int64_t LegacyScriptPubKeyMan::GetTimeFirstKey() const
{
    LOCK(cs_KeyStore);
    return nTimeFirstKey;
}

std::unique_ptr<SigningProvider> LegacyScriptPubKeyMan::GetSigningProvider(const CScript& script) const
{
    return MakeUnique<LegacySigningProvider>(*this);
}

bool LegacyScriptPubKeyMan::CanProvide(const CScript& script, SignatureData& sigdata)
{
    if (IsMine(script) != ISMINE_NO) {
        // If it IsMine, we can always provide in some way
        return true;
    } else if (HaveCScript(CScriptID(script))) {
        // We can still provide some stuff if we have the script, but IsMine failed because we don't have keys
        return true;
    } else {
        // If, given the stuff in sigdata, we could make a valid sigature, then we can provide for this script
        ProduceSignature(*this, DUMMY_SIGNATURE_CREATOR, script, sigdata);
        if (!sigdata.signatures.empty()) {
            // If we could make signatures, make sure we have a private key to actually make a signature
            bool has_privkeys = false;
            for (const auto& key_sig_pair : sigdata.signatures) {
                has_privkeys |= HaveKey(key_sig_pair.first);
            }
            return has_privkeys;
        }
        return false;
    }
}

const CKeyMetadata* LegacyScriptPubKeyMan::GetMetadata(const CTxDestination& dest) const
{
    LOCK(cs_KeyStore);

    CKeyID key_id = GetKeyForDestination(*this, dest);
    if (!key_id.IsNull()) {
        auto it = mapKeyMetadata.find(key_id);
        if (it != mapKeyMetadata.end()) {
            return &it->second;
        }
    }

    CScript scriptPubKey = GetScriptForDestination(dest);
    auto it = m_script_metadata.find(CScriptID(scriptPubKey));
    if (it != m_script_metadata.end()) {
        return &it->second;
    }

    return nullptr;
}

uint256 LegacyScriptPubKeyMan::GetID() const
{
    return UINT256_ONE();
}

/**
 * Update wallet first key creation time. This should be called whenever keys
 * are added to the wallet, with the oldest key creation time.
 */
void LegacyScriptPubKeyMan::UpdateTimeFirstKey(int64_t nCreateTime)
{
    AssertLockHeld(cs_KeyStore);
    if (nCreateTime <= 1) {
        // Cannot determine birthday information, so set the wallet birthday to
        // the beginning of time.
        nTimeFirstKey = 1;
    } else if (!nTimeFirstKey || nCreateTime < nTimeFirstKey) {
        nTimeFirstKey = nCreateTime;
    }
}

bool LegacyScriptPubKeyMan::LoadKey(const CKey& key, const CPubKey &pubkey)
{
    return AddKeyPubKeyInner(key, pubkey);
}

bool LegacyScriptPubKeyMan::AddKeyPubKey(const CKey& secret, const CPubKey &pubkey)
{
    LOCK(cs_KeyStore);
    WalletBatch batch(m_storage.GetDatabase());
    return LegacyScriptPubKeyMan::AddKeyPubKeyWithDB(batch, secret, pubkey);
}

bool LegacyScriptPubKeyMan::AddKeyPubKeyWithDB(WalletBatch& batch, const CKey& secret, const CPubKey& pubkey)
{
    AssertLockHeld(cs_KeyStore);

    // Make sure we aren't adding private keys to private key disabled wallets
    assert(!m_storage.IsWalletFlagSet(WALLET_FLAG_DISABLE_PRIVATE_KEYS));

    // FillableSigningProvider has no concept of wallet databases, but calls AddCryptedKey
    // which is overridden below.  To avoid flushes, the database handle is
    // tunneled through to it.
    bool needsDB = !encrypted_batch;
    if (needsDB) {
        encrypted_batch = &batch;
    }
    if (!AddKeyPubKeyInner(secret, pubkey)) {
        if (needsDB) encrypted_batch = nullptr;
        return false;
    }
    if (needsDB) encrypted_batch = nullptr;

    // check if we need to remove from watch-only
    CScript script;
    script = GetScriptForDestination(PKHash(pubkey));
    if (HaveWatchOnly(script)) {
        RemoveWatchOnly(script);
    }
    script = GetScriptForRawPubKey(pubkey);
    if (HaveWatchOnly(script)) {
        RemoveWatchOnly(script);
    }

    if (!m_storage.HasEncryptionKeys()) {
        return batch.WriteKey(pubkey,
                                                 secret.GetPrivKey(),
                                                 mapKeyMetadata[pubkey.GetID()]);
    }
    m_storage.UnsetBlankWalletFlag(batch);
    return true;
}

bool LegacyScriptPubKeyMan::LoadCScript(const CScript& redeemScript)
{
    /* A sanity check was added in pull #3843 to avoid adding redeemScripts
     * that never can be redeemed. However, old wallets may still contain
     * these. Do not add them to the wallet and warn. */
    if (redeemScript.size() > MAX_SCRIPT_ELEMENT_SIZE)
    {
        std::string strAddr = EncodeDestination(ScriptHash(redeemScript));
        WalletLogPrintf("%s: Warning: This wallet contains a redeemScript of size %i which exceeds maximum size %i thus can never be redeemed. Do not use address %s.\n", __func__, redeemScript.size(), MAX_SCRIPT_ELEMENT_SIZE, strAddr);
        return true;
    }

    return FillableSigningProvider::AddCScript(redeemScript);
}

void LegacyScriptPubKeyMan::LoadKeyMetadata(const CKeyID& keyID, const CKeyMetadata& meta)
{
    LOCK(cs_KeyStore);
    UpdateTimeFirstKey(meta.nCreateTime);
    mapKeyMetadata[keyID] = meta;
}

void LegacyScriptPubKeyMan::LoadScriptMetadata(const CScriptID& script_id, const CKeyMetadata& meta)
{
    LOCK(cs_KeyStore);
    UpdateTimeFirstKey(meta.nCreateTime);
    m_script_metadata[script_id] = meta;
}

bool LegacyScriptPubKeyMan::AddKeyPubKeyInner(const CKey& key, const CPubKey &pubkey)
{
    LOCK(cs_KeyStore);
    if (!m_storage.HasEncryptionKeys()) {
        return FillableSigningProvider::AddKeyPubKey(key, pubkey);
    }

    if (m_storage.IsLocked()) {
        return false;
    }

    std::vector<unsigned char> vchCryptedSecret;
    CKeyingMaterial vchSecret(key.begin(), key.end());
    if (!EncryptSecret(m_storage.GetEncryptionKey(), vchSecret, pubkey.GetHash(), vchCryptedSecret)) {
        return false;
    }

    if (!AddCryptedKey(pubkey, vchCryptedSecret)) {
        return false;
    }
    return true;
}

bool LegacyScriptPubKeyMan::LoadCryptedKey(const CPubKey &vchPubKey, const std::vector<unsigned char> &vchCryptedSecret)
{
    return AddCryptedKeyInner(vchPubKey, vchCryptedSecret);
}

bool LegacyScriptPubKeyMan::AddCryptedKeyInner(const CPubKey &vchPubKey, const std::vector<unsigned char> &vchCryptedSecret)
{
    LOCK(cs_KeyStore);
    assert(mapKeys.empty());

    mapCryptedKeys[vchPubKey.GetID()] = make_pair(vchPubKey, vchCryptedSecret);
    ImplicitlyLearnRelatedKeyScripts(vchPubKey);
    return true;
}

bool LegacyScriptPubKeyMan::AddCryptedKey(const CPubKey &vchPubKey,
                            const std::vector<unsigned char> &vchCryptedSecret)
{
    if (!AddCryptedKeyInner(vchPubKey, vchCryptedSecret))
        return false;
    {
        LOCK(cs_KeyStore);
        if (encrypted_batch)
            return encrypted_batch->WriteCryptedKey(vchPubKey,
                                                        vchCryptedSecret,
                                                        mapKeyMetadata[vchPubKey.GetID()]);
        else
            return WalletBatch(m_storage.GetDatabase()).WriteCryptedKey(vchPubKey,
                                                            vchCryptedSecret,
                                                            mapKeyMetadata[vchPubKey.GetID()]);
    }
}

bool LegacyScriptPubKeyMan::HaveWatchOnly(const CScript &dest) const
{
    LOCK(cs_KeyStore);
    return setWatchOnly.count(dest) > 0;
}

bool LegacyScriptPubKeyMan::HaveWatchOnly() const
{
    LOCK(cs_KeyStore);
    return (!setWatchOnly.empty());
}

static bool ExtractPubKey(const CScript &dest, CPubKey& pubKeyOut)
{
    std::vector<std::vector<unsigned char>> solutions;
    return Solver(dest, solutions) == TX_PUBKEY &&
        (pubKeyOut = CPubKey(solutions[0])).IsFullyValid();
}

bool LegacyScriptPubKeyMan::RemoveWatchOnly(const CScript &dest)
{
    {
        LOCK(cs_KeyStore);
        setWatchOnly.erase(dest);
        CPubKey pubKey;
        if (ExtractPubKey(dest, pubKey)) {
            mapWatchKeys.erase(pubKey.GetID());
        }
        // Related CScripts are not removed; having superfluous scripts around is
        // harmless (see comment in ImplicitlyLearnRelatedKeyScripts).
    }

    if (!HaveWatchOnly())
        NotifyWatchonlyChanged(false);
    if (!WalletBatch(m_storage.GetDatabase()).EraseWatchOnly(dest))
        return false;

    return true;
}

bool LegacyScriptPubKeyMan::LoadWatchOnly(const CScript &dest)
{
    return AddWatchOnlyInMem(dest);
}

bool LegacyScriptPubKeyMan::AddWatchOnlyInMem(const CScript &dest)
{
    LOCK(cs_KeyStore);
    setWatchOnly.insert(dest);
    CPubKey pubKey;
    if (ExtractPubKey(dest, pubKey)) {
        mapWatchKeys[pubKey.GetID()] = pubKey;
        ImplicitlyLearnRelatedKeyScripts(pubKey);
    }
    return true;
}

bool LegacyScriptPubKeyMan::AddWatchOnlyWithDB(WalletBatch &batch, const CScript& dest)
{
    if (!AddWatchOnlyInMem(dest))
        return false;
    const CKeyMetadata& meta = m_script_metadata[CScriptID(dest)];
    UpdateTimeFirstKey(meta.nCreateTime);
    NotifyWatchonlyChanged(true);
    if (batch.WriteWatchOnly(dest, meta)) {
        m_storage.UnsetBlankWalletFlag(batch);
        return true;
    }
    return false;
}

bool LegacyScriptPubKeyMan::AddWatchOnlyWithDB(WalletBatch &batch, const CScript& dest, int64_t create_time)
{
    m_script_metadata[CScriptID(dest)].nCreateTime = create_time;
    return AddWatchOnlyWithDB(batch, dest);
}

bool LegacyScriptPubKeyMan::AddWatchOnly(const CScript& dest)
{
    WalletBatch batch(m_storage.GetDatabase());
    return AddWatchOnlyWithDB(batch, dest);
}

bool LegacyScriptPubKeyMan::AddWatchOnly(const CScript& dest, int64_t nCreateTime)
{
    m_script_metadata[CScriptID(dest)].nCreateTime = nCreateTime;
    return AddWatchOnly(dest);
}

void LegacyScriptPubKeyMan::SetHDChain(const CHDChain& chain, bool memonly)
{
    LOCK(cs_KeyStore);
    if (!memonly && !WalletBatch(m_storage.GetDatabase()).WriteHDChain(chain))
        throw std::runtime_error(std::string(__func__) + ": writing chain failed");

    hdChain = chain;
}

bool LegacyScriptPubKeyMan::HaveKey(const CKeyID &address) const
{
    LOCK(cs_KeyStore);
    if (!m_storage.HasEncryptionKeys()) {
        return FillableSigningProvider::HaveKey(address);
    }
    return mapCryptedKeys.count(address) > 0;
}

bool LegacyScriptPubKeyMan::GetKey(const CKeyID &address, CKey& keyOut) const
{
    LOCK(cs_KeyStore);
    if (!m_storage.HasEncryptionKeys()) {
        return FillableSigningProvider::GetKey(address, keyOut);
    }

    CryptedKeyMap::const_iterator mi = mapCryptedKeys.find(address);
    if (mi != mapCryptedKeys.end())
    {
        const CPubKey &vchPubKey = (*mi).second.first;
        const std::vector<unsigned char> &vchCryptedSecret = (*mi).second.second;
        return DecryptKey(m_storage.GetEncryptionKey(), vchCryptedSecret, vchPubKey, keyOut);
    }
    return false;
}

bool LegacyScriptPubKeyMan::GetKeyOrigin(const CKeyID& keyID, KeyOriginInfo& info) const
{
    CKeyMetadata meta;
    {
        LOCK(cs_KeyStore);
        auto it = mapKeyMetadata.find(keyID);
        if (it != mapKeyMetadata.end()) {
            meta = it->second;
        }
    }
    if (meta.has_key_origin) {
        std::copy(meta.key_origin.fingerprint, meta.key_origin.fingerprint + 4, info.fingerprint);
        info.path = meta.key_origin.path;
    } else { // Single pubkeys get the master fingerprint of themselves
        std::copy(keyID.begin(), keyID.begin() + 4, info.fingerprint);
    }
    return true;
}

bool LegacyScriptPubKeyMan::GetWatchPubKey(const CKeyID &address, CPubKey &pubkey_out) const
{
    LOCK(cs_KeyStore);
    WatchKeyMap::const_iterator it = mapWatchKeys.find(address);
    if (it != mapWatchKeys.end()) {
        pubkey_out = it->second;
        return true;
    }
    return false;
}

bool LegacyScriptPubKeyMan::GetPubKey(const CKeyID &address, CPubKey& vchPubKeyOut) const
{
    LOCK(cs_KeyStore);
    if (!m_storage.HasEncryptionKeys()) {
        if (!FillableSigningProvider::GetPubKey(address, vchPubKeyOut)) {
            return GetWatchPubKey(address, vchPubKeyOut);
        }
        return true;
    }

    CryptedKeyMap::const_iterator mi = mapCryptedKeys.find(address);
    if (mi != mapCryptedKeys.end())
    {
        vchPubKeyOut = (*mi).second.first;
        return true;
    }
    // Check for watch-only pubkeys
    return GetWatchPubKey(address, vchPubKeyOut);
}

CPubKey LegacyScriptPubKeyMan::GenerateNewKey(WalletBatch &batch, bool internal)
{
    assert(!m_storage.IsWalletFlagSet(WALLET_FLAG_DISABLE_PRIVATE_KEYS));
    assert(!m_storage.IsWalletFlagSet(WALLET_FLAG_BLANK_WALLET));
    AssertLockHeld(cs_KeyStore);
    bool fCompressed = m_storage.CanSupportFeature(FEATURE_COMPRPUBKEY); // default to compressed public keys if we want 0.6.0 wallets

    CKey secret;

    // Create new metadata
    int64_t nCreationTime = GetTime();
    CKeyMetadata metadata(nCreationTime);

    // use HD key derivation if HD was enabled during wallet creation and a seed is present
    if (IsHDEnabled()) {
        DeriveNewChildKey(batch, metadata, secret, (m_storage.CanSupportFeature(FEATURE_HD_SPLIT) ? internal : false));
    } else {
        secret.MakeNewKey(fCompressed);
    }

    // Compressed public keys were introduced in version 0.6.0
    if (fCompressed) {
        m_storage.SetMinVersion(FEATURE_COMPRPUBKEY);
    }

    CPubKey pubkey = secret.GetPubKey();
    assert(secret.VerifyPubKey(pubkey));

    mapKeyMetadata[pubkey.GetID()] = metadata;
    UpdateTimeFirstKey(nCreationTime);

    if (!AddKeyPubKeyWithDB(batch, secret, pubkey)) {
        throw std::runtime_error(std::string(__func__) + ": AddKey failed");
    }
    return pubkey;
}

const uint32_t BIP32_HARDENED_KEY_LIMIT = 0x80000000;

void LegacyScriptPubKeyMan::DeriveNewChildKey(WalletBatch &batch, CKeyMetadata& metadata, CKey& secret, bool internal)
{
    // for now we use a fixed keypath scheme of m/0'/0'/k
    CKey seed;                     //seed (256bit)
    CExtKey masterKey;             //hd master key
    CExtKey accountKey;            //key at m/0'
    CExtKey chainChildKey;         //key at m/0'/0' (external) or m/0'/1' (internal)
    CExtKey childKey;              //key at m/0'/0'/<n>'

    // try to get the seed
    if (!GetKey(hdChain.seed_id, seed))
        throw std::runtime_error(std::string(__func__) + ": seed not found");

    masterKey.SetSeed(seed.begin(), seed.size());

    // derive m/0'
    // use hardened derivation (child keys >= 0x80000000 are hardened after bip32)
    masterKey.Derive(accountKey, BIP32_HARDENED_KEY_LIMIT);

    // derive m/0'/0' (external chain) OR m/0'/1' (internal chain)
    assert(internal ? m_storage.CanSupportFeature(FEATURE_HD_SPLIT) : true);
    accountKey.Derive(chainChildKey, BIP32_HARDENED_KEY_LIMIT+(internal ? 1 : 0));

    // derive child key at next index, skip keys already known to the wallet
    do {
        // always derive hardened keys
        // childIndex | BIP32_HARDENED_KEY_LIMIT = derive childIndex in hardened child-index-range
        // example: 1 | BIP32_HARDENED_KEY_LIMIT == 0x80000001 == 2147483649
        if (internal) {
            chainChildKey.Derive(childKey, hdChain.nInternalChainCounter | BIP32_HARDENED_KEY_LIMIT);
            metadata.hdKeypath = "m/0'/1'/" + std::to_string(hdChain.nInternalChainCounter) + "'";
            metadata.key_origin.path.push_back(0 | BIP32_HARDENED_KEY_LIMIT);
            metadata.key_origin.path.push_back(1 | BIP32_HARDENED_KEY_LIMIT);
            metadata.key_origin.path.push_back(hdChain.nInternalChainCounter | BIP32_HARDENED_KEY_LIMIT);
            hdChain.nInternalChainCounter++;
        }
        else {
            chainChildKey.Derive(childKey, hdChain.nExternalChainCounter | BIP32_HARDENED_KEY_LIMIT);
            metadata.hdKeypath = "m/0'/0'/" + std::to_string(hdChain.nExternalChainCounter) + "'";
            metadata.key_origin.path.push_back(0 | BIP32_HARDENED_KEY_LIMIT);
            metadata.key_origin.path.push_back(0 | BIP32_HARDENED_KEY_LIMIT);
            metadata.key_origin.path.push_back(hdChain.nExternalChainCounter | BIP32_HARDENED_KEY_LIMIT);
            hdChain.nExternalChainCounter++;
        }
    } while (HaveKey(childKey.key.GetPubKey().GetID()));
    secret = childKey.key;
    metadata.hd_seed_id = hdChain.seed_id;
    CKeyID master_id = masterKey.key.GetPubKey().GetID();
    std::copy(master_id.begin(), master_id.begin() + 4, metadata.key_origin.fingerprint);
    metadata.has_key_origin = true;
    // update the chain model in the database
    if (!batch.WriteHDChain(hdChain))
        throw std::runtime_error(std::string(__func__) + ": Writing HD chain model failed");
}

void LegacyScriptPubKeyMan::LoadKeyPool(int64_t nIndex, const CKeyPool &keypool)
{
    LOCK(cs_KeyStore);
    if (keypool.m_pre_split) {
        set_pre_split_keypool.insert(nIndex);
    } else if (keypool.fInternal) {
        setInternalKeyPool.insert(nIndex);
    } else {
        setExternalKeyPool.insert(nIndex);
    }
    m_max_keypool_index = std::max(m_max_keypool_index, nIndex);
    m_pool_key_to_index[keypool.vchPubKey.GetID()] = nIndex;

    // If no metadata exists yet, create a default with the pool key's
    // creation time. Note that this may be overwritten by actually
    // stored metadata for that key later, which is fine.
    CKeyID keyid = keypool.vchPubKey.GetID();
    if (mapKeyMetadata.count(keyid) == 0)
        mapKeyMetadata[keyid] = CKeyMetadata(keypool.nTime);
}

bool LegacyScriptPubKeyMan::CanGenerateKeys()
{
    // A wallet can generate keys if it has an HD seed (IsHDEnabled) or it is a non-HD wallet (pre FEATURE_HD)
    LOCK(cs_KeyStore);
    return IsHDEnabled() || !m_storage.CanSupportFeature(FEATURE_HD);
}

CPubKey LegacyScriptPubKeyMan::GenerateNewSeed()
{
    assert(!m_storage.IsWalletFlagSet(WALLET_FLAG_DISABLE_PRIVATE_KEYS));
    CKey key;
    key.MakeNewKey(true);
    return DeriveNewSeed(key);
}

CPubKey LegacyScriptPubKeyMan::DeriveNewSeed(const CKey& key)
{
    int64_t nCreationTime = GetTime();
    CKeyMetadata metadata(nCreationTime);

    // calculate the seed
    CPubKey seed = key.GetPubKey();
    assert(key.VerifyPubKey(seed));

    // set the hd keypath to "s" -> Seed, refers the seed to itself
    metadata.hdKeypath     = "s";
    metadata.has_key_origin = false;
    metadata.hd_seed_id = seed.GetID();

    {
        LOCK(cs_KeyStore);

        // mem store the metadata
        mapKeyMetadata[seed.GetID()] = metadata;

        // write the key&metadata to the database
        if (!AddKeyPubKey(key, seed))
            throw std::runtime_error(std::string(__func__) + ": AddKeyPubKey failed");
    }

    return seed;
}

void LegacyScriptPubKeyMan::SetHDSeed(const CPubKey& seed)
{
    LOCK(cs_KeyStore);
    // store the keyid (hash160) together with
    // the child index counter in the database
    // as a hdchain object
    CHDChain newHdChain;
    newHdChain.nVersion = m_storage.CanSupportFeature(FEATURE_HD_SPLIT) ? CHDChain::VERSION_HD_CHAIN_SPLIT : CHDChain::VERSION_HD_BASE;
    newHdChain.seed_id = seed.GetID();
    SetHDChain(newHdChain, false);
    NotifyCanGetAddressesChanged();
    WalletBatch batch(m_storage.GetDatabase());
    m_storage.UnsetBlankWalletFlag(batch);
}

/**
 * Mark old keypool keys as used,
 * and generate all new keys
 */
bool LegacyScriptPubKeyMan::NewKeyPool()
{
    if (m_storage.IsWalletFlagSet(WALLET_FLAG_DISABLE_PRIVATE_KEYS)) {
        return false;
    }
    {
        LOCK(cs_KeyStore);
        WalletBatch batch(m_storage.GetDatabase());

        for (const int64_t nIndex : setInternalKeyPool) {
            batch.ErasePool(nIndex);
        }
        setInternalKeyPool.clear();

        for (const int64_t nIndex : setExternalKeyPool) {
            batch.ErasePool(nIndex);
        }
        setExternalKeyPool.clear();

        for (const int64_t nIndex : set_pre_split_keypool) {
            batch.ErasePool(nIndex);
        }
        set_pre_split_keypool.clear();

        m_pool_key_to_index.clear();

        if (!TopUp()) {
            return false;
        }
        WalletLogPrintf("LegacyScriptPubKeyMan::NewKeyPool rewrote keypool\n");
    }
    return true;
}

bool LegacyScriptPubKeyMan::TopUp(unsigned int kpSize)
{
    if (!CanGenerateKeys()) {
        return false;
    }
    {
        LOCK(cs_KeyStore);

        if (m_storage.IsLocked()) return false;

        // Top up key pool
        unsigned int nTargetSize;
        if (kpSize > 0)
            nTargetSize = kpSize;
        else
            nTargetSize = std::max(gArgs.GetArg("-keypool", DEFAULT_KEYPOOL_SIZE), (int64_t) 0);

        // count amount of available keys (internal, external)
        // make sure the keypool of external and internal keys fits the user selected target (-keypool)
        int64_t missingExternal = std::max(std::max((int64_t) nTargetSize, (int64_t) 1) - (int64_t)setExternalKeyPool.size(), (int64_t) 0);
        int64_t missingInternal = std::max(std::max((int64_t) nTargetSize, (int64_t) 1) - (int64_t)setInternalKeyPool.size(), (int64_t) 0);

        if (!IsHDEnabled() || !m_storage.CanSupportFeature(FEATURE_HD_SPLIT))
        {
            // don't create extra internal keys
            missingInternal = 0;
        }
        bool internal = false;
        WalletBatch batch(m_storage.GetDatabase());
        for (int64_t i = missingInternal + missingExternal; i--;)
        {
            if (i < missingInternal) {
                internal = true;
            }

            CPubKey pubkey(GenerateNewKey(batch, internal));
            AddKeypoolPubkeyWithDB(pubkey, internal, batch);
        }
        if (missingInternal + missingExternal > 0) {
            WalletLogPrintf("keypool added %d keys (%d internal), size=%u (%u internal)\n", missingInternal + missingExternal, missingInternal, setInternalKeyPool.size() + setExternalKeyPool.size() + set_pre_split_keypool.size(), setInternalKeyPool.size());
        }
    }
    NotifyCanGetAddressesChanged();
    return true;
}

void LegacyScriptPubKeyMan::AddKeypoolPubkeyWithDB(const CPubKey& pubkey, const bool internal, WalletBatch& batch)
{
    LOCK(cs_KeyStore);
    assert(m_max_keypool_index < std::numeric_limits<int64_t>::max()); // How in the hell did you use so many keys?
    int64_t index = ++m_max_keypool_index;
    if (!batch.WritePool(index, CKeyPool(pubkey, internal))) {
        throw std::runtime_error(std::string(__func__) + ": writing imported pubkey failed");
    }
    if (internal) {
        setInternalKeyPool.insert(index);
    } else {
        setExternalKeyPool.insert(index);
    }
    m_pool_key_to_index[pubkey.GetID()] = index;
}

void LegacyScriptPubKeyMan::KeepDestination(int64_t nIndex, const OutputType& type)
{
    // Remove from key pool
    WalletBatch batch(m_storage.GetDatabase());
    batch.ErasePool(nIndex);
    CPubKey pubkey;
    bool have_pk = GetPubKey(m_index_to_reserved_key.at(nIndex), pubkey);
    assert(have_pk);
    LearnRelatedScripts(pubkey, type);
    m_index_to_reserved_key.erase(nIndex);
    WalletLogPrintf("keypool keep %d\n", nIndex);
}

void LegacyScriptPubKeyMan::ReturnDestination(int64_t nIndex, bool fInternal, const CTxDestination&)
{
    // Return to key pool
    {
        LOCK(cs_KeyStore);
        if (fInternal) {
            setInternalKeyPool.insert(nIndex);
        } else if (!set_pre_split_keypool.empty()) {
            set_pre_split_keypool.insert(nIndex);
        } else {
            setExternalKeyPool.insert(nIndex);
        }
        CKeyID& pubkey_id = m_index_to_reserved_key.at(nIndex);
        m_pool_key_to_index[pubkey_id] = nIndex;
        m_index_to_reserved_key.erase(nIndex);
        NotifyCanGetAddressesChanged();
    }
    WalletLogPrintf("keypool return %d\n", nIndex);
}

bool LegacyScriptPubKeyMan::GetKeyFromPool(CPubKey& result, const OutputType type, bool internal)
{
    if (!CanGetAddresses(internal)) {
        return false;
    }

    CKeyPool keypool;
    {
        LOCK(cs_KeyStore);
        int64_t nIndex;
        if (!ReserveKeyFromKeyPool(nIndex, keypool, internal) && !m_storage.IsWalletFlagSet(WALLET_FLAG_DISABLE_PRIVATE_KEYS)) {
            if (m_storage.IsLocked()) return false;
            WalletBatch batch(m_storage.GetDatabase());
            result = GenerateNewKey(batch, internal);
            return true;
        }
        KeepDestination(nIndex, type);
        result = keypool.vchPubKey;
    }
    return true;
}

bool LegacyScriptPubKeyMan::ReserveKeyFromKeyPool(int64_t& nIndex, CKeyPool& keypool, bool fRequestedInternal)
{
    nIndex = -1;
    keypool.vchPubKey = CPubKey();
    {
        LOCK(cs_KeyStore);

        bool fReturningInternal = fRequestedInternal;
        fReturningInternal &= (IsHDEnabled() && m_storage.CanSupportFeature(FEATURE_HD_SPLIT)) || m_storage.IsWalletFlagSet(WALLET_FLAG_DISABLE_PRIVATE_KEYS);
        bool use_split_keypool = set_pre_split_keypool.empty();
        std::set<int64_t>& setKeyPool = use_split_keypool ? (fReturningInternal ? setInternalKeyPool : setExternalKeyPool) : set_pre_split_keypool;

        // Get the oldest key
        if (setKeyPool.empty()) {
            return false;
        }

        WalletBatch batch(m_storage.GetDatabase());

        auto it = setKeyPool.begin();
        nIndex = *it;
        setKeyPool.erase(it);
        if (!batch.ReadPool(nIndex, keypool)) {
            throw std::runtime_error(std::string(__func__) + ": read failed");
        }
        CPubKey pk;
        if (!GetPubKey(keypool.vchPubKey.GetID(), pk)) {
            throw std::runtime_error(std::string(__func__) + ": unknown key in key pool");
        }
        // If the key was pre-split keypool, we don't care about what type it is
        if (use_split_keypool && keypool.fInternal != fReturningInternal) {
            throw std::runtime_error(std::string(__func__) + ": keypool entry misclassified");
        }
        if (!keypool.vchPubKey.IsValid()) {
            throw std::runtime_error(std::string(__func__) + ": keypool entry invalid");
        }

        assert(m_index_to_reserved_key.count(nIndex) == 0);
        m_index_to_reserved_key[nIndex] = keypool.vchPubKey.GetID();
        m_pool_key_to_index.erase(keypool.vchPubKey.GetID());
        WalletLogPrintf("keypool reserve %d\n", nIndex);
    }
    NotifyCanGetAddressesChanged();
    return true;
}

void LegacyScriptPubKeyMan::LearnRelatedScripts(const CPubKey& key, OutputType type)
{
    if (key.IsCompressed() && (type == OutputType::P2SH_SEGWIT || type == OutputType::BECH32)) {
        CTxDestination witdest = WitnessV0KeyHash(key.GetID());
        CScript witprog = GetScriptForDestination(witdest);
        // Make sure the resulting program is solvable.
        assert(IsSolvable(*this, witprog));
        AddCScript(witprog);
    }
}

void LegacyScriptPubKeyMan::LearnAllRelatedScripts(const CPubKey& key)
{
    // OutputType::P2SH_SEGWIT always adds all necessary scripts for all types.
    LearnRelatedScripts(key, OutputType::P2SH_SEGWIT);
}

void LegacyScriptPubKeyMan::MarkReserveKeysAsUsed(int64_t keypool_id)
{
    AssertLockHeld(cs_KeyStore);
    bool internal = setInternalKeyPool.count(keypool_id);
    if (!internal) assert(setExternalKeyPool.count(keypool_id) || set_pre_split_keypool.count(keypool_id));
    std::set<int64_t> *setKeyPool = internal ? &setInternalKeyPool : (set_pre_split_keypool.empty() ? &setExternalKeyPool : &set_pre_split_keypool);
    auto it = setKeyPool->begin();

    WalletBatch batch(m_storage.GetDatabase());
    while (it != std::end(*setKeyPool)) {
        const int64_t& index = *(it);
        if (index > keypool_id) break; // set*KeyPool is ordered

        CKeyPool keypool;
        if (batch.ReadPool(index, keypool)) { //TODO: This should be unnecessary
            m_pool_key_to_index.erase(keypool.vchPubKey.GetID());
        }
        LearnAllRelatedScripts(keypool.vchPubKey);
        batch.ErasePool(index);
        WalletLogPrintf("keypool index %d removed\n", index);
        it = setKeyPool->erase(it);
    }
}

std::vector<CKeyID> GetAffectedKeys(const CScript& spk, const SigningProvider& provider)
{
    std::vector<CScript> dummy;
    FlatSigningProvider out;
    InferDescriptor(spk, provider)->Expand(0, DUMMY_SIGNING_PROVIDER, dummy, out);
    std::vector<CKeyID> ret;
    for (const auto& entry : out.pubkeys) {
        ret.push_back(entry.first);
    }
    return ret;
}

void LegacyScriptPubKeyMan::MarkPreSplitKeys()
{
    WalletBatch batch(m_storage.GetDatabase());
    for (auto it = setExternalKeyPool.begin(); it != setExternalKeyPool.end();) {
        int64_t index = *it;
        CKeyPool keypool;
        if (!batch.ReadPool(index, keypool)) {
            throw std::runtime_error(std::string(__func__) + ": read keypool entry failed");
        }
        keypool.m_pre_split = true;
        if (!batch.WritePool(index, keypool)) {
            throw std::runtime_error(std::string(__func__) + ": writing modified keypool entry failed");
        }
        set_pre_split_keypool.insert(index);
        it = setExternalKeyPool.erase(it);
    }
}

bool LegacyScriptPubKeyMan::AddCScript(const CScript& redeemScript)
{
    WalletBatch batch(m_storage.GetDatabase());
    return AddCScriptWithDB(batch, redeemScript);
}

bool LegacyScriptPubKeyMan::AddCScriptWithDB(WalletBatch& batch, const CScript& redeemScript)
{
    if (!FillableSigningProvider::AddCScript(redeemScript))
        return false;
    if (batch.WriteCScript(Hash160(redeemScript), redeemScript)) {
        m_storage.UnsetBlankWalletFlag(batch);
        return true;
    }
    return false;
}

bool LegacyScriptPubKeyMan::AddKeyOriginWithDB(WalletBatch& batch, const CPubKey& pubkey, const KeyOriginInfo& info)
{
    LOCK(cs_KeyStore);
    std::copy(info.fingerprint, info.fingerprint + 4, mapKeyMetadata[pubkey.GetID()].key_origin.fingerprint);
    mapKeyMetadata[pubkey.GetID()].key_origin.path = info.path;
    mapKeyMetadata[pubkey.GetID()].has_key_origin = true;
    mapKeyMetadata[pubkey.GetID()].hdKeypath = WriteHDKeypath(info.path);
    return batch.WriteKeyMetadata(mapKeyMetadata[pubkey.GetID()], pubkey, true);
}

bool LegacyScriptPubKeyMan::ImportScripts(const std::set<CScript> scripts, int64_t timestamp)
{
    WalletBatch batch(m_storage.GetDatabase());
    for (const auto& entry : scripts) {
        CScriptID id(entry);
        if (HaveCScript(id)) {
            WalletLogPrintf("Already have script %s, skipping\n", HexStr(entry));
            continue;
        }
        if (!AddCScriptWithDB(batch, entry)) {
            return false;
        }

        if (timestamp > 0) {
            m_script_metadata[CScriptID(entry)].nCreateTime = timestamp;
        }
    }
    if (timestamp > 0) {
        UpdateTimeFirstKey(timestamp);
    }

    return true;
}

bool LegacyScriptPubKeyMan::ImportPrivKeys(const std::map<CKeyID, CKey>& privkey_map, const int64_t timestamp)
{
    WalletBatch batch(m_storage.GetDatabase());
    for (const auto& entry : privkey_map) {
        const CKey& key = entry.second;
        CPubKey pubkey = key.GetPubKey();
        const CKeyID& id = entry.first;
        assert(key.VerifyPubKey(pubkey));
        // Skip if we already have the key
        if (HaveKey(id)) {
            WalletLogPrintf("Already have key with pubkey %s, skipping\n", HexStr(pubkey));
            continue;
        }
        mapKeyMetadata[id].nCreateTime = timestamp;
        // If the private key is not present in the wallet, insert it.
        if (!AddKeyPubKeyWithDB(batch, key, pubkey)) {
            return false;
        }
        UpdateTimeFirstKey(timestamp);
    }
    return true;
}

bool LegacyScriptPubKeyMan::ImportPubKeys(const std::vector<CKeyID>& ordered_pubkeys, const std::map<CKeyID, CPubKey>& pubkey_map, const std::map<CKeyID, std::pair<CPubKey, KeyOriginInfo>>& key_origins, const bool add_keypool, const bool internal, const int64_t timestamp)
{
    WalletBatch batch(m_storage.GetDatabase());
    for (const auto& entry : key_origins) {
        AddKeyOriginWithDB(batch, entry.second.first, entry.second.second);
    }
    for (const CKeyID& id : ordered_pubkeys) {
        auto entry = pubkey_map.find(id);
        if (entry == pubkey_map.end()) {
            continue;
        }
        const CPubKey& pubkey = entry->second;
        CPubKey temp;
        if (GetPubKey(id, temp)) {
            // Already have pubkey, skipping
            WalletLogPrintf("Already have pubkey %s, skipping\n", HexStr(temp));
            continue;
        }
        if (!AddWatchOnlyWithDB(batch, GetScriptForRawPubKey(pubkey), timestamp)) {
            return false;
        }
        mapKeyMetadata[id].nCreateTime = timestamp;

        // Add to keypool only works with pubkeys
        if (add_keypool) {
            AddKeypoolPubkeyWithDB(pubkey, internal, batch);
            NotifyCanGetAddressesChanged();
        }
    }
    return true;
}

bool LegacyScriptPubKeyMan::ImportScriptPubKeys(const std::set<CScript>& script_pub_keys, const bool have_solving_data, const int64_t timestamp)
{
    WalletBatch batch(m_storage.GetDatabase());
    for (const CScript& script : script_pub_keys) {
        if (!have_solving_data || !IsMine(script)) { // Always call AddWatchOnly for non-solvable watch-only, so that watch timestamp gets updated
            if (!AddWatchOnlyWithDB(batch, script, timestamp)) {
                return false;
            }
        }
    }
    return true;
}

std::set<CKeyID> LegacyScriptPubKeyMan::GetKeys() const
{
    LOCK(cs_KeyStore);
    if (!m_storage.HasEncryptionKeys()) {
        return FillableSigningProvider::GetKeys();
    }
    std::set<CKeyID> set_address;
    for (const auto& mi : mapCryptedKeys) {
        set_address.insert(mi.first);
    }
    return set_address;
<<<<<<< HEAD
}

// Temporary CWallet accessors and aliases.
LegacyScriptPubKeyMan::LegacyScriptPubKeyMan(CWallet& wallet)
    : ScriptPubKeyMan(wallet),
      m_wallet(wallet),
      cs_wallet(wallet.cs_wallet) {}

void LegacyScriptPubKeyMan::NotifyWatchonlyChanged(bool fHaveWatchOnly) const { return m_wallet.NotifyWatchonlyChanged(fHaveWatchOnly); }
void LegacyScriptPubKeyMan::NotifyCanGetAddressesChanged() const { return m_wallet.NotifyCanGetAddressesChanged(); }
template<typename... Params> void LegacyScriptPubKeyMan::WalletLogPrintf(const std::string& fmt, const Params&... parameters) const { return m_wallet.WalletLogPrintf(fmt, parameters...); }
CPubKey LegacyScriptPubKeyMan::GetBlindingPubKey(const CScript& script) const { return m_wallet.GetBlindingPubKey(script); }
=======
}
>>>>>>> 2d6e76af
<|MERGE_RESOLUTION|>--- conflicted
+++ resolved
@@ -10,7 +10,7 @@
 #include <util/translation.h>
 #include <wallet/scriptpubkeyman.h>
 
-bool LegacyScriptPubKeyMan::GetNewDestination(const OutputType type, CTxDestination& dest, std::string& error, bool add_blinding_key)
+bool LegacyScriptPubKeyMan::GetNewDestination(const OutputType type, CTxDestination& dest, std::string& error)
 {
     LOCK(cs_KeyStore);
     error.clear();
@@ -23,10 +23,6 @@
     }
     LearnRelatedScripts(new_key, type);
     dest = GetDestinationForKey(new_key, type);
-    if (add_blinding_key) {
-        CPubKey blinding_pubkey = GetBlindingPubKey(GetScriptForDestination(dest));
-        boost::apply_visitor(SetBlindingPubKeyVisitor(blinding_pubkey), dest);
-    }
 
     return true;
 }
@@ -1436,19 +1432,19 @@
         set_address.insert(mi.first);
     }
     return set_address;
-<<<<<<< HEAD
 }
 
 // Temporary CWallet accessors and aliases.
-LegacyScriptPubKeyMan::LegacyScriptPubKeyMan(CWallet& wallet)
-    : ScriptPubKeyMan(wallet),
-      m_wallet(wallet),
-      cs_wallet(wallet.cs_wallet) {}
-
-void LegacyScriptPubKeyMan::NotifyWatchonlyChanged(bool fHaveWatchOnly) const { return m_wallet.NotifyWatchonlyChanged(fHaveWatchOnly); }
-void LegacyScriptPubKeyMan::NotifyCanGetAddressesChanged() const { return m_wallet.NotifyCanGetAddressesChanged(); }
-template<typename... Params> void LegacyScriptPubKeyMan::WalletLogPrintf(const std::string& fmt, const Params&... parameters) const { return m_wallet.WalletLogPrintf(fmt, parameters...); }
-CPubKey LegacyScriptPubKeyMan::GetBlindingPubKey(const CScript& script) const { return m_wallet.GetBlindingPubKey(script); }
-=======
-}
->>>>>>> 2d6e76af
+//CPubKey LegacyScriptPubKeyMan::GetBlindingPubKey(const CScript& script) const { return m_wallet.GetBlindingPubKey(script); }
+
+/// ELEMENTS: get PAK online key
+bool LegacyScriptPubKeyMan::GetOnlinePakKey(CPubKey& online_pubkey, std::string& error)
+{
+    error.clear();
+    if (!GetKeyFromPool(online_pubkey, OutputType::BECH32)) {
+        error = "Error: Keypool ran out, please call keypoolrefill first";
+        return false;
+    }
+    return true;
+}
+/// end ELEMENTS
