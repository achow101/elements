// Copyright (c) 2010 Satoshi Nakamoto
// Copyright (c) 2009-2019 The Bitcoin Core developers
// Distributed under the MIT software license, see the accompanying
// file COPYING or http://www.opensource.org/licenses/mit-license.php.

#include <amount.h>
#include <asset.h>
#include <assetsdir.h>
#include <block_proof.h>
#include <consensus/validation.h>
#include <core_io.h>
#include <init.h>
#include <interfaces/chain.h>
#include <key_io.h>
#include <mainchainrpc.h>
#include <merkleblock.h>
#include <node/transaction.h>
#include <outputtype.h>
#include <pegins.h>
#include <policy/feerate.h>
#include <policy/fees.h>
#include <policy/policy.h>
#include <policy/rbf.h>
#include <pow.h>
#include <primitives/bitcoin/merkleblock.h>
#include <primitives/bitcoin/transaction.h>
#include <rpc/rawtransaction_util.h>
#include <rpc/server.h>
#include <rpc/util.h>
#include <script/descriptor.h>
#include <script/sign.h>
#include <secp256k1.h>
#include <util/bip32.h>
#include <util/fees.h>
#include <util/moneystr.h>
#include <util/system.h>
#include <util/url.h>
#include <util/validation.h>
#include <validation.h>
#include <wallet/coincontrol.h>
#include <wallet/feebumper.h>
#include <wallet/fees.h>
#include <wallet/psbtwallet.h>
#include <wallet/rpcwallet.h>
#include <wallet/wallet.h>
#include <wallet/walletdb.h>
#include <wallet/walletutil.h>

#include <stdint.h>

#include <univalue.h>

#include <functional>

#include <script/generic.hpp> // signblock
#include <script/descriptor.h> // initpegoutwallet
#include <span.h> // sendtomainchain_pak
#include <blind.h>
#include <issuance.h>

static const std::string WALLET_ENDPOINT_BASE = "/wallet/";

static inline bool GetAvoidReuseFlag(CWallet * const pwallet, const UniValue& param) {
    bool can_avoid_reuse = pwallet->IsWalletFlagSet(WALLET_FLAG_AVOID_REUSE);
    bool avoid_reuse = param.isNull() ? can_avoid_reuse : param.get_bool();

    if (avoid_reuse && !can_avoid_reuse) {
        throw JSONRPCError(RPC_WALLET_ERROR, "wallet does not have the \"avoid reuse\" feature enabled");
    }

    return avoid_reuse;
}

bool GetWalletNameFromJSONRPCRequest(const JSONRPCRequest& request, std::string& wallet_name)
{
    if (request.URI.substr(0, WALLET_ENDPOINT_BASE.size()) == WALLET_ENDPOINT_BASE) {
        // wallet endpoint was used
        wallet_name = urlDecode(request.URI.substr(WALLET_ENDPOINT_BASE.size()));
        return true;
    }
    return false;
}

std::shared_ptr<CWallet> GetWalletForJSONRPCRequest(const JSONRPCRequest& request)
{
    std::string wallet_name;
    if (GetWalletNameFromJSONRPCRequest(request, wallet_name)) {
        std::shared_ptr<CWallet> pwallet = GetWallet(wallet_name);
        if (!pwallet) throw JSONRPCError(RPC_WALLET_NOT_FOUND, "Requested wallet does not exist or is not loaded");
        return pwallet;
    }

    std::vector<std::shared_ptr<CWallet>> wallets = GetWallets();
    return wallets.size() == 1 || (request.fHelp && wallets.size() > 0) ? wallets[0] : nullptr;
}

std::string HelpRequiringPassphrase(const CWallet* pwallet)
{
    return pwallet && pwallet->IsCrypted()
        ? "\nRequires wallet passphrase to be set with walletpassphrase call."
        : "";
}

bool EnsureWalletIsAvailable(const CWallet* pwallet, bool avoidException)
{
    if (pwallet) return true;
    if (avoidException) return false;
    if (!HasWallets()) {
        throw JSONRPCError(
            RPC_METHOD_NOT_FOUND, "Method not found (wallet method is disabled because no wallet is loaded)");
    }
    throw JSONRPCError(RPC_WALLET_NOT_SPECIFIED,
        "Wallet file not specified (must request wallet RPC through /wallet/<filename> uri-path).");
}

void EnsureWalletIsUnlocked(const CWallet* pwallet)
{
    if (pwallet->IsLocked()) {
        throw JSONRPCError(RPC_WALLET_UNLOCK_NEEDED, "Error: Please enter the wallet passphrase with walletpassphrase first.");
    }
}

static void WalletTxToJSON(interfaces::Chain& chain, interfaces::Chain::Lock& locked_chain, const CWalletTx& wtx, UniValue& entry)
{
    int confirms = wtx.GetDepthInMainChain(locked_chain);
    entry.pushKV("confirmations", confirms);
    if (wtx.IsCoinBase())
        entry.pushKV("generated", true);
    if (confirms > 0)
    {
        entry.pushKV("blockhash", wtx.hashBlock.GetHex());
        entry.pushKV("blockindex", wtx.nIndex);
        int64_t block_time;
        bool found_block = chain.findBlock(wtx.hashBlock, nullptr /* block */, &block_time);
        assert(found_block);
        entry.pushKV("blocktime", block_time);
    } else {
        entry.pushKV("trusted", wtx.IsTrusted(locked_chain));
    }
    uint256 hash = wtx.GetHash();
    entry.pushKV("txid", hash.GetHex());
    UniValue conflicts(UniValue::VARR);
    for (const uint256& conflict : wtx.GetConflicts())
        conflicts.push_back(conflict.GetHex());
    entry.pushKV("walletconflicts", conflicts);
    entry.pushKV("time", wtx.GetTxTime());
    entry.pushKV("timereceived", (int64_t)wtx.nTimeReceived);

    // Add opt-in RBF status
    std::string rbfStatus = "no";
    if (confirms <= 0) {
        RBFTransactionState rbfState = chain.isRBFOptIn(*wtx.tx);
        if (rbfState == RBFTransactionState::UNKNOWN)
            rbfStatus = "unknown";
        else if (rbfState == RBFTransactionState::REPLACEABLE_BIP125)
            rbfStatus = "yes";
    }
    entry.pushKV("bip125-replaceable", rbfStatus);

    for (const std::pair<const std::string, std::string>& item : wtx.mapValue) {
        // Skip blinding data which isn't parseable
        if (item.first != "blindingdata") {
            entry.pushKV(item.first, item.second);
        }
    }
}

static std::string LabelFromValue(const UniValue& value)
{
    std::string label = value.get_str();
    if (label == "*")
        throw JSONRPCError(RPC_WALLET_INVALID_LABEL_NAME, "Invalid label name");
    return label;
}

static UniValue getnewaddress(const JSONRPCRequest& request)
{
    std::shared_ptr<CWallet> const wallet = GetWalletForJSONRPCRequest(request);
    CWallet* const pwallet = wallet.get();

    if (!EnsureWalletIsAvailable(pwallet, request.fHelp)) {
        return NullUniValue;
    }

    if (request.fHelp || request.params.size() > 2)
        throw std::runtime_error(
            RPCHelpMan{"getnewaddress",
                "\nReturns a new Bitcoin address for receiving payments.\n"
                "If 'label' is specified, it is added to the address book \n"
                "so payments received with the address will be associated with 'label'.\n",
                {
                    {"label", RPCArg::Type::STR, /* default */ "\"\"", "The label name for the address to be linked to. It can also be set to the empty string \"\" to represent the default label. The label does not need to exist, it will be created if there is no label by the given name."},
                    {"address_type", RPCArg::Type::STR, /* default */ "set by -addresstype", "The address type to use. Options are \"legacy\", \"p2sh-segwit\", and \"bech32\". Default is set by -addresstype."},
                },
                RPCResult{
            "\"address\"    (string) The new bitcoin address\n"
                },
                RPCExamples{
                    HelpExampleCli("getnewaddress", "")
            + HelpExampleRpc("getnewaddress", "")
                },
            }.ToString());

    LOCK(pwallet->cs_wallet);

    if (!pwallet->CanGetAddresses()) {
        throw JSONRPCError(RPC_WALLET_ERROR, "Error: This wallet has no available keys");
    }

    // Parse the label first so we don't generate a key if there's an error
    std::string label;
    if (!request.params[0].isNull())
        label = LabelFromValue(request.params[0]);

    OutputType output_type = pwallet->m_default_address_type;
    if (!request.params[1].isNull()) {
        if (!ParseOutputType(request.params[1].get_str(), output_type)) {
            throw JSONRPCError(RPC_INVALID_ADDRESS_OR_KEY, strprintf("Unknown address type '%s'", request.params[1].get_str()));
        }
    }

    if (!pwallet->IsLocked()) {
        pwallet->TopUpKeyPool();
    }

    // Generate a new key that is added to wallet
    CPubKey newKey;
    if (!pwallet->GetKeyFromPool(newKey)) {
        throw JSONRPCError(RPC_WALLET_KEYPOOL_RAN_OUT, "Error: Keypool ran out, please call keypoolrefill first");
    }
    pwallet->LearnRelatedScripts(newKey, output_type);
    CTxDestination dest = GetDestinationForKey(newKey, output_type);
    if (gArgs.GetBoolArg("-blindedaddresses", g_con_elementsmode)) {
        CPubKey blinding_pubkey = pwallet->GetBlindingPubKey(GetScriptForDestination(dest));
        dest = GetDestinationForKey(newKey, output_type, blinding_pubkey);
    }

    pwallet->SetAddressBook(dest, label, "receive");

    return EncodeDestination(dest);
}

static UniValue getrawchangeaddress(const JSONRPCRequest& request)
{
    std::shared_ptr<CWallet> const wallet = GetWalletForJSONRPCRequest(request);
    CWallet* const pwallet = wallet.get();

    if (!EnsureWalletIsAvailable(pwallet, request.fHelp)) {
        return NullUniValue;
    }

    if (request.fHelp || request.params.size() > 1)
        throw std::runtime_error(
            RPCHelpMan{"getrawchangeaddress",
                "\nReturns a new Bitcoin address, for receiving change.\n"
                "This is for use with raw transactions, NOT normal use.\n",
                {
                    {"address_type", RPCArg::Type::STR, /* default */ "set by -changetype", "The address type to use. Options are \"legacy\", \"p2sh-segwit\", and \"bech32\". Default is set by -changetype."},
                },
                RPCResult{
            "\"address\"    (string) The address\n"
                },
                RPCExamples{
                    HelpExampleCli("getrawchangeaddress", "")
            + HelpExampleRpc("getrawchangeaddress", "")
                },
            }.ToString());

    LOCK(pwallet->cs_wallet);

    if (!pwallet->CanGetAddresses(true)) {
        throw JSONRPCError(RPC_WALLET_ERROR, "Error: This wallet has no available keys");
    }

    if (!pwallet->IsLocked()) {
        pwallet->TopUpKeyPool();
    }

    OutputType output_type = pwallet->m_default_change_type != OutputType::CHANGE_AUTO ? pwallet->m_default_change_type : pwallet->m_default_address_type;
    if (!request.params[0].isNull()) {
        if (!ParseOutputType(request.params[0].get_str(), output_type)) {
            throw JSONRPCError(RPC_INVALID_ADDRESS_OR_KEY, strprintf("Unknown address type '%s'", request.params[0].get_str()));
        }
    }

    CReserveKey reservekey(pwallet);
    CPubKey vchPubKey;
    if (!reservekey.GetReservedKey(vchPubKey, true))
        throw JSONRPCError(RPC_WALLET_KEYPOOL_RAN_OUT, "Error: Keypool ran out, please call keypoolrefill first");

    reservekey.KeepKey();

    pwallet->LearnRelatedScripts(vchPubKey, output_type);
    CTxDestination dest = GetDestinationForKey(vchPubKey, output_type);
    if (gArgs.GetBoolArg("-blindedaddresses", g_con_elementsmode)) {
        CPubKey blinding_pubkey = pwallet->GetBlindingPubKey(GetScriptForDestination(dest));
        dest = GetDestinationForKey(vchPubKey, output_type, blinding_pubkey);
    }

    return EncodeDestination(dest);
}


static UniValue setlabel(const JSONRPCRequest& request)
{
    std::shared_ptr<CWallet> const wallet = GetWalletForJSONRPCRequest(request);
    CWallet* const pwallet = wallet.get();

    if (!EnsureWalletIsAvailable(pwallet, request.fHelp)) {
        return NullUniValue;
    }

    if (request.fHelp || request.params.size() != 2)
        throw std::runtime_error(
            RPCHelpMan{"setlabel",
                "\nSets the label associated with the given address.\n",
                {
                    {"address", RPCArg::Type::STR, RPCArg::Optional::NO, "The bitcoin address to be associated with a label."},
                    {"label", RPCArg::Type::STR, RPCArg::Optional::NO, "The label to assign to the address."},
                },
                RPCResults{},
                RPCExamples{
                    HelpExampleCli("setlabel", "\"1D1ZrZNe3JUo7ZycKEYQQiQAWd9y54F4XX\" \"tabby\"")
            + HelpExampleRpc("setlabel", "\"1D1ZrZNe3JUo7ZycKEYQQiQAWd9y54F4XX\", \"tabby\"")
                },
            }.ToString());

    LOCK(pwallet->cs_wallet);

    CTxDestination dest = DecodeDestination(request.params[0].get_str());
    if (!IsValidDestination(dest)) {
        throw JSONRPCError(RPC_INVALID_ADDRESS_OR_KEY, "Invalid Bitcoin address");
    }

    std::string label = LabelFromValue(request.params[1]);

    if (IsMine(*pwallet, dest)) {
        pwallet->SetAddressBook(dest, label, "receive");
    } else {
        pwallet->SetAddressBook(dest, label, "send");
    }

    return NullUniValue;
}


static CTransactionRef SendMoney(interfaces::Chain::Lock& locked_chain, CWallet * const pwallet, const CTxDestination &address, CAmount nValue, const CAsset& asset, bool fSubtractFeeFromAmount, const CCoinControl& coin_control, mapValue_t mapValue, bool ignore_blind_fail)
{
<<<<<<< HEAD
    CAmountMap curBalance = pwallet->GetBalance().m_mine_trusted;
=======
    CAmount curBalance = pwallet->GetBalance(0, coin_control.m_avoid_address_reuse).m_mine_trusted;
>>>>>>> 44d81723

    // Check amount
    if (nValue <= 0)
        throw JSONRPCError(RPC_INVALID_PARAMETER, "Invalid amount");

    if (nValue > curBalance[asset])
        throw JSONRPCError(RPC_WALLET_INSUFFICIENT_FUNDS, "Insufficient funds");

    if (pwallet->GetBroadcastTransactions() && !pwallet->chain().p2pEnabled()) {
        throw JSONRPCError(RPC_CLIENT_P2P_DISABLED, "Error: Peer-to-peer functionality missing or disabled");
    }

    // Parse Bitcoin address
    CScript scriptPubKey = GetScriptForDestination(address);

    // Create the lower bound number of reserve keys.
    std::vector<COutPoint> vPresetInputs;
    coin_control.ListSelected(vPresetInputs);
    int numReservedKeysNeeded = 2 + vPresetInputs.size(); // 1 fee + 1 destination
    std::vector<std::unique_ptr<CReserveKey>> reserveKeys;
    for (int i = 0; i < numReservedKeysNeeded; ++i) {
        reserveKeys.push_back(std::unique_ptr<CReserveKey>(new CReserveKey(pwallet)));
    }

    // Create and send the transaction
    CAmount nFeeRequired;
    std::string strError;
    std::vector<CRecipient> vecSend;
    int nChangePosRet = -1;
    CRecipient recipient = {scriptPubKey, nValue, asset, GetDestinationBlindingKey(address), fSubtractFeeFromAmount};
    vecSend.push_back(recipient);
    CTransactionRef tx;
    BlindDetails* blind_details = g_con_elementsmode ? new BlindDetails() : NULL;
    if (blind_details) blind_details->ignore_blind_failure = ignore_blind_fail;
    if (!pwallet->CreateTransaction(locked_chain, vecSend, tx, reserveKeys, nFeeRequired, nChangePosRet, strError, coin_control, true, blind_details)) {
        if (!fSubtractFeeFromAmount && nValue + nFeeRequired > curBalance[policyAsset])
            strError = strprintf("Error: This transaction requires a transaction fee of at least %s", FormatMoney(nFeeRequired));
        throw JSONRPCError(RPC_WALLET_ERROR, strError);
    }
    CValidationState state;
    if (!pwallet->CommitTransaction(tx, std::move(mapValue), {} /* orderForm */, reserveKeys, state, blind_details)) {
        strError = strprintf("Error: The transaction was rejected! Reason given: %s", FormatStateMessage(state));
        throw JSONRPCError(RPC_WALLET_ERROR, strError);
    }
    return tx;
}

static UniValue sendtoaddress(const JSONRPCRequest& request)
{
    std::shared_ptr<CWallet> const wallet = GetWalletForJSONRPCRequest(request);
    CWallet* const pwallet = wallet.get();

    if (!EnsureWalletIsAvailable(pwallet, request.fHelp)) {
        return NullUniValue;
    }

<<<<<<< HEAD
    if (request.fHelp || request.params.size() < 2 || request.params.size() > 10)
=======
    if (request.fHelp || request.params.size() < 2 || request.params.size() > 9)
>>>>>>> 44d81723
        throw std::runtime_error(
            RPCHelpMan{"sendtoaddress",
                "\nSend an amount to a given address." +
                    HelpRequiringPassphrase(pwallet) + "\n",
                {
                    {"address", RPCArg::Type::STR, RPCArg::Optional::NO, "The bitcoin address to send to."},
                    {"amount", RPCArg::Type::AMOUNT, RPCArg::Optional::NO, "The amount in " + CURRENCY_UNIT + " to send. eg 0.1"},
                    {"comment", RPCArg::Type::STR, RPCArg::Optional::OMITTED_NAMED_ARG, "A comment used to store what the transaction is for.\n"
            "                             This is not part of the transaction, just kept in your wallet."},
                    {"comment_to", RPCArg::Type::STR, RPCArg::Optional::OMITTED_NAMED_ARG, "A comment to store the name of the person or organization\n"
            "                             to which you're sending the transaction. This is not part of the \n"
            "                             transaction, just kept in your wallet."},
                    {"subtractfeefromamount", RPCArg::Type::BOOL, /* default */ "false", "The fee will be deducted from the amount being sent.\n"
            "                             The recipient will receive less bitcoins than you enter in the amount field."},
                    {"replaceable", RPCArg::Type::BOOL, /* default */ "fallback to wallet's default", "Allow this transaction to be replaced by a transaction with higher fees via BIP 125"},
                    {"conf_target", RPCArg::Type::NUM, /* default */ "fallback to wallet's default", "Confirmation target (in blocks)"},
                    {"estimate_mode", RPCArg::Type::STR, /* default */ "UNSET", "The fee estimate mode, must be one of:\n"
            "       \"UNSET\"\n"
            "       \"ECONOMICAL\"\n"
            "       \"CONSERVATIVE\""},
<<<<<<< HEAD
                    {"assetlabel", RPCArg::Type::STR, RPCArg::Optional::OMITTED, "Hex asset id or asset label for balance."},
                    {"ignoreblindfail", RPCArg::Type::BOOL, /* default */ "true", "Return a transaction even when a blinding attempt fails due to number of blinded inputs/outputs."},
=======
                    {"avoid_reuse", RPCArg::Type::BOOL, /* default */ pwallet->IsWalletFlagSet(WALLET_FLAG_AVOID_REUSE) ? "true" : "unavailable", "Avoid spending from dirty addresses; addresses are considered\n"
            "                             dirty if they have previously been used in a transaction."},
>>>>>>> 44d81723
                },
                RPCResult{
            "\"txid\"                  (string) The transaction id.\n"
                },
                RPCExamples{
                    HelpExampleCli("sendtoaddress", "\"1M72Sfpbz1BPpXFHz9m3CdqATR44Jvaydd\" 0.1")
                    + HelpExampleCli("sendtoaddress", "\"1M72Sfpbz1BPpXFHz9m3CdqATR44Jvaydd\" 0.1 \"donation\" \"seans outpost\"")
                    + HelpExampleCli("sendtoaddress", "\"1M72Sfpbz1BPpXFHz9m3CdqATR44Jvaydd\" 0.1 \"\" \"\" true")
                    + HelpExampleRpc("sendtoaddress", "\"1M72Sfpbz1BPpXFHz9m3CdqATR44Jvaydd\", 0.1, \"donation\", \"seans outpost\"")
                },
            }.ToString());

    // Make sure the results are valid at least up to the most recent block
    // the user could have gotten from another RPC command prior to now
    pwallet->BlockUntilSyncedToCurrentChain();

    auto locked_chain = pwallet->chain().lock();
    LOCK(pwallet->cs_wallet);

    CTxDestination dest = DecodeDestination(request.params[0].get_str());
    if (!IsValidDestination(dest)) {
        throw JSONRPCError(RPC_INVALID_ADDRESS_OR_KEY, "Invalid address");
    }

    // Amount
    CAmount nAmount = AmountFromValue(request.params[1]);
    if (nAmount <= 0)
        throw JSONRPCError(RPC_TYPE_ERROR, "Invalid amount for send");

    // Wallet comments
    mapValue_t mapValue;
    if (!request.params[2].isNull() && !request.params[2].get_str().empty())
        mapValue["comment"] = request.params[2].get_str();
    if (!request.params[3].isNull() && !request.params[3].get_str().empty())
        mapValue["to"] = request.params[3].get_str();

    bool fSubtractFeeFromAmount = false;
    if (!request.params[4].isNull()) {
        fSubtractFeeFromAmount = request.params[4].get_bool();
    }

    CCoinControl coin_control;
    if (!request.params[5].isNull()) {
        coin_control.m_signal_bip125_rbf = request.params[5].get_bool();
    }

    if (!request.params[6].isNull()) {
        coin_control.m_confirm_target = ParseConfirmTarget(request.params[6], pwallet->chain().estimateMaxBlocks());
    }

    if (!request.params[7].isNull()) {
        if (!FeeModeFromString(request.params[7].get_str(), coin_control.m_fee_mode)) {
            throw JSONRPCError(RPC_INVALID_PARAMETER, "Invalid estimate_mode parameter");
        }
    }

<<<<<<< HEAD
    std::string strasset = Params().GetConsensus().pegged_asset.GetHex();
    if (request.params.size() > 8 && request.params[8].isStr() && !request.params[8].get_str().empty()) {
        strasset = request.params[8].get_str();
    }
    CAsset asset = GetAssetFromString(strasset);
    if (asset.IsNull() && g_con_elementsmode) {
        throw JSONRPCError(RPC_WALLET_ERROR, strprintf("Unknown label and invalid asset hex: %s", asset.GetHex()));
    }

    bool ignore_blind_fail = true;
    if (request.params.size() > 9) {
        ignore_blind_fail = request.params[9].get_bool();
    }
=======
    coin_control.m_avoid_address_reuse = GetAvoidReuseFlag(pwallet, request.params[8]);
    // We also enable partial spend avoidance if reuse avoidance is set.
    coin_control.m_avoid_partial_spends |= coin_control.m_avoid_address_reuse;
>>>>>>> 44d81723

    EnsureWalletIsUnlocked(pwallet);

    CTransactionRef tx = SendMoney(*locked_chain, pwallet, dest, nAmount, asset, fSubtractFeeFromAmount, coin_control, std::move(mapValue), ignore_blind_fail);
    return tx->GetHash().GetHex();
}

static UniValue listaddressgroupings(const JSONRPCRequest& request)
{
    std::shared_ptr<CWallet> const wallet = GetWalletForJSONRPCRequest(request);
    CWallet* const pwallet = wallet.get();

    if (!EnsureWalletIsAvailable(pwallet, request.fHelp)) {
        return NullUniValue;
    }

    if (request.fHelp || request.params.size() != 0)
        throw std::runtime_error(
            RPCHelpMan{"listaddressgroupings",
                "\nLists groups of addresses which have had their common ownership\n"
                "made public by common use as inputs or as the resulting change\n"
                "in past transactions\n",
                {},
                RPCResult{
            "[\n"
            "  [\n"
            "    [\n"
            "      \"address\",            (string) The bitcoin address\n"
            "      amount,                 (numeric) The amount in " + CURRENCY_UNIT + "\n"
            "      \"label\"               (string, optional) The label\n"
            "    ]\n"
            "    ,...\n"
            "  ]\n"
            "  ,...\n"
            "]\n"
                },
                RPCExamples{
                    HelpExampleCli("listaddressgroupings", "")
            + HelpExampleRpc("listaddressgroupings", "")
                },
            }.ToString());

    // Make sure the results are valid at least up to the most recent block
    // the user could have gotten from another RPC command prior to now
    pwallet->BlockUntilSyncedToCurrentChain();

    auto locked_chain = pwallet->chain().lock();
    LOCK(pwallet->cs_wallet);

    UniValue jsonGroupings(UniValue::VARR);
    std::map<CTxDestination, CAmount> balances = pwallet->GetAddressBalances(*locked_chain);
    for (const std::set<CTxDestination>& grouping : pwallet->GetAddressGroupings()) {
        UniValue jsonGrouping(UniValue::VARR);
        for (const CTxDestination& address : grouping)
        {
            UniValue addressInfo(UniValue::VARR);
            addressInfo.push_back(EncodeDestination(address));
            addressInfo.push_back(ValueFromAmount(balances[address]));
            {
                if (pwallet->mapAddressBook.find(address) != pwallet->mapAddressBook.end()) {
                    addressInfo.push_back(pwallet->mapAddressBook.find(address)->second.name);
                }
            }
            jsonGrouping.push_back(addressInfo);
        }
        jsonGroupings.push_back(jsonGrouping);
    }
    return jsonGroupings;
}

static UniValue signmessage(const JSONRPCRequest& request)
{
    std::shared_ptr<CWallet> const wallet = GetWalletForJSONRPCRequest(request);
    CWallet* const pwallet = wallet.get();

    if (!EnsureWalletIsAvailable(pwallet, request.fHelp)) {
        return NullUniValue;
    }

    if (request.fHelp || request.params.size() != 2)
        throw std::runtime_error(
            RPCHelpMan{"signmessage",
                "\nSign a message with the private key of an address" +
                    HelpRequiringPassphrase(pwallet) + "\n",
                {
                    {"address", RPCArg::Type::STR, RPCArg::Optional::NO, "The bitcoin address to use for the private key."},
                    {"message", RPCArg::Type::STR, RPCArg::Optional::NO, "The message to create a signature of."},
                },
                RPCResult{
            "\"signature\"          (string) The signature of the message encoded in base 64\n"
                },
                RPCExamples{
            "\nUnlock the wallet for 30 seconds\n"
            + HelpExampleCli("walletpassphrase", "\"mypassphrase\" 30") +
            "\nCreate the signature\n"
            + HelpExampleCli("signmessage", "\"1D1ZrZNe3JUo7ZycKEYQQiQAWd9y54F4XX\" \"my message\"") +
            "\nVerify the signature\n"
            + HelpExampleCli("verifymessage", "\"1D1ZrZNe3JUo7ZycKEYQQiQAWd9y54F4XX\" \"signature\" \"my message\"") +
            "\nAs a JSON-RPC call\n"
            + HelpExampleRpc("signmessage", "\"1D1ZrZNe3JUo7ZycKEYQQiQAWd9y54F4XX\", \"my message\"")
                },
            }.ToString());

    auto locked_chain = pwallet->chain().lock();
    LOCK(pwallet->cs_wallet);

    EnsureWalletIsUnlocked(pwallet);

    std::string strAddress = request.params[0].get_str();
    std::string strMessage = request.params[1].get_str();

    CTxDestination dest = DecodeDestination(strAddress);
    if (!IsValidDestination(dest)) {
        throw JSONRPCError(RPC_TYPE_ERROR, "Invalid address");
    }

    const PKHash *pkhash = boost::get<PKHash>(&dest);
    if (!pkhash) {
        throw JSONRPCError(RPC_TYPE_ERROR, "Address does not refer to key");
    }

    CKey key;
    CKeyID keyID(*pkhash);
    if (!pwallet->GetKey(keyID, key)) {
        throw JSONRPCError(RPC_WALLET_ERROR, "Private key not available");
    }

    CHashWriter ss(SER_GETHASH, 0);
    ss << strMessageMagic;
    ss << strMessage;

    std::vector<unsigned char> vchSig;
    if (!key.SignCompact(ss.GetHash(), vchSig))
        throw JSONRPCError(RPC_INVALID_ADDRESS_OR_KEY, "Sign failed");

    return EncodeBase64(vchSig.data(), vchSig.size());
}

static UniValue getreceivedbyaddress(const JSONRPCRequest& request)
{
    std::shared_ptr<CWallet> const wallet = GetWalletForJSONRPCRequest(request);
    CWallet* const pwallet = wallet.get();

    if (!EnsureWalletIsAvailable(pwallet, request.fHelp)) {
        return NullUniValue;
    }

    if (request.fHelp || request.params.size() < 1 || request.params.size() > 2)
        throw std::runtime_error(
            RPCHelpMan{"getreceivedbyaddress",
                "\nReturns the total amount received by the given address in transactions with at least minconf confirmations.\n",
                {
                    {"address", RPCArg::Type::STR, RPCArg::Optional::NO, "The bitcoin address for transactions."},
                    {"minconf", RPCArg::Type::NUM, /* default */ "1", "Only include transactions confirmed at least this many times."},
                    {"assetlabel", RPCArg::Type::STR, RPCArg::Optional::OMITTED, "Hex asset id or asset label for balance."},
                },
                RPCResult{
            "amount   (numeric) The total amount in " + CURRENCY_UNIT + " received at this address.\n"
                },
                RPCExamples{
            "\nThe amount from transactions with at least 1 confirmation\n"
            + HelpExampleCli("getreceivedbyaddress", "\"1D1ZrZNe3JUo7ZycKEYQQiQAWd9y54F4XX\"") +
            "\nThe amount including unconfirmed transactions, zero confirmations\n"
            + HelpExampleCli("getreceivedbyaddress", "\"1D1ZrZNe3JUo7ZycKEYQQiQAWd9y54F4XX\" 0") +
            "\nThe amount with at least 6 confirmations\n"
            + HelpExampleCli("getreceivedbyaddress", "\"1D1ZrZNe3JUo7ZycKEYQQiQAWd9y54F4XX\" 6") +
            "\nAs a JSON-RPC call\n"
            + HelpExampleRpc("getreceivedbyaddress", "\"1D1ZrZNe3JUo7ZycKEYQQiQAWd9y54F4XX\", 6")
                },
            }.ToString());

    // Make sure the results are valid at least up to the most recent block
    // the user could have gotten from another RPC command prior to now
    pwallet->BlockUntilSyncedToCurrentChain();

    auto locked_chain = pwallet->chain().lock();
    LOCK(pwallet->cs_wallet);

    // Bitcoin address
    CTxDestination dest = DecodeDestination(request.params[0].get_str());
    if (!IsValidDestination(dest)) {
        throw JSONRPCError(RPC_INVALID_ADDRESS_OR_KEY, "Invalid Bitcoin address");
    }
    CScript scriptPubKey = GetScriptForDestination(dest);
    if (!IsMine(*pwallet, scriptPubKey)) {
        throw JSONRPCError(RPC_WALLET_ERROR, "Address not found in wallet");
    }

    // Minimum confirmations
    int nMinDepth = 1;
    if (!request.params[1].isNull())
        nMinDepth = request.params[1].get_int();

    // Tally
    CAmountMap amounts;
    for (auto& pairWtx : pwallet->mapWallet) {
        CWalletTx& wtx = pairWtx.second;
        if (wtx.IsCoinBase() || !locked_chain->checkFinalTx(*wtx.tx)) {
            continue;
        }

        for (unsigned int i = 0; i < wtx.tx->vout.size(); i++) {
            const CTxOut& txout = wtx.tx->vout[i];
            if (txout.scriptPubKey == scriptPubKey) {
                if (wtx.GetDepthInMainChain(*locked_chain) >= nMinDepth) {
                    CAmountMap wtxValue;
                    CAmount amt = wtx.GetOutputValueOut(i);
                    if (amt < 0) {
                        continue;
                    }
                    wtxValue[wtx.GetOutputAsset(i)] = amt;
                    amounts += wtxValue;
                }
            }
        }
    }

    std::string asset = "";
    if (request.params.size() > 2 && request.params[2].isStr()) {
        asset = request.params[2].get_str();
    }

    return AmountMapToUniv(amounts, asset);
}


static UniValue getreceivedbylabel(const JSONRPCRequest& request)
{
    std::shared_ptr<CWallet> const wallet = GetWalletForJSONRPCRequest(request);
    CWallet* const pwallet = wallet.get();

    if (!EnsureWalletIsAvailable(pwallet, request.fHelp)) {
        return NullUniValue;
    }

    if (request.fHelp || request.params.size() < 1 || request.params.size() > 2)
        throw std::runtime_error(
            RPCHelpMan{"getreceivedbylabel",
                "\nReturns the total amount received by addresses with <label> in transactions with at least [minconf] confirmations.\n",
                {
                    {"label", RPCArg::Type::STR, RPCArg::Optional::NO, "The selected label, may be the default label using \"\"."},
                    {"minconf", RPCArg::Type::NUM, /* default */ "1", "Only include transactions confirmed at least this many times."},
                    {"assetlabel", RPCArg::Type::STR, RPCArg::Optional::OMITTED, "Hex asset id or asset label for balance."},
                },
                RPCResult{
            "amount              (numeric) The total amount in " + CURRENCY_UNIT + " received for this label.\n"
                },
                RPCExamples{
            "\nAmount received by the default label with at least 1 confirmation\n"
            + HelpExampleCli("getreceivedbylabel", "\"\"") +
            "\nAmount received at the tabby label including unconfirmed amounts with zero confirmations\n"
            + HelpExampleCli("getreceivedbylabel", "\"tabby\" 0") +
            "\nThe amount with at least 6 confirmations\n"
            + HelpExampleCli("getreceivedbylabel", "\"tabby\" 6") +
            "\nAs a JSON-RPC call\n"
            + HelpExampleRpc("getreceivedbylabel", "\"tabby\", 6")
                },
            }.ToString());

    // Make sure the results are valid at least up to the most recent block
    // the user could have gotten from another RPC command prior to now
    pwallet->BlockUntilSyncedToCurrentChain();

    auto locked_chain = pwallet->chain().lock();
    LOCK(pwallet->cs_wallet);

    // Minimum confirmations
    int nMinDepth = 1;
    if (!request.params[1].isNull())
        nMinDepth = request.params[1].get_int();

    // Get the set of pub keys assigned to label
    std::string label = LabelFromValue(request.params[0]);
    std::set<CTxDestination> setAddress = pwallet->GetLabelAddresses(label);

    // Tally
    CAmountMap amounts;
    for (auto& pairWtx : pwallet->mapWallet) {
        CWalletTx& wtx = pairWtx.second;
        if (wtx.IsCoinBase() || !locked_chain->checkFinalTx(*wtx.tx)) {
            continue;
        }

        for (unsigned int i = 0; i < wtx.tx->vout.size(); i++) {
            const CTxOut& txout = wtx.tx->vout[i];
            CTxDestination address;
            if (ExtractDestination(txout.scriptPubKey, address) && IsMine(*pwallet, address) && setAddress.count(address)) {
                if (wtx.GetDepthInMainChain(*locked_chain) >= nMinDepth) {
                    CAmountMap wtxValue;
                    CAmount amt = wtx.GetOutputValueOut(i);
                    if (amt < 0) {
                        continue;
                    }
                    wtxValue[wtx.GetOutputAsset(i)] = amt;
                    amounts += wtxValue;
                }
            }
        }
    }

    std::string asset = "";
    if (request.params.size() > 2 && request.params[2].isStr()) {
        asset = request.params[2].get_str();
    }

    return AmountMapToUniv(amounts, asset);
}


static UniValue getbalance(const JSONRPCRequest& request)
{
    std::shared_ptr<CWallet> const wallet = GetWalletForJSONRPCRequest(request);
    CWallet* const pwallet = wallet.get();

    if (!EnsureWalletIsAvailable(pwallet, request.fHelp)) {
        return NullUniValue;
    }

<<<<<<< HEAD
    if (request.fHelp || (request.params.size() > 4 ))
=======
    if (request.fHelp || request.params.size() > 4)
>>>>>>> 44d81723
        throw std::runtime_error(
            RPCHelpMan{"getbalance",
                "\nReturns the total available balance.\n"
                "The available balance is what the wallet considers currently spendable, and is\n"
                "thus affected by options which limit spendability such as -spendzeroconfchange.\n",
                {
                    {"dummy", RPCArg::Type::STR, RPCArg::Optional::OMITTED_NAMED_ARG, "Remains for backward compatibility. Must be excluded or set to \"*\"."},
                    {"minconf", RPCArg::Type::NUM, /* default */ "0", "Only include transactions confirmed at least this many times."},
                    {"include_watchonly", RPCArg::Type::BOOL, /* default */ "false", "Also include balance in watch-only addresses (see 'importaddress')"},
<<<<<<< HEAD
                    {"assetlabel", RPCArg::Type::STR, RPCArg::Optional::OMITTED, "Hex asset id or asset label for balance."},
=======
                    {"avoid_reuse", RPCArg::Type::BOOL, /* default */ pwallet->IsWalletFlagSet(WALLET_FLAG_AVOID_REUSE) ? "true" : "unavailable", "Do not include balance in dirty outputs; addresses are considered dirty if they have previously been used in a transaction."},
>>>>>>> 44d81723
                },
                RPCResult{
            "amount              (numeric) The total amount in " + CURRENCY_UNIT + " received for this wallet.\n"
                },
                RPCExamples{
            "\nThe total amount in the wallet with 1 or more confirmations\n"
            + HelpExampleCli("getbalance", "") +
            "\nThe total amount in the wallet at least 6 blocks confirmed\n"
            + HelpExampleCli("getbalance", "\"*\" 6") +
            "\nAs a JSON-RPC call\n"
            + HelpExampleRpc("getbalance", "\"*\", 6")
                },
            }.ToString());

    // Make sure the results are valid at least up to the most recent block
    // the user could have gotten from another RPC command prior to now
    pwallet->BlockUntilSyncedToCurrentChain();

    auto locked_chain = pwallet->chain().lock();
    LOCK(pwallet->cs_wallet);

    const UniValue& dummy_value = request.params[0];
    if (!dummy_value.isNull() && dummy_value.get_str() != "*") {
        throw JSONRPCError(RPC_METHOD_DEPRECATED, "dummy first argument must be excluded or set to \"*\".");
    }

    int min_depth = 0;
    if (!request.params[1].isNull()) {
        min_depth = request.params[1].get_int();
    }

    bool include_watchonly = false;
    if (!request.params[2].isNull() && request.params[2].get_bool()) {
        include_watchonly = true;
    }

<<<<<<< HEAD
    std::string asset = "";
    if (!request.params[3].isNull() && request.params[3].isStr()) {
        asset = request.params[3].get_str();
    }
=======
    bool avoid_reuse = GetAvoidReuseFlag(pwallet, request.params[3]);

    const auto bal = pwallet->GetBalance(min_depth, avoid_reuse);
>>>>>>> 44d81723

    const auto bal = pwallet->GetBalance(min_depth);
    if (include_watchonly) {
        return AmountMapToUniv(bal.m_mine_trusted + bal.m_watchonly_trusted, asset);
    } else {
        return AmountMapToUniv(bal.m_mine_trusted, asset);
    }
}

static UniValue getunconfirmedbalance(const JSONRPCRequest &request)
{
    std::shared_ptr<CWallet> const wallet = GetWalletForJSONRPCRequest(request);
    CWallet* const pwallet = wallet.get();

    if (!EnsureWalletIsAvailable(pwallet, request.fHelp)) {
        return NullUniValue;
    }

    if (request.fHelp || request.params.size() > 0)
        throw std::runtime_error(
            RPCHelpMan{"getunconfirmedbalance",
                "DEPRECATED\nIdentical to getbalances().mine.untrusted_pending\n",
                {},
                RPCResults{},
                RPCExamples{""},
            }.ToString());

    // Make sure the results are valid at least up to the most recent block
    // the user could have gotten from another RPC command prior to now
    pwallet->BlockUntilSyncedToCurrentChain();

    auto locked_chain = pwallet->chain().lock();
    LOCK(pwallet->cs_wallet);

    return AmountMapToUniv(pwallet->GetBalance().m_mine_untrusted_pending, "");
}


static UniValue sendmany(const JSONRPCRequest& request)
{
    std::shared_ptr<CWallet> const wallet = GetWalletForJSONRPCRequest(request);
    CWallet* const pwallet = wallet.get();

    if (!EnsureWalletIsAvailable(pwallet, request.fHelp)) {
        return NullUniValue;
    }

    const RPCHelpMan help{"sendmany",
                "\nSend multiple times. Amounts are double-precision floating point numbers." +
                    HelpRequiringPassphrase(pwallet) + "\n",
                {
                    {"dummy", RPCArg::Type::STR, RPCArg::Optional::NO, "Must be set to \"\" for backwards compatibility.", "\"\""},
                    {"amounts", RPCArg::Type::OBJ, RPCArg::Optional::NO, "A json object with addresses and amounts",
                        {
                            {"address", RPCArg::Type::AMOUNT, RPCArg::Optional::NO, "The bitcoin address is the key, the numeric amount (can be string) in " + CURRENCY_UNIT + " is the value"},
                        },
                    },
                    {"minconf", RPCArg::Type::NUM, RPCArg::Optional::OMITTED_NAMED_ARG, "Ignored dummy value"},
                    {"comment", RPCArg::Type::STR, RPCArg::Optional::OMITTED_NAMED_ARG, "A comment"},
                    {"subtractfeefrom", RPCArg::Type::ARR, RPCArg::Optional::OMITTED_NAMED_ARG, "A json array with addresses.\n"
            "                           The fee will be equally deducted from the amount of each selected address.\n"
            "                           Those recipients will receive less bitcoins than you enter in their corresponding amount field.\n"
            "                           If no addresses are specified here, the sender pays the fee.",
                        {
                            {"address", RPCArg::Type::STR, RPCArg::Optional::OMITTED, "Subtract fee from this address"},
                        },
                    },
                    {"replaceable", RPCArg::Type::BOOL, /* default */ "fallback to wallet's default", "Allow this transaction to be replaced by a transaction with higher fees via BIP 125"},
                    {"conf_target", RPCArg::Type::NUM, /* default */ "fallback to wallet's default", "Confirmation target (in blocks)"},
                    {"estimate_mode", RPCArg::Type::STR, /* default */ "UNSET", "The fee estimate mode, must be one of:\n"
            "       \"UNSET\"\n"
            "       \"ECONOMICAL\"\n"
            "       \"CONSERVATIVE\""},
                    {"output_assets", RPCArg::Type::OBJ, RPCArg::Optional::OMITTED, "A json object of addresses to assets.",
                        {
                            {"address", RPCArg::Type::STR, RPCArg::Optional::NO, "A key-value pair where the key is the address used and the value is an asset label or hex asset ID."},
                        },
                    },
                    {"ignoreblindfail", RPCArg::Type::BOOL, /* default */ "true", "Return a transaction even when a blinding attempt fails due to number of blinded inputs/outputs."},
                },
                 RPCResult{
            "\"txid\"                   (string) The transaction id for the send. Only 1 transaction is created regardless of \n"
            "                                    the number of addresses.\n"
                 },
                RPCExamples{
            "\nSend two amounts to two different addresses:\n"
            + HelpExampleCli("sendmany", "\"\" \"{\\\"1D1ZrZNe3JUo7ZycKEYQQiQAWd9y54F4XX\\\":0.01,\\\"1353tsE8YMTA4EuV7dgUXGjNFf9KpVvKHz\\\":0.02}\"") +
            "\nSend two amounts to two different addresses setting the confirmation and comment:\n"
            + HelpExampleCli("sendmany", "\"\" \"{\\\"1D1ZrZNe3JUo7ZycKEYQQiQAWd9y54F4XX\\\":0.01,\\\"1353tsE8YMTA4EuV7dgUXGjNFf9KpVvKHz\\\":0.02}\" 6 \"testing\"") +
            "\nSend two amounts to two different addresses, subtract fee from amount:\n"
            + HelpExampleCli("sendmany", "\"\" \"{\\\"1D1ZrZNe3JUo7ZycKEYQQiQAWd9y54F4XX\\\":0.01,\\\"1353tsE8YMTA4EuV7dgUXGjNFf9KpVvKHz\\\":0.02}\" 1 \"\" \"[\\\"1D1ZrZNe3JUo7ZycKEYQQiQAWd9y54F4XX\\\",\\\"1353tsE8YMTA4EuV7dgUXGjNFf9KpVvKHz\\\"]\"") +
            "\nAs a JSON-RPC call\n"
            + HelpExampleRpc("sendmany", "\"\", {\"1D1ZrZNe3JUo7ZycKEYQQiQAWd9y54F4XX\":0.01,\"1353tsE8YMTA4EuV7dgUXGjNFf9KpVvKHz\":0.02}, 6, \"testing\"")
                },
    };

    if (request.fHelp || !help.IsValidNumArgs(request.params.size())) {
        throw std::runtime_error(help.ToString());
    }

    // Make sure the results are valid at least up to the most recent block
    // the user could have gotten from another RPC command prior to now
    pwallet->BlockUntilSyncedToCurrentChain();

    auto locked_chain = pwallet->chain().lock();
    LOCK(pwallet->cs_wallet);

    if (pwallet->GetBroadcastTransactions() && !pwallet->chain().p2pEnabled()) {
        throw JSONRPCError(RPC_CLIENT_P2P_DISABLED, "Error: Peer-to-peer functionality missing or disabled");
    }

    if (!request.params[0].isNull() && !request.params[0].get_str().empty()) {
        throw JSONRPCError(RPC_INVALID_PARAMETER, "Dummy value must be set to \"\"");
    }
    UniValue sendTo = request.params[1].get_obj();

    mapValue_t mapValue;
    if (!request.params[3].isNull() && !request.params[3].get_str().empty())
        mapValue["comment"] = request.params[3].get_str();

    UniValue subtractFeeFromAmount(UniValue::VARR);
    if (!request.params[4].isNull())
        subtractFeeFromAmount = request.params[4].get_array();

    CCoinControl coin_control;
    if (!request.params[5].isNull()) {
        coin_control.m_signal_bip125_rbf = request.params[5].get_bool();
    }

    if (!request.params[6].isNull()) {
        coin_control.m_confirm_target = ParseConfirmTarget(request.params[6], pwallet->chain().estimateMaxBlocks());
    }

    if (!request.params[7].isNull()) {
        if (!FeeModeFromString(request.params[7].get_str(), coin_control.m_fee_mode)) {
            throw JSONRPCError(RPC_INVALID_PARAMETER, "Invalid estimate_mode parameter");
        }
    }

    UniValue assets;
    if (!request.params[8].isNull()) {
        if (!g_con_elementsmode) {
            throw JSONRPCError(RPC_TYPE_ERROR, "Asset argument cannot be given for Bitcoin serialization.");
        }
        assets = request.params[8].get_obj();
    }

    bool ignore_blind_fail = true;
    if (request.params.size() > 9) {
        ignore_blind_fail = request.params[9].get_bool();
    }

    std::set<CTxDestination> destinations;
    std::vector<CRecipient> vecSend;

    std::vector<std::string> keys = sendTo.getKeys();
    for (const std::string& name_ : keys) {
        std::string strasset = Params().GetConsensus().pegged_asset.GetHex();
        if (!assets.isNull() && assets[name_].isStr()) {
            strasset = assets[name_].get_str();
        }
        CAsset asset = GetAssetFromString(strasset);
        if (asset.IsNull() && g_con_elementsmode) {
            throw JSONRPCError(RPC_WALLET_ERROR, strprintf("Unknown label and invalid asset hex: %s", asset.GetHex()));
        }

        CTxDestination dest = DecodeDestination(name_);
        if (!IsValidDestination(dest)) {
            throw JSONRPCError(RPC_INVALID_ADDRESS_OR_KEY, std::string("Invalid Bitcoin address: ") + name_);
        }

        if (destinations.count(dest)) {
            throw JSONRPCError(RPC_INVALID_PARAMETER, std::string("Invalid parameter, duplicated address: ") + name_);
        }
        destinations.insert(dest);

        CScript scriptPubKey = GetScriptForDestination(dest);
        CAmount nAmount = AmountFromValue(sendTo[name_]);
        if (nAmount <= 0)
            throw JSONRPCError(RPC_TYPE_ERROR, "Invalid amount for send");

        bool fSubtractFeeFromAmount = false;
        for (unsigned int idx = 0; idx < subtractFeeFromAmount.size(); idx++) {
            const UniValue& addr = subtractFeeFromAmount[idx];
            if (addr.get_str() == name_)
                fSubtractFeeFromAmount = true;
        }

        CRecipient recipient = {scriptPubKey, nAmount, asset, GetDestinationBlindingKey(dest), fSubtractFeeFromAmount};
        vecSend.push_back(recipient);
    }

    EnsureWalletIsUnlocked(pwallet);

    // Shuffle recipient list
    std::shuffle(vecSend.begin(), vecSend.end(), FastRandomContext());

    // Send
    std::vector<std::unique_ptr<CReserveKey>> change_keys;

    std::set<CAsset> setAssets;
    setAssets.insert(policyAsset);
    for (auto recipient : vecSend) {
        setAssets.insert(recipient.asset);
    }
    std::vector<COutPoint> vPresetInputs;
    coin_control.ListSelected(vPresetInputs);
    for (const COutPoint& presetInput : vPresetInputs) {
        std::map<uint256, CWalletTx>::const_iterator it = pwallet->mapWallet.find(presetInput.hash);
        if (it != pwallet->mapWallet.end()) {
            setAssets.insert(it->second.GetOutputAsset(presetInput.n));
        }
    }
    for (unsigned int i = 0; i < setAssets.size(); i++) {
        change_keys.push_back(std::unique_ptr<CReserveKey>(new CReserveKey(pwallet)));
    }

    CAmount nFeeRequired = 0;
    int nChangePosRet = -1;
    std::string strFailReason;
    CTransactionRef tx;
    BlindDetails* blind_details = g_con_elementsmode ? new BlindDetails() : NULL;
    if (g_con_elementsmode) {
        blind_details->ignore_blind_failure = ignore_blind_fail;
    }
    bool fCreated = pwallet->CreateTransaction(*locked_chain, vecSend, tx, change_keys, nFeeRequired, nChangePosRet, strFailReason, coin_control, true, blind_details);
    if (!fCreated) {
        throw JSONRPCError(RPC_WALLET_INSUFFICIENT_FUNDS, strFailReason);
    }
    CValidationState state;
    if (!pwallet->CommitTransaction(tx, std::move(mapValue), {} /* orderForm */, change_keys, state, blind_details)) {
        strFailReason = strprintf("Transaction commit failed:: %s", FormatStateMessage(state));
        throw JSONRPCError(RPC_WALLET_ERROR, strFailReason);
    }

    return tx->GetHash().GetHex();
}

static UniValue addmultisigaddress(const JSONRPCRequest& request)
{
    std::shared_ptr<CWallet> const wallet = GetWalletForJSONRPCRequest(request);
    CWallet* const pwallet = wallet.get();

    if (!EnsureWalletIsAvailable(pwallet, request.fHelp)) {
        return NullUniValue;
    }

    if (request.fHelp || request.params.size() < 2 || request.params.size() > 4) {
        std::string msg =
            RPCHelpMan{"addmultisigaddress",
                "\nAdd a nrequired-to-sign multisignature address to the wallet. Requires a new wallet backup.\n"
                "Each key is a Bitcoin address or hex-encoded public key.\n"
                "This functionality is only intended for use with non-watchonly addresses.\n"
                "See `importaddress` for watchonly p2sh address support.\n"
                "If 'label' is specified, assign address to that label.\n",
                {
                    {"nrequired", RPCArg::Type::NUM, RPCArg::Optional::NO, "The number of required signatures out of the n keys or addresses."},
                    {"keys", RPCArg::Type::ARR, RPCArg::Optional::NO, "A json array of bitcoin addresses or hex-encoded public keys",
                        {
                            {"key", RPCArg::Type::STR, RPCArg::Optional::OMITTED, "bitcoin address or hex-encoded public key"},
                        },
                        },
                    {"label", RPCArg::Type::STR, RPCArg::Optional::OMITTED_NAMED_ARG, "A label to assign the addresses to."},
                    {"address_type", RPCArg::Type::STR, /* default */ "set by -addresstype", "The address type to use. Options are \"legacy\", \"p2sh-segwit\", and \"bech32\"."},
                },
                RPCResult{
            "{\n"
            "  \"address\":\"multisigaddress\",    (string) The value of the new multisig address.\n"
            "  \"redeemScript\":\"script\"         (string) The string value of the hex-encoded redemption script.\n"
            "}\n"
                },
                RPCExamples{
            "\nAdd a multisig address from 2 addresses\n"
            + HelpExampleCli("addmultisigaddress", "2 \"[\\\"16sSauSf5pF2UkUwvKGq4qjNRzBZYqgEL5\\\",\\\"171sgjn4YtPu27adkKGrdDwzRTxnRkBfKV\\\"]\"") +
            "\nAs a JSON-RPC call\n"
            + HelpExampleRpc("addmultisigaddress", "2, \"[\\\"16sSauSf5pF2UkUwvKGq4qjNRzBZYqgEL5\\\",\\\"171sgjn4YtPu27adkKGrdDwzRTxnRkBfKV\\\"]\"")
                },
            }.ToString();
        throw std::runtime_error(msg);
    }

    auto locked_chain = pwallet->chain().lock();
    LOCK(pwallet->cs_wallet);

    std::string label;
    if (!request.params[2].isNull())
        label = LabelFromValue(request.params[2]);

    int required = request.params[0].get_int();

    // Get the public keys
    const UniValue& keys_or_addrs = request.params[1].get_array();
    std::vector<CPubKey> pubkeys;
    for (unsigned int i = 0; i < keys_or_addrs.size(); ++i) {
        if (IsHex(keys_or_addrs[i].get_str()) && (keys_or_addrs[i].get_str().length() == 66 || keys_or_addrs[i].get_str().length() == 130)) {
            pubkeys.push_back(HexToPubKey(keys_or_addrs[i].get_str()));
        } else {
            pubkeys.push_back(AddrToPubKey(pwallet, keys_or_addrs[i].get_str()));
        }
    }

    OutputType output_type = pwallet->m_default_address_type;
    if (!request.params[3].isNull()) {
        if (!ParseOutputType(request.params[3].get_str(), output_type)) {
            throw JSONRPCError(RPC_INVALID_ADDRESS_OR_KEY, strprintf("Unknown address type '%s'", request.params[3].get_str()));
        }
    }

    // Construct using pay-to-script-hash:
    CScript inner = CreateMultisigRedeemscript(required, pubkeys);
    CTxDestination dest = AddAndGetDestinationForScript(*pwallet, inner, output_type);
    pwallet->SetAddressBook(dest, label, "send");

    UniValue result(UniValue::VOBJ);
    result.pushKV("address", EncodeDestination(dest));
    result.pushKV("redeemScript", HexStr(inner.begin(), inner.end()));
    return result;
}

class Witnessifier : public boost::static_visitor<bool>
{
public:
    CWallet * const pwallet;
    CTxDestination result;
    bool already_witness;

    explicit Witnessifier(CWallet *_pwallet) : pwallet(_pwallet), already_witness(false) {}

    bool operator()(const PKHash &keyID) {
        if (pwallet) {
            CScript basescript = GetScriptForDestination(keyID);
            CScript witscript = GetScriptForWitness(basescript);
            if (!IsSolvable(*pwallet, witscript)) {
                return false;
            }
            return ExtractDestination(witscript, result);
        }
        return false;
    }

    bool operator()(const ScriptHash &scripthash) {
        CScript subscript;
        if (pwallet && pwallet->GetCScript(CScriptID(scripthash), subscript)) {
            int witnessversion;
            std::vector<unsigned char> witprog;
            if (subscript.IsWitnessProgram(witnessversion, witprog)) {
                ExtractDestination(subscript, result);
                already_witness = true;
                return true;
            }
            CScript witscript = GetScriptForWitness(subscript);
            if (!IsSolvable(*pwallet, witscript)) {
                return false;
            }
            return ExtractDestination(witscript, result);
        }
        return false;
    }

    bool operator()(const WitnessV0KeyHash& id)
    {
        already_witness = true;
        result = id;
        return true;
    }

    bool operator()(const WitnessV0ScriptHash& id)
    {
        already_witness = true;
        result = id;
        return true;
    }

    template<typename T>
    bool operator()(const T& dest) { return false; }
};

struct tallyitem
{
    CAmountMap mapAmount;
    int nConf{std::numeric_limits<int>::max()};
    std::vector<uint256> txids;
    bool fIsWatchonly{false};
    tallyitem()
    {
    }
};

static UniValue ListReceived(interfaces::Chain::Lock& locked_chain, CWallet * const pwallet, const UniValue& params, bool by_label) EXCLUSIVE_LOCKS_REQUIRED(pwallet->cs_wallet)
{
    // Minimum confirmations
    int nMinDepth = 1;
    if (!params[0].isNull())
        nMinDepth = params[0].get_int();

    // Whether to include empty labels
    bool fIncludeEmpty = false;
    if (!params[1].isNull())
        fIncludeEmpty = params[1].get_bool();

    isminefilter filter = ISMINE_SPENDABLE;
    if(!params[2].isNull())
        if(params[2].get_bool())
            filter = filter | ISMINE_WATCH_ONLY;

    bool has_filtered_address = false;
    CTxDestination filtered_address = CNoDestination();
    if (!by_label && params.size() > 3 && params[3].get_str() != "") {
        if (!IsValidDestinationString(params[3].get_str())) {
            throw JSONRPCError(RPC_WALLET_ERROR, "address_filter parameter was invalid");
        }
        filtered_address = DecodeDestination(params[3].get_str());
        has_filtered_address = true;
    }

    std::string strasset = "";
    if (params.size() > 4 && params[4].isStr()) {
        strasset = params[4].get_str();
    }
    CAsset asset;
    if (!strasset.empty()) {
        asset = GetAssetFromString(strasset);
    }

    // Tally
    std::map<CTxDestination, tallyitem> mapTally;
    for (const std::pair<const uint256, CWalletTx>& pairWtx : pwallet->mapWallet) {
        const CWalletTx& wtx = pairWtx.second;

        if (wtx.IsCoinBase() || !locked_chain.checkFinalTx(*wtx.tx)) {
            continue;
        }

        int nDepth = wtx.GetDepthInMainChain(locked_chain);
        if (nDepth < nMinDepth)
            continue;

        for (size_t index = 0; index < wtx.tx->vout.size(); ++index)
        {
            const CTxOut& txout = wtx.tx->vout[index];

            CTxDestination address;
            if (!ExtractDestination(txout.scriptPubKey, address))
                continue;

            if (has_filtered_address && !(filtered_address == address)) {
                continue;
            }

            isminefilter mine = IsMine(*pwallet, address);
            if(!(mine & filter))
                continue;

            CAmount amt = wtx.GetOutputValueOut(index);
            if (amt < 0) {
                continue;
            }

            if (strasset != "" && wtx.GetOutputAsset(index) != asset) {
                continue;
            }

            tallyitem& item = mapTally[address];
            item.mapAmount[wtx.GetOutputAsset(index)] += amt;
            item.nConf = std::min(item.nConf, nDepth);
            item.txids.push_back(wtx.GetHash());
            if (mine & ISMINE_WATCH_ONLY)
                item.fIsWatchonly = true;
        }
    }

    // Reply
    UniValue ret(UniValue::VARR);
    std::map<std::string, tallyitem> label_tally;

    // Create mapAddressBook iterator
    // If we aren't filtering, go from begin() to end()
    auto start = pwallet->mapAddressBook.begin();
    auto end = pwallet->mapAddressBook.end();
    // If we are filtering, find() the applicable entry
    if (has_filtered_address) {
        start = pwallet->mapAddressBook.find(filtered_address);
        if (start != end) {
            end = std::next(start);
        }
    }

    for (auto item_it = start; item_it != end; ++item_it)
    {
        const CTxDestination& address = item_it->first;
        const std::string& label = item_it->second.name;
        auto it = mapTally.find(address);
        if (it == mapTally.end() && !fIncludeEmpty)
            continue;

        CAmountMap mapAmount;
        int nConf = std::numeric_limits<int>::max();
        bool fIsWatchonly = false;
        if (it != mapTally.end())
        {
            mapAmount = (*it).second.mapAmount;
            nConf = (*it).second.nConf;
            fIsWatchonly = (*it).second.fIsWatchonly;
        }

        if (by_label)
        {
            tallyitem& _item = label_tally[label];
            _item.mapAmount += mapAmount;
            _item.nConf = std::min(_item.nConf, nConf);
            _item.fIsWatchonly = fIsWatchonly;
        }
        else
        {
            UniValue obj(UniValue::VOBJ);
            if(fIsWatchonly)
                obj.pushKV("involvesWatchonly", true);
            obj.pushKV("address",       EncodeDestination(address));
            obj.pushKV("amount",        AmountMapToUniv(mapAmount, ""));
            obj.pushKV("confirmations", (nConf == std::numeric_limits<int>::max() ? 0 : nConf));
            obj.pushKV("label", label);
            UniValue transactions(UniValue::VARR);
            if (it != mapTally.end())
            {
                for (const uint256& _item : (*it).second.txids)
                {
                    transactions.push_back(_item.GetHex());
                }
            }
            obj.pushKV("txids", transactions);
            ret.push_back(obj);
        }
    }

    if (by_label)
    {
        for (const auto& entry : label_tally)
        {
            CAmountMap mapAmount = entry.second.mapAmount;
            int nConf = entry.second.nConf;
            UniValue obj(UniValue::VOBJ);
            if (entry.second.fIsWatchonly)
                obj.pushKV("involvesWatchonly", true);
            obj.pushKV("amount",        AmountMapToUniv(mapAmount, ""));
            obj.pushKV("confirmations", (nConf == std::numeric_limits<int>::max() ? 0 : nConf));
            obj.pushKV("label",         entry.first);
            ret.push_back(obj);
        }
    }

    return ret;
}

static UniValue listreceivedbyaddress(const JSONRPCRequest& request)
{
    std::shared_ptr<CWallet> const wallet = GetWalletForJSONRPCRequest(request);
    CWallet* const pwallet = wallet.get();

    if (!EnsureWalletIsAvailable(pwallet, request.fHelp)) {
        return NullUniValue;
    }

    if (request.fHelp || request.params.size() > 5)
        throw std::runtime_error(
            RPCHelpMan{"listreceivedbyaddress",
                "\nList balances by receiving address.\n",
                {
                    {"minconf", RPCArg::Type::NUM, /* default */ "1", "The minimum number of confirmations before payments are included."},
                    {"include_empty", RPCArg::Type::BOOL, /* default */ "false", "Whether to include addresses that haven't received any payments."},
                    {"include_watchonly", RPCArg::Type::BOOL, /* default */ "false", "Whether to include watch-only addresses (see 'importaddress')."},
                    {"address_filter", RPCArg::Type::STR, RPCArg::Optional::OMITTED_NAMED_ARG, "If present, only return information on this address."},
                    {"assetlabel", RPCArg::Type::STR, RPCArg::Optional::OMITTED, "Hex asset id or asset label for balance."},
                },
                RPCResult{
            "[\n"
            "  {\n"
            "    \"involvesWatchonly\" : true,        (bool) Only returned if imported addresses were involved in transaction\n"
            "    \"address\" : \"receivingaddress\",  (string) The receiving address\n"
            "    \"amount\" : x.xxx,                  (numeric) The total amount in " + CURRENCY_UNIT + " received by the address\n"
            "    \"confirmations\" : n,               (numeric) The number of confirmations of the most recent transaction included\n"
            "    \"label\" : \"label\",               (string) The label of the receiving address. The default label is \"\".\n"
            "    \"txids\": [\n"
            "       \"txid\",                         (string) The ids of transactions received with the address \n"
            "       ...\n"
            "    ]\n"
            "  }\n"
            "  ,...\n"
            "]\n"
                },
                RPCExamples{
                    HelpExampleCli("listreceivedbyaddress", "")
            + HelpExampleCli("listreceivedbyaddress", "6 true")
            + HelpExampleRpc("listreceivedbyaddress", "6, true, true")
            + HelpExampleRpc("listreceivedbyaddress", "6, true, true, \"1M72Sfpbz1BPpXFHz9m3CdqATR44Jvaydd\"")
                },
            }.ToString());

    // Make sure the results are valid at least up to the most recent block
    // the user could have gotten from another RPC command prior to now
    pwallet->BlockUntilSyncedToCurrentChain();

    auto locked_chain = pwallet->chain().lock();
    LOCK(pwallet->cs_wallet);

    return ListReceived(*locked_chain, pwallet, request.params, false);
}

static UniValue listreceivedbylabel(const JSONRPCRequest& request)
{
    std::shared_ptr<CWallet> const wallet = GetWalletForJSONRPCRequest(request);
    CWallet* const pwallet = wallet.get();

    if (!EnsureWalletIsAvailable(pwallet, request.fHelp)) {
        return NullUniValue;
    }

    if (request.fHelp || request.params.size() > 3)
        throw std::runtime_error(
            RPCHelpMan{"listreceivedbylabel",
                "\nList received transactions by label.\n",
                {
                    {"minconf", RPCArg::Type::NUM, /* default */ "1", "The minimum number of confirmations before payments are included."},
                    {"include_empty", RPCArg::Type::BOOL, /* default */ "false", "Whether to include labels that haven't received any payments."},
                    {"include_watchonly", RPCArg::Type::BOOL, /* default */ "false", "Whether to include watch-only addresses (see 'importaddress')."},
                },
                RPCResult{
            "[\n"
            "  {\n"
            "    \"involvesWatchonly\" : true,   (bool) Only returned if imported addresses were involved in transaction\n"
            "    \"amount\" : x.xxx,             (numeric) The total amount received by addresses with this label\n"
            "    \"confirmations\" : n,          (numeric) The number of confirmations of the most recent transaction included\n"
            "    \"label\" : \"label\"           (string) The label of the receiving address. The default label is \"\".\n"
            "  }\n"
            "  ,...\n"
            "]\n"
                },
                RPCExamples{
                    HelpExampleCli("listreceivedbylabel", "")
            + HelpExampleCli("listreceivedbylabel", "6 true")
            + HelpExampleRpc("listreceivedbylabel", "6, true, true")
                },
            }.ToString());

    // Make sure the results are valid at least up to the most recent block
    // the user could have gotten from another RPC command prior to now
    pwallet->BlockUntilSyncedToCurrentChain();

    auto locked_chain = pwallet->chain().lock();
    LOCK(pwallet->cs_wallet);

    return ListReceived(*locked_chain, pwallet, request.params, true);
}

static void MaybePushAddress(UniValue & entry, const CTxDestination &dest)
{
    if (IsValidDestination(dest)) {
        entry.pushKV("address", EncodeDestination(dest));
    }
}

/**
 * List transactions based on the given criteria.
 *
 * @param  pwallet        The wallet.
 * @param  wtx            The wallet transaction.
 * @param  nMinDepth      The minimum confirmation depth.
 * @param  fLong          Whether to include the JSON version of the transaction.
 * @param  ret            The UniValue into which the result is stored.
 * @param  filter_ismine  The "is mine" filter flags.
 * @param  filter_label   Optional label string to filter incoming transactions.
 */
static void ListTransactions(interfaces::Chain::Lock& locked_chain, CWallet* const pwallet, const CWalletTx& wtx, int nMinDepth, bool fLong, UniValue& ret, const isminefilter& filter_ismine, const std::string* filter_label) EXCLUSIVE_LOCKS_REQUIRED(pwallet->cs_wallet)
{
    CAmount nFee;
    std::list<COutputEntry> listReceived;
    std::list<COutputEntry> listSent;

    wtx.GetAmounts(listReceived, listSent, nFee, filter_ismine);

    bool involvesWatchonly = wtx.IsFromMe(ISMINE_WATCH_ONLY);

    // Sent
    if (!filter_label)
    {
        for (const COutputEntry& s : listSent)
        {
            UniValue entry(UniValue::VOBJ);
            if (involvesWatchonly || (::IsMine(*pwallet, s.destination) & ISMINE_WATCH_ONLY)) {
                entry.pushKV("involvesWatchonly", true);
            }
            MaybePushAddress(entry, s.destination);
            entry.pushKV("category", "send");
            entry.pushKV("amount", ValueFromAmount(-s.amount));
            if (g_con_elementsmode) {
                entry.pushKV("amountblinder", s.amount_blinding_factor.GetHex());
                entry.pushKV("asset", s.asset.GetHex());
                entry.pushKV("assetblinder", s.asset_blinding_factor.GetHex());
            }
            if (pwallet->mapAddressBook.count(s.destination)) {
                entry.pushKV("label", pwallet->mapAddressBook[s.destination].name);
            }
            entry.pushKV("vout", s.vout);
            entry.pushKV("fee", ValueFromAmount(-nFee));
            if (fLong)
                WalletTxToJSON(pwallet->chain(), locked_chain, wtx, entry);
            entry.pushKV("abandoned", wtx.isAbandoned());
            ret.push_back(entry);
        }
    }

    // Received
    if (listReceived.size() > 0 && wtx.GetDepthInMainChain(locked_chain) >= nMinDepth)
    {
        for (const COutputEntry& r : listReceived)
        {
            std::string label;
            if (pwallet->mapAddressBook.count(r.destination)) {
                label = pwallet->mapAddressBook[r.destination].name;
            }
            if (filter_label && label != *filter_label) {
                continue;
            }
            UniValue entry(UniValue::VOBJ);
            if (involvesWatchonly || (::IsMine(*pwallet, r.destination) & ISMINE_WATCH_ONLY)) {
                entry.pushKV("involvesWatchonly", true);
            }
            MaybePushAddress(entry, r.destination);
            if (wtx.IsCoinBase())
            {
                if (wtx.GetDepthInMainChain(locked_chain) < 1)
                    entry.pushKV("category", "orphan");
                else if (wtx.IsImmatureCoinBase(locked_chain))
                    entry.pushKV("category", "immature");
                else
                    entry.pushKV("category", "generate");
            }
            else
            {
                entry.pushKV("category", "receive");
            }
            entry.pushKV("amount", ValueFromAmount(r.amount));
            if (g_con_elementsmode) {
                entry.pushKV("amountblinder", r.amount_blinding_factor.GetHex());
                entry.pushKV("asset", r.asset.GetHex());
                entry.pushKV("assetblinder", r.asset_blinding_factor.GetHex());
            }
            if (pwallet->mapAddressBook.count(r.destination)) {
                entry.pushKV("label", label);
            }
            entry.pushKV("vout", r.vout);
            if (fLong)
                WalletTxToJSON(pwallet->chain(), locked_chain, wtx, entry);
            ret.push_back(entry);
        }
    }
}

UniValue listtransactions(const JSONRPCRequest& request)
{
    std::shared_ptr<CWallet> const wallet = GetWalletForJSONRPCRequest(request);
    CWallet* const pwallet = wallet.get();

    if (!EnsureWalletIsAvailable(pwallet, request.fHelp)) {
        return NullUniValue;
    }

    if (request.fHelp || request.params.size() > 4)
        throw std::runtime_error(
            RPCHelpMan{"listtransactions",
                "\nIf a label name is provided, this will return only incoming transactions paying to addresses with the specified label.\n"
                "\nReturns up to 'count' most recent transactions skipping the first 'from' transactions.\n",
                {
                    {"label", RPCArg::Type::STR, RPCArg::Optional::OMITTED_NAMED_ARG, "If set, should be a valid label name to return only incoming transactions\n"
            "              with the specified label, or \"*\" to disable filtering and return all transactions."},
                    {"count", RPCArg::Type::NUM, /* default */ "10", "The number of transactions to return"},
                    {"skip", RPCArg::Type::NUM, /* default */ "0", "The number of transactions to skip"},
                    {"include_watchonly", RPCArg::Type::BOOL, /* default */ "false", "Include transactions to watch-only addresses (see 'importaddress')"},
                },
                RPCResult{
            "[\n"
            "  {\n"
            "    \"address\":\"address\",    (string) The bitcoin address of the transaction.\n"
            "    \"category\":               (string) The transaction category.\n"
            "                \"send\"                  Transactions sent.\n"
            "                \"receive\"               Non-coinbase transactions received.\n"
            "                \"generate\"              Coinbase transactions received with more than 100 confirmations.\n"
            "                \"immature\"              Coinbase transactions received with 100 or fewer confirmations.\n"
            "                \"orphan\"                Orphaned coinbase transactions received.\n"
            "    \"amount\": x.xxx,          (numeric) The amount in " + CURRENCY_UNIT + ". This is negative for the 'send' category, and is positive\n"
            "                                        for all other categories\n"
            "    \"label\": \"label\",       (string) A comment for the address/transaction, if any\n"
            "    \"vout\": n,                (numeric) the vout value\n"
            "    \"fee\": x.xxx,             (numeric) The amount of the fee in " + CURRENCY_UNIT + ". This is negative and only available for the \n"
            "                                         'send' category of transactions.\n"
            "    \"confirmations\": n,       (numeric) The number of confirmations for the transaction. Negative confirmations indicate the\n"
            "                                         transaction conflicts with the block chain\n"
            "    \"trusted\": xxx,           (bool) Whether we consider the outputs of this unconfirmed transaction safe to spend.\n"
            "    \"blockhash\": \"hashvalue\", (string) The block hash containing the transaction.\n"
            "    \"blockindex\": n,          (numeric) The index of the transaction in the block that includes it.\n"
            "    \"blocktime\": xxx,         (numeric) The block time in seconds since epoch (1 Jan 1970 GMT).\n"
            "    \"txid\": \"transactionid\", (string) The transaction id.\n"
            "    \"time\": xxx,              (numeric) The transaction time in seconds since epoch (midnight Jan 1 1970 GMT).\n"
            "    \"timereceived\": xxx,      (numeric) The time received in seconds since epoch (midnight Jan 1 1970 GMT).\n"
            "    \"comment\": \"...\",       (string) If a comment is associated with the transaction.\n"
            "    \"bip125-replaceable\": \"yes|no|unknown\",  (string) Whether this transaction could be replaced due to BIP125 (replace-by-fee);\n"
            "                                                     may be unknown for unconfirmed transactions not in the mempool\n"
            "    \"abandoned\": xxx          (bool) 'true' if the transaction has been abandoned (inputs are respendable). Only available for the \n"
            "                                         'send' category of transactions.\n"
            "  }\n"
            "]\n"
                },
                RPCExamples{
            "\nList the most recent 10 transactions in the systems\n"
            + HelpExampleCli("listtransactions", "") +
            "\nList transactions 100 to 120\n"
            + HelpExampleCli("listtransactions", "\"*\" 20 100") +
            "\nAs a JSON-RPC call\n"
            + HelpExampleRpc("listtransactions", "\"*\", 20, 100")
                },
            }.ToString());

    // Make sure the results are valid at least up to the most recent block
    // the user could have gotten from another RPC command prior to now
    pwallet->BlockUntilSyncedToCurrentChain();

    const std::string* filter_label = nullptr;
    if (!request.params[0].isNull() && request.params[0].get_str() != "*") {
        filter_label = &request.params[0].get_str();
        if (filter_label->empty()) {
            throw JSONRPCError(RPC_INVALID_PARAMETER, "Label argument must be a valid label name or \"*\".");
        }
    }
    int nCount = 10;
    if (!request.params[1].isNull())
        nCount = request.params[1].get_int();
    int nFrom = 0;
    if (!request.params[2].isNull())
        nFrom = request.params[2].get_int();
    isminefilter filter = ISMINE_SPENDABLE;
    if(!request.params[3].isNull())
        if(request.params[3].get_bool())
            filter = filter | ISMINE_WATCH_ONLY;

    if (nCount < 0)
        throw JSONRPCError(RPC_INVALID_PARAMETER, "Negative count");
    if (nFrom < 0)
        throw JSONRPCError(RPC_INVALID_PARAMETER, "Negative from");

    UniValue ret(UniValue::VARR);

    {
        auto locked_chain = pwallet->chain().lock();
        LOCK(pwallet->cs_wallet);

        const CWallet::TxItems & txOrdered = pwallet->wtxOrdered;

        // iterate backwards until we have nCount items to return:
        for (CWallet::TxItems::const_reverse_iterator it = txOrdered.rbegin(); it != txOrdered.rend(); ++it)
        {
            CWalletTx *const pwtx = (*it).second;
            ListTransactions(*locked_chain, pwallet, *pwtx, 0, true, ret, filter, filter_label);
            if ((int)ret.size() >= (nCount+nFrom)) break;
        }
    }

    // ret is newest to oldest

    if (nFrom > (int)ret.size())
        nFrom = ret.size();
    if ((nFrom + nCount) > (int)ret.size())
        nCount = ret.size() - nFrom;

    std::vector<UniValue> arrTmp = ret.getValues();

    std::vector<UniValue>::iterator first = arrTmp.begin();
    std::advance(first, nFrom);
    std::vector<UniValue>::iterator last = arrTmp.begin();
    std::advance(last, nFrom+nCount);

    if (last != arrTmp.end()) arrTmp.erase(last, arrTmp.end());
    if (first != arrTmp.begin()) arrTmp.erase(arrTmp.begin(), first);

    std::reverse(arrTmp.begin(), arrTmp.end()); // Return oldest to newest

    ret.clear();
    ret.setArray();
    ret.push_backV(arrTmp);

    return ret;
}

static UniValue listsinceblock(const JSONRPCRequest& request)
{
    std::shared_ptr<CWallet> const wallet = GetWalletForJSONRPCRequest(request);
    CWallet* const pwallet = wallet.get();

    if (!EnsureWalletIsAvailable(pwallet, request.fHelp)) {
        return NullUniValue;
    }

    if (request.fHelp || request.params.size() > 4)
        throw std::runtime_error(
            RPCHelpMan{"listsinceblock",
                "\nGet all transactions in blocks since block [blockhash], or all transactions if omitted.\n"
                "If \"blockhash\" is no longer a part of the main chain, transactions from the fork point onward are included.\n"
                "Additionally, if include_removed is set, transactions affecting the wallet which were removed are returned in the \"removed\" array.\n",
                {
                    {"blockhash", RPCArg::Type::STR, RPCArg::Optional::OMITTED_NAMED_ARG, "If set, the block hash to list transactions since, otherwise list all transactions."},
                    {"target_confirmations", RPCArg::Type::NUM, /* default */ "1", "Return the nth block hash from the main chain. e.g. 1 would mean the best block hash. Note: this is not used as a filter, but only affects [lastblock] in the return value"},
                    {"include_watchonly", RPCArg::Type::BOOL, /* default */ "false", "Include transactions to watch-only addresses (see 'importaddress')"},
                    {"include_removed", RPCArg::Type::BOOL, /* default */ "true", "Show transactions that were removed due to a reorg in the \"removed\" array\n"
            "                                                           (not guaranteed to work on pruned nodes)"},
                },
                RPCResult{
            "{\n"
            "  \"transactions\": [\n"
            "    \"address\":\"address\",    (string) The bitcoin address of the transaction.\n"
            "    \"category\":               (string) The transaction category.\n"
            "                \"send\"                  Transactions sent.\n"
            "                \"receive\"               Non-coinbase transactions received.\n"
            "                \"generate\"              Coinbase transactions received with more than 100 confirmations.\n"
            "                \"immature\"              Coinbase transactions received with 100 or fewer confirmations.\n"
            "                \"orphan\"                Orphaned coinbase transactions received.\n"
            "    \"amount\": x.xxx,          (numeric) The amount in " + CURRENCY_UNIT + ". This is negative for the 'send' category, and is positive\n"
            "                                         for all other categories\n"
            "    \"vout\" : n,               (numeric) the vout value\n"
            "    \"fee\": x.xxx,             (numeric) The amount of the fee in " + CURRENCY_UNIT + ". This is negative and only available for the 'send' category of transactions.\n"
            "    \"confirmations\": n,       (numeric) The number of confirmations for the transaction.\n"
            "                                          When it's < 0, it means the transaction conflicted that many blocks ago.\n"
            "    \"blockhash\": \"hashvalue\",     (string) The block hash containing the transaction.\n"
            "    \"blockindex\": n,          (numeric) The index of the transaction in the block that includes it.\n"
            "    \"blocktime\": xxx,         (numeric) The block time in seconds since epoch (1 Jan 1970 GMT).\n"
            "    \"txid\": \"transactionid\",  (string) The transaction id.\n"
            "    \"time\": xxx,              (numeric) The transaction time in seconds since epoch (Jan 1 1970 GMT).\n"
            "    \"timereceived\": xxx,      (numeric) The time received in seconds since epoch (Jan 1 1970 GMT).\n"
            "    \"bip125-replaceable\": \"yes|no|unknown\",  (string) Whether this transaction could be replaced due to BIP125 (replace-by-fee);\n"
            "                                                   may be unknown for unconfirmed transactions not in the mempool\n"
            "    \"abandoned\": xxx,         (bool) 'true' if the transaction has been abandoned (inputs are respendable). Only available for the 'send' category of transactions.\n"
            "    \"comment\": \"...\",       (string) If a comment is associated with the transaction.\n"
            "    \"label\" : \"label\"       (string) A comment for the address/transaction, if any\n"
            "    \"to\": \"...\",            (string) If a comment to is associated with the transaction.\n"
            "  ],\n"
            "  \"removed\": [\n"
            "    <structure is the same as \"transactions\" above, only present if include_removed=true>\n"
            "    Note: transactions that were re-added in the active chain will appear as-is in this array, and may thus have a positive confirmation count.\n"
            "  ],\n"
            "  \"lastblock\": \"lastblockhash\"     (string) The hash of the block (target_confirmations-1) from the best block on the main chain. This is typically used to feed back into listsinceblock the next time you call it. So you would generally use a target_confirmations of say 6, so you will be continually re-notified of transactions until they've reached 6 confirmations plus any new ones\n"
            "}\n"
                },
                RPCExamples{
                    HelpExampleCli("listsinceblock", "")
            + HelpExampleCli("listsinceblock", "\"000000000000000bacf66f7497b7dc45ef753ee9a7d38571037cdb1a57f663ad\" 6")
            + HelpExampleRpc("listsinceblock", "\"000000000000000bacf66f7497b7dc45ef753ee9a7d38571037cdb1a57f663ad\", 6")
                },
            }.ToString());

    // Make sure the results are valid at least up to the most recent block
    // the user could have gotten from another RPC command prior to now
    pwallet->BlockUntilSyncedToCurrentChain();

    auto locked_chain = pwallet->chain().lock();
    LOCK(pwallet->cs_wallet);

    // The way the 'height' is initialized is just a workaround for the gcc bug #47679 since version 4.6.0.
    Optional<int> height = MakeOptional(false, int()); // Height of the specified block or the common ancestor, if the block provided was in a deactivated chain.
    Optional<int> altheight; // Height of the specified block, even if it's in a deactivated chain.
    int target_confirms = 1;
    isminefilter filter = ISMINE_SPENDABLE;

    uint256 blockId;
    if (!request.params[0].isNull() && !request.params[0].get_str().empty()) {
        blockId = ParseHashV(request.params[0], "blockhash");
        height = locked_chain->findFork(blockId, &altheight);
        if (!height) {
            throw JSONRPCError(RPC_INVALID_ADDRESS_OR_KEY, "Block not found");
        }
    }

    if (!request.params[1].isNull()) {
        target_confirms = request.params[1].get_int();

        if (target_confirms < 1) {
            throw JSONRPCError(RPC_INVALID_PARAMETER, "Invalid parameter");
        }
    }

    if (!request.params[2].isNull() && request.params[2].get_bool()) {
        filter = filter | ISMINE_WATCH_ONLY;
    }

    bool include_removed = (request.params[3].isNull() || request.params[3].get_bool());

    const Optional<int> tip_height = locked_chain->getHeight();
    int depth = tip_height && height ? (1 + *tip_height - *height) : -1;

    UniValue transactions(UniValue::VARR);

    for (const std::pair<const uint256, CWalletTx>& pairWtx : pwallet->mapWallet) {
        CWalletTx tx = pairWtx.second;

        if (depth == -1 || tx.GetDepthInMainChain(*locked_chain) < depth) {
            ListTransactions(*locked_chain, pwallet, tx, 0, true, transactions, filter, nullptr /* filter_label */);
        }
    }

    // when a reorg'd block is requested, we also list any relevant transactions
    // in the blocks of the chain that was detached
    UniValue removed(UniValue::VARR);
    while (include_removed && altheight && *altheight > *height) {
        CBlock block;
        if (!pwallet->chain().findBlock(blockId, &block) || block.IsNull()) {
            throw JSONRPCError(RPC_INTERNAL_ERROR, "Can't read block from disk");
        }
        for (const CTransactionRef& tx : block.vtx) {
            auto it = pwallet->mapWallet.find(tx->GetHash());
            if (it != pwallet->mapWallet.end()) {
                // We want all transactions regardless of confirmation count to appear here,
                // even negative confirmation ones, hence the big negative.
                ListTransactions(*locked_chain, pwallet, it->second, -100000000, true, removed, filter, nullptr /* filter_label */);
            }
        }
        blockId = block.hashPrevBlock;
        --*altheight;
    }

    int last_height = tip_height ? *tip_height + 1 - target_confirms : -1;
    uint256 lastblock = last_height >= 0 ? locked_chain->getBlockHash(last_height) : uint256();

    UniValue ret(UniValue::VOBJ);
    ret.pushKV("transactions", transactions);
    if (include_removed) ret.pushKV("removed", removed);
    ret.pushKV("lastblock", lastblock.GetHex());

    return ret;
}

static UniValue gettransaction(const JSONRPCRequest& request)
{
    std::shared_ptr<CWallet> const wallet = GetWalletForJSONRPCRequest(request);
    CWallet* const pwallet = wallet.get();

    if (!EnsureWalletIsAvailable(pwallet, request.fHelp)) {
        return NullUniValue;
    }

    if (request.fHelp || request.params.size() < 1 || request.params.size() > 2)
        throw std::runtime_error(
            RPCHelpMan{"gettransaction",
                "\nGet detailed information about in-wallet transaction <txid>\n",
                {
                    {"txid", RPCArg::Type::STR, RPCArg::Optional::NO, "The transaction id"},
                    {"include_watchonly", RPCArg::Type::BOOL, /* default */ "false", "Whether to include watch-only addresses in balance calculation and details[]"},
                },
                RPCResult{
            "{\n"
            "  \"amount\" : x.xxx,        (numeric) The transaction amount in " + CURRENCY_UNIT + "\n"
            "  \"fee\": x.xxx,            (numeric) The amount of the fee in " + CURRENCY_UNIT + ". This is negative and only available for the \n"
            "                              'send' category of transactions.\n"
            "  \"confirmations\" : n,     (numeric) The number of confirmations\n"
            "  \"blockhash\" : \"hash\",  (string) The block hash\n"
            "  \"blockindex\" : xx,       (numeric) The index of the transaction in the block that includes it\n"
            "  \"blocktime\" : ttt,       (numeric) The time in seconds since epoch (1 Jan 1970 GMT)\n"
            "  \"txid\" : \"transactionid\",   (string) The transaction id.\n"
            "  \"time\" : ttt,            (numeric) The transaction time in seconds since epoch (1 Jan 1970 GMT)\n"
            "  \"timereceived\" : ttt,    (numeric) The time received in seconds since epoch (1 Jan 1970 GMT)\n"
            "  \"bip125-replaceable\": \"yes|no|unknown\",  (string) Whether this transaction could be replaced due to BIP125 (replace-by-fee);\n"
            "                                                   may be unknown for unconfirmed transactions not in the mempool\n"
            "  \"details\" : [\n"
            "    {\n"
            "      \"address\" : \"address\",          (string) The bitcoin address involved in the transaction\n"
            "      \"category\" :                      (string) The transaction category.\n"
            "                   \"send\"                  Transactions sent.\n"
            "                   \"receive\"               Non-coinbase transactions received.\n"
            "                   \"generate\"              Coinbase transactions received with more than 100 confirmations.\n"
            "                   \"immature\"              Coinbase transactions received with 100 or fewer confirmations.\n"
            "                   \"orphan\"                Orphaned coinbase transactions received.\n"
            "      \"amount\" : x.xxx,                 (numeric) The amount in " + CURRENCY_UNIT + "\n"
            "      \"label\" : \"label\",              (string) A comment for the address/transaction, if any\n"
            "      \"vout\" : n,                       (numeric) the vout value\n"
            "      \"fee\": x.xxx,                     (numeric) The amount of the fee in " + CURRENCY_UNIT + ". This is negative and only available for the \n"
            "                                           'send' category of transactions.\n"
            "      \"abandoned\": xxx                  (bool) 'true' if the transaction has been abandoned (inputs are respendable). Only available for the \n"
            "                                           'send' category of transactions.\n"
            "    }\n"
            "    ,...\n"
            "  ],\n"
            "  \"hex\" : \"data\"         (string) Raw data for transaction\n"
            "}\n"
                },
                RPCExamples{
                    HelpExampleCli("gettransaction", "\"1075db55d416d3ca199f55b6084e2115b9345e16c5cf302fc80e9d5fbf5d48d\"")
            + HelpExampleCli("gettransaction", "\"1075db55d416d3ca199f55b6084e2115b9345e16c5cf302fc80e9d5fbf5d48d\" true")
            + HelpExampleRpc("gettransaction", "\"1075db55d416d3ca199f55b6084e2115b9345e16c5cf302fc80e9d5fbf5d48d\"")
                },
            }.ToString());

    // Make sure the results are valid at least up to the most recent block
    // the user could have gotten from another RPC command prior to now
    pwallet->BlockUntilSyncedToCurrentChain();

    auto locked_chain = pwallet->chain().lock();
    LOCK(pwallet->cs_wallet);

    uint256 hash(ParseHashV(request.params[0], "txid"));

    isminefilter filter = ISMINE_SPENDABLE;
    if(!request.params[1].isNull())
        if(request.params[1].get_bool())
            filter = filter | ISMINE_WATCH_ONLY;

    UniValue entry(UniValue::VOBJ);
    auto it = pwallet->mapWallet.find(hash);
    if (it == pwallet->mapWallet.end()) {
        throw JSONRPCError(RPC_INVALID_ADDRESS_OR_KEY, "Invalid or non-wallet transaction id");
    }
    const CWalletTx& wtx = it->second;

    CAmountMap nCredit = wtx.GetCredit(*locked_chain, filter);
    CAmountMap nDebit = wtx.GetDebit(filter);
    CAmountMap nNet = nCredit - nDebit;
    assert(HasValidFee(*wtx.tx));
    CAmountMap nFee = wtx.IsFromMe(filter) ? CAmountMap() - GetFeeMap(*wtx.tx) : CAmountMap();
    if (!g_con_elementsmode) {
        CAmount total_out = 0;
        for (const auto& output : wtx.tx->vout) {
            total_out += output.nValue.GetAmount();
        }
        nFee = CAmountMap();
        nFee[::policyAsset] = wtx.IsFromMe(filter) ? total_out - nDebit[::policyAsset] : 0;
    }

    entry.pushKV("amount", AmountMapToUniv(nNet - nFee, ""));
    if (wtx.IsFromMe(filter))
        entry.pushKV("fee", AmountMapToUniv(nFee, ""));

    WalletTxToJSON(pwallet->chain(), *locked_chain, wtx, entry);

    UniValue details(UniValue::VARR);
    ListTransactions(*locked_chain, pwallet, wtx, 0, false, details, filter, nullptr /* filter_label */);
    entry.pushKV("details", details);

    std::string strHex = EncodeHexTx(*wtx.tx, pwallet->chain().rpcSerializationFlags());
    entry.pushKV("hex", strHex);

    return entry;
}

static UniValue abandontransaction(const JSONRPCRequest& request)
{
    std::shared_ptr<CWallet> const wallet = GetWalletForJSONRPCRequest(request);
    CWallet* const pwallet = wallet.get();

    if (!EnsureWalletIsAvailable(pwallet, request.fHelp)) {
        return NullUniValue;
    }

    if (request.fHelp || request.params.size() != 1) {
        throw std::runtime_error(
            RPCHelpMan{"abandontransaction",
                "\nMark in-wallet transaction <txid> as abandoned\n"
                "This will mark this transaction and all its in-wallet descendants as abandoned which will allow\n"
                "for their inputs to be respent.  It can be used to replace \"stuck\" or evicted transactions.\n"
                "It only works on transactions which are not included in a block and are not currently in the mempool.\n"
                "It has no effect on transactions which are already abandoned.\n",
                {
                    {"txid", RPCArg::Type::STR_HEX, RPCArg::Optional::NO, "The transaction id"},
                },
                RPCResults{},
                RPCExamples{
                    HelpExampleCli("abandontransaction", "\"1075db55d416d3ca199f55b6084e2115b9345e16c5cf302fc80e9d5fbf5d48d\"")
            + HelpExampleRpc("abandontransaction", "\"1075db55d416d3ca199f55b6084e2115b9345e16c5cf302fc80e9d5fbf5d48d\"")
                },
            }.ToString());
    }

    // Make sure the results are valid at least up to the most recent block
    // the user could have gotten from another RPC command prior to now
    pwallet->BlockUntilSyncedToCurrentChain();

    auto locked_chain = pwallet->chain().lock();
    LOCK(pwallet->cs_wallet);

    uint256 hash(ParseHashV(request.params[0], "txid"));

    if (!pwallet->mapWallet.count(hash)) {
        throw JSONRPCError(RPC_INVALID_ADDRESS_OR_KEY, "Invalid or non-wallet transaction id");
    }
    if (!pwallet->AbandonTransaction(*locked_chain, hash)) {
        throw JSONRPCError(RPC_INVALID_ADDRESS_OR_KEY, "Transaction not eligible for abandonment");
    }

    return NullUniValue;
}


static UniValue backupwallet(const JSONRPCRequest& request)
{
    std::shared_ptr<CWallet> const wallet = GetWalletForJSONRPCRequest(request);
    CWallet* const pwallet = wallet.get();

    if (!EnsureWalletIsAvailable(pwallet, request.fHelp)) {
        return NullUniValue;
    }

    if (request.fHelp || request.params.size() != 1)
        throw std::runtime_error(
            RPCHelpMan{"backupwallet",
                "\nSafely copies current wallet file to destination, which can be a directory or a path with filename.\n",
                {
                    {"destination", RPCArg::Type::STR, RPCArg::Optional::NO, "The destination directory or file"},
                },
                RPCResults{},
                RPCExamples{
                    HelpExampleCli("backupwallet", "\"backup.dat\"")
            + HelpExampleRpc("backupwallet", "\"backup.dat\"")
                },
            }.ToString());

    // Make sure the results are valid at least up to the most recent block
    // the user could have gotten from another RPC command prior to now
    pwallet->BlockUntilSyncedToCurrentChain();

    auto locked_chain = pwallet->chain().lock();
    LOCK(pwallet->cs_wallet);

    std::string strDest = request.params[0].get_str();
    if (!pwallet->BackupWallet(strDest)) {
        throw JSONRPCError(RPC_WALLET_ERROR, "Error: Wallet backup failed!");
    }

    return NullUniValue;
}


static UniValue keypoolrefill(const JSONRPCRequest& request)
{
    std::shared_ptr<CWallet> const wallet = GetWalletForJSONRPCRequest(request);
    CWallet* const pwallet = wallet.get();

    if (!EnsureWalletIsAvailable(pwallet, request.fHelp)) {
        return NullUniValue;
    }

    if (request.fHelp || request.params.size() > 1)
        throw std::runtime_error(
            RPCHelpMan{"keypoolrefill",
                "\nFills the keypool."+
                    HelpRequiringPassphrase(pwallet) + "\n",
                {
                    {"newsize", RPCArg::Type::NUM, /* default */ "100", "The new keypool size"},
                },
                RPCResults{},
                RPCExamples{
                    HelpExampleCli("keypoolrefill", "")
            + HelpExampleRpc("keypoolrefill", "")
                },
            }.ToString());

    if (pwallet->IsWalletFlagSet(WALLET_FLAG_DISABLE_PRIVATE_KEYS)) {
        throw JSONRPCError(RPC_WALLET_ERROR, "Error: Private keys are disabled for this wallet");
    }

    auto locked_chain = pwallet->chain().lock();
    LOCK(pwallet->cs_wallet);

    // 0 is interpreted by TopUpKeyPool() as the default keypool size given by -keypool
    unsigned int kpSize = 0;
    if (!request.params[0].isNull()) {
        if (request.params[0].get_int() < 0)
            throw JSONRPCError(RPC_INVALID_PARAMETER, "Invalid parameter, expected valid size.");
        kpSize = (unsigned int)request.params[0].get_int();
    }

    EnsureWalletIsUnlocked(pwallet);
    pwallet->TopUpKeyPool(kpSize);

    if (pwallet->GetKeyPoolSize() < kpSize) {
        throw JSONRPCError(RPC_WALLET_ERROR, "Error refreshing keypool.");
    }

    return NullUniValue;
}


static UniValue walletpassphrase(const JSONRPCRequest& request)
{
    std::shared_ptr<CWallet> const wallet = GetWalletForJSONRPCRequest(request);
    CWallet* const pwallet = wallet.get();

    if (!EnsureWalletIsAvailable(pwallet, request.fHelp)) {
        return NullUniValue;
    }

    if (request.fHelp || request.params.size() != 2) {
        throw std::runtime_error(
            RPCHelpMan{"walletpassphrase",
                "\nStores the wallet decryption key in memory for 'timeout' seconds.\n"
                "This is needed prior to performing transactions related to private keys such as sending bitcoins\n"
            "\nNote:\n"
            "Issuing the walletpassphrase command while the wallet is already unlocked will set a new unlock\n"
            "time that overrides the old one.\n",
                {
                    {"passphrase", RPCArg::Type::STR, RPCArg::Optional::NO, "The wallet passphrase"},
                    {"timeout", RPCArg::Type::NUM, RPCArg::Optional::NO, "The time to keep the decryption key in seconds; capped at 100000000 (~3 years)."},
                },
                RPCResults{},
                RPCExamples{
            "\nUnlock the wallet for 60 seconds\n"
            + HelpExampleCli("walletpassphrase", "\"my pass phrase\" 60") +
            "\nLock the wallet again (before 60 seconds)\n"
            + HelpExampleCli("walletlock", "") +
            "\nAs a JSON-RPC call\n"
            + HelpExampleRpc("walletpassphrase", "\"my pass phrase\", 60")
                },
            }.ToString());
    }

    auto locked_chain = pwallet->chain().lock();
    LOCK(pwallet->cs_wallet);

    if (!pwallet->IsCrypted()) {
        throw JSONRPCError(RPC_WALLET_WRONG_ENC_STATE, "Error: running with an unencrypted wallet, but walletpassphrase was called.");
    }

    // Note that the walletpassphrase is stored in request.params[0] which is not mlock()ed
    SecureString strWalletPass;
    strWalletPass.reserve(100);
    // TODO: get rid of this .c_str() by implementing SecureString::operator=(std::string)
    // Alternately, find a way to make request.params[0] mlock()'d to begin with.
    strWalletPass = request.params[0].get_str().c_str();

    // Get the timeout
    int64_t nSleepTime = request.params[1].get_int64();
    // Timeout cannot be negative, otherwise it will relock immediately
    if (nSleepTime < 0) {
        throw JSONRPCError(RPC_INVALID_PARAMETER, "Timeout cannot be negative.");
    }
    // Clamp timeout
    constexpr int64_t MAX_SLEEP_TIME = 100000000; // larger values trigger a macos/libevent bug?
    if (nSleepTime > MAX_SLEEP_TIME) {
        nSleepTime = MAX_SLEEP_TIME;
    }

    if (strWalletPass.empty()) {
        throw JSONRPCError(RPC_INVALID_PARAMETER, "passphrase can not be empty");
    }

    if (!pwallet->Unlock(strWalletPass)) {
        throw JSONRPCError(RPC_WALLET_PASSPHRASE_INCORRECT, "Error: The wallet passphrase entered was incorrect.");
    }

    pwallet->TopUpKeyPool();

    pwallet->nRelockTime = GetTime() + nSleepTime;

    // Keep a weak pointer to the wallet so that it is possible to unload the
    // wallet before the following callback is called. If a valid shared pointer
    // is acquired in the callback then the wallet is still loaded.
    std::weak_ptr<CWallet> weak_wallet = wallet;
    pwallet->chain().rpcRunLater(strprintf("lockwallet(%s)", pwallet->GetName()), [weak_wallet] {
        if (auto shared_wallet = weak_wallet.lock()) {
            LOCK(shared_wallet->cs_wallet);
            shared_wallet->Lock();
            shared_wallet->nRelockTime = 0;
        }
    }, nSleepTime);

    return NullUniValue;
}


static UniValue walletpassphrasechange(const JSONRPCRequest& request)
{
    std::shared_ptr<CWallet> const wallet = GetWalletForJSONRPCRequest(request);
    CWallet* const pwallet = wallet.get();

    if (!EnsureWalletIsAvailable(pwallet, request.fHelp)) {
        return NullUniValue;
    }

    if (request.fHelp || request.params.size() != 2) {
        throw std::runtime_error(
            RPCHelpMan{"walletpassphrasechange",
                "\nChanges the wallet passphrase from 'oldpassphrase' to 'newpassphrase'.\n",
                {
                    {"oldpassphrase", RPCArg::Type::STR, RPCArg::Optional::NO, "The current passphrase"},
                    {"newpassphrase", RPCArg::Type::STR, RPCArg::Optional::NO, "The new passphrase"},
                },
                RPCResults{},
                RPCExamples{
                    HelpExampleCli("walletpassphrasechange", "\"old one\" \"new one\"")
            + HelpExampleRpc("walletpassphrasechange", "\"old one\", \"new one\"")
                },
            }.ToString());
    }

    auto locked_chain = pwallet->chain().lock();
    LOCK(pwallet->cs_wallet);

    if (!pwallet->IsCrypted()) {
        throw JSONRPCError(RPC_WALLET_WRONG_ENC_STATE, "Error: running with an unencrypted wallet, but walletpassphrasechange was called.");
    }

    // TODO: get rid of these .c_str() calls by implementing SecureString::operator=(std::string)
    // Alternately, find a way to make request.params[0] mlock()'d to begin with.
    SecureString strOldWalletPass;
    strOldWalletPass.reserve(100);
    strOldWalletPass = request.params[0].get_str().c_str();

    SecureString strNewWalletPass;
    strNewWalletPass.reserve(100);
    strNewWalletPass = request.params[1].get_str().c_str();

    if (strOldWalletPass.empty() || strNewWalletPass.empty()) {
        throw JSONRPCError(RPC_INVALID_PARAMETER, "passphrase can not be empty");
    }

    if (!pwallet->ChangeWalletPassphrase(strOldWalletPass, strNewWalletPass)) {
        throw JSONRPCError(RPC_WALLET_PASSPHRASE_INCORRECT, "Error: The wallet passphrase entered was incorrect.");
    }

    return NullUniValue;
}


static UniValue walletlock(const JSONRPCRequest& request)
{
    std::shared_ptr<CWallet> const wallet = GetWalletForJSONRPCRequest(request);
    CWallet* const pwallet = wallet.get();

    if (!EnsureWalletIsAvailable(pwallet, request.fHelp)) {
        return NullUniValue;
    }

    if (request.fHelp || request.params.size() != 0) {
        throw std::runtime_error(
            RPCHelpMan{"walletlock",
                "\nRemoves the wallet encryption key from memory, locking the wallet.\n"
                "After calling this method, you will need to call walletpassphrase again\n"
                "before being able to call any methods which require the wallet to be unlocked.\n",
                {},
                RPCResults{},
                RPCExamples{
            "\nSet the passphrase for 2 minutes to perform a transaction\n"
            + HelpExampleCli("walletpassphrase", "\"my pass phrase\" 120") +
            "\nPerform a send (requires passphrase set)\n"
            + HelpExampleCli("sendtoaddress", "\"1M72Sfpbz1BPpXFHz9m3CdqATR44Jvaydd\" 1.0") +
            "\nClear the passphrase since we are done before 2 minutes is up\n"
            + HelpExampleCli("walletlock", "") +
            "\nAs a JSON-RPC call\n"
            + HelpExampleRpc("walletlock", "")
                },
            }.ToString());
    }

    auto locked_chain = pwallet->chain().lock();
    LOCK(pwallet->cs_wallet);

    if (!pwallet->IsCrypted()) {
        throw JSONRPCError(RPC_WALLET_WRONG_ENC_STATE, "Error: running with an unencrypted wallet, but walletlock was called.");
    }

    pwallet->Lock();
    pwallet->nRelockTime = 0;

    return NullUniValue;
}


static UniValue encryptwallet(const JSONRPCRequest& request)
{
    std::shared_ptr<CWallet> const wallet = GetWalletForJSONRPCRequest(request);
    CWallet* const pwallet = wallet.get();

    if (!EnsureWalletIsAvailable(pwallet, request.fHelp)) {
        return NullUniValue;
    }

    if (request.fHelp || request.params.size() != 1) {
        throw std::runtime_error(
            RPCHelpMan{"encryptwallet",
                "\nEncrypts the wallet with 'passphrase'. This is for first time encryption.\n"
                "After this, any calls that interact with private keys such as sending or signing \n"
                "will require the passphrase to be set prior the making these calls.\n"
                "Use the walletpassphrase call for this, and then walletlock call.\n"
                "If the wallet is already encrypted, use the walletpassphrasechange call.\n",
                {
                    {"passphrase", RPCArg::Type::STR, RPCArg::Optional::NO, "The pass phrase to encrypt the wallet with. It must be at least 1 character, but should be long."},
                },
                RPCResults{},
                RPCExamples{
            "\nEncrypt your wallet\n"
            + HelpExampleCli("encryptwallet", "\"my pass phrase\"") +
            "\nNow set the passphrase to use the wallet, such as for signing or sending bitcoin\n"
            + HelpExampleCli("walletpassphrase", "\"my pass phrase\"") +
            "\nNow we can do something like sign\n"
            + HelpExampleCli("signmessage", "\"address\" \"test message\"") +
            "\nNow lock the wallet again by removing the passphrase\n"
            + HelpExampleCli("walletlock", "") +
            "\nAs a JSON-RPC call\n"
            + HelpExampleRpc("encryptwallet", "\"my pass phrase\"")
                },
            }.ToString());
    }

    auto locked_chain = pwallet->chain().lock();
    LOCK(pwallet->cs_wallet);

    if (pwallet->IsWalletFlagSet(WALLET_FLAG_DISABLE_PRIVATE_KEYS)) {
        throw JSONRPCError(RPC_WALLET_ENCRYPTION_FAILED, "Error: wallet does not contain private keys, nothing to encrypt.");
    }

    if (pwallet->IsCrypted()) {
        throw JSONRPCError(RPC_WALLET_WRONG_ENC_STATE, "Error: running with an encrypted wallet, but encryptwallet was called.");
    }

    // TODO: get rid of this .c_str() by implementing SecureString::operator=(std::string)
    // Alternately, find a way to make request.params[0] mlock()'d to begin with.
    SecureString strWalletPass;
    strWalletPass.reserve(100);
    strWalletPass = request.params[0].get_str().c_str();

    if (strWalletPass.empty()) {
        throw JSONRPCError(RPC_INVALID_PARAMETER, "passphrase can not be empty");
    }

    if (!pwallet->EncryptWallet(strWalletPass)) {
        throw JSONRPCError(RPC_WALLET_ENCRYPTION_FAILED, "Error: Failed to encrypt the wallet.");
    }

    return "wallet encrypted; The keypool has been flushed and a new HD seed was generated (if you are using HD). You need to make a new backup.";
}

static UniValue lockunspent(const JSONRPCRequest& request)
{
    std::shared_ptr<CWallet> const wallet = GetWalletForJSONRPCRequest(request);
    CWallet* const pwallet = wallet.get();

    if (!EnsureWalletIsAvailable(pwallet, request.fHelp)) {
        return NullUniValue;
    }

    if (request.fHelp || request.params.size() < 1 || request.params.size() > 2)
        throw std::runtime_error(
            RPCHelpMan{"lockunspent",
                "\nUpdates list of temporarily unspendable outputs.\n"
                "Temporarily lock (unlock=false) or unlock (unlock=true) specified transaction outputs.\n"
                "If no transaction outputs are specified when unlocking then all current locked transaction outputs are unlocked.\n"
                "A locked transaction output will not be chosen by automatic coin selection, when spending bitcoins.\n"
                "Locks are stored in memory only. Nodes start with zero locked outputs, and the locked output list\n"
                "is always cleared (by virtue of process exit) when a node stops or fails.\n"
                "Also see the listunspent call\n",
                {
                    {"unlock", RPCArg::Type::BOOL, RPCArg::Optional::NO, "Whether to unlock (true) or lock (false) the specified transactions"},
                    {"transactions", RPCArg::Type::ARR, /* default */ "empty array", "A json array of objects. Each object the txid (string) vout (numeric).",
                        {
                            {"", RPCArg::Type::OBJ, RPCArg::Optional::OMITTED, "",
                                {
                                    {"txid", RPCArg::Type::STR_HEX, RPCArg::Optional::NO, "The transaction id"},
                                    {"vout", RPCArg::Type::NUM, RPCArg::Optional::NO, "The output number"},
                                },
                            },
                        },
                    },
                },
                RPCResult{
            "true|false    (boolean) Whether the command was successful or not\n"
                },
                RPCExamples{
            "\nList the unspent transactions\n"
            + HelpExampleCli("listunspent", "") +
            "\nLock an unspent transaction\n"
            + HelpExampleCli("lockunspent", "false \"[{\\\"txid\\\":\\\"a08e6907dbbd3d809776dbfc5d82e371b764ed838b5655e72f463568df1aadf0\\\",\\\"vout\\\":1}]\"") +
            "\nList the locked transactions\n"
            + HelpExampleCli("listlockunspent", "") +
            "\nUnlock the transaction again\n"
            + HelpExampleCli("lockunspent", "true \"[{\\\"txid\\\":\\\"a08e6907dbbd3d809776dbfc5d82e371b764ed838b5655e72f463568df1aadf0\\\",\\\"vout\\\":1}]\"") +
            "\nAs a JSON-RPC call\n"
            + HelpExampleRpc("lockunspent", "false, \"[{\\\"txid\\\":\\\"a08e6907dbbd3d809776dbfc5d82e371b764ed838b5655e72f463568df1aadf0\\\",\\\"vout\\\":1}]\"")
                },
            }.ToString());

    // Make sure the results are valid at least up to the most recent block
    // the user could have gotten from another RPC command prior to now
    pwallet->BlockUntilSyncedToCurrentChain();

    auto locked_chain = pwallet->chain().lock();
    LOCK(pwallet->cs_wallet);

    RPCTypeCheckArgument(request.params[0], UniValue::VBOOL);

    bool fUnlock = request.params[0].get_bool();

    if (request.params[1].isNull()) {
        if (fUnlock)
            pwallet->UnlockAllCoins();
        return true;
    }

    RPCTypeCheckArgument(request.params[1], UniValue::VARR);

    const UniValue& output_params = request.params[1];

    // Create and validate the COutPoints first.

    std::vector<COutPoint> outputs;
    outputs.reserve(output_params.size());

    for (unsigned int idx = 0; idx < output_params.size(); idx++) {
        const UniValue& o = output_params[idx].get_obj();

        RPCTypeCheckObj(o,
            {
                {"txid", UniValueType(UniValue::VSTR)},
                {"vout", UniValueType(UniValue::VNUM)},
            });

        const uint256 txid(ParseHashO(o, "txid"));
        const int nOutput = find_value(o, "vout").get_int();
        if (nOutput < 0) {
            throw JSONRPCError(RPC_INVALID_PARAMETER, "Invalid parameter, vout must be positive");
        }

        const COutPoint outpt(txid, nOutput);

        const auto it = pwallet->mapWallet.find(outpt.hash);
        if (it == pwallet->mapWallet.end()) {
            throw JSONRPCError(RPC_INVALID_PARAMETER, "Invalid parameter, unknown transaction");
        }

        const CWalletTx& trans = it->second;

        if (outpt.n >= trans.tx->vout.size()) {
            throw JSONRPCError(RPC_INVALID_PARAMETER, "Invalid parameter, vout index out of bounds");
        }

        if (pwallet->IsSpent(*locked_chain, outpt.hash, outpt.n)) {
            throw JSONRPCError(RPC_INVALID_PARAMETER, "Invalid parameter, expected unspent output");
        }

        const bool is_locked = pwallet->IsLockedCoin(outpt.hash, outpt.n);

        if (fUnlock && !is_locked) {
            throw JSONRPCError(RPC_INVALID_PARAMETER, "Invalid parameter, expected locked output");
        }

        if (!fUnlock && is_locked) {
            throw JSONRPCError(RPC_INVALID_PARAMETER, "Invalid parameter, output already locked");
        }

        outputs.push_back(outpt);
    }

    // Atomically set (un)locked status for the outputs.
    for (const COutPoint& outpt : outputs) {
        if (fUnlock) pwallet->UnlockCoin(outpt);
        else pwallet->LockCoin(outpt);
    }

    return true;
}

static UniValue listlockunspent(const JSONRPCRequest& request)
{
    std::shared_ptr<CWallet> const wallet = GetWalletForJSONRPCRequest(request);
    CWallet* const pwallet = wallet.get();

    if (!EnsureWalletIsAvailable(pwallet, request.fHelp)) {
        return NullUniValue;
    }

    if (request.fHelp || request.params.size() > 0)
        throw std::runtime_error(
            RPCHelpMan{"listlockunspent",
                "\nReturns list of temporarily unspendable outputs.\n"
                "See the lockunspent call to lock and unlock transactions for spending.\n",
                {},
                RPCResult{
            "[\n"
            "  {\n"
            "    \"txid\" : \"transactionid\",     (string) The transaction id locked\n"
            "    \"vout\" : n                      (numeric) The vout value\n"
            "  }\n"
            "  ,...\n"
            "]\n"
                },
                RPCExamples{
            "\nList the unspent transactions\n"
            + HelpExampleCli("listunspent", "") +
            "\nLock an unspent transaction\n"
            + HelpExampleCli("lockunspent", "false \"[{\\\"txid\\\":\\\"a08e6907dbbd3d809776dbfc5d82e371b764ed838b5655e72f463568df1aadf0\\\",\\\"vout\\\":1}]\"") +
            "\nList the locked transactions\n"
            + HelpExampleCli("listlockunspent", "") +
            "\nUnlock the transaction again\n"
            + HelpExampleCli("lockunspent", "true \"[{\\\"txid\\\":\\\"a08e6907dbbd3d809776dbfc5d82e371b764ed838b5655e72f463568df1aadf0\\\",\\\"vout\\\":1}]\"") +
            "\nAs a JSON-RPC call\n"
            + HelpExampleRpc("listlockunspent", "")
                },
            }.ToString());

    auto locked_chain = pwallet->chain().lock();
    LOCK(pwallet->cs_wallet);

    std::vector<COutPoint> vOutpts;
    pwallet->ListLockedCoins(vOutpts);

    UniValue ret(UniValue::VARR);

    for (const COutPoint& outpt : vOutpts) {
        UniValue o(UniValue::VOBJ);

        o.pushKV("txid", outpt.hash.GetHex());
        o.pushKV("vout", (int)outpt.n);
        ret.push_back(o);
    }

    return ret;
}

static UniValue settxfee(const JSONRPCRequest& request)
{
    std::shared_ptr<CWallet> const wallet = GetWalletForJSONRPCRequest(request);
    CWallet* const pwallet = wallet.get();

    if (!EnsureWalletIsAvailable(pwallet, request.fHelp)) {
        return NullUniValue;
    }

    if (request.fHelp || request.params.size() < 1 || request.params.size() > 1) {
        throw std::runtime_error(
            RPCHelpMan{"settxfee",
                "\nSet the transaction fee per kB for this wallet. Overrides the global -paytxfee command line parameter.\n",
                {
                    {"amount", RPCArg::Type::AMOUNT, RPCArg::Optional::NO, "The transaction fee in " + CURRENCY_UNIT + "/kB"},
                },
                RPCResult{
            "true|false        (boolean) Returns true if successful\n"
                },
                RPCExamples{
                    HelpExampleCli("settxfee", "0.00001")
            + HelpExampleRpc("settxfee", "0.00001")
                },
            }.ToString());
    }

    auto locked_chain = pwallet->chain().lock();
    LOCK(pwallet->cs_wallet);

    CAmount nAmount = AmountFromValue(request.params[0]);
    CFeeRate tx_fee_rate(nAmount, 1000);
    if (tx_fee_rate == 0) {
        // automatic selection
    } else if (tx_fee_rate < pwallet->chain().relayMinFee()) {
        throw JSONRPCError(RPC_INVALID_PARAMETER, strprintf("txfee cannot be less than min relay tx fee (%s)", pwallet->chain().relayMinFee().ToString()));
    } else if (tx_fee_rate < pwallet->m_min_fee) {
        throw JSONRPCError(RPC_INVALID_PARAMETER, strprintf("txfee cannot be less than wallet min fee (%s)", pwallet->m_min_fee.ToString()));
    }

    pwallet->m_pay_tx_fee = tx_fee_rate;
    return true;
}

static UniValue getbalances(const JSONRPCRequest& request)
{
    std::shared_ptr<CWallet> const rpc_wallet = GetWalletForJSONRPCRequest(request);
    if (!EnsureWalletIsAvailable(rpc_wallet.get(), request.fHelp)) {
        return NullUniValue;
    }
    CWallet& wallet = *rpc_wallet;

    const RPCHelpMan help{
        "getbalances",
        "Returns an object with all balances in " + CURRENCY_UNIT + ".\n",
        {},
        RPCResult{
            "{\n"
            "    \"mine\": {                        (object) balances from outputs that the wallet can sign\n"
            "      \"trusted\": xxx                 (numeric) trusted balance (outputs created by the wallet or confirmed outputs)\n"
            "      \"untrusted_pending\": xxx       (numeric) untrusted pending balance (outputs created by others that are in the mempool)\n"
            "      \"immature\": xxx                (numeric) balance from immature coinbase outputs\n"
            "    },\n"
            "    \"watchonly\": {                   (object) watchonly balances (not present if wallet does not watch anything)\n"
            "      \"trusted\": xxx                 (numeric) trusted balance (outputs created by the wallet or confirmed outputs)\n"
            "      \"untrusted_pending\": xxx       (numeric) untrusted pending balance (outputs created by others that are in the mempool)\n"
            "      \"immature\": xxx                (numeric) balance from immature coinbase outputs\n"
            "    },\n"
            "}\n"},
        RPCExamples{
            HelpExampleCli("getbalances", "") +
            HelpExampleRpc("getbalances", "")},
    };

    if (request.fHelp || !help.IsValidNumArgs(request.params.size())) {
        throw std::runtime_error(help.ToString());
    }

    // Make sure the results are valid at least up to the most recent block
    // the user could have gotten from another RPC command prior to now
    wallet.BlockUntilSyncedToCurrentChain();

    auto locked_chain = wallet.chain().lock();
    LOCK(wallet.cs_wallet);

    UniValue obj(UniValue::VOBJ);

    const auto bal = wallet.GetBalance();
    UniValue balances{UniValue::VOBJ};
    {
        UniValue balances_mine{UniValue::VOBJ};
        balances_mine.pushKV("trusted", AmountMapToUniv(bal.m_mine_trusted, ""));
        balances_mine.pushKV("untrusted_pending", AmountMapToUniv(bal.m_mine_untrusted_pending, ""));
        balances_mine.pushKV("immature", AmountMapToUniv(bal.m_mine_immature, ""));
        balances.pushKV("mine", balances_mine);
    }
    if (wallet.HaveWatchOnly()) {
        UniValue balances_watchonly{UniValue::VOBJ};
        balances_watchonly.pushKV("trusted", AmountMapToUniv(bal.m_watchonly_trusted, ""));
        balances_watchonly.pushKV("untrusted_pending", AmountMapToUniv(bal.m_watchonly_untrusted_pending, ""));
        balances_watchonly.pushKV("immature", AmountMapToUniv(bal.m_watchonly_immature, ""));
        balances.pushKV("watchonly", balances_watchonly);
    }
    return balances;
}

static UniValue getwalletinfo(const JSONRPCRequest& request)
{
    std::shared_ptr<CWallet> const wallet = GetWalletForJSONRPCRequest(request);
    CWallet* const pwallet = wallet.get();

    if (!EnsureWalletIsAvailable(pwallet, request.fHelp)) {
        return NullUniValue;
    }

    const RPCHelpMan help{"getwalletinfo",
                "Returns an object containing various wallet state info.\n",
                {},
                RPCResult{
            "{\n"
            "  \"walletname\": xxxxx,               (string) the wallet name\n"
            "  \"walletversion\": xxxxx,            (numeric) the wallet version\n"
            "  \"balance\": xxxxxxx,                (numeric) DEPRECATED. Identical to getbalances().mine.trusted\n"
            "  \"unconfirmed_balance\": xxx,        (numeric) DEPRECATED. Identical to getbalances().mine.untrusted_pending\n"
            "  \"immature_balance\": xxxxxx,        (numeric) DEPRECATED. Identical to getbalances().mine.immature\n"
            "  \"txcount\": xxxxxxx,                (numeric) the total number of transactions in the wallet\n"
            "  \"keypoololdest\": xxxxxx,           (numeric) the timestamp (seconds since Unix epoch) of the oldest pre-generated key in the key pool\n"
            "  \"keypoolsize\": xxxx,               (numeric) how many new keys are pre-generated (only counts external keys)\n"
            "  \"keypoolsize_hd_internal\": xxxx,   (numeric) how many new keys are pre-generated for internal use (used for change outputs, only appears if the wallet is using this feature, otherwise external keys are used)\n"
            "  \"unlocked_until\": ttt,             (numeric) the timestamp in seconds since epoch (midnight Jan 1 1970 GMT) that the wallet is unlocked for transfers, or 0 if the wallet is locked\n"
            "  \"paytxfee\": x.xxxx,                (numeric) the transaction fee configuration, set in " + CURRENCY_UNIT + "/kB\n"
            "  \"hdseedid\": \"<hash160>\"            (string, optional) the Hash160 of the HD seed (only present when HD is enabled)\n"
            "  \"private_keys_enabled\": true|false (boolean) false if privatekeys are disabled for this wallet (enforced watch-only wallet)\n"
            "  \"avoid_reuse\": true|false          (boolean) whether this wallet tracks clean/dirty coins in terms of reuse\n"
            "  \"scanning\":                        (json object) current scanning details, or false if no scan is in progress\n"
            "    {\n"
            "      \"duration\" : xxxx              (numeric) elapsed seconds since scan start\n"
            "      \"progress\" : x.xxxx,           (numeric) scanning progress percentage [0.0, 1.0]\n"
            "    }\n"
            "}\n"
                },
                RPCExamples{
                    HelpExampleCli("getwalletinfo", "")
            + HelpExampleRpc("getwalletinfo", "")
                },
    };

    if (request.fHelp || !help.IsValidNumArgs(request.params.size())) {
        throw std::runtime_error(help.ToString());
    }

    // Make sure the results are valid at least up to the most recent block
    // the user could have gotten from another RPC command prior to now
    pwallet->BlockUntilSyncedToCurrentChain();

    auto locked_chain = pwallet->chain().lock();
    LOCK(pwallet->cs_wallet);

    UniValue obj(UniValue::VOBJ);

    size_t kpExternalSize = pwallet->KeypoolCountExternalKeys();
    const auto bal = pwallet->GetBalance();
    obj.pushKV("walletname", pwallet->GetName());
    obj.pushKV("walletversion", pwallet->GetVersion());
    obj.pushKV("balance", AmountMapToUniv(bal.m_mine_trusted, ""));
    obj.pushKV("unconfirmed_balance", AmountMapToUniv(bal.m_mine_untrusted_pending, ""));
    obj.pushKV("immature_balance", AmountMapToUniv(bal.m_mine_immature,  ""));
    obj.pushKV("txcount",       (int)pwallet->mapWallet.size());
    obj.pushKV("keypoololdest", pwallet->GetOldestKeyPoolTime());
    obj.pushKV("keypoolsize", (int64_t)kpExternalSize);
    CKeyID seed_id = pwallet->GetHDChain().seed_id;
    if (pwallet->CanSupportFeature(FEATURE_HD_SPLIT)) {
        obj.pushKV("keypoolsize_hd_internal",   (int64_t)(pwallet->GetKeyPoolSize() - kpExternalSize));
    }
    if (pwallet->IsCrypted()) {
        obj.pushKV("unlocked_until", pwallet->nRelockTime);
    }
    obj.pushKV("paytxfee", ValueFromAmount(pwallet->m_pay_tx_fee.GetFeePerK()));
    if (!seed_id.IsNull()) {
        obj.pushKV("hdseedid", seed_id.GetHex());
    }
    obj.pushKV("private_keys_enabled", !pwallet->IsWalletFlagSet(WALLET_FLAG_DISABLE_PRIVATE_KEYS));
    obj.pushKV("avoid_reuse", pwallet->IsWalletFlagSet(WALLET_FLAG_AVOID_REUSE));
    if (pwallet->IsScanning()) {
        UniValue scanning(UniValue::VOBJ);
        scanning.pushKV("duration", pwallet->ScanningDuration() / 1000);
        scanning.pushKV("progress", pwallet->ScanningProgress());
        obj.pushKV("scanning", scanning);
    } else {
        obj.pushKV("scanning", false);
    }
    return obj;
}

static UniValue listwalletdir(const JSONRPCRequest& request)
{
    if (request.fHelp || request.params.size() != 0) {
        throw std::runtime_error(
            RPCHelpMan{"listwalletdir",
                "Returns a list of wallets in the wallet directory.\n",
                {},
                RPCResult{
            "{\n"
            "  \"wallets\" : [                (json array of objects)\n"
            "    {\n"
            "      \"name\" : \"name\"          (string) The wallet name\n"
            "    }\n"
            "    ,...\n"
            "  ]\n"
            "}\n"
                },
                RPCExamples{
                    HelpExampleCli("listwalletdir", "")
            + HelpExampleRpc("listwalletdir", "")
                },
            }.ToString());
    }

    UniValue wallets(UniValue::VARR);
    for (const auto& path : ListWalletDir()) {
        UniValue wallet(UniValue::VOBJ);
        wallet.pushKV("name", path.string());
        wallets.push_back(wallet);
    }

    UniValue result(UniValue::VOBJ);
    result.pushKV("wallets", wallets);
    return result;
}

static UniValue listwallets(const JSONRPCRequest& request)
{
    if (request.fHelp || request.params.size() != 0)
        throw std::runtime_error(
            RPCHelpMan{"listwallets",
                "Returns a list of currently loaded wallets.\n"
                "For full information on the wallet, use \"getwalletinfo\"\n",
                {},
                RPCResult{
            "[                         (json array of strings)\n"
            "  \"walletname\"            (string) the wallet name\n"
            "   ...\n"
            "]\n"
                },
                RPCExamples{
                    HelpExampleCli("listwallets", "")
            + HelpExampleRpc("listwallets", "")
                },
            }.ToString());

    UniValue obj(UniValue::VARR);

    for (const std::shared_ptr<CWallet>& wallet : GetWallets()) {
        if (!EnsureWalletIsAvailable(wallet.get(), request.fHelp)) {
            return NullUniValue;
        }

        LOCK(wallet->cs_wallet);

        obj.push_back(wallet->GetName());
    }

    return obj;
}

static UniValue loadwallet(const JSONRPCRequest& request)
{
    if (request.fHelp || request.params.size() != 1)
        throw std::runtime_error(
            RPCHelpMan{"loadwallet",
                "\nLoads a wallet from a wallet file or directory."
                "\nNote that all wallet command-line options used when starting the daemon will be"
                "\napplied to the new wallet (eg -zapwallettxes, upgradewallet, rescan, etc).\n",
                {
                    {"filename", RPCArg::Type::STR, RPCArg::Optional::NO, "The wallet directory or .dat file."},
                },
                RPCResult{
            "{\n"
            "  \"name\" :    <wallet_name>,        (string) The wallet name if loaded successfully.\n"
            "  \"warning\" : <warning>,            (string) Warning message if wallet was not loaded cleanly.\n"
            "}\n"
                },
                RPCExamples{
                    HelpExampleCli("loadwallet", "\"test.dat\"")
            + HelpExampleRpc("loadwallet", "\"test.dat\"")
                },
            }.ToString());

    WalletLocation location(request.params[0].get_str());

    if (!location.Exists()) {
        throw JSONRPCError(RPC_WALLET_NOT_FOUND, "Wallet " + location.GetName() + " not found.");
    } else if (fs::is_directory(location.GetPath())) {
        // The given filename is a directory. Check that there's a wallet.dat file.
        fs::path wallet_dat_file = location.GetPath() / "wallet.dat";
        if (fs::symlink_status(wallet_dat_file).type() == fs::file_not_found) {
            throw JSONRPCError(RPC_WALLET_NOT_FOUND, "Directory " + location.GetName() + " does not contain a wallet.dat file.");
        }
    }

    std::string error, warning;
    std::shared_ptr<CWallet> const wallet = LoadWallet(*g_rpc_interfaces->chain, location, error, warning);
    if (!wallet) throw JSONRPCError(RPC_WALLET_ERROR, error);

    UniValue obj(UniValue::VOBJ);
    obj.pushKV("name", wallet->GetName());
    obj.pushKV("warning", warning);

    return obj;
}

static UniValue setwalletflag(const JSONRPCRequest& request)
{
    std::shared_ptr<CWallet> const wallet = GetWalletForJSONRPCRequest(request);
    CWallet* const pwallet = wallet.get();

    if (!EnsureWalletIsAvailable(pwallet, request.fHelp)) {
        return NullUniValue;
    }

    if (request.fHelp || request.params.size() < 1 || request.params.size() > 2) {
        std::string flags = "";
        for (auto& it : WALLET_FLAG_MAP)
            if (it.second & MUTABLE_WALLET_FLAGS)
                flags += (flags == "" ? "" : ", ") + it.first;
        throw std::runtime_error(
            RPCHelpMan{"setwalletflag",
                "\nChange the state of the given wallet flag for a wallet.\n",
                {
                    {"flag", RPCArg::Type::STR, RPCArg::Optional::NO, "The name of the flag to change. Current available flags: " + flags},
                    {"value", RPCArg::Type::BOOL, /* default */ "true", "The new state."},
                },
                RPCResult{
            "{\n"
            "    \"flag_name\": string   (string) The name of the flag that was modified\n"
            "    \"flag_state\": bool    (bool) The new state of the flag\n"
            "    \"warnings\": string    (string) Any warnings associated with the change\n"
            "}\n"
                },
                RPCExamples{
                    HelpExampleCli("setwalletflag", "avoid_reuse")
                  + HelpExampleRpc("setwalletflag", "\"avoid_reuse\"")
                },
            }.ToString());
    }

    std::string flag_str = request.params[0].get_str();
    bool value = request.params[1].isNull() || request.params[1].get_bool();

    if (!WALLET_FLAG_MAP.count(flag_str)) {
        throw JSONRPCError(RPC_INVALID_PARAMETER, strprintf("Unknown wallet flag: %s", flag_str));
    }

    auto flag = WALLET_FLAG_MAP.at(flag_str);

    if (!(flag & MUTABLE_WALLET_FLAGS)) {
        throw JSONRPCError(RPC_INVALID_PARAMETER, strprintf("Wallet flag is immutable: %s", flag_str));
    }

    UniValue res(UniValue::VOBJ);

    if (pwallet->IsWalletFlagSet(flag) == value) {
        throw JSONRPCError(RPC_INVALID_PARAMETER, strprintf("Wallet flag is already set to %s: %s", value ? "true" : "false", flag_str));
    }

    res.pushKV("flag_name", flag_str);
    res.pushKV("flag_state", value);

    if (value) {
        pwallet->SetWalletFlag(flag);
    } else {
        pwallet->UnsetWalletFlag(flag);
    }

    if (flag && value && WALLET_FLAG_CAVEATS.count(flag)) {
        res.pushKV("warnings", WALLET_FLAG_CAVEATS.at(flag));
    }

    return res;
}

static UniValue createwallet(const JSONRPCRequest& request)
{
    const RPCHelpMan help{
        "createwallet",
        "\nCreates and loads a new wallet.\n",
        {
            {"wallet_name", RPCArg::Type::STR, RPCArg::Optional::NO, "The name for the new wallet. If this is a path, the wallet will be created at the path location."},
            {"disable_private_keys", RPCArg::Type::BOOL, /* default */ "false", "Disable the possibility of private keys (only watchonlys are possible in this mode)."},
            {"blank", RPCArg::Type::BOOL, /* default */ "false", "Create a blank wallet. A blank wallet has no keys or HD seed. One can be set using sethdseed."},
            {"passphrase", RPCArg::Type::STR, RPCArg::Optional::OMITTED, "Encrypt the wallet with this passphrase."},
            {"avoid_reuse", RPCArg::Type::BOOL, /* default */ "false", "Keep track of coin reuse, and treat dirty and clean coins differently with privacy considerations in mind."},
        },
        RPCResult{
            "{\n"
            "  \"name\" :    <wallet_name>,        (string) The wallet name if created successfully. If the wallet was created using a full path, the wallet_name will be the full path.\n"
            "  \"warning\" : <warning>,            (string) Warning message if wallet was not loaded cleanly.\n"
            "}\n"
        },
        RPCExamples{
            HelpExampleCli("createwallet", "\"testwallet\"")
            + HelpExampleRpc("createwallet", "\"testwallet\"")
        },
    };

    if (request.fHelp || !help.IsValidNumArgs(request.params.size())) {
        throw std::runtime_error(help.ToString());
    }
    std::string error;
    std::string warning;

    uint64_t flags = 0;
    if (!request.params[1].isNull() && request.params[1].get_bool()) {
        flags |= WALLET_FLAG_DISABLE_PRIVATE_KEYS;
    }

    bool create_blank = false; // Indicate that the wallet is actually supposed to be blank and not just blank to make it encrypted
    if (!request.params[2].isNull() && request.params[2].get_bool()) {
        create_blank = true;
        flags |= WALLET_FLAG_BLANK_WALLET;
    }
    SecureString passphrase;
    passphrase.reserve(100);
    if (!request.params[3].isNull()) {
        passphrase = request.params[3].get_str().c_str();
        if (passphrase.empty()) {
            // Empty string is invalid
            throw JSONRPCError(RPC_WALLET_ENCRYPTION_FAILED, "Cannot encrypt a wallet with a blank password");
        }
        // Born encrypted wallets need to be blank first so that wallet creation doesn't make any unencrypted keys
        flags |= WALLET_FLAG_BLANK_WALLET;
    }

    if (!request.params[4].isNull() && request.params[4].get_bool()) {
        flags |= WALLET_FLAG_AVOID_REUSE;
    }

    WalletLocation location(request.params[0].get_str());
    if (location.Exists()) {
        throw JSONRPCError(RPC_WALLET_ERROR, "Wallet " + location.GetName() + " already exists.");
    }

    // Wallet::Verify will check if we're trying to create a wallet with a duplication name.
    if (!CWallet::Verify(*g_rpc_interfaces->chain, location, false, error, warning)) {
        throw JSONRPCError(RPC_WALLET_ERROR, "Wallet file verification failed: " + error);
    }

    std::shared_ptr<CWallet> const wallet = CWallet::CreateWalletFromFile(*g_rpc_interfaces->chain, location, flags);
    if (!wallet) {
        throw JSONRPCError(RPC_WALLET_ERROR, "Wallet creation failed.");
    }

    // Encrypt the wallet if there's a passphrase
    if (!passphrase.empty() && !(flags & WALLET_FLAG_DISABLE_PRIVATE_KEYS)) {
        if (!wallet->EncryptWallet(passphrase)) {
            throw JSONRPCError(RPC_WALLET_ENCRYPTION_FAILED, "Error: Wallet created but failed to encrypt.");
        }

        if (!create_blank) {
            // Unlock the wallet
            if (!wallet->Unlock(passphrase)) {
                throw JSONRPCError(RPC_WALLET_ENCRYPTION_FAILED, "Error: Wallet was encrypted but could not be unlocked");
            }

            // Set a seed for the wallet
            CPubKey master_pub_key = wallet->GenerateNewSeed();
            wallet->SetHDSeed(master_pub_key);
            wallet->NewKeyPool();

            // Relock the wallet
            wallet->Lock();
        }
    }

    AddWallet(wallet);

    wallet->postInitProcess();

    UniValue obj(UniValue::VOBJ);
    obj.pushKV("name", wallet->GetName());
    obj.pushKV("warning", warning);

    return obj;
}

static UniValue unloadwallet(const JSONRPCRequest& request)
{
    if (request.fHelp || request.params.size() > 1) {
        throw std::runtime_error(
            RPCHelpMan{"unloadwallet",
                "Unloads the wallet referenced by the request endpoint otherwise unloads the wallet specified in the argument.\n"
                "Specifying the wallet name on a wallet endpoint is invalid.",
                {
                    {"wallet_name", RPCArg::Type::STR, /* default */ "the wallet name from the RPC request", "The name of the wallet to unload."},
                },
                RPCResults{},
                RPCExamples{
                    HelpExampleCli("unloadwallet", "wallet_name")
            + HelpExampleRpc("unloadwallet", "wallet_name")
                },
            }.ToString());
    }

    std::string wallet_name;
    if (GetWalletNameFromJSONRPCRequest(request, wallet_name)) {
        if (!request.params[0].isNull()) {
            throw JSONRPCError(RPC_INVALID_PARAMETER, "Cannot unload the requested wallet");
        }
    } else {
        wallet_name = request.params[0].get_str();
    }

    std::shared_ptr<CWallet> wallet = GetWallet(wallet_name);
    if (!wallet) {
        throw JSONRPCError(RPC_WALLET_NOT_FOUND, "Requested wallet does not exist or is not loaded");
    }

    // Release the "main" shared pointer and prevent further notifications.
    // Note that any attempt to load the same wallet would fail until the wallet
    // is destroyed (see CheckUniqueFileid).
    if (!RemoveWallet(wallet)) {
        throw JSONRPCError(RPC_MISC_ERROR, "Requested wallet already unloaded");
    }

    UnloadWallet(std::move(wallet));

    return NullUniValue;
}

static UniValue listunspent(const JSONRPCRequest& request)
{
    std::shared_ptr<CWallet> const wallet = GetWalletForJSONRPCRequest(request);
    CWallet* const pwallet = wallet.get();

    if (!EnsureWalletIsAvailable(pwallet, request.fHelp)) {
        return NullUniValue;
    }

    bool avoid_reuse = pwallet->IsWalletFlagSet(WALLET_FLAG_AVOID_REUSE);

    if (request.fHelp || request.params.size() > 5)
        throw std::runtime_error(
            RPCHelpMan{"listunspent",
                "\nReturns array of unspent transaction outputs\n"
                "with between minconf and maxconf (inclusive) confirmations.\n"
                "Optionally filter to only include txouts paid to specified addresses.\n",
                {
                    {"minconf", RPCArg::Type::NUM, /* default */ "1", "The minimum confirmations to filter"},
                    {"maxconf", RPCArg::Type::NUM, /* default */ "9999999", "The maximum confirmations to filter"},
                    {"addresses", RPCArg::Type::ARR, /* default */ "empty array", "A json array of bitcoin addresses to filter",
                        {
                            {"address", RPCArg::Type::STR, RPCArg::Optional::OMITTED, "bitcoin address"},
                        },
                    },
                    {"include_unsafe", RPCArg::Type::BOOL, /* default */ "true", "Include outputs that are not safe to spend\n"
            "                  See description of \"safe\" attribute below."},
                    {"query_options", RPCArg::Type::OBJ, RPCArg::Optional::OMITTED_NAMED_ARG, "JSON with query options",
                        {
                            {"minimumAmount", RPCArg::Type::AMOUNT, /* default */ "0", "Minimum value of each UTXO in " + CURRENCY_UNIT + ""},
                            {"maximumAmount", RPCArg::Type::AMOUNT, /* default */ "unlimited", "Maximum value of each UTXO in " + CURRENCY_UNIT + ""},
                            {"maximumCount", RPCArg::Type::NUM, /* default */ "unlimited", "Maximum number of UTXOs"},
                            {"minimumSumAmount", RPCArg::Type::AMOUNT, /* default */ "unlimited", "Minimum sum value of all UTXOs in " + CURRENCY_UNIT + ""},
                            {"asset", RPCArg::Type::STR, /* default */ "", "Asset to filter outputs for."},
                        },
                        "query_options"},
                },
                RPCResult{
            "[                   (array of json object)\n"
            "  {\n"
            "    \"txid\" : \"txid\",          (string) the transaction id \n"
            "    \"vout\" : n,               (numeric) the vout value\n"
            "    \"address\" : \"address\",    (string) the bitcoin address\n"
            "    \"label\" : \"label\",        (string) The associated label, or \"\" for the default label\n"
            "    \"scriptPubKey\" : \"key\",   (string) the script key\n"
            "    \"amount\" : x.xxx,         (numeric) the transaction output amount in " + CURRENCY_UNIT + "\n"
            "    \"confirmations\" : n,      (numeric) The number of confirmations\n"
            "    \"redeemScript\" : \"script\" (string) The redeemScript if scriptPubKey is P2SH\n"
            "    \"witnessScript\" : \"script\" (string) witnessScript if the scriptPubKey is P2WSH or P2SH-P2WSH\n"
            "    \"spendable\" : xxx,        (bool) Whether we have the private keys to spend this output\n"
            "    \"solvable\" : xxx,         (bool) Whether we know how to spend this output, ignoring the lack of keys\n"
            + (avoid_reuse ?
            "    \"reused\" : xxx,           (bool) Whether this output is reused/dirty (sent to an address that was previously spent from)\n" :
            "") +
            "    \"desc\" : xxx,             (string, only when solvable) A descriptor for spending this output\n"
            "    \"safe\" : xxx              (bool) Whether this output is considered safe to spend. Unconfirmed transactions\n"
            "                              from outside keys and unconfirmed replacement transactions are considered unsafe\n"
            "                              and are not eligible for spending by fundrawtransaction and sendtoaddress.\n"
            "  }\n"
            "  ,...\n"
            "]\n"
                },
                RPCExamples{
                    HelpExampleCli("listunspent", "")
            + HelpExampleCli("listunspent", "6 9999999 \"[\\\"1PGFqEzfmQch1gKD3ra4k18PNj3tTUUSqg\\\",\\\"1LtvqCaApEdUGFkpKMM4MstjcaL4dKg8SP\\\"]\"")
            + HelpExampleRpc("listunspent", "6, 9999999 \"[\\\"1PGFqEzfmQch1gKD3ra4k18PNj3tTUUSqg\\\",\\\"1LtvqCaApEdUGFkpKMM4MstjcaL4dKg8SP\\\"]\"")
            + HelpExampleCli("listunspent", "6 9999999 '[]' true '{ \"minimumAmount\": 0.005 }'")
            + HelpExampleRpc("listunspent", "6, 9999999, [] , true, { \"minimumAmount\": 0.005 } ")
                },
            }.ToString());

    int nMinDepth = 1;
    if (!request.params[0].isNull()) {
        RPCTypeCheckArgument(request.params[0], UniValue::VNUM);
        nMinDepth = request.params[0].get_int();
    }

    int nMaxDepth = 9999999;
    if (!request.params[1].isNull()) {
        RPCTypeCheckArgument(request.params[1], UniValue::VNUM);
        nMaxDepth = request.params[1].get_int();
    }

    std::set<CTxDestination> destinations;
    if (!request.params[2].isNull()) {
        RPCTypeCheckArgument(request.params[2], UniValue::VARR);
        UniValue inputs = request.params[2].get_array();
        for (unsigned int idx = 0; idx < inputs.size(); idx++) {
            const UniValue& input = inputs[idx];
            CTxDestination dest = DecodeDestination(input.get_str());
            if (!IsValidDestination(dest)) {
                throw JSONRPCError(RPC_INVALID_ADDRESS_OR_KEY, std::string("Invalid Bitcoin address: ") + input.get_str());
            }
            if (!destinations.insert(dest).second) {
                throw JSONRPCError(RPC_INVALID_PARAMETER, std::string("Invalid parameter, duplicated address: ") + input.get_str());
            }
        }
    }

    bool include_unsafe = true;
    if (!request.params[3].isNull()) {
        RPCTypeCheckArgument(request.params[3], UniValue::VBOOL);
        include_unsafe = request.params[3].get_bool();
    }

    CAmount nMinimumAmount = 0;
    CAmount nMaximumAmount = MAX_MONEY;
    CAmount nMinimumSumAmount = MAX_MONEY;
    uint64_t nMaximumCount = 0;
    std::string asset_str;

    if (!request.params[4].isNull()) {
        const UniValue& options = request.params[4].get_obj();

        if (options.exists("minimumAmount"))
            nMinimumAmount = AmountFromValue(options["minimumAmount"]);

        if (options.exists("maximumAmount"))
            nMaximumAmount = AmountFromValue(options["maximumAmount"]);

        if (options.exists("minimumSumAmount"))
            nMinimumSumAmount = AmountFromValue(options["minimumSumAmount"]);

        if (options.exists("maximumCount"))
            nMaximumCount = options["maximumCount"].get_int64();

        if (options.exists("asset"))
            asset_str = options["asset"].get_str();
    }

    CAsset asset_filter;
    if (!asset_str.empty()) {
        asset_filter = GetAssetFromString(asset_str);
    }

    // Make sure the results are valid at least up to the most recent block
    // the user could have gotten from another RPC command prior to now
    pwallet->BlockUntilSyncedToCurrentChain();

    UniValue results(UniValue::VARR);
    std::vector<COutput> vecOutputs;
    {
        CCoinControl cctl;
        cctl.m_avoid_address_reuse = false;
        auto locked_chain = pwallet->chain().lock();
        LOCK(pwallet->cs_wallet);
<<<<<<< HEAD
        pwallet->AvailableCoins(*locked_chain, vecOutputs, !include_unsafe, nullptr, nMinimumAmount, nMaximumAmount, nMinimumSumAmount, nMaximumCount, nMinDepth, nMaxDepth, asset_filter.IsNull() ? nullptr : &asset_filter);
=======
        pwallet->AvailableCoins(*locked_chain, vecOutputs, !include_unsafe, &cctl, nMinimumAmount, nMaximumAmount, nMinimumSumAmount, nMaximumCount, nMinDepth, nMaxDepth);
>>>>>>> 44d81723
    }

    LOCK(pwallet->cs_wallet);

    for (const COutput& out : vecOutputs) {
        CTxDestination address;
        const CTxOut& tx_out = out.tx->tx->vout[out.i];
        const CScript& scriptPubKey = out.tx->tx->vout[out.i].scriptPubKey;
        bool fValidAddress = ExtractDestination(scriptPubKey, address);
        bool reused = avoid_reuse && pwallet->IsUsedDestination(address);

        if (destinations.size() && (!fValidAddress || !destinations.count(address)))
            continue;

        // Elements
        CAmount amount = out.tx->GetOutputValueOut(out.i);
        CAsset assetid = out.tx->GetOutputAsset(out.i);
        // Only list known outputs that match optional filter
        if (g_con_elementsmode && (amount < 0 || assetid.IsNull())) {
            wallet->WalletLogPrintf("Unable to unblind output: %s:%d\n", out.tx->tx->GetHash().GetHex(), out.i);
            continue;
        }
        if (!asset_str.empty() && asset_filter != assetid) {
            continue;
        }
        //////////

        UniValue entry(UniValue::VOBJ);
        entry.pushKV("txid", out.tx->GetHash().GetHex());
        entry.pushKV("vout", out.i);

        if (fValidAddress) {
            entry.pushKV("address", EncodeDestination(address));

            auto i = pwallet->mapAddressBook.find(address);
            if (i != pwallet->mapAddressBook.end()) {
                entry.pushKV("label", i->second.name);
            }

            if (scriptPubKey.IsPayToScriptHash()) {
                const CScriptID& hash = CScriptID(boost::get<ScriptHash>(address));
                CScript redeemScript;
                if (pwallet->GetCScript(hash, redeemScript)) {
                    entry.pushKV("redeemScript", HexStr(redeemScript.begin(), redeemScript.end()));
                    // Now check if the redeemScript is actually a P2WSH script
                    CTxDestination witness_destination;
                    if (redeemScript.IsPayToWitnessScriptHash()) {
                        bool extracted = ExtractDestination(redeemScript, witness_destination);
                        assert(extracted);
                        // Also return the witness script
                        const WitnessV0ScriptHash& whash = boost::get<WitnessV0ScriptHash>(witness_destination);
                        CScriptID id;
                        CRIPEMD160().Write(whash.begin(), whash.size()).Finalize(id.begin());
                        CScript witnessScript;
                        if (pwallet->GetCScript(id, witnessScript)) {
                            entry.pushKV("witnessScript", HexStr(witnessScript.begin(), witnessScript.end()));
                        }
                    }
                }
            } else if (scriptPubKey.IsPayToWitnessScriptHash()) {
                const WitnessV0ScriptHash& whash = boost::get<WitnessV0ScriptHash>(address);
                CScriptID id;
                CRIPEMD160().Write(whash.begin(), whash.size()).Finalize(id.begin());
                CScript witnessScript;
                if (pwallet->GetCScript(id, witnessScript)) {
                    entry.pushKV("witnessScript", HexStr(witnessScript.begin(), witnessScript.end()));
                }
            }
        }

        entry.pushKV("scriptPubKey", HexStr(scriptPubKey.begin(), scriptPubKey.end()));
        entry.pushKV("amount", ValueFromAmount(amount));
        if (g_con_elementsmode) {
            if (tx_out.nAsset.IsCommitment()) {
                entry.pushKV("assetcommitment", HexStr(tx_out.nAsset.vchCommitment));
            }
            entry.pushKV("asset", assetid.GetHex());
            if (tx_out.nValue.IsCommitment()) {
                entry.pushKV("amountcommitment", HexStr(tx_out.nValue.vchCommitment));
            }
            entry.pushKV("amountblinder", out.tx->GetOutputAmountBlindingFactor(out.i).ToString());
            entry.pushKV("assetblinder", out.tx->GetOutputAssetBlindingFactor(out.i).ToString());
        }
        entry.pushKV("confirmations", out.nDepth);
        entry.pushKV("spendable", out.fSpendable);
        entry.pushKV("solvable", out.fSolvable);
        if (out.fSolvable) {
            auto descriptor = InferDescriptor(scriptPubKey, *pwallet);
            entry.pushKV("desc", descriptor->ToString());
        }
        if (avoid_reuse) entry.pushKV("reused", reused);
        entry.pushKV("safe", out.fSafe);
        results.push_back(entry);
    }

    return results;
}

void FundTransaction(CWallet* const pwallet, CMutableTransaction& tx, CAmount& fee_out, int& change_position, UniValue options)
{
    // Make sure the results are valid at least up to the most recent block
    // the user could have gotten from another RPC command prior to now
    pwallet->BlockUntilSyncedToCurrentChain();

    CCoinControl coinControl;
    change_position = -1;
    bool lockUnspents = false;
    UniValue subtractFeeFromOutputs;
    std::set<int> setSubtractFeeFromOutputs;

    if (!options.isNull()) {
      if (options.type() == UniValue::VBOOL) {
        // backward compatibility bool only fallback
        coinControl.fAllowWatchOnly = options.get_bool();
      }
      else {
        RPCTypeCheckArgument(options, UniValue::VOBJ);

        RPCTypeCheckObj(options,
            {
                {"changeAddress", UniValueType()}, // will be checked below
                {"changePosition", UniValueType(UniValue::VNUM)},
                {"change_type", UniValueType(UniValue::VSTR)},
                {"includeWatching", UniValueType(UniValue::VBOOL)},
                {"lockUnspents", UniValueType(UniValue::VBOOL)},
                {"feeRate", UniValueType()}, // will be checked below
                {"subtractFeeFromOutputs", UniValueType(UniValue::VARR)},
                {"replaceable", UniValueType(UniValue::VBOOL)},
                {"conf_target", UniValueType(UniValue::VNUM)},
                {"estimate_mode", UniValueType(UniValue::VSTR)},
            },
            true, true);

        if (options.exists("changeAddress")) {
            std::map<CAsset, CTxDestination> destinations;

            if (options["changeAddress"].isStr()) {
                // Single destination for default asset (policyAsset).
                CTxDestination dest = DecodeDestination(options["changeAddress"].get_str());
                if (!IsValidDestination(dest)) {
                    throw JSONRPCError(RPC_INVALID_ADDRESS_OR_KEY, "changeAddress must be a valid bitcoin address");
                }
                destinations[::policyAsset] = dest;
            } else if (options["changeAddress"].isObject()) {
                // Map of assets to destinations.
                std::map<std::string, UniValue> kvMap;
                options["changeAddress"].getObjMap(kvMap);

                for (const std::pair<std::string, UniValue>& kv : kvMap) {
                    CAsset asset = GetAssetFromString(kv.first);
                    if (asset.IsNull()) {
                        throw JSONRPCError(RPC_INVALID_PARAMETER, "changeAddress key must be a valid asset label or hex");
                    }

                    CTxDestination dest = DecodeDestination(kv.second.get_str());
                    if (!IsValidDestination(dest)) {
                        throw JSONRPCError(RPC_INVALID_ADDRESS_OR_KEY, "changeAddress must be a valid bitcoin address");
                    }

                    destinations[asset] = dest;
                }
            } else {
                throw JSONRPCError(RPC_INVALID_PARAMETER, "changeAddress must be either a map or a string");
            }

            coinControl.destChange = destinations;
        }

        if (options.exists("changePosition"))
            change_position = options["changePosition"].get_int();

        if (options.exists("change_type")) {
            if (options.exists("changeAddress")) {
                throw JSONRPCError(RPC_INVALID_PARAMETER, "Cannot specify both changeAddress and address_type options");
            }
            coinControl.m_change_type = pwallet->m_default_change_type;
            if (!ParseOutputType(options["change_type"].get_str(), *coinControl.m_change_type)) {
                throw JSONRPCError(RPC_INVALID_ADDRESS_OR_KEY, strprintf("Unknown change type '%s'", options["change_type"].get_str()));
            }
        }

        if (options.exists("includeWatching"))
            coinControl.fAllowWatchOnly = options["includeWatching"].get_bool();

        if (options.exists("lockUnspents"))
            lockUnspents = options["lockUnspents"].get_bool();

        if (options.exists("feeRate"))
        {
            coinControl.m_feerate = CFeeRate(AmountFromValue(options["feeRate"]));
            coinControl.fOverrideFeeRate = true;
        }

        if (options.exists("subtractFeeFromOutputs"))
            subtractFeeFromOutputs = options["subtractFeeFromOutputs"].get_array();

        if (options.exists("replaceable")) {
            coinControl.m_signal_bip125_rbf = options["replaceable"].get_bool();
        }
        if (options.exists("conf_target")) {
            if (options.exists("feeRate")) {
                throw JSONRPCError(RPC_INVALID_PARAMETER, "Cannot specify both conf_target and feeRate");
            }
            coinControl.m_confirm_target = ParseConfirmTarget(options["conf_target"], pwallet->chain().estimateMaxBlocks());
        }
        if (options.exists("estimate_mode")) {
            if (options.exists("feeRate")) {
                throw JSONRPCError(RPC_INVALID_PARAMETER, "Cannot specify both estimate_mode and feeRate");
            }
            if (!FeeModeFromString(options["estimate_mode"].get_str(), coinControl.m_fee_mode)) {
                throw JSONRPCError(RPC_INVALID_PARAMETER, "Invalid estimate_mode parameter");
            }
        }
      }
    }

    if (tx.vout.size() == 0)
        throw JSONRPCError(RPC_INVALID_PARAMETER, "TX must have at least one output");

    if (change_position != -1 && (change_position < 0 || (unsigned int)change_position > tx.vout.size()))
        throw JSONRPCError(RPC_INVALID_PARAMETER, "changePosition out of bounds");

    for (unsigned int idx = 0; idx < subtractFeeFromOutputs.size(); idx++) {
        int pos = subtractFeeFromOutputs[idx].get_int();
        if (setSubtractFeeFromOutputs.count(pos))
            throw JSONRPCError(RPC_INVALID_PARAMETER, strprintf("Invalid parameter, duplicated position: %d", pos));
        if (pos < 0)
            throw JSONRPCError(RPC_INVALID_PARAMETER, strprintf("Invalid parameter, negative position: %d", pos));
        if (pos >= int(tx.vout.size()))
            throw JSONRPCError(RPC_INVALID_PARAMETER, strprintf("Invalid parameter, position too large: %d", pos));
        setSubtractFeeFromOutputs.insert(pos);
    }

    std::string strFailReason;

    if (!pwallet->FundTransaction(tx, fee_out, change_position, strFailReason, lockUnspents, setSubtractFeeFromOutputs, coinControl)) {
        throw JSONRPCError(RPC_WALLET_ERROR, strFailReason);
    }
}

static UniValue fundrawtransaction(const JSONRPCRequest& request)
{
    std::shared_ptr<CWallet> const wallet = GetWalletForJSONRPCRequest(request);
    CWallet* const pwallet = wallet.get();

    if (!EnsureWalletIsAvailable(pwallet, request.fHelp)) {
        return NullUniValue;
    }

    const RPCHelpMan help{"fundrawtransaction",
                "\nAdd inputs to a transaction until it has enough in value to meet its out value.\n"
                "This will not modify existing inputs, and will add at most one change output to the outputs.\n"
                "No existing outputs will be modified unless \"subtractFeeFromOutputs\" is specified.\n"
                "Note that inputs which were signed may need to be resigned after completion since in/outputs have been added.\n"
                "The inputs added will not be signed, use signrawtransactionwithkey\n"
                " or signrawtransactionwithwallet for that.\n"
                "Note that all existing inputs must have their previous output transaction be in the wallet.\n"
                "Note that all inputs selected must be of standard form and P2SH scripts must be\n"
                "in the wallet using importaddress or addmultisigaddress (to calculate fees).\n"
                "You can see whether this is the case by checking the \"solvable\" field in the listunspent output.\n"
                "Only pay-to-pubkey, multisig, and P2SH versions thereof are currently supported for watch-only\n",
                {
                    {"hexstring", RPCArg::Type::STR_HEX, RPCArg::Optional::NO, "The hex string of the raw transaction"},
                    {"options", RPCArg::Type::OBJ, RPCArg::Optional::OMITTED_NAMED_ARG, "for backward compatibility: passing in a true instead of an object will result in {\"includeWatching\":true}",
                        {
                            {"changeAddress", RPCArg::Type::STR, /* default */ "pool address", "The bitcoin address to receive the change"},
                            {"changePosition", RPCArg::Type::NUM, /* default */ "random", "The index of the change output"},
                            {"change_type", RPCArg::Type::STR, /* default */ "set by -changetype", "The output type to use. Only valid if changeAddress is not specified. Options are \"legacy\", \"p2sh-segwit\", and \"bech32\"."},
                            {"includeWatching", RPCArg::Type::BOOL, /* default */ "false", "Also select inputs which are watch only"},
                            {"lockUnspents", RPCArg::Type::BOOL, /* default */ "false", "Lock selected unspent outputs"},
                            {"feeRate", RPCArg::Type::AMOUNT, /* default */ "not set: makes wallet determine the fee", "Set a specific fee rate in " + CURRENCY_UNIT + "/kB"},
                            {"subtractFeeFromOutputs", RPCArg::Type::ARR, /* default */ "empty array", "A json array of integers.\n"
                            "                              The fee will be equally deducted from the amount of each specified output.\n"
                            "                              Those recipients will receive less bitcoins than you enter in their corresponding amount field.\n"
                            "                              If no outputs are specified here, the sender pays the fee.",
                                {
                                    {"vout_index", RPCArg::Type::NUM, RPCArg::Optional::OMITTED, "The zero-based output index, before a change output is added."},
                                },
                            },
                            {"replaceable", RPCArg::Type::BOOL, /* default */ "fallback to wallet's default", "Marks this transaction as BIP125 replaceable.\n"
                            "                              Allows this transaction to be replaced by a transaction with higher fees"},
                            {"conf_target", RPCArg::Type::NUM, /* default */ "fallback to wallet's default", "Confirmation target (in blocks)"},
                            {"estimate_mode", RPCArg::Type::STR, /* default */ "UNSET", "The fee estimate mode, must be one of:\n"
                            "         \"UNSET\"\n"
                            "         \"ECONOMICAL\"\n"
                            "         \"CONSERVATIVE\""},
                        },
                        "options"},
                    {"iswitness", RPCArg::Type::BOOL, /* default */ "depends on heuristic tests", "Whether the transaction hex is a serialized witness transaction.\n"
                        "If iswitness is not present, heuristic tests will be used in decoding.\n"
                        "If true, only witness deserialization will be tried.\n"
                        "If false, only non-witness deserialization will be tried.\n"
                        "This boolean should reflect whether the transaction has inputs\n"
                        "(e.g. fully valid, or on-chain transactions), if known by the caller."
                    },
                },
                RPCResult{
                            "{\n"
                            "  \"hex\":       \"value\", (string)  The resulting raw transaction (hex-encoded string)\n"
                            "  \"fee\":       n,         (numeric) Fee in " + CURRENCY_UNIT + " the resulting transaction pays\n"
                            "  \"changepos\": n          (numeric) The position of the added change output, or -1\n"
                            "}\n"
                                },
                                RPCExamples{
                            "\nCreate a transaction with no inputs\n"
                            + HelpExampleCli("createrawtransaction", "\"[]\" \"{\\\"myaddress\\\":0.01}\"") +
                            "\nAdd sufficient unsigned inputs to meet the output value\n"
                            + HelpExampleCli("fundrawtransaction", "\"rawtransactionhex\"") +
                            "\nSign the transaction\n"
                            + HelpExampleCli("signrawtransactionwithwallet", "\"fundedtransactionhex\"") +
                            "\nSend the transaction\n"
                            + HelpExampleCli("sendrawtransaction", "\"signedtransactionhex\"")
                                },
    };

    if (request.fHelp || !help.IsValidNumArgs(request.params.size())) {
        throw std::runtime_error(help.ToString());
    }

    RPCTypeCheck(request.params, {UniValue::VSTR, UniValueType(), UniValue::VBOOL});

    // parse hex string from parameter
    CMutableTransaction tx;
    bool try_witness = request.params[2].isNull() ? true : request.params[2].get_bool();
    bool try_no_witness = request.params[2].isNull() ? true : !request.params[2].get_bool();
    if (!DecodeHexTx(tx, request.params[0].get_str(), try_no_witness, try_witness)) {
        throw JSONRPCError(RPC_DESERIALIZATION_ERROR, "TX decode failed");
    }

    CAmount fee;
    int change_position;
    FundTransaction(pwallet, tx, fee, change_position, request.params[1]);

    UniValue result(UniValue::VOBJ);
    result.pushKV("hex", EncodeHexTx(CTransaction(tx)));
    result.pushKV("fee", ValueFromAmount(fee));
    result.pushKV("changepos", change_position);

    return result;
}

UniValue signrawtransactionwithwallet(const JSONRPCRequest& request)
{
    std::shared_ptr<CWallet> const wallet = GetWalletForJSONRPCRequest(request);
    CWallet* const pwallet = wallet.get();

    if (!EnsureWalletIsAvailable(pwallet, request.fHelp)) {
        return NullUniValue;
    }

    if (request.fHelp || request.params.size() < 1 || request.params.size() > 3)
        throw std::runtime_error(
            RPCHelpMan{"signrawtransactionwithwallet",
                "\nSign inputs for raw transaction (serialized, hex-encoded).\n"
                "The second optional argument (may be null) is an array of previous transaction outputs that\n"
                "this transaction depends on but may not yet be in the block chain." +
                    HelpRequiringPassphrase(pwallet) + "\n",
                {
                    {"hexstring", RPCArg::Type::STR, RPCArg::Optional::NO, "The transaction hex string"},
                    {"prevtxs", RPCArg::Type::ARR, RPCArg::Optional::OMITTED_NAMED_ARG, "A json array of previous dependent transaction outputs",
                        {
                            {"", RPCArg::Type::OBJ, RPCArg::Optional::OMITTED, "",
                                {
                                    {"txid", RPCArg::Type::STR_HEX, RPCArg::Optional::NO, "The transaction id"},
                                    {"vout", RPCArg::Type::NUM, RPCArg::Optional::NO, "The output number"},
                                    {"scriptPubKey", RPCArg::Type::STR_HEX, RPCArg::Optional::NO, "script key"},
                                    {"redeemScript", RPCArg::Type::STR_HEX, RPCArg::Optional::OMITTED, "(required for P2SH) redeem script"},
                                    {"witnessScript", RPCArg::Type::STR_HEX, RPCArg::Optional::OMITTED, "(required for P2WSH or P2SH-P2WSH) witness script"},
                                    {"amount", RPCArg::Type::AMOUNT, RPCArg::Optional::OMITTED, "The amount spent (required if non-confidential segwit output)"},
                                    {"amountcommitment", RPCArg::Type::STR, RPCArg::Optional::OMITTED, "The amount commitment spent (required if confidential segwit output)"},
                                },
                            },
                        },
                    },
                    {"sighashtype", RPCArg::Type::STR, /* default */ "ALL", "The signature hash type. Must be one of\n"
            "       \"ALL\"\n"
            "       \"NONE\"\n"
            "       \"SINGLE\"\n"
            "       \"ALL|ANYONECANPAY\"\n"
            "       \"NONE|ANYONECANPAY\"\n"
            "       \"SINGLE|ANYONECANPAY\""},
                },
                RPCResult{
            "{\n"
            "  \"hex\" : \"value\",                  (string) The hex-encoded raw transaction with signature(s)\n"
            "  \"complete\" : true|false,          (boolean) If the transaction has a complete set of signatures\n"
            "  \"errors\" : [                      (json array of objects) Script verification errors (if there are any)\n"
            "    {\n"
            "      \"txid\" : \"hash\",              (string) The hash of the referenced, previous transaction\n"
            "      \"vout\" : n,                   (numeric) The index of the output to spent and used as input\n"
            "      \"scriptSig\" : \"hex\",          (string) The hex-encoded signature script\n"
            "      \"sequence\" : n,               (numeric) Script sequence number\n"
            "      \"error\" : \"text\"              (string) Verification or signing error related to the input\n"
            "    }\n"
            "    ,...\n"
            "  ]\n"
            "  \"warning\" : \"text\"            (string) Warning that a peg-in input signed may be immature. This could mean lack of connectivity to or misconfiguration of the daemon."
            "}\n"
                },
                RPCExamples{
                    HelpExampleCli("signrawtransactionwithwallet", "\"myhex\"")
            + HelpExampleRpc("signrawtransactionwithwallet", "\"myhex\"")
                },
            }.ToString());

    RPCTypeCheck(request.params, {UniValue::VSTR, UniValue::VARR, UniValue::VSTR}, true);

    CMutableTransaction mtx;
    if (!DecodeHexTx(mtx, request.params[0].get_str(), true)) {
        throw JSONRPCError(RPC_DESERIALIZATION_ERROR, "TX decode failed");
    }

    // Sign the transaction
    auto locked_chain = pwallet->chain().lock();
    LOCK(pwallet->cs_wallet);
    EnsureWalletIsUnlocked(pwallet);

    // Fetch previous transactions (inputs):
    std::map<COutPoint, Coin> coins;
    for (const CTxIn& txin : mtx.vin) {
        coins[txin.prevout]; // Create empty map entry keyed by prevout.
    }
    pwallet->chain().findCoins(coins);

    return SignTransaction(mtx, request.params[1], pwallet, coins, false, request.params[2]);
}

static UniValue bumpfee(const JSONRPCRequest& request)
{
    std::shared_ptr<CWallet> const wallet = GetWalletForJSONRPCRequest(request);
    CWallet* const pwallet = wallet.get();


    if (!EnsureWalletIsAvailable(pwallet, request.fHelp))
        return NullUniValue;

    if (request.fHelp || request.params.size() < 1 || request.params.size() > 2) {
        throw std::runtime_error(
            RPCHelpMan{"bumpfee",
                "\nBumps the fee of an opt-in-RBF transaction T, replacing it with a new transaction B.\n"
                "An opt-in RBF transaction with the given txid must be in the wallet.\n"
                "The command will pay the additional fee by reducing change outputs or adding inputs when necessary. It may add a new change output if one does not already exist.\n"
                "If `totalFee` is given, adding inputs is not supported, so there must be a single change output that is big enough or it will fail.\n"
                "All inputs in the original transaction will be included in the replacement transaction.\n"
                "The command will fail if the wallet or mempool contains a transaction that spends one of T's outputs.\n"
                "By default, the new fee will be calculated automatically using estimatesmartfee.\n"
                "The user can specify a confirmation target for estimatesmartfee.\n"
                "Alternatively, the user can specify totalFee, or use RPC settxfee to set a higher fee rate.\n"
                "At a minimum, the new fee rate must be high enough to pay an additional new relay fee (incrementalfee\n"
                "returned by getnetworkinfo) to enter the node's mempool.\n",
                {
                    {"txid", RPCArg::Type::STR_HEX, RPCArg::Optional::NO, "The txid to be bumped"},
                    {"options", RPCArg::Type::OBJ, RPCArg::Optional::OMITTED_NAMED_ARG, "",
                        {
                            {"confTarget", RPCArg::Type::NUM, /* default */ "fallback to wallet's default", "Confirmation target (in blocks)"},
                            {"totalFee", RPCArg::Type::NUM, /* default */ "fallback to 'confTarget'", "Total fee (NOT feerate) to pay, in satoshis.\n"
            "                         In rare cases, the actual fee paid might be slightly higher than the specified\n"
            "                         totalFee if the tx change output has to be removed because it is too close to\n"
            "                         the dust threshold."},
                            {"replaceable", RPCArg::Type::BOOL, /* default */ "true", "Whether the new transaction should still be\n"
            "                         marked bip-125 replaceable. If true, the sequence numbers in the transaction will\n"
            "                         be left unchanged from the original. If false, any input sequence numbers in the\n"
            "                         original transaction that were less than 0xfffffffe will be increased to 0xfffffffe\n"
            "                         so the new transaction will not be explicitly bip-125 replaceable (though it may\n"
            "                         still be replaceable in practice, for example if it has unconfirmed ancestors which\n"
            "                         are replaceable)."},
                            {"estimate_mode", RPCArg::Type::STR, /* default */ "UNSET", "The fee estimate mode, must be one of:\n"
            "         \"UNSET\"\n"
            "         \"ECONOMICAL\"\n"
            "         \"CONSERVATIVE\""},
                        },
                        "options"},
                },
                RPCResult{
            "{\n"
            "  \"txid\":    \"value\",   (string)  The id of the new transaction\n"
            "  \"origfee\":  n,         (numeric) Fee of the replaced transaction\n"
            "  \"fee\":      n,         (numeric) Fee of the new transaction\n"
            "  \"errors\":  [ str... ] (json array of strings) Errors encountered during processing (may be empty)\n"
            "}\n"
                },
                RPCExamples{
            "\nBump the fee, get the new transaction\'s txid\n" +
                    HelpExampleCli("bumpfee", "<txid>")
                },
            }.ToString());
    }

    RPCTypeCheck(request.params, {UniValue::VSTR, UniValue::VOBJ});
    uint256 hash(ParseHashV(request.params[0], "txid"));

    // optional parameters
    CAmount totalFee = 0;
    CCoinControl coin_control;
    coin_control.m_signal_bip125_rbf = true;
    if (!request.params[1].isNull()) {
        UniValue options = request.params[1];
        RPCTypeCheckObj(options,
            {
                {"confTarget", UniValueType(UniValue::VNUM)},
                {"totalFee", UniValueType(UniValue::VNUM)},
                {"replaceable", UniValueType(UniValue::VBOOL)},
                {"estimate_mode", UniValueType(UniValue::VSTR)},
            },
            true, true);

        if (options.exists("confTarget") && options.exists("totalFee")) {
            throw JSONRPCError(RPC_INVALID_PARAMETER, "confTarget and totalFee options should not both be set. Please provide either a confirmation target for fee estimation or an explicit total fee for the transaction.");
        } else if (options.exists("confTarget")) { // TODO: alias this to conf_target
            coin_control.m_confirm_target = ParseConfirmTarget(options["confTarget"], pwallet->chain().estimateMaxBlocks());
        } else if (options.exists("totalFee")) {
            totalFee = options["totalFee"].get_int64();
            if (totalFee <= 0) {
                throw JSONRPCError(RPC_INVALID_PARAMETER, strprintf("Invalid totalFee %s (must be greater than 0)", FormatMoney(totalFee)));
            }
        }

        if (options.exists("replaceable")) {
            coin_control.m_signal_bip125_rbf = options["replaceable"].get_bool();
        }
        if (options.exists("estimate_mode")) {
            if (!FeeModeFromString(options["estimate_mode"].get_str(), coin_control.m_fee_mode)) {
                throw JSONRPCError(RPC_INVALID_PARAMETER, "Invalid estimate_mode parameter");
            }
        }
    }

    // Make sure the results are valid at least up to the most recent block
    // the user could have gotten from another RPC command prior to now
    pwallet->BlockUntilSyncedToCurrentChain();

    auto locked_chain = pwallet->chain().lock();
    LOCK(pwallet->cs_wallet);
    EnsureWalletIsUnlocked(pwallet);


    std::vector<std::string> errors;
    CAmount old_fee;
    CAmount new_fee;
    CMutableTransaction mtx;
    feebumper::Result res;
    if (totalFee > 0) {
        // Targeting total fee bump. Requires a change output of sufficient size.
        res = feebumper::CreateTotalBumpTransaction(pwallet, hash, coin_control, totalFee, errors, old_fee, new_fee, mtx);
    } else {
        // Targeting feerate bump.
        res = feebumper::CreateRateBumpTransaction(pwallet, hash, coin_control, errors, old_fee, new_fee, mtx);
    }
    if (res != feebumper::Result::OK) {
        switch(res) {
            case feebumper::Result::INVALID_ADDRESS_OR_KEY:
                throw JSONRPCError(RPC_INVALID_ADDRESS_OR_KEY, errors[0]);
                break;
            case feebumper::Result::INVALID_REQUEST:
                throw JSONRPCError(RPC_INVALID_REQUEST, errors[0]);
                break;
            case feebumper::Result::INVALID_PARAMETER:
                throw JSONRPCError(RPC_INVALID_PARAMETER, errors[0]);
                break;
            case feebumper::Result::WALLET_ERROR:
                throw JSONRPCError(RPC_WALLET_ERROR, errors[0]);
                break;
            default:
                throw JSONRPCError(RPC_MISC_ERROR, errors[0]);
                break;
        }
    }

    // sign bumped transaction
    if (!feebumper::SignTransaction(pwallet, mtx)) {
        throw JSONRPCError(RPC_WALLET_ERROR, "Can't sign transaction.");
    }
    // commit the bumped transaction
    uint256 txid;
    if (feebumper::CommitTransaction(pwallet, hash, std::move(mtx), errors, txid) != feebumper::Result::OK) {
        throw JSONRPCError(RPC_WALLET_ERROR, errors[0]);
    }
    UniValue result(UniValue::VOBJ);
    result.pushKV("txid", txid.GetHex());
    result.pushKV("origfee", ValueFromAmount(old_fee));
    result.pushKV("fee", ValueFromAmount(new_fee));
    UniValue result_errors(UniValue::VARR);
    for (const std::string& error : errors) {
        result_errors.push_back(error);
    }
    result.pushKV("errors", result_errors);

    return result;
}

UniValue rescanblockchain(const JSONRPCRequest& request)
{
    std::shared_ptr<CWallet> const wallet = GetWalletForJSONRPCRequest(request);
    CWallet* const pwallet = wallet.get();

    if (!EnsureWalletIsAvailable(pwallet, request.fHelp)) {
        return NullUniValue;
    }

    if (request.fHelp || request.params.size() > 2) {
        throw std::runtime_error(
            RPCHelpMan{"rescanblockchain",
                "\nRescan the local blockchain for wallet related transactions.\n"
                "Note: Use \"getwalletinfo\" to query the scanning progress.\n",
                {
                    {"start_height", RPCArg::Type::NUM, /* default */ "0", "block height where the rescan should start"},
                    {"stop_height", RPCArg::Type::NUM, RPCArg::Optional::OMITTED_NAMED_ARG, "the last block height that should be scanned. If none is provided it will rescan up to the tip at return time of this call."},
                },
                RPCResult{
            "{\n"
            "  \"start_height\"     (numeric) The block height where the rescan started (the requested height or 0)\n"
            "  \"stop_height\"      (numeric) The height of the last rescanned block. May be null in rare cases if there was a reorg and the call didn't scan any blocks because they were already scanned in the background.\n"
            "}\n"
                },
                RPCExamples{
                    HelpExampleCli("rescanblockchain", "100000 120000")
            + HelpExampleRpc("rescanblockchain", "100000, 120000")
                },
            }.ToString());
    }

    WalletRescanReserver reserver(pwallet);
    if (!reserver.reserve()) {
        throw JSONRPCError(RPC_WALLET_ERROR, "Wallet is currently rescanning. Abort existing rescan or wait.");
    }

    int start_height = 0;
    uint256 start_block, stop_block;
    {
        auto locked_chain = pwallet->chain().lock();
        Optional<int> tip_height = locked_chain->getHeight();

        if (!request.params[0].isNull()) {
            start_height = request.params[0].get_int();
            if (start_height < 0 || !tip_height || start_height > *tip_height) {
                throw JSONRPCError(RPC_INVALID_PARAMETER, "Invalid start_height");
            }
        }

        Optional<int> stop_height;
        if (!request.params[1].isNull()) {
            stop_height = request.params[1].get_int();
            if (*stop_height < 0 || !tip_height || *stop_height > *tip_height) {
                throw JSONRPCError(RPC_INVALID_PARAMETER, "Invalid stop_height");
            }
            else if (*stop_height < start_height) {
                throw JSONRPCError(RPC_INVALID_PARAMETER, "stop_height must be greater than start_height");
            }
        }

        // We can't rescan beyond non-pruned blocks, stop and throw an error
        if (locked_chain->findPruned(start_height, stop_height)) {
            throw JSONRPCError(RPC_MISC_ERROR, "Can't rescan beyond pruned data. Use RPC call getblockchaininfo to determine your pruned height.");
        }

        if (tip_height) {
            start_block = locked_chain->getBlockHash(start_height);
            // If called with a stop_height, set the stop_height here to
            // trigger a rescan to that height.
            // If called without a stop height, leave stop_height as null here
            // so rescan continues to the tip (even if the tip advances during
            // rescan).
            if (stop_height) {
                stop_block = locked_chain->getBlockHash(*stop_height);
            }
        }
    }

    CWallet::ScanResult result =
        pwallet->ScanForWalletTransactions(start_block, stop_block, reserver, true /* fUpdate */);
    switch (result.status) {
    case CWallet::ScanResult::SUCCESS:
        break;
    case CWallet::ScanResult::FAILURE:
        throw JSONRPCError(RPC_MISC_ERROR, "Rescan failed. Potentially corrupted data files.");
    case CWallet::ScanResult::USER_ABORT:
        throw JSONRPCError(RPC_MISC_ERROR, "Rescan aborted.");
        // no default case, so the compiler can warn about missing cases
    }
    UniValue response(UniValue::VOBJ);
    response.pushKV("start_height", start_height);
    response.pushKV("stop_height", result.last_scanned_height ? *result.last_scanned_height : UniValue());
    return response;
}

class DescribeWalletAddressVisitor : public boost::static_visitor<UniValue>
{
public:
    CWallet * const pwallet;

    void ProcessSubScript(const CScript& subscript, UniValue& obj) const
    {
        // Always present: script type and redeemscript
        std::vector<std::vector<unsigned char>> solutions_data;
        txnouttype which_type = Solver(subscript, solutions_data);
        obj.pushKV("script", GetTxnOutputType(which_type));
        obj.pushKV("hex", HexStr(subscript.begin(), subscript.end()));

        CTxDestination embedded;
        if (ExtractDestination(subscript, embedded)) {
            // Only when the script corresponds to an address.
            UniValue subobj(UniValue::VOBJ);
            UniValue detail = DescribeAddress(embedded);
            subobj.pushKVs(detail);
            UniValue wallet_detail = boost::apply_visitor(*this, embedded);
            subobj.pushKVs(wallet_detail);
            subobj.pushKV("address", EncodeDestination(embedded));
            subobj.pushKV("scriptPubKey", HexStr(subscript.begin(), subscript.end()));
            // Always report the pubkey at the top level, so that `getnewaddress()['pubkey']` always works.
            if (subobj.exists("pubkey")) obj.pushKV("pubkey", subobj["pubkey"]);
            obj.pushKV("embedded", std::move(subobj));
        } else if (which_type == TX_MULTISIG) {
            // Also report some information on multisig scripts (which do not have a corresponding address).
            // TODO: abstract out the common functionality between this logic and ExtractDestinations.
            obj.pushKV("sigsrequired", solutions_data[0][0]);
            UniValue pubkeys(UniValue::VARR);
            for (size_t i = 1; i < solutions_data.size() - 1; ++i) {
                CPubKey key(solutions_data[i].begin(), solutions_data[i].end());
                pubkeys.push_back(HexStr(key.begin(), key.end()));
            }
            obj.pushKV("pubkeys", std::move(pubkeys));
        }
    }

    explicit DescribeWalletAddressVisitor(CWallet* _pwallet) : pwallet(_pwallet) {}

    UniValue operator()(const CNoDestination& dest) const { return UniValue(UniValue::VOBJ); }

    UniValue operator()(const PKHash& pkhash) const
    {
        CKeyID keyID(pkhash);
        UniValue obj(UniValue::VOBJ);
        CPubKey vchPubKey;
        if (pwallet && pwallet->GetPubKey(keyID, vchPubKey)) {
            obj.pushKV("pubkey", HexStr(vchPubKey));
            obj.pushKV("iscompressed", vchPubKey.IsCompressed());
        }
        return obj;
    }

    UniValue operator()(const ScriptHash& scripthash) const
    {
        CScriptID scriptID(scripthash);
        UniValue obj(UniValue::VOBJ);
        CScript subscript;
        if (pwallet && pwallet->GetCScript(scriptID, subscript)) {
            ProcessSubScript(subscript, obj);
        }
        return obj;
    }

    UniValue operator()(const WitnessV0KeyHash& id) const
    {
        UniValue obj(UniValue::VOBJ);
        CPubKey pubkey;
        if (pwallet && pwallet->GetPubKey(CKeyID(id), pubkey)) {
            obj.pushKV("pubkey", HexStr(pubkey));
        }
        return obj;
    }

    UniValue operator()(const WitnessV0ScriptHash& id) const
    {
        UniValue obj(UniValue::VOBJ);
        CScript subscript;
        CRIPEMD160 hasher;
        uint160 hash;
        hasher.Write(id.begin(), 32).Finalize(hash.begin());
        if (pwallet && pwallet->GetCScript(CScriptID(hash), subscript)) {
            ProcessSubScript(subscript, obj);
        }
        return obj;
    }

    UniValue operator()(const WitnessUnknown& id) const { return UniValue(UniValue::VOBJ); }
    UniValue operator()(const NullData& id) const { return NullUniValue; }
};

static UniValue DescribeWalletAddress(CWallet* pwallet, const CTxDestination& dest)
{
    UniValue ret(UniValue::VOBJ);
    UniValue detail = DescribeAddress(dest);
    ret.pushKVs(detail);
    ret.pushKVs(boost::apply_visitor(DescribeWalletAddressVisitor(pwallet), dest));
    return ret;
}

class DescribeWalletBlindAddressVisitor : public boost::static_visitor<UniValue>
{
public:
    CWallet * const pwallet;
    isminetype mine;

    explicit DescribeWalletBlindAddressVisitor(CWallet* _pwallet, isminetype mine_in) : pwallet(_pwallet), mine(mine_in) {}

    UniValue operator()(const CNoDestination& dest) const { return UniValue(UniValue::VOBJ); }

    UniValue operator()(const PKHash& pkhash) const
    {
        UniValue obj(UniValue::VOBJ);
        if (!IsBlindDestination(pkhash) && mine != ISMINE_NO) {
            CPubKey blind_pub = pwallet->GetBlindingPubKey(GetScriptForDestination(pkhash));
            PKHash dest(pkhash);
            dest.blinding_pubkey = blind_pub;
            obj.pushKV("confidential", EncodeDestination(dest));
        } else {
            obj.pushKV("confidential", EncodeDestination(pkhash));
        }
        return obj;
    }

    UniValue operator()(const ScriptHash& scripthash) const
    {
        UniValue obj(UniValue::VOBJ);
        if (!IsBlindDestination(scripthash) && mine != ISMINE_NO) {
            CPubKey blind_pub = pwallet->GetBlindingPubKey(GetScriptForDestination(scripthash));
            ScriptHash dest(scripthash);
            dest.blinding_pubkey = blind_pub;
            obj.pushKV("confidential", EncodeDestination(dest));
        } else {
            obj.pushKV("confidential", EncodeDestination(scripthash));
        }
        return obj;
    }

    UniValue operator()(const WitnessV0KeyHash& id) const
    {
        UniValue obj(UniValue::VOBJ);
        if (!IsBlindDestination(id) && mine != ISMINE_NO) {
            CPubKey blind_pub = pwallet->GetBlindingPubKey(GetScriptForDestination(id));
            WitnessV0KeyHash dest(id);
            dest.blinding_pubkey = blind_pub;
            obj.pushKV("confidential", EncodeDestination(dest));
        } else {
            obj.pushKV("confidential", EncodeDestination(id));
        }
        return obj;
    }

    UniValue operator()(const WitnessV0ScriptHash& id) const
    {
        UniValue obj(UniValue::VOBJ);
        if (!IsBlindDestination(id) && mine != ISMINE_NO) {
            CPubKey blind_pub = pwallet->GetBlindingPubKey(GetScriptForDestination(id));
            WitnessV0ScriptHash dest(id);
            dest.blinding_pubkey = blind_pub;
            obj.pushKV("confidential", EncodeDestination(dest));
        } else {
            obj.pushKV("confidential", EncodeDestination(id));
        }
        return obj;
    }

    UniValue operator()(const WitnessUnknown& id) const { return UniValue(UniValue::VOBJ); }
    UniValue operator()(const NullData& id) const { return NullUniValue; }
};

static UniValue DescribeWalletBlindAddress(CWallet* pwallet, const CTxDestination& dest, isminetype mine)
{
    UniValue ret(UniValue::VOBJ);
    ret.pushKVs(boost::apply_visitor(DescribeWalletBlindAddressVisitor(pwallet, mine), dest));
    return ret;
}

/** Convert CAddressBookData to JSON record.  */
static UniValue AddressBookDataToJSON(const CAddressBookData& data, const bool verbose)
{
    UniValue ret(UniValue::VOBJ);
    if (verbose) {
        ret.pushKV("name", data.name);
    }
    ret.pushKV("purpose", data.purpose);
    return ret;
}

UniValue getaddressinfo(const JSONRPCRequest& request)
{
    std::shared_ptr<CWallet> const wallet = GetWalletForJSONRPCRequest(request);
    CWallet* const pwallet = wallet.get();

    if (!EnsureWalletIsAvailable(pwallet, request.fHelp)) {
        return NullUniValue;
    }

    if (request.fHelp || request.params.size() != 1) {
        throw std::runtime_error(
            RPCHelpMan{"getaddressinfo",
                "\nReturn information about the given bitcoin address. Some information requires the address\n"
                "to be in the wallet.\n",
                {
                    {"address", RPCArg::Type::STR, RPCArg::Optional::NO, "The bitcoin address to get the information of."},
                },
                RPCResult{
            "{\n"
            "  \"address\" : \"address\",        (string) The bitcoin address validated\n"
            "  \"scriptPubKey\" : \"hex\",       (string) The hex-encoded scriptPubKey generated by the address\n"
            "  \"ismine\" : true|false,        (boolean) If the address is yours or not\n"
            "  \"iswatchonly\" : true|false,   (boolean) If the address is watchonly\n"
            "  \"solvable\" : true|false,      (boolean) Whether we know how to spend coins sent to this address, ignoring the possible lack of private keys\n"
            "  \"desc\" : \"desc\",            (string, optional) A descriptor for spending coins sent to this address (only when solvable)\n"
            "  \"isscript\" : true|false,      (boolean) If the key is a script\n"
            "  \"ischange\" : true|false,      (boolean) If the address was used for change output\n"
            "  \"iswitness\" : true|false,     (boolean) If the address is a witness address\n"
            "  \"witness_version\" : version   (numeric, optional) The version number of the witness program\n"
            "  \"witness_program\" : \"hex\"     (string, optional) The hex value of the witness program\n"
            "  \"script\" : \"type\"             (string, optional) The output script type. Only if \"isscript\" is true and the redeemscript is known. Possible types: nonstandard, pubkey, pubkeyhash, scripthash, multisig, nulldata, witness_v0_keyhash, witness_v0_scripthash, witness_unknown\n"
            "  \"hex\" : \"hex\",                (string, optional) The redeemscript for the p2sh address\n"
            "  \"pubkeys\"                     (string, optional) Array of pubkeys associated with the known redeemscript (only if \"script\" is \"multisig\")\n"
            "    [\n"
            "      \"pubkey\"\n"
            "      ,...\n"
            "    ]\n"
            "  \"sigsrequired\" : xxxxx        (numeric, optional) Number of signatures required to spend multisig output (only if \"script\" is \"multisig\")\n"
            "  \"pubkey\" : \"publickeyhex\",    (string, optional) The hex value of the raw public key, for single-key addresses (possibly embedded in P2SH or P2WSH)\n"
            "  \"embedded\" : {...},           (object, optional) Information about the address embedded in P2SH or P2WSH, if relevant and known. It includes all getaddressinfo output fields for the embedded address, excluding metadata (\"timestamp\", \"hdkeypath\", \"hdseedid\") and relation to the wallet (\"ismine\", \"iswatchonly\").\n"
            "  \"iscompressed\" : true|false,  (boolean, optional) If the pubkey is compressed\n"
            "  \"confidential_key\" : \"hex\", (string) The hex value of the raw blinding public key for that address, if any. \"\" if none.\n"
            "  \"unconfidential\" : \"address\", (string) The address without confidentiality key.\n"
            "  \"confidential\" : \"address\", (string) The address with wallet-stored confidentiality key if known. Only displayed for non-confidential address inputs.\n"
            "  \"label\" :  \"label\"         (string) The label associated with the address, \"\" is the default label\n"
            "  \"timestamp\" : timestamp,      (number, optional) The creation time of the key if available in seconds since epoch (Jan 1 1970 GMT)\n"
            "  \"hdkeypath\" : \"keypath\"       (string, optional) The HD keypath if the key is HD and available\n"
            "  \"hdseedid\" : \"<hash160>\"      (string, optional) The Hash160 of the HD seed\n"
            "  \"hdmasterfingerprint\" : \"<hash160>\" (string, optional) The fingperint of the master key.\n"
            "  \"labels\"                      (object) Array of labels associated with the address.\n"
            "    [\n"
            "      { (json object of label data)\n"
            "        \"name\": \"labelname\" (string) The label\n"
            "        \"purpose\": \"string\" (string) Purpose of address (\"send\" for sending address, \"receive\" for receiving address)\n"
            "      },...\n"
            "    ]\n"
            "}\n"
                },
                RPCExamples{
                    HelpExampleCli("getaddressinfo", "\"1PSSGeFHDnKNxiEyFrD1wcEaHr9hrQDDWc\"")
            + HelpExampleRpc("getaddressinfo", "\"1PSSGeFHDnKNxiEyFrD1wcEaHr9hrQDDWc\"")
                },
            }.ToString());
    }

    LOCK(pwallet->cs_wallet);

    UniValue ret(UniValue::VOBJ);
    CTxDestination dest = DecodeDestination(request.params[0].get_str());

    // Make sure the destination is valid
    if (!IsValidDestination(dest)) {
        throw JSONRPCError(RPC_INVALID_ADDRESS_OR_KEY, "Invalid address");
    }

    std::string currentAddress = EncodeDestination(dest);
    ret.pushKV("address", currentAddress);

    CScript scriptPubKey = GetScriptForDestination(dest);
    ret.pushKV("scriptPubKey", HexStr(scriptPubKey.begin(), scriptPubKey.end()));

    isminetype mine = IsMine(*pwallet, dest);
    // Elements: Addresses we can not unblind outputs for aren't spendable
    if (IsBlindDestination(dest) &&
            GetDestinationBlindingKey(dest) != pwallet->GetBlindingPubKey(GetScriptForDestination(dest))) {
        mine = ISMINE_NO;
    }
    ret.pushKV("ismine", bool(mine & ISMINE_SPENDABLE));
    bool solvable = IsSolvable(*pwallet, scriptPubKey);
    ret.pushKV("solvable", solvable);
    if (solvable) {
       ret.pushKV("desc", InferDescriptor(scriptPubKey, *pwallet)->ToString());
    }
    ret.pushKV("iswatchonly", bool(mine & ISMINE_WATCH_ONLY));
    UniValue detail = DescribeWalletAddress(pwallet, dest);
    ret.pushKVs(detail);
    // Elements blinding info
    UniValue blind_detail = DescribeWalletBlindAddress(pwallet, dest, mine);
    ret.pushKVs(blind_detail);
    blind_detail = DescribeBlindAddress(dest);
    ret.pushKVs(blind_detail);
    if (pwallet->mapAddressBook.count(dest)) {
        ret.pushKV("label", pwallet->mapAddressBook[dest].name);
    }
    ret.pushKV("ischange", pwallet->IsChange(scriptPubKey));
    const CKeyMetadata* meta = nullptr;
    CKeyID key_id = GetKeyForDestination(*pwallet, dest);
    if (!key_id.IsNull()) {
        auto it = pwallet->mapKeyMetadata.find(key_id);
        if (it != pwallet->mapKeyMetadata.end()) {
            meta = &it->second;
        }
    }
    if (!meta) {
        auto it = pwallet->m_script_metadata.find(CScriptID(scriptPubKey));
        if (it != pwallet->m_script_metadata.end()) {
            meta = &it->second;
        }
    }
    if (meta) {
        ret.pushKV("timestamp", meta->nCreateTime);
        if (meta->has_key_origin) {
            ret.pushKV("hdkeypath", WriteHDKeypath(meta->key_origin.path));
            ret.pushKV("hdseedid", meta->hd_seed_id.GetHex());
            ret.pushKV("hdmasterfingerprint", HexStr(meta->key_origin.fingerprint, meta->key_origin.fingerprint + 4));
        }
    }

    // Currently only one label can be associated with an address, return an array
    // so the API remains stable if we allow multiple labels to be associated with
    // an address.
    UniValue labels(UniValue::VARR);
    std::map<CTxDestination, CAddressBookData>::iterator mi = pwallet->mapAddressBook.find(dest);
    if (mi != pwallet->mapAddressBook.end()) {
        labels.push_back(AddressBookDataToJSON(mi->second, true));
    }
    ret.pushKV("labels", std::move(labels));

    return ret;
}

static UniValue getaddressesbylabel(const JSONRPCRequest& request)
{
    std::shared_ptr<CWallet> const wallet = GetWalletForJSONRPCRequest(request);
    CWallet* const pwallet = wallet.get();

    if (!EnsureWalletIsAvailable(pwallet, request.fHelp)) {
        return NullUniValue;
    }

    if (request.fHelp || request.params.size() != 1)
        throw std::runtime_error(
            RPCHelpMan{"getaddressesbylabel",
                "\nReturns the list of addresses assigned the specified label.\n",
                {
                    {"label", RPCArg::Type::STR, RPCArg::Optional::NO, "The label."},
                },
                RPCResult{
            "{ (json object with addresses as keys)\n"
            "  \"address\": { (json object with information about address)\n"
            "    \"purpose\": \"string\" (string)  Purpose of address (\"send\" for sending address, \"receive\" for receiving address)\n"
            "  },...\n"
            "}\n"
                },
                RPCExamples{
                    HelpExampleCli("getaddressesbylabel", "\"tabby\"")
            + HelpExampleRpc("getaddressesbylabel", "\"tabby\"")
                },
            }.ToString());

    LOCK(pwallet->cs_wallet);

    std::string label = LabelFromValue(request.params[0]);

    // Find all addresses that have the given label
    UniValue ret(UniValue::VOBJ);
    std::set<std::string> addresses;
    for (const std::pair<const CTxDestination, CAddressBookData>& item : pwallet->mapAddressBook) {
        if (item.second.name == label) {
            std::string address = EncodeDestination(item.first);
            // CWallet::mapAddressBook is not expected to contain duplicate
            // address strings, but build a separate set as a precaution just in
            // case it does.
            bool unique = addresses.emplace(address).second;
            assert(unique);
            // UniValue::pushKV checks if the key exists in O(N)
            // and since duplicate addresses are unexpected (checked with
            // std::set in O(log(N))), UniValue::__pushKV is used instead,
            // which currently is O(1).
            ret.__pushKV(address, AddressBookDataToJSON(item.second, false));
        }
    }

    if (ret.empty()) {
        throw JSONRPCError(RPC_WALLET_INVALID_LABEL_NAME, std::string("No addresses with label " + label));
    }

    return ret;
}

static UniValue listlabels(const JSONRPCRequest& request)
{
    std::shared_ptr<CWallet> const wallet = GetWalletForJSONRPCRequest(request);
    CWallet* const pwallet = wallet.get();

    if (!EnsureWalletIsAvailable(pwallet, request.fHelp)) {
        return NullUniValue;
    }

    if (request.fHelp || request.params.size() > 1)
        throw std::runtime_error(
            RPCHelpMan{"listlabels",
                "\nReturns the list of all labels, or labels that are assigned to addresses with a specific purpose.\n",
                {
                    {"purpose", RPCArg::Type::STR, RPCArg::Optional::OMITTED_NAMED_ARG, "Address purpose to list labels for ('send','receive'). An empty string is the same as not providing this argument."},
                },
                RPCResult{
            "[               (json array of string)\n"
            "  \"label\",      (string) Label name\n"
            "  ...\n"
            "]\n"
                },
                RPCExamples{
            "\nList all labels\n"
            + HelpExampleCli("listlabels", "") +
            "\nList labels that have receiving addresses\n"
            + HelpExampleCli("listlabels", "receive") +
            "\nList labels that have sending addresses\n"
            + HelpExampleCli("listlabels", "send") +
            "\nAs a JSON-RPC call\n"
            + HelpExampleRpc("listlabels", "receive")
                },
            }.ToString());

    LOCK(pwallet->cs_wallet);

    std::string purpose;
    if (!request.params[0].isNull()) {
        purpose = request.params[0].get_str();
    }

    // Add to a set to sort by label name, then insert into Univalue array
    std::set<std::string> label_set;
    for (const std::pair<const CTxDestination, CAddressBookData>& entry : pwallet->mapAddressBook) {
        if (purpose.empty() || entry.second.purpose == purpose) {
            label_set.insert(entry.second.name);
        }
    }

    UniValue ret(UniValue::VARR);
    for (const std::string& name : label_set) {
        ret.push_back(name);
    }

    return ret;
}

UniValue sethdseed(const JSONRPCRequest& request)
{
    std::shared_ptr<CWallet> const wallet = GetWalletForJSONRPCRequest(request);
    CWallet* const pwallet = wallet.get();

    if (!EnsureWalletIsAvailable(pwallet, request.fHelp)) {
        return NullUniValue;
    }

    if (request.fHelp || request.params.size() > 2) {
        throw std::runtime_error(
            RPCHelpMan{"sethdseed",
                "\nSet or generate a new HD wallet seed. Non-HD wallets will not be upgraded to being a HD wallet. Wallets that are already\n"
                "HD will have a new HD seed set so that new keys added to the keypool will be derived from this new seed.\n"
                "\nNote that you will need to MAKE A NEW BACKUP of your wallet after setting the HD wallet seed." +
                    HelpRequiringPassphrase(pwallet) + "\n",
                {
                    {"newkeypool", RPCArg::Type::BOOL, /* default */ "true", "Whether to flush old unused addresses, including change addresses, from the keypool and regenerate it.\n"
            "                             If true, the next address from getnewaddress and change address from getrawchangeaddress will be from this new seed.\n"
            "                             If false, addresses (including change addresses if the wallet already had HD Chain Split enabled) from the existing\n"
            "                             keypool will be used until it has been depleted."},
                    {"seed", RPCArg::Type::STR, /* default */ "random seed", "The WIF private key to use as the new HD seed.\n"
            "                             The seed value can be retrieved using the dumpwallet command. It is the private key marked hdseed=1"},
                },
                RPCResults{},
                RPCExamples{
                    HelpExampleCli("sethdseed", "")
            + HelpExampleCli("sethdseed", "false")
            + HelpExampleCli("sethdseed", "true \"wifkey\"")
            + HelpExampleRpc("sethdseed", "true, \"wifkey\"")
                },
            }.ToString());
    }

    if (pwallet->chain().isInitialBlockDownload()) {
        throw JSONRPCError(RPC_CLIENT_IN_INITIAL_DOWNLOAD, "Cannot set a new HD seed while still in Initial Block Download");
    }

    if (pwallet->IsWalletFlagSet(WALLET_FLAG_DISABLE_PRIVATE_KEYS)) {
        throw JSONRPCError(RPC_WALLET_ERROR, "Cannot set a HD seed to a wallet with private keys disabled");
    }

    auto locked_chain = pwallet->chain().lock();
    LOCK(pwallet->cs_wallet);

    // Do not do anything to non-HD wallets
    if (!pwallet->CanSupportFeature(FEATURE_HD)) {
        throw JSONRPCError(RPC_WALLET_ERROR, "Cannot set a HD seed on a non-HD wallet. Start with -upgradewallet in order to upgrade a non-HD wallet to HD");
    }

    EnsureWalletIsUnlocked(pwallet);

    bool flush_key_pool = true;
    if (!request.params[0].isNull()) {
        flush_key_pool = request.params[0].get_bool();
    }

    CPubKey master_pub_key;
    if (request.params[1].isNull()) {
        master_pub_key = pwallet->GenerateNewSeed();
    } else {
        CKey key = DecodeSecret(request.params[1].get_str());
        if (!key.IsValid()) {
            throw JSONRPCError(RPC_INVALID_ADDRESS_OR_KEY, "Invalid private key");
        }

        if (HaveKey(*pwallet, key)) {
            throw JSONRPCError(RPC_INVALID_ADDRESS_OR_KEY, "Already have this key (either as an HD seed or as a loose private key)");
        }

        master_pub_key = pwallet->DeriveNewSeed(key);
    }

    pwallet->SetHDSeed(master_pub_key);
    if (flush_key_pool) pwallet->NewKeyPool();

    return NullUniValue;
}

bool FillPSBT(const CWallet* pwallet, PartiallySignedTransaction& psbtx, int sighash_type, bool sign, bool bip32derivs)
{
    LOCK(pwallet->cs_wallet);
    // Get all of the previous transactions
    bool complete = true;
    for (unsigned int i = 0; i < psbtx.tx->vin.size(); ++i) {
        const CTxIn& txin = psbtx.tx->vin[i];
        PSBTInput& input = psbtx.inputs.at(i);

        if (PSBTInputSigned(input)) {
            continue;
        }

        // Verify input looks sane. This will check that we have at most one uxto, witness or non-witness.
        if (!input.IsSane()) {
            throw JSONRPCError(RPC_DESERIALIZATION_ERROR, "PSBT input is not sane.");
        }

        // If we have no utxo, grab it from the wallet.
        if (!input.non_witness_utxo && input.witness_utxo.IsNull()) {
            const uint256& txhash = txin.prevout.hash;
            const auto it = pwallet->mapWallet.find(txhash);
            if (it != pwallet->mapWallet.end()) {
                const CWalletTx& wtx = it->second;
                // We only need the non_witness_utxo, which is a superset of the witness_utxo.
                //   The signing code will switch to the smaller witness_utxo if this is ok.
                input.non_witness_utxo = wtx.tx;
            }
        }

        // Get the Sighash type
        if (sign && input.sighash_type > 0 && input.sighash_type != sighash_type) {
            throw JSONRPCError(RPC_DESERIALIZATION_ERROR, "Specified Sighash and sighash in PSBT do not match.");
        }

        complete &= SignPSBTInput(HidingSigningProvider(pwallet, !sign, !bip32derivs), psbtx, i, sighash_type);
    }

    // Fill in the bip32 keypaths and redeemscripts for the outputs so that hardware wallets can identify change
    for (unsigned int i = 0; i < psbtx.tx->vout.size(); ++i) {
        const CTxOut& out = psbtx.tx->vout.at(i);
        PSBTOutput& psbt_out = psbtx.outputs.at(i);

        // Fill a SignatureData with output info
        SignatureData sigdata;
        psbt_out.FillSignatureData(sigdata);

        MutableTransactionSignatureCreator creator(psbtx.tx.get_ptr(), 0, out.nValue.GetAmount(), 1);
        ProduceSignature(HidingSigningProvider(pwallet, true, !bip32derivs), creator, out.scriptPubKey, sigdata);
        psbt_out.FromSignatureData(sigdata);
    }
    return complete;
}

UniValue walletprocesspsbt(const JSONRPCRequest& request)
{
    std::shared_ptr<CWallet> const wallet = GetWalletForJSONRPCRequest(request);
    CWallet* const pwallet = wallet.get();

    if (!EnsureWalletIsAvailable(pwallet, request.fHelp)) {
        return NullUniValue;
    }

    if (request.fHelp || request.params.size() < 1 || request.params.size() > 4)
        throw std::runtime_error(
            RPCHelpMan{"walletprocesspsbt",
                "\nUpdate a PSBT with input information from our wallet and then sign inputs\n"
                "that we can sign for." +
                    HelpRequiringPassphrase(pwallet) + "\n",
                {
                    {"psbt", RPCArg::Type::STR, RPCArg::Optional::NO, "The transaction base64 string"},
                    {"sign", RPCArg::Type::BOOL, /* default */ "true", "Also sign the transaction when updating"},
                    {"sighashtype", RPCArg::Type::STR, /* default */ "ALL", "The signature hash type to sign with if not specified by the PSBT. Must be one of\n"
            "       \"ALL\"\n"
            "       \"NONE\"\n"
            "       \"SINGLE\"\n"
            "       \"ALL|ANYONECANPAY\"\n"
            "       \"NONE|ANYONECANPAY\"\n"
            "       \"SINGLE|ANYONECANPAY\""},
                    {"bip32derivs", RPCArg::Type::BOOL, /* default */ "false", "If true, includes the BIP 32 derivation paths for public keys if we know them"},
                },
                RPCResult{
            "{\n"
            "  \"psbt\" : \"value\",          (string) The base64-encoded partially signed transaction\n"
            "  \"complete\" : true|false,   (boolean) If the transaction has a complete set of signatures\n"
            "  ]\n"
            "}\n"
                },
                RPCExamples{
                    HelpExampleCli("walletprocesspsbt", "\"psbt\"")
                },
            }.ToString());

    RPCTypeCheck(request.params, {UniValue::VSTR, UniValue::VBOOL, UniValue::VSTR});

    // Unserialize the transaction
    PartiallySignedTransaction psbtx;
    std::string error;
    if (!DecodeBase64PSBT(psbtx, request.params[0].get_str(), error)) {
        throw JSONRPCError(RPC_DESERIALIZATION_ERROR, strprintf("TX decode failed %s", error));
    }

    // Get the sighash type
    int nHashType = ParseSighashString(request.params[2]);

    // Fill transaction with our data and also sign
    bool sign = request.params[1].isNull() ? true : request.params[1].get_bool();
    bool bip32derivs = request.params[3].isNull() ? false : request.params[3].get_bool();
    bool complete = true;
    const TransactionError err = FillPSBT(pwallet, psbtx, complete, nHashType, sign, bip32derivs);
    if (err != TransactionError::OK) {
        throw JSONRPCTransactionError(err);
    }

    UniValue result(UniValue::VOBJ);
    CDataStream ssTx(SER_NETWORK, PROTOCOL_VERSION);
    ssTx << psbtx;
    result.pushKV("psbt", EncodeBase64(ssTx.str()));
    result.pushKV("complete", complete);

    return result;
}

UniValue walletcreatefundedpsbt(const JSONRPCRequest& request)
{
    std::shared_ptr<CWallet> const wallet = GetWalletForJSONRPCRequest(request);
    CWallet* const pwallet = wallet.get();

    if (!EnsureWalletIsAvailable(pwallet, request.fHelp)) {
        return NullUniValue;
    }

    if (request.fHelp || request.params.size() < 2 || request.params.size() > 5)
        throw std::runtime_error(
            RPCHelpMan{"walletcreatefundedpsbt",
                "\nCreates and funds a transaction in the Partially Signed Transaction format. Inputs will be added if supplied inputs are not enough\n"
                "Implements the Creator and Updater roles.\n",
                {
                    {"inputs", RPCArg::Type::ARR, RPCArg::Optional::NO, "A json array of json objects",
                        {
                            {"", RPCArg::Type::OBJ, RPCArg::Optional::OMITTED, "",
                                {
                                    {"txid", RPCArg::Type::STR_HEX, RPCArg::Optional::NO, "The transaction id"},
                                    {"vout", RPCArg::Type::NUM, RPCArg::Optional::NO, "The output number"},
                                    {"sequence", RPCArg::Type::NUM, RPCArg::Optional::NO, "The sequence number"},
                                },
                            },
                        },
                        },
                    {"outputs", RPCArg::Type::ARR, RPCArg::Optional::NO, "a json array with outputs (key-value pairs), where none of the keys are duplicated.\n"
                            "That is, each address can only appear once and there can only be one 'data' object.\n"
                            "For compatibility reasons, a dictionary, which holds the key-value pairs directly, is also\n"
                            "                             accepted as second parameter.",
                        {
                            {"", RPCArg::Type::OBJ, RPCArg::Optional::OMITTED, "",
                                {
                                    {"address", RPCArg::Type::AMOUNT, RPCArg::Optional::NO, "A key-value pair. The key (string) is the bitcoin address, the value (float or string) is the amount in " + CURRENCY_UNIT + ""},
                                },
                                },
                            {"", RPCArg::Type::OBJ, RPCArg::Optional::OMITTED, "",
                                {
                                    {"data", RPCArg::Type::STR_HEX, RPCArg::Optional::NO, "A key-value pair. The key must be \"data\", the value is hex-encoded data"},
                                },
                            },
                        },
                    },
                    {"locktime", RPCArg::Type::NUM, /* default */ "0", "Raw locktime. Non-0 value also locktime-activates inputs"},
                    {"options", RPCArg::Type::OBJ, RPCArg::Optional::OMITTED_NAMED_ARG, "",
                        {
                            {"changeAddress", RPCArg::Type::STR_HEX, /* default */ "pool address", "The bitcoin address to receive the change"},
                            {"changePosition", RPCArg::Type::NUM, /* default */ "random", "The index of the change output"},
                            {"change_type", RPCArg::Type::STR, /* default */ "set by -changetype", "The output type to use. Only valid if changeAddress is not specified. Options are \"legacy\", \"p2sh-segwit\", and \"bech32\"."},
                            {"includeWatching", RPCArg::Type::BOOL, /* default */ "false", "Also select inputs which are watch only"},
                            {"lockUnspents", RPCArg::Type::BOOL, /* default */ "false", "Lock selected unspent outputs"},
                            {"feeRate", RPCArg::Type::AMOUNT, /* default */ "not set: makes wallet determine the fee", "Set a specific fee rate in " + CURRENCY_UNIT + "/kB"},
                            {"subtractFeeFromOutputs", RPCArg::Type::ARR, /* default */ "empty array", "A json array of integers.\n"
                            "                              The fee will be equally deducted from the amount of each specified output.\n"
                            "                              Those recipients will receive less bitcoins than you enter in their corresponding amount field.\n"
                            "                              If no outputs are specified here, the sender pays the fee.",
                                {
                                    {"vout_index", RPCArg::Type::NUM, RPCArg::Optional::OMITTED, "The zero-based output index, before a change output is added."},
                                },
                            },
                            {"replaceable", RPCArg::Type::BOOL, /* default */ "false", "Marks this transaction as BIP125 replaceable.\n"
                            "                              Allows this transaction to be replaced by a transaction with higher fees"},
                            {"conf_target", RPCArg::Type::NUM, /* default */ "Fallback to wallet's confirmation target", "Confirmation target (in blocks)"},
                            {"estimate_mode", RPCArg::Type::STR, /* default */ "UNSET", "The fee estimate mode, must be one of:\n"
                            "         \"UNSET\"\n"
                            "         \"ECONOMICAL\"\n"
                            "         \"CONSERVATIVE\""},
                        },
                        "options"},
                    {"bip32derivs", RPCArg::Type::BOOL, /* default */ "false", "If true, includes the BIP 32 derivation paths for public keys if we know them"},
                },
                RPCResult{
                            "{\n"
                            "  \"psbt\": \"value\",        (string)  The resulting raw transaction (base64-encoded string)\n"
                            "  \"fee\":       n,         (numeric) Fee in " + CURRENCY_UNIT + " the resulting transaction pays\n"
                            "  \"changepos\": n          (numeric) The position of the added change output, or -1\n"
                            "}\n"
                                },
                                RPCExamples{
                            "\nCreate a transaction with no inputs\n"
                            + HelpExampleCli("walletcreatefundedpsbt", "\"[{\\\"txid\\\":\\\"myid\\\",\\\"vout\\\":0}]\" \"[{\\\"data\\\":\\\"00010203\\\"}]\"")
                                },
                            }.ToString());

    RPCTypeCheck(request.params, {
        UniValue::VARR,
        UniValueType(), // ARR or OBJ, checked later
        UniValue::VNUM,
        UniValue::VOBJ,
        UniValue::VBOOL
        }, true
    );

    CAmount fee;
    int change_position;
    CMutableTransaction rawTx = ConstructTransaction(request.params[0], request.params[1], request.params[2], request.params[3]["replaceable"], NullUniValue /* CA: assets_in */);
    FundTransaction(pwallet, rawTx, fee, change_position, request.params[3]);

    // Make a blank psbt
    PartiallySignedTransaction psbtx(rawTx);

    // Fill transaction with out data but don't sign
    bool bip32derivs = request.params[4].isNull() ? false : request.params[4].get_bool();
    bool complete = true;
    const TransactionError err = FillPSBT(pwallet, psbtx, complete, 1, false, bip32derivs);
    if (err != TransactionError::OK) {
        throw JSONRPCTransactionError(err);
    }

    // Serialize the PSBT
    CDataStream ssTx(SER_NETWORK, PROTOCOL_VERSION);
    ssTx << psbtx;

    UniValue result(UniValue::VOBJ);
    result.pushKV("psbt", EncodeBase64(ssTx.str()));
    result.pushKV("fee", ValueFromAmount(fee));
    result.pushKV("changepos", change_position);
    return result;
}

//
// ELEMENTS commands

namespace {
static secp256k1_context *secp256k1_ctx;

class CSecp256k1Init {
public:
    CSecp256k1Init() {
        secp256k1_ctx = secp256k1_context_create(SECP256K1_CONTEXT_VERIFY | SECP256K1_CONTEXT_SIGN);
    }
    ~CSecp256k1Init() {
        secp256k1_context_destroy(secp256k1_ctx);
    }
};
static CSecp256k1Init instance_of_csecp256k1;
}

UniValue signblock(const JSONRPCRequest& request)
{
    std::shared_ptr<CWallet> const wallet = GetWalletForJSONRPCRequest(request);
    CWallet* const pwallet = wallet.get();

    if (!EnsureWalletIsAvailable(pwallet, request.fHelp))
        return NullUniValue;

    if (request.fHelp || request.params.size() != 1)
        throw std::runtime_error(
            RPCHelpMan{"signblock",
                "\nSigns a block proposal, checking that it would be accepted first. Errors if it cannot sign the block.\n",
                {
                    {"blockhex", RPCArg::Type::STR_HEX, RPCArg::Optional::NO, "The hex-encoded block from getnewblockhex"},
                },
                RPCResult{
            "[\n"
            "    {\n"
            "        pubkeys,   (hex) The signature's pubkey\n"
            "        sig      (hex) The signature script\n"
            "    },\n"
            "    ...\n"
            "]\n"
                },
                RPCExamples{
                    HelpExampleCli("signblock", "0000002018c6f2f913f9902aeab...5ca501f77be96de63f609010000000000000000015100000000")
                },
            }.ToString());

    if (!g_signed_blocks) {
        throw JSONRPCError(RPC_MISC_ERROR, "Signed blocks are not active for this network.");
    }

    CBlock block;
    if (!DecodeHexBlk(block, request.params[0].get_str()))
        throw JSONRPCError(RPC_DESERIALIZATION_ERROR, "Block decode failed");

    LOCK(cs_main);

    uint256 hash = block.GetHash();
    BlockMap::iterator mi = mapBlockIndex.find(hash);
    if (mi != mapBlockIndex.end())
        throw JSONRPCError(RPC_VERIFY_ERROR, "already have block");

    CBlockIndex* const pindexPrev = ::ChainActive().Tip();
    // TestBlockValidity only supports blocks built on the current Tip
    if (block.hashPrevBlock != pindexPrev->GetBlockHash())
        throw JSONRPCError(RPC_VERIFY_ERROR, "proposal was not based on our best chain");

    CValidationState state;
    if (!TestBlockValidity(state, Params(), block, pindexPrev, false, true) || !state.IsValid()) {
        std::string strRejectReason = state.GetRejectReason();
        if (strRejectReason.empty())
            throw JSONRPCError(RPC_VERIFY_ERROR, state.IsInvalid() ? "Block proposal was invalid" : "Error checking block proposal");
        throw JSONRPCError(RPC_VERIFY_ERROR, strRejectReason);
    }

    // Expose SignatureData internals in return value in lieu of "Partially Signed Bitcoin Blocks"
    SignatureData block_sigs;
    GenericSignScript(*pwallet, block.GetBlockHeader(), block.proof.challenge, block_sigs);

    // Error if sig data didn't "grow"
    if (!block_sigs.complete && block_sigs.signatures.empty()) {
        throw JSONRPCError(RPC_VERIFY_ERROR, "Could not sign the block.");
    }
    UniValue ret(UniValue::VARR);
    for (const auto& signature : block_sigs.signatures) {
        UniValue obj(UniValue::VOBJ);
        obj.pushKV("pubkey", HexStr(signature.second.first.begin(), signature.second.first.end()));
        obj.pushKV("sig", HexStr(signature.second.second.begin(), signature.second.second.end()));
        ret.push_back(obj);
    }
    return ret;
}

UniValue getpeginaddress(const JSONRPCRequest& request)
{
    std::shared_ptr<CWallet> const wallet = GetWalletForJSONRPCRequest(request);
    CWallet* const pwallet = wallet.get();

    if (!EnsureWalletIsAvailable(pwallet, request.fHelp))
        return NullUniValue;

    if (request.fHelp || request.params.size() != 0)
        throw std::runtime_error(
            RPCHelpMan{"getpeginaddress",
                "\nReturns information needed for claimpegin to move coins to the sidechain.\n"
                "The user should send coins from their Bitcoin wallet to the mainchain_address returned.\n"
                "IMPORTANT: Like getaddress, getpeginaddress adds new secrets to wallet.dat, necessitating backup on a regular basis.\n",
                {},
                RPCResult{
            "\"mainchain_address\"           (string) Mainchain Bitcoin deposit address to send bitcoin to\n"
            "\"claim_script\"             (string) The claim script in hex that was committed to. This may be required in `claimpegin` to retrieve pegged-in funds\n"
                },
                RPCExamples{
                    HelpExampleCli("getpeginaddress", "")
            + HelpExampleRpc("getpeginaddress", "")
                },
            }.ToString());

    if (!pwallet->IsLocked()) {
        pwallet->TopUpKeyPool();
    }

    // Generate a new key that is added to wallet
    CPubKey newKey;
    if (!pwallet->GetKeyFromPool(newKey)) {
        throw JSONRPCError(RPC_WALLET_KEYPOOL_RAN_OUT, "Error: Keypool ran out, please call keypoolrefill first");
    }

    // Use native witness destination
    CTxDestination dest = GetDestinationForKey(newKey, OutputType::BECH32);

    pwallet->SetAddressBook(dest, "", "receive");

    CScript dest_script = GetScriptForDestination(dest);

    // Also add raw scripts to index to recognize later.
    pwallet->AddCScript(dest_script);

    // Get P2CH deposit address on mainchain.
    CTxDestination mainchain_dest(ScriptHash(GetScriptForWitness(calculate_contract(Params().GetConsensus().fedpegScript, dest_script))));

    UniValue ret(UniValue::VOBJ);

    ret.pushKV("mainchain_address", EncodeParentDestination(mainchain_dest));
    ret.pushKV("claim_script", HexStr(dest_script));
    return ret;
}

//! Derive BIP32 tweak from master xpub to child pubkey.
bool DerivePubTweak(const std::vector<uint32_t>& vPath, const CPubKey& keyMaster, const ChainCode &ccMaster, std::vector<unsigned char>& tweakSum)
{
    tweakSum.clear();
    tweakSum.resize(32);
    std::vector<unsigned char> tweak;
    CPubKey keyParent = keyMaster;
    CPubKey keyChild;
    ChainCode ccChild;
    ChainCode ccParent = ccMaster;
    for (unsigned int i = 0; i < vPath.size(); i++) {
        if ((vPath[i] >> 31) != 0) {
            return false;
        }
        keyParent.Derive(keyChild, ccChild, vPath[i], ccParent, &tweak);
        assert(tweak.size() == 32);
        ccParent = ccChild;
        keyParent = keyChild;
        if (i == 0) {
            tweakSum = tweak;
        } else {
            bool ret = secp256k1_ec_privkey_tweak_add(secp256k1_ctx, tweakSum.data(), tweak.data());
            if (!ret) {
                return false;
            }
        }
    }
    return true;
}

// For general cryptographic design of peg-out authorization scheme, see: https://github.com/ElementsProject/secp256k1-zkp/blob/secp256k1-zkp/src/modules/whitelist/whitelist.md
UniValue initpegoutwallet(const JSONRPCRequest& request)
{

    std::shared_ptr<CWallet> const wallet = GetWalletForJSONRPCRequest(request);
    CWallet* const pwallet = wallet.get();

    if (!EnsureWalletIsAvailable(pwallet, request.fHelp))
        return NullUniValue;

    if (request.fHelp || request.params.size() < 1 || request.params.size() > 3)
        throw std::runtime_error(
            RPCHelpMan{"initpegoutwallet",
                "\nThis call is for Liquid network initialization on the Liquid wallet. The wallet generates a new Liquid pegout authorization key (PAK) and stores it in the Liquid wallet. It then combines this with the `bitcoin_descriptor` to finally create a PAK entry for the network. This allows the user to send Liquid coins directly to a secure offline Bitcoin wallet at the derived path from the bitcoin_descriptor using the `sendtomainchain` command. Losing the Liquid PAK or offline Bitcoin root key will result in the inability to pegout funds, so immediate backup upon initialization is required.\n" +
                HelpRequiringPassphrase(pwallet),
                {
                    {"bitcoin_descriptor", RPCArg::Type::STR, RPCArg::Optional::NO, "The Bitcoin descriptor that includes a single extended pubkey. Must be one of the following: pkh(<xpub>), sh(wpkh(<xpub>)), or wpkh(<xpub>). This is used as the root for the Bitcoin destination wallet. The derivation path from the xpub will be `0/k`, reflecting the external chain of the wallet. DEPRECATED: If a plain xpub is given, pkh(<xpub>) is assumed. See link for more details on script descriptors: https://github.com/bitcoin/bitcoin/blob/master/doc/descriptors.md"},
                    {"bip32_counter", RPCArg::Type::NUM , /* default */ "0", "The `k` in `0/k` to be set as the next address to derive from the `bitcoin_descriptor`. This will be stored in the wallet and incremented on each successful `sendtomainchain` invocation."},
                    {"liquid_pak", RPCArg::Type::STR_HEX, RPCArg::Optional::OMITTED_NAMED_ARG, "The Liquid wallet pubkey in hex to be used as the Liquid PAK for pegout authorization. The private key must be in the wallet if argument is given. If this argument is not provided one will be generated and stored in the wallet automatically and returned."}
                },
                RPCResult{
            "{\n"
                "\"pakentry\"       (string) The resulting PAK entry to be used at network initialization time in the form of: `pak=<bitcoin_pak>:<liquid_pak>`.\n"
                "\"liquid_pak\"     (string) The Liquid PAK pubkey in hex, which is stored in the local Liquid wallet. This can be used in subsequent calls to `initpegoutwallet` to avoid generating a new `liquid_pak`.\n"
                "\"liquid_pak_address\" (string) The corresponding address for `liquid_pak`. Useful for `dumpprivkey` for wallet backup or transfer.\n"
                "\"address_lookahead\"(array)  The three next Bitcoin addresses the wallet will use for `sendtomainchain` based on `bip32_counter`.\n"
            "}\n"
                },
                RPCExamples{
                    HelpExampleCli("initpegoutwallet", "sh(wpkh(tpubDAY5hwtonH4NE8zY46ZMFf6B6F3fqMis7cwfNihXXpAg6XzBZNoHAdAzAZx2peoU8nTWFqvUncXwJ9qgE5VxcnUKxdut8F6mptVmKjfiwDQ/0/*))")
            + HelpExampleRpc("initpegoutwallet", "sh(wpkh(tpubDAY5hwtonH4NE8zY46ZMFf6B6F3fqMis7cwfNihXXpAg6XzBZNoHAdAzAZx2peoU8nTWFqvUncXwJ9qgE5VxcnUKxdut8F6mptVmKjfiwDQ/0/*))")
                },
            }.ToString());

    auto locked_chain = pwallet->chain().lock();
    LOCK(pwallet->cs_wallet);

    // Check that network cares about PAK
    if (!Params().GetEnforcePak()) {
        throw JSONRPCError(RPC_INVALID_PARAMETER, "PAK enforcement is not enabled on this network.");
    }

    if (!pwallet->IsLocked())
        pwallet->TopUpKeyPool();

    // Generate a new key that is added to wallet or set from argument
    CPubKey online_pubkey;
    if (request.params.size() < 3) {
        if (!pwallet->GetKeyFromPool(online_pubkey)) {
            throw JSONRPCError(RPC_WALLET_KEYPOOL_RAN_OUT, "Error: Keypool ran out, please call keypoolrefill first");
        }
        if (!pwallet->SetOnlinePubKey(online_pubkey)) {
            throw JSONRPCError(RPC_WALLET_ERROR, "Error: Could not write liquid_pak to wallet.");
        }
    } else {
        online_pubkey = CPubKey(ParseHex(request.params[2].get_str()));
        if (!online_pubkey.IsFullyValid()) {
            throw JSONRPCError(RPC_WALLET_ERROR, "Error: Given liquid_pak is not valid.");
        }
        if (!pwallet->HaveKey(online_pubkey.GetID())) {
            throw JSONRPCError(RPC_WALLET_ERROR, "Error: liquid_pak could not be found in wallet");
        }
    }

    // Parse offline counter
    int counter = 0;
    if (request.params.size() > 1) {
        counter = request.params[1].get_int();
        if (counter < 0 || counter > 1000000000) {
            throw JSONRPCError(RPC_INVALID_PARAMETER, "bip32_counter must be between 0 and 1,000,000,000, inclusive.");
        }
    }

    std::string bitcoin_desc = request.params[0].get_str();
    std::string xpub_str = "";

    // First check for naked xpub, and impute it as pkh(<xpub>/0/*) for backwards compat
    CExtPubKey xpub = DecodeExtPubKey(bitcoin_desc);
    if (xpub.pubkey.IsFullyValid()) {
        bitcoin_desc = "pkh(" + bitcoin_desc + "/0/*)";
    }

    FlatSigningProvider provider;
    auto desc = Parse(bitcoin_desc, provider);
    if (!desc) {
        throw JSONRPCError(RPC_INVALID_PARAMETER, "bitcoin_descriptor is not a valid descriptor string.");
    } else if (!desc->IsRange()) {
        throw JSONRPCError(RPC_INVALID_PARAMETER, "bitcoin_descriptor must be a ranged descriptor.");
    }

    // Three acceptable descriptors:
    if (bitcoin_desc.substr(0, 8) ==  "sh(wpkh("
            && bitcoin_desc.substr(bitcoin_desc.size()-2, 2) == "))") {
        xpub_str = bitcoin_desc.substr(8, bitcoin_desc.size()-2);
    } else if (bitcoin_desc.substr(0, 5) ==  "wpkh("
            && bitcoin_desc.substr(bitcoin_desc.size()-1, 1) == ")") {
        xpub_str = bitcoin_desc.substr(5, bitcoin_desc.size()-1);
    } else if (bitcoin_desc.substr(0, 4) == "pkh("
            && bitcoin_desc.substr(bitcoin_desc.size()-1, 1) == ")") {
        xpub_str = bitcoin_desc.substr(4, bitcoin_desc.size()-1);
    } else {
        throw JSONRPCError(RPC_INVALID_PARAMETER, "bitcoin_descriptor is not of any type supported: pkh(<xpub>), sh(wpkh(<xpub>)), wpkh(<xpub>), or <xpub>.");
    }

    // Strip off leading key origin
    if (xpub_str.find("]") != std::string::npos) {
        xpub_str = xpub_str.substr(xpub_str.find("]"), std::string::npos);
    }

    // Strip off following range
    xpub_str = xpub_str.substr(0, xpub_str.find("/"));

    xpub = DecodeExtPubKey(xpub_str);

    if (!xpub.pubkey.IsFullyValid()) {
        throw JSONRPCError(RPC_INVALID_PARAMETER, "bitcoin_descriptor does not contain a valid extended pubkey for this network.");
    }

    // Parse master pubkey
    CPubKey masterpub = xpub.pubkey;
    secp256k1_pubkey masterpub_secp;
    int ret = secp256k1_ec_pubkey_parse(secp256k1_ctx, &masterpub_secp, masterpub.begin(), masterpub.size());
    if (ret != 1) {
        throw JSONRPCError(RPC_WALLET_ERROR, "bitcoin_descriptor could not be parsed.");
    }

    // Store the keys and metadata
    if (!pwallet->SetOnlinePubKey(online_pubkey) ||
            !pwallet->SetOfflineXPubKey(xpub) ||
            !pwallet->SetOfflineCounter(counter) ||
            !pwallet->SetOfflineDescriptor(bitcoin_desc)) {
        throw JSONRPCError(RPC_WALLET_ERROR, "Error: Failure to initialize pegout wallet.");
    }

    // Negate the pubkey
    ret = secp256k1_ec_pubkey_negate(secp256k1_ctx, &masterpub_secp);

    std::vector<unsigned char> negatedpubkeybytes;
    negatedpubkeybytes.resize(33);
    size_t len = 33;
    ret = secp256k1_ec_pubkey_serialize(secp256k1_ctx, &negatedpubkeybytes[0], &len, &masterpub_secp, SECP256K1_EC_COMPRESSED);
    assert(ret == 1);
    assert(len == 33);
    assert(negatedpubkeybytes.size() == 33);

    UniValue address_list(UniValue::VARR);
    for (int i = counter; i < counter+3; i++) {
        std::vector<CScript> scripts;
        if (!desc->Expand(i, provider, scripts, provider)) {
            throw JSONRPCError(RPC_WALLET_ERROR, "Could not generate lookahead addresses with descriptor. This is a bug.");
        }
        CTxDestination destination;
        ExtractDestination(scripts[0], destination);
        address_list.push_back(EncodeParentDestination(destination));
    }
    UniValue pak(UniValue::VOBJ);
    pak.pushKV("pakentry", "pak=" + HexStr(negatedpubkeybytes) + ":" + HexStr(online_pubkey));
    pak.pushKV("liquid_pak", HexStr(online_pubkey));
    pak.pushKV("liquid_pak_address", EncodeDestination(PKHash(online_pubkey)));
    pak.pushKV("address_lookahead", address_list);
    return pak;
}

UniValue sendtomainchain_base(const JSONRPCRequest& request)
{
    std::shared_ptr<CWallet> const wallet = GetWalletForJSONRPCRequest(request);
    CWallet* const pwallet = wallet.get();

    if (!EnsureWalletIsAvailable(pwallet, request.fHelp))
        return NullUniValue;

    if (request.fHelp || request.params.size() < 2 || request.params.size() > 3)
        throw std::runtime_error(
            RPCHelpMan{"sendtomainchain",
                "\nSends sidechain funds to the given mainchain address, through the federated pegin mechanism\n"
                + HelpRequiringPassphrase(pwallet),
                {
                    {"address", RPCArg::Type::STR, RPCArg::Optional::NO, "The destination address on Bitcoin mainchain"},
                    {"amount", RPCArg::Type::AMOUNT, RPCArg::Optional::NO, "The amount being sent to Bitcoin mainchain"},
                    {"subtractfeefromamount", RPCArg::Type::BOOL, /* default */ "false", "The fee will be deducted from the amount being pegged-out."},
                },
                RPCResult{
            "\"txid\"              (string) Transaction ID of the resulting sidechain transaction\n"
                },
                RPCExamples{
                    HelpExampleCli("sendtomainchain", "\"mgWEy4vBJSHt3mC8C2SEWJQitifb4qeZQq\" 0.1")
            + HelpExampleRpc("sendtomainchain", "\"mgWEy4vBJSHt3mC8C2SEWJQitifb4qeZQq\" 0.1")
                },
            }.ToString());

    auto locked_chain = pwallet->chain().lock();
    LOCK(pwallet->cs_wallet);

    EnsureWalletIsUnlocked(pwallet);

    CTxDestination parent_address = DecodeParentDestination(request.params[0].get_str());
    if (!IsValidDestination(parent_address))
        throw JSONRPCError(RPC_INVALID_ADDRESS_OR_KEY, "Invalid Bitcoin address");

    CAmount nAmount = AmountFromValue(request.params[1]);
    if (nAmount <= 0)
        throw JSONRPCError(RPC_TYPE_ERROR, "Invalid amount for send");

    bool subtract_fee = false;
    if (request.params.size() > 2) {
        subtract_fee = request.params[2].get_bool();
    }

    // Parse Bitcoin address for destination, embed script
    CScript mainchain_script(GetScriptForDestination(parent_address));

    uint256 genesisBlockHash = Params().ParentGenesisBlockHash();

    // Asset type is implicit, no need to add to script
    NullData nulldata;
    nulldata << std::vector<unsigned char>(genesisBlockHash.begin(), genesisBlockHash.end());
    nulldata << std::vector<unsigned char>(mainchain_script.begin(), mainchain_script.end());
    CTxDestination address(nulldata);

    EnsureWalletIsUnlocked(pwallet);

    mapValue_t mapValue;
    CCoinControl no_coin_control; // This is a deprecated API
    CTransactionRef tx = SendMoney(*locked_chain, pwallet, address, nAmount, Params().GetConsensus().pegged_asset, subtract_fee, no_coin_control, std::move(mapValue), true /* ignore_blind_fail */);

    return (*tx).GetHash().GetHex();

}

// ELEMENTS: Copied from script/descriptor.cpp

typedef std::vector<uint32_t> KeyPath;

/** Split a string on every instance of sep, returning a vector. */
std::vector<Span<const char>> Split(const Span<const char>& sp, char sep)
{
    std::vector<Span<const char>> ret;
    auto it = sp.begin();
    auto start = it;
    while (it != sp.end()) {
        if (*it == sep) {
            ret.emplace_back(start, it);
            start = it + 1;
        }
        ++it;
    }
    ret.emplace_back(start, it);
    return ret;
}

/** Parse a key path, being passed a split list of elements (the first element is ignored). */
bool ParseKeyPath(const std::vector<Span<const char>>& split, KeyPath& out)
{
    for (size_t i = 1; i < split.size(); ++i) {
        Span<const char> elem = split[i];
        bool hardened = false;
        if (elem.size() > 0 && (elem[elem.size() - 1] == '\'' || elem[elem.size() - 1] == 'h')) {
            elem = elem.first(elem.size() - 1);
            hardened = true;
        }
        uint32_t p;
        if (!ParseUInt32(std::string(elem.begin(), elem.end()), &p) || p > 0x7FFFFFFFUL) return false;
        out.push_back(p | (((uint32_t)hardened) << 31));
    }
    return true;
}

////////////////////////////

UniValue sendtomainchain_pak(const JSONRPCRequest& request)
{
    std::shared_ptr<CWallet> const wallet = GetWalletForJSONRPCRequest(request);
    CWallet* const pwallet = wallet.get();

    if (!EnsureWalletIsAvailable(pwallet, request.fHelp))
        return NullUniValue;

    if (request.fHelp || request.params.size() < 2 || request.params.size() > 3)
        throw std::runtime_error(
            RPCHelpMan{"sendtomainchain",
                "\nSends Liquid funds to the Bitcoin mainchain, through the federated withdraw mechanism. The wallet internally generates the returned `bitcoin_address` via `bitcoin_descriptor` and `bip32_counter` previously set in `initpegoutwallet`. The counter will be incremented upon successful send, avoiding address re-use.\n"
                + HelpRequiringPassphrase(pwallet),
                {
                    {"address", RPCArg::Type::STR, RPCArg::Optional::NO, "Must be \"\". Only for non-PAK `sendtomainchain` compatibility."},
                    {"amount", RPCArg::Type::AMOUNT, RPCArg::Optional::NO, "The amount being sent to `bitcoin_address`."},
                    {"subtractfeefromamount", RPCArg::Type::BOOL, /* default */ "false", "The fee will be deducted from the amount being pegged-out."},
                },
                RPCResult{
            "{\n"
                "\"bitcoin_address\"   (string) The destination address on Bitcoin mainchain."
                "\"txid\"              (string) Transaction ID of the resulting Liquid transaction\n"
                "\"bitcoin_descriptor\"      (string) The xpubkey of the child destination address.\n"
                "\"bip32_counter\"   (string) The derivation counter for the `bitcoin_descriptor`.\n"
            "}\n"
                },
                RPCExamples{
                    HelpExampleCli("sendtomainchain", "\"\" 0.1")
            + HelpExampleRpc("sendtomainchain", "\"\" 0.1")
                },
            }.ToString());

    auto locked_chain = pwallet->chain().lock();
    LOCK(pwallet->cs_wallet);

    EnsureWalletIsUnlocked(pwallet);

    if (!request.params[0].get_str().empty()) {
        throw JSONRPCError(RPC_TYPE_ERROR, "`address` argument must be \"\" for PAK-enabled networks as the address is generated automatically.");
    }

    //amount
    CAmount nAmount = AmountFromValue(request.params[1]);
    if (nAmount < 100000)
        throw JSONRPCError(RPC_INVALID_PARAMETER, "Invalid amount for send, must send more than 0.0001 BTC");

    bool subtract_fee = false;
    if (request.params.size() > 2) {
        subtract_fee = request.params[1].get_bool();
    }

    CPAKList paklist = g_paklist_blockchain;
    if (g_paklist_config) {
        paklist = *g_paklist_config;
    }
    if (paklist.IsReject()) {
        throw JSONRPCError(RPC_INVALID_ADDRESS_OR_KEY, "Pegout freeze is under effect to aid a pak transition to a new list. Please consult the network operator.");
    }

    // Fetch pegout key data
    int counter = pwallet->offline_counter;
    CExtPubKey& xpub = pwallet->offline_xpub;
    CPubKey& onlinepubkey = pwallet->online_key;

    if (counter < 0) {
        throw JSONRPCError(RPC_WALLET_ERROR, "Pegout authorization for this wallet has not been set. Please call `initpegoutwallet` with the appropriate arguments first.");
    }

    FlatSigningProvider provider;
    const auto descriptor = Parse(pwallet->offline_desc, provider);

    // If descriptor not previously set, generate it
    if (!descriptor) {
        std::string offline_desc = "pkh(" + EncodeExtPubKey(xpub) + "0/*)";
        if (!pwallet->SetOfflineDescriptor(offline_desc)) {
            throw JSONRPCError(RPC_WALLET_ERROR, "Couldn't set wallet descriptor for peg-outs.");
        }
    }

    std::string desc_str = pwallet->offline_desc;
    std::string xpub_str = EncodeExtPubKey(xpub);

    // TODO: More properly expose key parsing functionality

    // Strip last parenths(up to 2) and "/*" to let ParseKeyPath do its thing
    desc_str.erase(std::remove(desc_str.begin(), desc_str.end(), ')'), desc_str.end());
    desc_str = desc_str.substr(0, desc_str.size()-2);

    // Since we know there are no key origin data, directly call inner parsing functions
    Span<const char> span(desc_str.data(), desc_str.size());
    auto split = Split(span, '/');
    KeyPath key_path;
    if (!ParseKeyPath(split, key_path)) {
        throw JSONRPCError(RPC_WALLET_ERROR, "Stored keypath in descriptor cannot be parsed.");
    }
    key_path.push_back(counter);

    secp256k1_pubkey onlinepubkey_secp;
    if (secp256k1_ec_pubkey_parse(secp256k1_ctx, &onlinepubkey_secp, onlinepubkey.begin(), onlinepubkey.size()) != 1) {
        throw JSONRPCError(RPC_TYPE_ERROR, "Pubkey is invalid");
    }

    // Get index of given online key
    int whitelistindex=-1;
    std::vector<secp256k1_pubkey> pak_online = paklist.OnlineKeys();
    for (unsigned int i=0; i<pak_online.size(); i++) {
        if (memcmp((void *)&pak_online[i], (void *)&onlinepubkey_secp, sizeof(secp256k1_pubkey)) == 0) {
            whitelistindex = i;
            break;
        }
    }
    if (whitelistindex == -1)
        throw JSONRPCError(RPC_WALLET_ERROR, "Given online key is not in Pegout Authorization Key List");

    // Parse master pubkey
    CPubKey masterpub = xpub.pubkey;
    secp256k1_pubkey masterpub_secp;
    int ret = secp256k1_ec_pubkey_parse(secp256k1_ctx, &masterpub_secp, masterpub.begin(), masterpub.size());
    if (ret != 1) {
        throw JSONRPCError(RPC_WALLET_ERROR, "Master pubkey could not be parsed.");
    }

    secp256k1_pubkey btcpub_secp;
    memcpy(&btcpub_secp, &masterpub_secp, sizeof(secp256k1_pubkey));

    // Negate master pubkey
    ret = secp256k1_ec_pubkey_negate(secp256k1_ctx, &masterpub_secp);

    // Make sure negated master pubkey is in PAK list at same index as online_pubkey
    if (memcmp((void *)&paklist.OfflineKeys()[whitelistindex], (void *)&masterpub_secp, sizeof(secp256k1_pubkey)) != 0) {
        throw JSONRPCError(RPC_WALLET_ERROR, "Given bitcoin_descriptor cannot be found in same entry as known liquid_pak");
    }

    // Get online PAK
    CKey masterOnlineKey;
    if (!pwallet->GetKey(onlinepubkey.GetID(), masterOnlineKey))
        throw JSONRPCError(RPC_WALLET_ERROR, "Given online key is in master set but not in wallet");

    // Tweak offline pubkey by tweakSum aka sumkey to get bitcoin key
    std::vector<unsigned char> tweakSum;
    if (!DerivePubTweak(key_path, xpub.pubkey, xpub.chaincode, tweakSum)) {
        throw JSONRPCError(RPC_WALLET_ERROR, "Could not create xpub tweak to generate proof.");
    }
    ret = secp256k1_ec_pubkey_tweak_add(secp256k1_ctx, &btcpub_secp, tweakSum.data());
    assert(ret);

    std::vector<unsigned char> btcpubkeybytes;
    btcpubkeybytes.resize(33);
    size_t btclen = 33;
    ret = secp256k1_ec_pubkey_serialize(secp256k1_ctx, &btcpubkeybytes[0], &btclen, &btcpub_secp, SECP256K1_EC_COMPRESSED);
    assert(ret == 1);
    assert(btclen == 33);
    assert(btcpubkeybytes.size() == 33);

    //Create, verify whitelist proof
    secp256k1_whitelist_signature sig;
    if(secp256k1_whitelist_sign(secp256k1_ctx, &sig, &paklist.OnlineKeys()[0], &paklist.OfflineKeys()[0], paklist.size(), &btcpub_secp, masterOnlineKey.begin(), &tweakSum[0], whitelistindex, NULL, NULL) != 1) {
        throw JSONRPCError(RPC_WALLET_ERROR, "Pegout authorization proof signing failed");
    }

    if (secp256k1_whitelist_verify(secp256k1_ctx, &sig, &paklist.OnlineKeys()[0], &paklist.OfflineKeys()[0], paklist.size(), &btcpub_secp) != 1) {
        throw JSONRPCError(RPC_WALLET_ERROR, "Pegout authorization proof was created and signed but is invalid");
    }

    //Serialize
    const size_t expectedOutputSize = 1 + 32 * (1 + paklist.size());
    assert(1 + 32 * (1 + 256) >= expectedOutputSize);
    unsigned char output[1 + 32 * (1 + 256)];
    size_t outlen = expectedOutputSize;
    secp256k1_whitelist_signature_serialize(secp256k1_ctx, output, &outlen, &sig);
    assert(outlen == expectedOutputSize);
    std::vector<unsigned char> whitelistproof(output, output + expectedOutputSize / sizeof(unsigned char));

    // Derive the end address in mainchain
    std::vector<CScript> scripts;
    if (!descriptor->Expand(counter, provider, scripts, provider)) {
        throw JSONRPCError(RPC_WALLET_ERROR, "Could not generate mainchain destination with descriptor. This is a bug.");
    }
    assert(scripts.size() == 1);
    CScript mainchain_script = scripts[0];
    CTxDestination bitcoin_address;
    ExtractDestination(mainchain_script, bitcoin_address);

    uint256 genesisBlockHash = Params().ParentGenesisBlockHash();
    NullData nulldata;
    nulldata << std::vector<unsigned char>(genesisBlockHash.begin(), genesisBlockHash.end());
    nulldata << std::vector<unsigned char>(mainchain_script.begin(), mainchain_script.end());
    nulldata << btcpubkeybytes;
    nulldata << whitelistproof;
    CTxDestination address(nulldata);
    assert(GetScriptForDestination(nulldata).IsPegoutScript(genesisBlockHash));

    txnouttype txntype;
    if (!IsStandard(GetScriptForDestination(nulldata), txntype)) {
        throw JSONRPCError(RPC_TYPE_ERROR, "Resulting scriptPubKey is non-standard. Ensure pak=reject is not set");
    }

    mapValue_t mapValue;
    CCoinControl no_coin_control; // This is a deprecated API
    CTransactionRef tx = SendMoney(*locked_chain, pwallet, address, nAmount, Params().GetConsensus().pegged_asset, subtract_fee, no_coin_control, std::move(mapValue), true /* ignore_blind_fail */);

    pwallet->SetOfflineCounter(counter+1);

    std::stringstream ss;
    ss << counter;

    UniValue obj(UniValue::VOBJ);
    obj.pushKV("txid", tx->GetHash().GetHex());
    obj.pushKV("bitcoin_address", EncodeParentDestination(bitcoin_address));
    obj.pushKV("bip32_counter", ss.str());
    obj.pushKV("bitcoin_descriptor", pwallet->offline_desc);
    return obj;
}

// We only expose the appropriate peg-out method type per network
UniValue sendtomainchain(const JSONRPCRequest& request)
{
    if (Params().GetEnforcePak()) {
        return sendtomainchain_pak(request);
    } else {
        return sendtomainchain_base(request);
    }
}

extern UniValue signrawtransaction(const JSONRPCRequest& request);
extern UniValue sendrawtransaction(const JSONRPCRequest& request);

template<typename T_tx>
unsigned int GetPeginTxnOutputIndex(const T_tx& txn, const CScript& witnessProgram)
{
    unsigned int nOut = 0;
    //Call contracthashtool
    CScript mainchain_script = GetScriptForDestination(ScriptHash(GetScriptForWitness(calculate_contract(Params().GetConsensus().fedpegScript, witnessProgram))));
    for (; nOut < txn.vout.size(); nOut++)
        if (txn.vout[nOut].scriptPubKey == mainchain_script)
            break;
    return nOut;
}

template<typename T_tx_ref, typename T_tx, typename T_merkle_block>
static UniValue createrawpegin(const JSONRPCRequest& request, T_tx_ref& txBTCRef, T_tx& tx_aux, T_merkle_block& merkleBlock)
{
    if (request.fHelp || request.params.size() < 2 || request.params.size() > 3)
        throw std::runtime_error(
            RPCHelpMan{"createrawpegin",
                "\nCreates a raw transaction to claim coins from the main chain by creating a pegin transaction with the necessary metadata after the corresponding Bitcoin transaction.\n"
                "Note that this call will not sign the transaction.\n"
                "If a transaction is not relayed it may require manual addition to a functionary mempool in order for it to be mined.\n",
                {
                    {"bitcoinTx", RPCArg::Type::STR_HEX, RPCArg::Optional::NO, "The raw bitcoin transaction (in hex) depositing bitcoin to the mainchain_address generated by getpeginaddress"},
                    {"txoutproof", RPCArg::Type::STR_HEX, RPCArg::Optional::NO, "A rawtxoutproof (in hex) generated by the mainchain daemon's `gettxoutproof` containing a proof of only bitcoinTx"},
                    {"claim_script", RPCArg::Type::STR_HEX, RPCArg::Optional::OMITTED_NAMED_ARG, "The witness program generated by getpeginaddress. Only needed if not in wallet."},
                },
                RPCResult{
            "{\n"
            "   \"hex\"       (string) Raw transaction in hex\n"
            "   \"mature\"            (bool) Whether the peg-in is mature (only included when validating peg-ins)\n"
            "}\n"
                },
                RPCExamples{
                    HelpExampleCli("createrawpegin", "\"0200000002b80a99d63ca943d72141750d983a3eeda3a5c5a92aa962884ffb141eb49ffb4f000000006a473044022031ffe1d76decdfbbdb7e2ee6010e865a5134137c261e1921da0348b95a207f9e02203596b065c197e31bcc2f80575154774ac4e80acd7d812c91d93c4ca6a3636f27012102d2130dfbbae9bd27eee126182a39878ac4e117d0850f04db0326981f43447f9efeffffffb80a99d63ca943d72141750d983a3eeda3a5c5a92aa962884ffb141eb49ffb4f010000006b483045022100cf041ce0eb249ae5a6bc33c71c156549c7e5ad877ae39e2e3b9c8f1d81ed35060220472d4e4bcc3b7c8d1b34e467f46d80480959183d743dad73b1ed0e93ec9fd14f012103e73e8b55478ab9c5de22e2a9e73c3e6aca2c2e93cd2bad5dc4436a9a455a5c44feffffff0200e1f5050000000017a914da1745e9b549bd0bfa1a569971c77eba30cd5a4b87e86cbe00000000001976a914a25fe72e7139fd3f61936b228d657b2548b3936a88acc0020000\", \"00000020976e918ed537b0f99028648f2a25c0bd4513644fb84d9cbe1108b4df6b8edf6ba715c424110f0934265bf8c5763d9cc9f1675a0f728b35b9bc5875f6806be3d19cd5b159ffff7f2000000000020000000224eab3da09d99407cb79f0089e3257414c4121cb85a320e1fd0f88678b6b798e0713a8d66544b6f631f9b6d281c71633fb91a67619b189a06bab09794d5554a60105\" \"0014058c769ffc7d12c35cddec87384506f536383f9c\"")
            + HelpExampleRpc("createrawpegin", "\"0200000002b80a99d63ca943d72141750d983a3eeda3a5c5a92aa962884ffb141eb49ffb4f000000006a473044022031ffe1d76decdfbbdb7e2ee6010e865a5134137c261e1921da0348b95a207f9e02203596b065c197e31bcc2f80575154774ac4e80acd7d812c91d93c4ca6a3636f27012102d2130dfbbae9bd27eee126182a39878ac4e117d0850f04db0326981f43447f9efeffffffb80a99d63ca943d72141750d983a3eeda3a5c5a92aa962884ffb141eb49ffb4f010000006b483045022100cf041ce0eb249ae5a6bc33c71c156549c7e5ad877ae39e2e3b9c8f1d81ed35060220472d4e4bcc3b7c8d1b34e467f46d80480959183d743dad73b1ed0e93ec9fd14f012103e73e8b55478ab9c5de22e2a9e73c3e6aca2c2e93cd2bad5dc4436a9a455a5c44feffffff0200e1f5050000000017a914da1745e9b549bd0bfa1a569971c77eba30cd5a4b87e86cbe00000000001976a914a25fe72e7139fd3f61936b228d657b2548b3936a88acc0020000\", \"00000020976e918ed537b0f99028648f2a25c0bd4513644fb84d9cbe1108b4df6b8edf6ba715c424110f0934265bf8c5763d9cc9f1675a0f728b35b9bc5875f6806be3d19cd5b159ffff7f2000000000020000000224eab3da09d99407cb79f0089e3257414c4121cb85a320e1fd0f88678b6b798e0713a8d66544b6f631f9b6d281c71633fb91a67619b189a06bab09794d5554a60105\", \"0014058c769ffc7d12c35cddec87384506f536383f9c\"")
                },
            }.ToString());

    std::shared_ptr<CWallet> const wallet = GetWalletForJSONRPCRequest(request);
    CWallet* const pwallet = wallet.get();

    auto locked_chain = pwallet->chain().lock();
    LOCK(pwallet->cs_wallet);

    if (!IsHex(request.params[0].get_str()) || !IsHex(request.params[1].get_str())) {
        throw JSONRPCError(RPC_TYPE_ERROR, "the first two arguments must be hex strings");
    }

    std::vector<unsigned char> txData = ParseHex(request.params[0].get_str());
    CDataStream ssTx(txData, SER_NETWORK, PROTOCOL_VERSION);
    try {
        ssTx >> txBTCRef;
    }
    catch (...) {
        throw JSONRPCError(RPC_TYPE_ERROR, "The included bitcoinTx is malformed. Are you sure that is the whole string?");
    }
    T_tx txBTC(*txBTCRef);

    std::vector<unsigned char> txOutProofData = ParseHex(request.params[1].get_str());
    CDataStream ssTxOutProof(txOutProofData, SER_NETWORK, PROTOCOL_VERSION);
    try {
        ssTxOutProof >> merkleBlock;
    }
    catch (...) {
        throw JSONRPCError(RPC_TYPE_ERROR, "The included txoutproof is malformed. Are you sure that is the whole string?");
    }

    if (!ssTxOutProof.empty()) {
        throw JSONRPCError(RPC_INVALID_PARAMETER, "Invalid tx out proof");
    }

    std::vector<uint256> txHashes;
    std::vector<unsigned int> txIndices;
    if (merkleBlock.txn.ExtractMatches(txHashes, txIndices) != merkleBlock.header.hashMerkleRoot)
        throw JSONRPCError(RPC_INVALID_PARAMETER, "Invalid tx out proof");

    if (txHashes.size() != 1 || txHashes[0] != txBTC.GetHash())
        throw JSONRPCError(RPC_INVALID_PARAMETER, "The txoutproof must contain bitcoinTx and only bitcoinTx");

    CScript witness_script;
    unsigned int nOut = txBTC.vout.size();
    if (request.params.size() > 2) {
        const std::string claim_script = request.params[2].get_str();
        if (!IsHex(claim_script)) {
            throw JSONRPCError(RPC_INVALID_PARAMETER, "Given claim_script is not hex.");
        }
        // If given manually, no need for it to be a witness script
        std::vector<unsigned char> witnessBytes(ParseHex(claim_script));
        witness_script = CScript(witnessBytes.begin(), witnessBytes.end());
        nOut = GetPeginTxnOutputIndex(txBTC, witness_script);
        if (nOut == txBTC.vout.size()) {
            throw JSONRPCError(RPC_INVALID_PARAMETER, "Given claim_script does not match the given Bitcoin transaction.");
        }
    }
    else {
        // Look for known wpkh address in wallet
        for (std::map<CTxDestination, CAddressBookData>::const_iterator iter = pwallet->mapAddressBook.begin(); iter != pwallet->mapAddressBook.end(); ++iter) {
            CScript dest_script = GetScriptForDestination(iter->first);
            nOut = GetPeginTxnOutputIndex(txBTC, dest_script);
            if (nOut != txBTC.vout.size()) {
                witness_script = dest_script;
                break;
            }
        }
    }
    if (nOut == txBTC.vout.size()) {
        throw JSONRPCError(RPC_INVALID_PARAMETER, "Failed to find output in bitcoinTx to the mainchain_address from getpeginaddress");
    }
    assert(witness_script != CScript());

    int version = -1;
    std::vector<unsigned char> witness_program;
    if (!witness_script.IsWitnessProgram(version, witness_program) || version != 0) {
        throw JSONRPCError(RPC_INVALID_PARAMETER, "Given or recovered script is not a v0 witness program.");
    }

    CAmount value = 0;
    if (!GetAmountFromParentChainPegin(value, txBTC, nOut)) {
        throw JSONRPCError(RPC_INVALID_PARAMETER, strprintf("Amounts to pegin must be explicit and asset must be %s", Params().GetConsensus().parent_pegged_asset.GetHex()));
    }

    CDataStream stream(0, 0);
    try {
        stream << value;
    } catch (...) {
        throw JSONRPCError(RPC_INVALID_PARAMETER, "Amount serialization is invalid.");
    }
    // Need to reinterpret bytes as unsigned chars before adding to witness
    char* buf = stream.data();
    unsigned char* membuf = reinterpret_cast<unsigned char*>(buf);
    std::vector<unsigned char> value_bytes(membuf, membuf + stream.size());

    uint256 genesisBlockHash = Params().ParentGenesisBlockHash();

    // Manually construct peg-in transaction, sign it, and send it off.
    // Decrement the output value as much as needed given the total vsize to
    // pay the fees.

    if (!pwallet->IsLocked())
        pwallet->TopUpKeyPool();

    // Generate a new key that is added to wallet
    CPubKey newKey;
    if (!pwallet->GetKeyFromPool(newKey))
        throw JSONRPCError(RPC_WALLET_KEYPOOL_RAN_OUT, "Error: Keypool ran out, please call keypoolrefill first");
    WitnessV0KeyHash wpkhash(newKey.GetID());

    pwallet->SetAddressBook(wpkhash, "", "receive");

    // One peg-in input, one wallet output and one fee output
    CMutableTransaction mtx;
    mtx.vin.push_back(CTxIn(COutPoint(txHashes[0], nOut), CScript(), ~(uint32_t)0));
    // mark as peg-in input
    mtx.vin[0].m_is_pegin = true;
    mtx.vout.push_back(CTxOut(Params().GetConsensus().pegged_asset, value, GetScriptForDestination(wpkhash)));
    mtx.vout.push_back(CTxOut(Params().GetConsensus().pegged_asset, 0, CScript()));

    // Strip witness data for proof inclusion since only TXID-covered fields matters
    CDataStream ssTxBack(SER_NETWORK, PROTOCOL_VERSION | SERIALIZE_TRANSACTION_NO_WITNESS);
    ssTxBack << txBTC;
    std::vector<unsigned char> tx_data_stripped(ssTxBack.begin(), ssTxBack.end());

    // Construct pegin proof
    CScriptWitness pegin_witness;
    std::vector<std::vector<unsigned char> >& stack = pegin_witness.stack;
    stack.push_back(value_bytes);
    stack.push_back(std::vector<unsigned char>(Params().GetConsensus().pegged_asset.begin(), Params().GetConsensus().pegged_asset.end()));
    stack.push_back(std::vector<unsigned char>(genesisBlockHash.begin(), genesisBlockHash.end()));
    stack.push_back(std::vector<unsigned char>(witness_script.begin(), witness_script.end()));
    stack.push_back(tx_data_stripped);
    stack.push_back(txOutProofData);

    // Peg-in witness isn't valid, even though the block header is(without depth check)
    // We re-check depth before returning with more descriptive result
    std::string err;
    if (!IsValidPeginWitness(pegin_witness, mtx.vin[0].prevout, err, false)) {
        throw JSONRPCError(RPC_INVALID_PARAMETER, strprintf("Constructed peg-in witness is invalid: %s", err));
    }

    // Put input witness in transaction
    CTxInWitness txinwit;
    txinwit.m_pegin_witness = pegin_witness;
    mtx.witness.vtxinwit.push_back(txinwit);

    // Estimate fee for transaction, decrement fee output(including witness data)
    unsigned int nBytes = GetVirtualTransactionSize(CTransaction(mtx)) +
        (1+1+72+1+33/WITNESS_SCALE_FACTOR);
    CCoinControl coin_control;
    CAmount nFeeNeeded = GetMinimumFee(*pwallet, nBytes, coin_control, nullptr);

    mtx.vout[0].nValue = mtx.vout[0].nValue.GetAmount() - nFeeNeeded;
    mtx.vout[1].nValue = mtx.vout[1].nValue.GetAmount() + nFeeNeeded;

    UniValue ret(UniValue::VOBJ);

    // Return hex
    std::string strHex = EncodeHexTx(CTransaction(mtx), RPCSerializationFlags());
    ret.pushKV("hex", strHex);

    // Additional block lee-way to avoid bitcoin block races
    if (gArgs.GetBoolArg("-validatepegin", Params().GetConsensus().has_parent_chain)) {
        unsigned int required_depth = Params().GetConsensus().pegin_min_depth + 2;
        if (txIndices[0] == 0) {
            required_depth = std::max(required_depth, (unsigned int)COINBASE_MATURITY+2);
        }
        ret.pushKV("mature", IsConfirmedBitcoinBlock(merkleBlock.header.GetHash(), required_depth, merkleBlock.txn.GetNumTransactions()));
    }

    return ret;
}

UniValue createrawpegin(const JSONRPCRequest& request)
{
    UniValue ret(UniValue::VOBJ);
    if (Params().GetConsensus().ParentChainHasPow()) {
        Sidechain::Bitcoin::CTransactionRef txBTCRef;
        Sidechain::Bitcoin::CTransaction tx_aux;
        Sidechain::Bitcoin::CMerkleBlock merkleBlock;
        ret = createrawpegin(request, txBTCRef, tx_aux, merkleBlock);
        if (!CheckParentProofOfWork(merkleBlock.header.GetHash(), merkleBlock.header.nBits, Params().GetConsensus())) {
            throw JSONRPCError(RPC_INVALID_PARAMETER, "Invalid tx out proof");
        }
    } else {
        CTransactionRef txBTCRef;
        CTransaction tx_aux;
        CMerkleBlock merkleBlock;
        ret = createrawpegin(request, txBTCRef, tx_aux, merkleBlock);
        if (!CheckProofSignedParent(merkleBlock.header, Params().GetConsensus())) {
            throw JSONRPCError(RPC_INVALID_PARAMETER, "Invalid tx out proof");
        }
    }
    return ret;
}

UniValue claimpegin(const JSONRPCRequest& request)
{

    if (request.fHelp || request.params.size() < 2 || request.params.size() > 3)
        throw std::runtime_error(
            RPCHelpMan{"claimpegin",
                "\nClaim coins from the main chain by creating a pegin transaction with the necessary metadata after the corresponding Bitcoin transaction.\n"
                "Note that the transaction will not be relayed unless it is buried at least 102 blocks deep.\n"
                "If a transaction is not relayed it may require manual addition to a functionary mempool in order for it to be mined.\n",
                {
                    {"bitcoinTx", RPCArg::Type::STR_HEX, RPCArg::Optional::NO, "The raw bitcoin transaction (in hex) depositing bitcoin to the mainchain_address generated by getpeginaddress"},
                    {"txoutproof", RPCArg::Type::STR_HEX, RPCArg::Optional::NO, "A rawtxoutproof (in hex) generated by the mainchain daemon's `gettxoutproof` containing a proof of only bitcoinTx"},
                    {"claim_script", RPCArg::Type::STR_HEX, RPCArg::Optional::OMITTED_NAMED_ARG, "The witness program generated by getpeginaddress. Only needed if not in wallet."},
                },
                RPCResult{
            "\"txid\"                 (string) Txid of the resulting sidechain transaction\n"
                },
                RPCExamples{
                    HelpExampleCli("claimpegin", "\"0200000002b80a99d63ca943d72141750d983a3eeda3a5c5a92aa962884ffb141eb49ffb4f000000006a473044022031ffe1d76decdfbbdb7e2ee6010e865a5134137c261e1921da0348b95a207f9e02203596b065c197e31bcc2f80575154774ac4e80acd7d812c91d93c4ca6a3636f27012102d2130dfbbae9bd27eee126182a39878ac4e117d0850f04db0326981f43447f9efeffffffb80a99d63ca943d72141750d983a3eeda3a5c5a92aa962884ffb141eb49ffb4f010000006b483045022100cf041ce0eb249ae5a6bc33c71c156549c7e5ad877ae39e2e3b9c8f1d81ed35060220472d4e4bcc3b7c8d1b34e467f46d80480959183d743dad73b1ed0e93ec9fd14f012103e73e8b55478ab9c5de22e2a9e73c3e6aca2c2e93cd2bad5dc4436a9a455a5c44feffffff0200e1f5050000000017a914da1745e9b549bd0bfa1a569971c77eba30cd5a4b87e86cbe00000000001976a914a25fe72e7139fd3f61936b228d657b2548b3936a88acc0020000\" \"00000020976e918ed537b0f99028648f2a25c0bd4513644fb84d9cbe1108b4df6b8edf6ba715c424110f0934265bf8c5763d9cc9f1675a0f728b35b9bc5875f6806be3d19cd5b159ffff7f2000000000020000000224eab3da09d99407cb79f0089e3257414c4121cb85a320e1fd0f88678b6b798e0713a8d66544b6f631f9b6d281c71633fb91a67619b189a06bab09794d5554a60105\" \"0014058c769ffc7d12c35cddec87384506f536383f9c\"")
            + HelpExampleRpc("claimpegin", "\"0200000002b80a99d63ca943d72141750d983a3eeda3a5c5a92aa962884ffb141eb49ffb4f000000006a473044022031ffe1d76decdfbbdb7e2ee6010e865a5134137c261e1921da0348b95a207f9e02203596b065c197e31bcc2f80575154774ac4e80acd7d812c91d93c4ca6a3636f27012102d2130dfbbae9bd27eee126182a39878ac4e117d0850f04db0326981f43447f9efeffffffb80a99d63ca943d72141750d983a3eeda3a5c5a92aa962884ffb141eb49ffb4f010000006b483045022100cf041ce0eb249ae5a6bc33c71c156549c7e5ad877ae39e2e3b9c8f1d81ed35060220472d4e4bcc3b7c8d1b34e467f46d80480959183d743dad73b1ed0e93ec9fd14f012103e73e8b55478ab9c5de22e2a9e73c3e6aca2c2e93cd2bad5dc4436a9a455a5c44feffffff0200e1f5050000000017a914da1745e9b549bd0bfa1a569971c77eba30cd5a4b87e86cbe00000000001976a914a25fe72e7139fd3f61936b228d657b2548b3936a88acc0020000\", \"00000020976e918ed537b0f99028648f2a25c0bd4513644fb84d9cbe1108b4df6b8edf6ba715c424110f0934265bf8c5763d9cc9f1675a0f728b35b9bc5875f6806be3d19cd5b159ffff7f2000000000020000000224eab3da09d99407cb79f0089e3257414c4121cb85a320e1fd0f88678b6b798e0713a8d66544b6f631f9b6d281c71633fb91a67619b189a06bab09794d5554a60105\", \"0014058c769ffc7d12c35cddec87384506f536383f9c\"")
                },
            }.ToString());

    std::shared_ptr<CWallet> const wallet = GetWalletForJSONRPCRequest(request);
    CWallet* const pwallet = wallet.get();
    CTransactionRef tx_ref;
    CMutableTransaction mtx;

    auto locked_chain = pwallet->chain().lock();
    LOCK(pwallet->cs_wallet);

    if (::ChainstateActive().IsInitialBlockDownload()) {
        throw JSONRPCError(RPC_WALLET_ERROR, "Peg-ins cannot be completed during initial sync or reindexing.");
    }

    // Get raw peg-in transaction
    UniValue ret(createrawpegin(request));

    // Make sure it can be propagated and confirmed
    if (!ret["mature"].isNull() && ret["mature"].get_bool() == false) {
        throw JSONRPCError(RPC_INVALID_PARAMETER, "Peg-in Bitcoin transaction needs more confirmations to be sent.");
    }

    // Sign it
    JSONRPCRequest request2;
    UniValue varr(UniValue::VARR);
    varr.push_back(ret["hex"]);
    request2.params = varr;
    UniValue result = signrawtransactionwithwallet(request2);

    if (!DecodeHexTx(mtx, result["hex"].get_str(), false, true)) {
        throw JSONRPCError(RPC_DESERIALIZATION_ERROR, "TX decode failed");
    }

    // To check if it's not double spending an existing pegin UTXO, we check mempool acceptance.
    CValidationState acceptState;
    LockAssertion lock(::cs_main); //TODO(stevenroose) replace with locked_chain later
    bool accepted = ::AcceptToMemoryPool(mempool, acceptState, MakeTransactionRef(mtx), nullptr /* pfMissingInputs */,
                            nullptr /* plTxnReplaced */, false /* bypass_limits */, pwallet->m_default_max_tx_fee, true /* test_accept */);
    if (!accepted) {
        std::string strError = strprintf("Error: The transaction was rejected! Reason given: %s", FormatStateMessage(acceptState));
        throw JSONRPCError(RPC_WALLET_ERROR, strError);
    }

    // Send it
    CValidationState state;
    mapValue_t mapValue;
    std::vector<std::unique_ptr<CReserveKey>> reservekeys;
    reservekeys.push_back(std::unique_ptr<CReserveKey>(new CReserveKey(pwallet)));
    if (!pwallet->CommitTransaction(MakeTransactionRef(mtx), mapValue, {} /* orderForm */, reservekeys, state)) {
        std::string strError = strprintf("Error: The transaction was rejected! Reason given: %s", FormatStateMessage(state));
        throw JSONRPCError(RPC_WALLET_ERROR, strError);
    }

    return mtx.GetHash().GetHex();
}

// Rewind the outputs to unblinded, and push placeholders for blinding info. Not exported.
void FillBlinds(CWallet* pwallet, CMutableTransaction& tx, std::vector<uint256>& output_value_blinds, std::vector<uint256>& output_asset_blinds, std::vector<CPubKey>& output_pubkeys, std::vector<CKey>& asset_keys, std::vector<CKey>& token_keys) {

    // Resize witness before doing anything
    tx.witness.vtxinwit.resize(tx.vin.size());
    tx.witness.vtxoutwit.resize(tx.vout.size());

    for (size_t nOut = 0; nOut < tx.vout.size(); ++nOut) {
        CTxOut& out = tx.vout[nOut];
        if (out.nValue.IsExplicit()) {
            CPubKey pubkey(out.nNonce.vchCommitment);
            if (!pubkey.IsFullyValid()) {
                output_pubkeys.push_back(CPubKey());
            } else {
                output_pubkeys.push_back(pubkey);
            }
            output_value_blinds.push_back(uint256());
            output_asset_blinds.push_back(uint256());
        } else if (out.nValue.IsCommitment()) {
            CTxOutWitness* ptxoutwit = &tx.witness.vtxoutwit[nOut];
            uint256 blinding_factor;
            uint256 asset_blinding_factor;
            CAsset asset;
            CAmount amount;
            // This can only be used to recover things like change addresses and self-sends.
            if (UnblindConfidentialPair(pwallet->GetBlindingKey(&out.scriptPubKey), out.nValue, out.nAsset, out.nNonce, out.scriptPubKey, ptxoutwit->vchRangeproof, amount, blinding_factor, asset, asset_blinding_factor) != 0) {
                // Wipe out confidential info from output and output witness
                CScript scriptPubKey = tx.vout[nOut].scriptPubKey;
                CTxOut newOut(asset, amount, scriptPubKey);
                tx.vout[nOut] = newOut;
                ptxoutwit->SetNull();

                // Mark for re-blinding with same key that deblinded it
                CPubKey pubkey(pwallet->GetBlindingKey(&out.scriptPubKey).GetPubKey());
                output_pubkeys.push_back(pubkey);
                output_value_blinds.push_back(uint256());
                output_asset_blinds.push_back(uint256());
            } else {
                output_pubkeys.push_back(CPubKey());
                output_value_blinds.push_back(uint256());
                output_asset_blinds.push_back(uint256());
            }
        } else {
            // Null or invalid, do nothing for that output
            output_pubkeys.push_back(CPubKey());
            output_value_blinds.push_back(uint256());
            output_asset_blinds.push_back(uint256());
        }
    }

    // Fill out issuance blinding keys to be used directly as nonce for rangeproof
    for (size_t nIn = 0; nIn < tx.vin.size(); ++nIn) {
        CAssetIssuance& issuance = tx.vin[nIn].assetIssuance;
        if (issuance.IsNull()) {
            asset_keys.push_back(CKey());
            token_keys.push_back(CKey());
            continue;
        }

        // Calculate underlying asset for use as blinding key script
        CAsset asset;
        // New issuance, compute the asset ids
        if (issuance.assetBlindingNonce.IsNull()) {
            uint256 entropy;
            GenerateAssetEntropy(entropy, tx.vin[nIn].prevout, issuance.assetEntropy);
            CalculateAsset(asset, entropy);
        }
        // Re-issuance
        else {
            // TODO Give option to skip blinding when the reissuance token was derived without blinding ability. For now we assume blinded
            // hashAssetIdentifier doubles as the entropy on reissuance
            CalculateAsset(asset, issuance.assetEntropy);
        }

        // Special format for issuance blinding keys, unique for each transaction
        CScript blindingScript = CScript() << OP_RETURN << std::vector<unsigned char>(tx.vin[nIn].prevout.hash.begin(), tx.vin[nIn].prevout.hash.end()) << tx.vin[nIn].prevout.n;

        for (size_t nPseudo = 0; nPseudo < 2; nPseudo++) {
            bool issuance_asset = (nPseudo == 0);
            std::vector<CKey>& issuance_blinding_keys = issuance_asset ? asset_keys : token_keys;
            CConfidentialValue& conf_value = issuance_asset ? issuance.nAmount : issuance.nInflationKeys;
            if (conf_value.IsCommitment()) {
                // Rangeproof must exist
                if (tx.witness.vtxinwit.size() <= nIn) {
                    throw JSONRPCError(RPC_INVALID_PARAMETER, "Transaction issuance is already blinded but has no attached rangeproof.");
                }
                CTxInWitness& txinwit = tx.witness.vtxinwit[nIn];
                std::vector<unsigned char>& vchRangeproof = issuance_asset ? txinwit.vchIssuanceAmountRangeproof : txinwit.vchInflationKeysRangeproof;
                uint256 blinding_factor;
                uint256 asset_blinding_factor;
                CAmount amount;
                if (UnblindConfidentialPair(pwallet->GetBlindingKey(&blindingScript), conf_value, CConfidentialAsset(asset), CConfidentialNonce(), CScript(), vchRangeproof, amount, blinding_factor, asset, asset_blinding_factor) != 0) {
                    // Wipe out confidential info from issuance
                    vchRangeproof.clear();
                    conf_value = CConfidentialValue(amount);
                    // One key blinds both values, single key needed for issuance reveal
                    issuance_blinding_keys.push_back(pwallet->GetBlindingKey(&blindingScript));
                } else {
                    // If  unable to unblind, leave it alone in next blinding step
                    issuance_blinding_keys.push_back(CKey());
                }
            } else if (conf_value.IsExplicit()) {
                // Use wallet to generate blindingkey used directly as nonce
                // as user is not "sending" to anyone.
                // Always assumed we want to blind here.
                // TODO Signal intent for all blinding via API including replacing nonce commitment
                issuance_blinding_keys.push_back(pwallet->GetBlindingKey(&blindingScript));
            } else  {
                // Null or invalid, don't try anything but append an empty key
                issuance_blinding_keys.push_back(CKey());
            }
        }
    }
}

UniValue blindrawtransaction(const JSONRPCRequest& request)
{
    std::shared_ptr<CWallet> const wallet = GetWalletForJSONRPCRequest(request);
    CWallet* const pwallet = wallet.get();

    if (!EnsureWalletIsAvailable(pwallet, request.fHelp))
        return NullUniValue;

    if (request.fHelp || (request.params.size() < 1 || request.params.size() > 5))
        throw std::runtime_error(
            RPCHelpMan{"blindrawtransaction",
                "\nConvert one or more outputs of a raw transaction into confidential ones using only wallet inputs.\n"
                "Returns the hex-encoded raw transaction.\n"
                "The output keys used can be specified by using a confidential address in createrawtransaction.\n"
                "This call may add an additional 0-value unspendable output in order to balance the blinders.\n",
                {
                    {"hexstring", RPCArg::Type::STR_HEX, RPCArg::Optional::NO, "A hex-encoded raw transaction."},
                    {"ignoreblindfail", RPCArg::Type::BOOL , /* default */ "true", "Return a transaction even when a blinding attempt fails due to number of blinded inputs/outputs."},
                    {"asset_commitments", RPCArg::Type::ARR, RPCArg::Optional::OMITTED_NAMED_ARG, "An array of input asset generators. If provided, this list must be empty, or match the final input commitment list, including ordering, to make a valid surjection proof. This list does not include generators for issuances, as these assets are inherently unblinded.",
                        {
                            {"assetcommitment", RPCArg::Type::STR_HEX, RPCArg::Optional::OMITTED, "A hex-encoded asset commitment, one for each input."
            "                        Null commitments must be \"\"."},
                        }
                    },
                    {"blind_issuances", RPCArg::Type::BOOL , /* default */ "true", "Blind the issuances found in the raw transaction or not. All issuances will be blinded if true."},
                    {"totalblinder", RPCArg::Type::STR, RPCArg::Optional::OMITTED, "Ignored for now."},
                },
                RPCResult{
            "\"transaction\"              (string) hex string of the transaction\n"
                },
                RPCExamples{""},
            }.ToString());

    std::vector<unsigned char> txData(ParseHexV(request.params[0], "argument 1"));
    CDataStream ssData(txData, SER_NETWORK, PROTOCOL_VERSION);
    CMutableTransaction tx;
    try {
        ssData >> tx;
    } catch (const std::exception &) {
        throw JSONRPCError(RPC_DESERIALIZATION_ERROR, "TX decode failed");
    }

    bool ignore_blind_fail = true;
    if (request.params.size() > 1) {
        ignore_blind_fail = request.params[1].get_bool();
    }

    std::vector<std::vector<unsigned char> > auxiliary_generators;
    if (request.params.size() > 2) {
        UniValue assetCommitments = request.params[2].get_array();
        if (assetCommitments.size() != 0 && assetCommitments.size() != tx.vin.size()) {
            throw JSONRPCError(RPC_INVALID_PARAMETER, "Asset commitment array must have exactly as many entries as transaction inputs.");
        }
        for (size_t nIn = 0; nIn < assetCommitments.size(); nIn++) {
            if (assetCommitments[nIn].isStr()) {
                std::string assetcommitment = assetCommitments[nIn].get_str();
                if (IsHex(assetcommitment) && assetcommitment.size() == 66) {
                    auxiliary_generators.push_back(ParseHex(assetcommitment));
                    continue;
                }
            }
            throw JSONRPCError(RPC_INVALID_PARAMETER, "Asset commitments must be a hex encoded string of length 66.");
        }
    }

    bool blind_issuances = request.params[3].isNull() || request.params[3].get_bool();

    LOCK(pwallet->cs_wallet);

    std::vector<uint256> input_blinds;
    std::vector<uint256> input_asset_blinds;
    std::vector<CAsset> input_assets;
    std::vector<CAmount> input_amounts;
    int n_blinded_ins = 0;
    for (size_t nIn = 0; nIn < tx.vin.size(); ++nIn) {
        COutPoint prevout = tx.vin[nIn].prevout;

        std::map<uint256, CWalletTx>::iterator it = pwallet->mapWallet.find(prevout.hash);
        if (it == pwallet->mapWallet.end() || pwallet->IsMine(tx.vin[nIn]) == ISMINE_NO) {
            // For inputs we don't own, input assetcommitments for the surjection must be supplied.
            if (auxiliary_generators.size() > 0) {
                input_blinds.push_back(uint256());
                input_asset_blinds.push_back(uint256());
                input_assets.push_back(CAsset());
                input_amounts.push_back(-1);
                continue;
            }
            throw JSONRPCError(RPC_INVALID_PARAMETER, "Invalid parameter: transaction spends from non-wallet output and no assetcommitment list was given.");
        }

        if (prevout.n >= it->second.tx->vout.size()) {
            throw JSONRPCError(RPC_INVALID_PARAMETER, "Invalid parameter: transaction spends non-existing output");
        }
        input_blinds.push_back(it->second.GetOutputAmountBlindingFactor(prevout.n));
        input_asset_blinds.push_back(it->second.GetOutputAssetBlindingFactor(prevout.n));
        input_assets.push_back(it->second.GetOutputAsset(prevout.n));
        input_amounts.push_back(it->second.GetOutputValueOut(prevout.n));
        if (it->second.tx->vout[prevout.n].nValue.IsCommitment()) {
            n_blinded_ins += 1;
        }
    }

    std::vector<uint256> output_blinds;
    std::vector<uint256> output_asset_blinds;
    std::vector<CPubKey> output_pubkeys;
    std::vector<CKey> asset_keys;
    std::vector<CKey> token_keys;
    // This fills out issuance blinding data for you from the wallet itself
    FillBlinds(pwallet, tx, output_blinds, output_asset_blinds, output_pubkeys, asset_keys, token_keys);

    if (!blind_issuances) {
        asset_keys.clear();
        token_keys.clear();
    }

    // How many are we trying to blind?
    int num_pubkeys = 0;
    unsigned int key_index = 0;
    for (unsigned int i = 0; i < output_pubkeys.size(); i++) {
        const CPubKey& key = output_pubkeys[i];
        if (key.IsValid()) {
            num_pubkeys++;
            key_index = i;
        }
    }
    for (const CKey& key : asset_keys) {
        if (key.IsValid()) num_pubkeys++;
    }
    for (const CKey& key : token_keys) {
        if (key.IsValid()) num_pubkeys++;
    }

    if (num_pubkeys == 0 && n_blinded_ins == 0) {
        // Vacuous, just return the transaction
        return EncodeHexTx(CTransaction(tx));
    } else if (n_blinded_ins > 0 && num_pubkeys == 0) {
        // Blinded inputs need to balanced with something to be valid, make a dummy.
        CTxOut newTxOut(tx.vout.back().nAsset.GetAsset(), 0, CScript() << OP_RETURN);
        tx.vout.push_back(newTxOut);
        num_pubkeys++;
        output_pubkeys.push_back(pwallet->GetBlindingPubKey(newTxOut.scriptPubKey));
    } else if (n_blinded_ins == 0 && num_pubkeys == 1) {
        if (ignore_blind_fail) {
            // Just get rid of the ECDH key in the nonce field and return
            tx.vout[key_index].nNonce.SetNull();
            return EncodeHexTx(CTransaction(tx));
        } else {
            throw JSONRPCError(RPC_INVALID_PARAMETER, "Unable to blind transaction: Add another output to blind in order to complete the blinding.");
        }
    }

    if (BlindTransaction(input_blinds, input_asset_blinds, input_assets, input_amounts, output_blinds, output_asset_blinds, output_pubkeys, asset_keys, token_keys, tx, (auxiliary_generators.size() ? &auxiliary_generators : NULL)) != num_pubkeys) {
        // TODO Have more rich return values, communicating to user what has been blinded
        // User may be ok not blinding something that for instance has no corresponding type on input
        throw JSONRPCError(RPC_INVALID_PARAMETER, "Unable to blind transaction: Are you sure each asset type to blind is represented in the inputs?");
    }

    return EncodeHexTx(CTransaction(tx));
}

static UniValue unblindrawtransaction(const JSONRPCRequest& request)
{
    std::shared_ptr<CWallet> const wallet = GetWalletForJSONRPCRequest(request);
    CWallet* const pwallet = wallet.get();

    if (!EnsureWalletIsAvailable(pwallet, request.fHelp)) {
        return NullUniValue;
    }

    if (request.fHelp || request.params.size() != 1)
        throw std::runtime_error(
            RPCHelpMan{"unblindrawtransaction",
                "\nRecovers unblinded transaction outputs from blinded outputs and issuance inputs when possible using wallet's known blinding keys, and strips related witness data.\n",
                {
                    {"hex", RPCArg::Type::STR_HEX, RPCArg::Optional::NO, "The hex string of the raw transaction."},
                },
                RPCResult{
                                       "{\n"
            "  \"hex\":       \"value\", (string)  The resulting unblinded raw transaction (hex-encoded string)\n"
                                       "}\n"
                },
                RPCExamples{
                    HelpExampleCli("unblindrawtransaction", "\"blindedtransactionhex\"")
                },
            }.ToString());

    RPCTypeCheck(request.params, {UniValue::VSTR});

    CMutableTransaction tx;
    if (!DecodeHexTx(tx, request.params[0].get_str()))
        throw JSONRPCError(RPC_DESERIALIZATION_ERROR, "TX decode failed");

    std::vector<uint256> output_value_blinds;
    std::vector<uint256> output_asset_blinds;
    std::vector<CPubKey> output_pubkeys;
    std::vector<CKey> asset_keys;
    std::vector<CKey> token_keys;
    FillBlinds(pwallet, tx, output_value_blinds, output_asset_blinds, output_pubkeys, asset_keys, token_keys);

    UniValue result(UniValue::VOBJ);
    result.pushKV("hex", EncodeHexTx(CTransaction(tx)));
    return result;
}

static CTransactionRef SendGenerationTransaction(const CScript& asset_script, const CPubKey &asset_pubkey, const CScript& token_script, const CPubKey &token_pubkey, CAmount asset_amount, CAmount token_amount, IssuanceDetails* issuance_details, interfaces::Chain::Lock& locked_chain, CWallet* pwallet)
{
    CAsset reissue_token = issuance_details->reissuance_token;
    CAmount curBalance = pwallet->GetBalance().m_mine_trusted[reissue_token];

    if (!reissue_token.IsNull() && curBalance <= 0) {
        throw JSONRPCError(RPC_WALLET_INSUFFICIENT_FUNDS, "No available reissuance tokens in wallet.");
    }

    // Might need up to 3 change keys: policyAsset, asset, and reissuance token
    std::vector<std::unique_ptr<CReserveKey>> change_keys;
    for (unsigned int i = 0; i < 3; i++) {
        change_keys.push_back(std::unique_ptr<CReserveKey>(new CReserveKey(pwallet)));
    }

    std::vector<CRecipient> vecSend;
    // Signal outputs to skip "funding" with fixed asset numbers 1, 2, ...
    // We don't know the asset during initial issuance until inputs are chosen
    if (asset_script.size() > 0) {
        vecSend.push_back({asset_script, asset_amount, CAsset(uint256S("1")), asset_pubkey, false});
    }
    if (token_script.size() > 0) {
        CRecipient recipient = {token_script, token_amount, CAsset(uint256S("2")), token_pubkey, false};
        // We need to select the issuance token(s) to spend
        if (!reissue_token.IsNull()) {
            recipient.asset = reissue_token;
            recipient.nAmount = curBalance; // Or 1?
            // If the issuance token *is* the fee asset, subtract fee from this output
            if (reissue_token == ::policyAsset) {
                recipient.fSubtractFeeFromAmount = true;
            }
        }
        vecSend.push_back(recipient);
    }

    CAmount nFeeRequired;
    int nChangePosRet = -1;
    std::string strError;
    CCoinControl dummy_control;
    BlindDetails blind_details;
    CTransactionRef tx_ref(MakeTransactionRef());
    if (!pwallet->CreateTransaction(locked_chain, vecSend, tx_ref, change_keys, nFeeRequired, nChangePosRet, strError, dummy_control, true, &blind_details, issuance_details)) {
        throw JSONRPCError(RPC_WALLET_ERROR, strError);
    }

    CValidationState state;
    mapValue_t map_value;
    if (!pwallet->CommitTransaction(tx_ref, std::move(map_value), {} /* orderForm */, change_keys, state, &blind_details)) {
        throw JSONRPCError(RPC_WALLET_ERROR, "Error: The transaction was rejected! This might happen if some of the coins in your wallet were already spent, such as if you used a copy of the wallet and coins were spent in the copy but not marked as spent here.");
    }

    return tx_ref;
}

UniValue issueasset(const JSONRPCRequest& request)
{
    std::shared_ptr<CWallet> const wallet = GetWalletForJSONRPCRequest(request);
    CWallet* const pwallet = wallet.get();

    if (!EnsureWalletIsAvailable(pwallet, request.fHelp)) {
        return NullUniValue;
    }

    if (request.fHelp || request.params.size() < 2 || request.params.size() > 3)
        throw std::runtime_error(
            RPCHelpMan{"issueasset",
                "\nCreate an asset. Must have funds in wallet to do so. Returns asset hex id.\n"
                "For more fine-grained control such as non-empty contract-hashes to commit\n"
                "to an issuance policy, see `rawissueasset` RPC call.\n",
                {
                    {"assetamount", RPCArg::Type::AMOUNT, RPCArg::Optional::NO, "Amount of asset to generate. Note that the amount is BTC-like, with 8 decimal places."},
                    {"tokenamount", RPCArg::Type::AMOUNT, RPCArg::Optional::NO, "Amount of reissuance tokens to generate. Note that the amount is BTC-like, with 8 decimal places. These will allow you to reissue the asset if in wallet using `reissueasset`. These tokens are not consumed during reissuance."},
                    {"blind", RPCArg::Type::BOOL , /* default */ "true", "Whether to blind the issuances."},
                },
                RPCResult{
            "{                        (json object)\n"
            "  \"txid\":\"<txid>\",   (string) Transaction id for issuance.\n"
            "  \"vin\":\"n\",         (numeric) The input position of the issuance in the transaction.\n"
            "  \"entropy\":\"<entropy>\", (string) Entropy of the asset type.\n"
            "  \"asset\":\"<asset>\", (string) Asset type for issuance.\n"
            "  \"token\":\"<token>\", (string) Token type for issuance.\n"
            "}\n"
                },
                RPCExamples{
                    HelpExampleCli("issueasset", "10 0")
            + HelpExampleRpc("issueasset", "10, 0")
                },
            }.ToString());

    auto locked_chain = pwallet->chain().lock();
    LOCK(pwallet->cs_wallet);

    if (!g_con_elementsmode) {
        throw JSONRPCError(RPC_TYPE_ERROR, "Issuance can only be done on elements-style chains. Note: `-regtest` is Bitcoin's regtest mode, instead try `-chain=<custom chain name>`");
    }

    CAmount nAmount = AmountFromValue(request.params[0]);
    CAmount nTokens = AmountFromValue(request.params[1]);
    if (nAmount == 0 && nTokens == 0) {
        throw JSONRPCError(RPC_TYPE_ERROR, "Issuance must have one non-zero component");
    }

    bool blind_issuances = request.params.size() < 3 || request.params[2].get_bool();

    if (!pwallet->IsLocked())
        pwallet->TopUpKeyPool();

    // Generate a new key that is added to wallet
    CPubKey newKey;
    CTxDestination asset_dest;
    CTxDestination token_dest;
    CPubKey asset_dest_blindpub;
    CPubKey token_dest_blindpub;

    if (nAmount > 0) {
        if (!pwallet->GetKeyFromPool(newKey)) {
            throw JSONRPCError(RPC_WALLET_KEYPOOL_RAN_OUT, "Error: Keypool ran out, please call keypoolrefill first");
        }
        asset_dest = PKHash(newKey.GetID());
        pwallet->SetAddressBook(asset_dest, "", "receive");
        asset_dest_blindpub = pwallet->GetBlindingPubKey(GetScriptForDestination(asset_dest));
    }
    if (nTokens > 0) {
        if (!pwallet->GetKeyFromPool(newKey)) {
            throw JSONRPCError(RPC_WALLET_KEYPOOL_RAN_OUT, "Error: Keypool ran out, please call keypoolrefill first");
        }
        token_dest = PKHash(newKey.GetID());
        pwallet->SetAddressBook(token_dest, "", "receive");
        token_dest_blindpub = pwallet->GetBlindingPubKey(GetScriptForDestination(token_dest));
    }

    uint256 dummyentropy;
    CAsset dummyasset;
    IssuanceDetails issuance_details;
    issuance_details.blind_issuance = blind_issuances;
    CTransactionRef tx_ref = SendGenerationTransaction(GetScriptForDestination(asset_dest), asset_dest_blindpub, GetScriptForDestination(token_dest), token_dest_blindpub, nAmount, nTokens, &issuance_details, *locked_chain, pwallet);

    // Calculate asset type, assumes first vin is used for issuance
    CAsset asset;
    CAsset token;
    assert(!tx_ref->vin.empty());
    GenerateAssetEntropy(issuance_details.entropy, tx_ref->vin[0].prevout, uint256());
    CalculateAsset(asset, issuance_details.entropy);
    CalculateReissuanceToken(token, issuance_details.entropy, blind_issuances);

    UniValue ret(UniValue::VOBJ);
    ret.pushKV("txid", tx_ref->GetHash().GetHex());
    ret.pushKV("vin", 0);
    ret.pushKV("entropy", issuance_details.entropy.GetHex());
    ret.pushKV("asset", asset.GetHex());
    ret.pushKV("token", token.GetHex());
    return ret;
}

UniValue reissueasset(const JSONRPCRequest& request)
{
    std::shared_ptr<CWallet> const wallet = GetWalletForJSONRPCRequest(request);
    CWallet* const pwallet = wallet.get();

    if (!EnsureWalletIsAvailable(pwallet, request.fHelp)) {
        return NullUniValue;
    }

    if (request.fHelp || request.params.size() != 2)
        throw std::runtime_error(
            RPCHelpMan{"reissueasset",
                "\nCreate more of an already issued asset. Must have reissuance token in wallet to do so. Reissuing does not affect your reissuance token balance, only asset.\n"
                "For more fine-grained control such as reissuing from a multi-signature address cold wallet, see `rawreissueasset` RPC call.\n",
                {
                    {"asset", RPCArg::Type::STR, RPCArg::Optional::NO, "The asset you want to re-issue. The corresponding token must be in your wallet."},
                    {"assetamount", RPCArg::Type::AMOUNT, RPCArg::Optional::NO, "Amount of additional asset to generate. Note that the amount is BTC-like, with 8 decimal places."},
                },
                RPCResult{
            "{                        (json object)\n"
            "  \"txid\":\"<txid>\",   (string) Transaction id for issuance.\n"
            "  \"vin\":\"n\",         (numeric) The input position of the issuance in the transaction.\n"
            "}\n"
                },
                RPCExamples{
                    HelpExampleCli("reissueasset", "<asset> 0")
            + HelpExampleRpc("reissueasset", "<asset>, 0")
                },
            }.ToString());

    auto locked_chain = pwallet->chain().lock();
    LOCK(pwallet->cs_wallet);

    if (!g_con_elementsmode) {
        throw JSONRPCError(RPC_TYPE_ERROR, "Issuance can only be done on elements-style chains. Note: `-regtest` is Bitcoin's regtest mode, instead try `-chain=<custom chain name>`");
    }

    std::string assetstr = request.params[0].get_str();
    CAsset asset = GetAssetFromString(assetstr);

    CAmount nAmount = AmountFromValue(request.params[1]);
    if (nAmount <= 0) {
        throw JSONRPCError(RPC_TYPE_ERROR, "Reissuance must create a non-zero amount.");
    }

    if (!pwallet->IsLocked()) {
        pwallet->TopUpKeyPool();
    }

    // Find the entropy and reissuance token in wallet
    IssuanceDetails issuance_details;
    issuance_details.reissuance_asset = asset;
    std::map<uint256, std::pair<CAsset, CAsset> > tokenMap = pwallet->GetReissuanceTokenTypes();
    for (const auto& it : tokenMap) {
        if (it.second.second == asset) {
            issuance_details.entropy = it.first;
            issuance_details.reissuance_token = it.second.first;
        }
        if (it.second.first == asset) {
            throw JSONRPCError(RPC_WALLET_ERROR, "Asset given is a reissuance token type and can not be reissued.");
        }
    }
    if (issuance_details.reissuance_token.IsNull()) {
        throw JSONRPCError(RPC_WALLET_ERROR, "Asset reissuance token definition could not be found in wallet.");
    }

    // Add destination for the to-be-created asset
    CPubKey newAssetKey;
    if (!pwallet->GetKeyFromPool(newAssetKey)) {
        throw JSONRPCError(RPC_WALLET_KEYPOOL_RAN_OUT, "Error: Keypool ran out, please call keypoolrefill first");
    }
    CTxDestination asset_dest = PKHash(newAssetKey.GetID());
    pwallet->SetAddressBook(asset_dest, "", "receive");
    CPubKey asset_dest_blindpub = pwallet->GetBlindingPubKey(GetScriptForDestination(asset_dest));

    // Add destination for tokens we are moving
    CPubKey newTokenKey;
    if (!pwallet->GetKeyFromPool(newTokenKey)) {
        throw JSONRPCError(RPC_WALLET_KEYPOOL_RAN_OUT, "Error: Keypool ran out, please call keypoolrefill first");
    }
    CTxDestination token_dest = PKHash(newTokenKey.GetID());
    pwallet->SetAddressBook(token_dest, "", "receive");
    CPubKey token_dest_blindpub = pwallet->GetBlindingPubKey(GetScriptForDestination(token_dest));

    // Attempt a send.
    CTransactionRef tx_ref = SendGenerationTransaction(GetScriptForDestination(asset_dest), asset_dest_blindpub, GetScriptForDestination(token_dest), token_dest_blindpub, nAmount, -1, &issuance_details, *locked_chain, pwallet);
    assert(!tx_ref->vin.empty());

    UniValue obj(UniValue::VOBJ);
    obj.pushKV("txid", tx_ref->GetHash().GetHex());
    for (uint64_t i = 0; i < tx_ref->vin.size(); i++) {
        if (!tx_ref->vin[i].assetIssuance.IsNull()) {
            obj.pushKV("vin", i);
            break;
        }
    }

    return obj;
}

UniValue listissuances(const JSONRPCRequest& request)
{
    std::shared_ptr<CWallet> const wallet = GetWalletForJSONRPCRequest(request);
    CWallet* const pwallet = wallet.get();

    if (!EnsureWalletIsAvailable(pwallet, request.fHelp)) {
        return NullUniValue;
    }

    if (request.fHelp || request.params.size() > 1)
        throw std::runtime_error(
            RPCHelpMan{"listissuances",
                "\nList all issuances known to the wallet for the given asset, or for all issued assets if none provided.\n",
                {
                    {"asset", RPCArg::Type::STR, RPCArg::Optional::OMITTED, "The asset whose issaunces you wish to list. Accepts either the asset hex or the locally assigned asset label."},
                },
                RPCResult{
            "[                     (json array of objects)\n"
            "  {\n"
            "    \"txid\":\"<txid>\",   (string) Transaction id for issuance.\n"
            "    \"entropy\":\"<entropy>\" (string) Entropy of the asset type.\n"
            "    \"asset\":\"<asset>\", (string) Asset type for issuance if known.\n"
            "    \"assetlabel\":\"<assetlabel>\", (string) Asset label for issuance if set.\n"
            "    \"token\":\"<token>\", (string) Token type for issuance.\n"
            "    \"vin\":\"n\",         (numeric) The input position of the issuance in the transaction.\n"
            "    \"assetamount\":\"X.XX\",     (numeric) The amount of asset issued. Is -1 if blinded and unknown to wallet.\n"
            "    \"tokenamount\":\"X.XX\",     (numeric) The reissuance token amount issued. Is -1 if blinded and unknown to wallet.\n"
            "    \"isreissuance\":\"<bool>\",  (bool) True if this is a reissuance.\n"
            "    \"assetblinds\":\"<blinder>\" (string) Hex blinding factor for asset amounts.\n"
            "    \"tokenblinds\":\"<blinder>\" (string) Hex blinding factor for token amounts.\n"
            "  }\n"
            "  ,...\n"
            "]\n"
            "\"\"                 (array) List of transaction issuances and information in wallet\n"
                },
                RPCExamples{
                    HelpExampleCli("listissuances", "<asset>")
            + HelpExampleRpc("listissuances", "<asset>")
                },
            }.ToString());

    auto locked_chain = pwallet->chain().lock();
    LOCK(pwallet->cs_wallet);

    std::string assetstr;
    CAsset asset_filter;
    if (request.params.size() > 0) {
        assetstr = request.params[0].get_str();
        asset_filter = GetAssetFromString(assetstr);
    }

    UniValue issuancelist(UniValue::VARR);
    for (const auto& it : pwallet->mapWallet) {
        const CWalletTx* pcoin = &it.second;
        CAsset asset;
        CAsset token;
        uint256 entropy;
        for (uint64_t vinIndex = 0; vinIndex < pcoin->tx->vin.size(); vinIndex++) {
            UniValue item(UniValue::VOBJ);
            const CAssetIssuance& issuance = pcoin->tx->vin[vinIndex].assetIssuance;
            if (issuance.IsNull()) {
                continue;
            }
            if (issuance.assetBlindingNonce.IsNull()) {
                GenerateAssetEntropy(entropy, pcoin->tx->vin[vinIndex].prevout, issuance.assetEntropy);
                CalculateAsset(asset, entropy);
                // Null is considered explicit
                CalculateReissuanceToken(token, entropy, issuance.nAmount.IsCommitment());
                item.pushKV("isreissuance", false);
                item.pushKV("token", token.GetHex());
                CAmount itamount = pcoin->GetIssuanceAmount(vinIndex, true);
                item.pushKV("tokenamount", (itamount == -1 ) ? -1 : ValueFromAmount(itamount));
                item.pushKV("tokenblinds", pcoin->GetIssuanceBlindingFactor(vinIndex, true).GetHex());
                item.pushKV("entropy", entropy.GetHex());
            } else {
                CalculateAsset(asset, issuance.assetEntropy);
                item.pushKV("isreissuance", true);
                item.pushKV("entropy", issuance.assetEntropy.GetHex());
            }
            item.pushKV("txid", pcoin->tx->GetHash().GetHex());
            item.pushKV("vin", vinIndex);
            item.pushKV("asset", asset.GetHex());
            const std::string label = gAssetsDir.GetLabel(asset);
            if (label != "") {
                item.pushKV("assetlabel", label);
            }
            CAmount iaamount = pcoin->GetIssuanceAmount(vinIndex, false);
            item.pushKV("assetamount", (iaamount == -1 ) ? -1 : ValueFromAmount(iaamount));
            item.pushKV("assetblinds", pcoin->GetIssuanceBlindingFactor(vinIndex, false).GetHex());
            if (!asset_filter.IsNull() && asset_filter != asset) {
                continue;
            }
            issuancelist.push_back(item);
        }
    }
    return issuancelist;

}

UniValue destroyamount(const JSONRPCRequest& request)
{
    std::shared_ptr<CWallet> const wallet = GetWalletForJSONRPCRequest(request);
    CWallet* const pwallet = wallet.get();

    if (!EnsureWalletIsAvailable(pwallet, request.fHelp)) {
        return NullUniValue;
    }

    if (request.fHelp || request.params.size() < 1 || request.params.size() > 3)
        throw std::runtime_error(
            RPCHelpMan{"destroyamount",
                "\nDestroy an amount of a given asset.\n\n",
                {
                    {"asset", RPCArg::Type::STR, RPCArg::Optional::NO, "Hex asset id or asset label to destroy."},
                    {"amount", RPCArg::Type::AMOUNT, RPCArg::Optional::NO, "The amount to destroy (8 decimals above the minimal unit)."},
                    {"comment", RPCArg::Type::STR, RPCArg::Optional::OMITTED_NAMED_ARG, "A comment used to store what the transaction is for.\n"
            "                             This is not part of the transaction, just kept in your wallet."},
                },
                RPCResult{
            "\"transactionid\"  (string) The transaction id.\n"
                },
                RPCExamples{
                    HelpExampleCli("destroyamount", "\"bitcoin\" 100")
            + HelpExampleCli("destroyamount", "\"bitcoin\" 100 \"destroy assets\"")
            + HelpExampleRpc("destroyamount", "\"bitcoin\" 100 \"destroy assets\"")
                },
            }.ToString());

    auto locked_chain = pwallet->chain().lock();
    LOCK(pwallet->cs_wallet);

    std::string strasset = request.params[0].get_str();
    CAsset asset = GetAssetFromString(strasset);

    CAmount nAmount = AmountFromValue(request.params[1]);
    if (nAmount <= 0) {
        throw JSONRPCError(RPC_TYPE_ERROR, "Invalid amount to destroy");
    }

    mapValue_t mapValue;
    if (request.params.size() > 2 && !request.params[2].isNull() && !request.params[2].get_str().empty()) {
        mapValue["comment"] = request.params[2].get_str();
    }

    EnsureWalletIsUnlocked(pwallet);

    NullData nulldata;
    CTxDestination address(nulldata);
    CCoinControl no_coin_control; // This is a deprecated API
    CTransactionRef tx = SendMoney(*locked_chain, pwallet, address, nAmount, asset, false, no_coin_control, std::move(mapValue), true);

    return tx->GetHash().GetHex();
}

// Only used for functionary integration tests
UniValue generatepegoutproof(const JSONRPCRequest& request)
{
    std::shared_ptr<CWallet> const wallet = GetWalletForJSONRPCRequest(request);
    CWallet* const pwallet = wallet.get();

    if (!EnsureWalletIsAvailable(pwallet, request.fHelp)) {
        return NullUniValue;
    }

    if (request.fHelp || request.params.size() != 3)
        throw std::runtime_error(
            RPCHelpMan{"generatepegoutproof",
                "\nONLY FOR TESTING: Generates pegout authorization proof for pegout based on the summed privkey and returns in hex. Result should be passed as an argument in `sendtomainchain`. Caution: Whitelist proof-validating mempools will filter incorrect pegoutproofs but aren't consensus enforced!\n",
                {
                    {"sumkey", RPCArg::Type::STR, RPCArg::Optional::NO, "Base58 summed key of Bitcoin and offline key"},
                    {"btcpubkey", RPCArg::Type::STR_HEX, RPCArg::Optional::NO, "Hex pegout destination Bitcoin pubkey"},
                    {"onlinepubkey", RPCArg::Type::STR_HEX, RPCArg::Optional::NO, "hex `online pubkey`"},
                },
                RPCResult{
            "\"pegoutproof\"              (string, hex) pegout authorization proof to be passed into sendtomainchain\n"
                },
                RPCExamples{
                    HelpExampleCli("generatepegoutproof", "\"cQtNrRngdc4RJ9CkuTVKVLyxPFsijiTJySob24xCdKXGohdFhXML\" \"02c611095119e3dc96db428a0e190a3e142237bcd2efa4fb358257497885af3ab6\" \"0390695fff5535780df1e04c1f6c10e7c0a399fa56cfce34bf8108d0a9bc7a437b\"")
            + HelpExampleRpc("generatepegoutproof", "\"cQtNrRngdc4RJ9CkuTVKVLyxPFsijiTJySob24xCdKXGohdFhXML\" \"02c611095119e3dc96db428a0e190a3e142237bcd2efa4fb358257497885af3ab6\" \"0390695fff5535780df1e04c1f6c10e7c0a399fa56cfce34bf8108d0a9bc7a437b\"")
                },
            }.ToString());

    auto locked_chain = pwallet->chain().lock();
    LOCK(pwallet->cs_wallet);

    if (!IsHex(request.params[1].get_str()))
        throw JSONRPCError(RPC_TYPE_ERROR, "btcpubkey must be hex string");
    if (!IsHex(request.params[2].get_str()))
        throw JSONRPCError(RPC_TYPE_ERROR, "onlinepubkey must be hex string");

    //Parse private keys

    CKey summedSecret = DecodeSecret(request.params[0].get_str());
    if (!summedSecret.IsValid()) {
        throw JSONRPCError(RPC_INVALID_ADDRESS_OR_KEY, "Invalid summed private key encoding");
    }

    std::vector<unsigned char> sumprivkeybytes(summedSecret.begin(), summedSecret.end());
    std::vector<unsigned char> btcpubkeybytes = ParseHex(request.params[1].get_str());
    std::vector<unsigned char> onlinepubkeybytes = ParseHex(request.params[2].get_str());

    //Parse onlinepubkey
    CPubKey onlinepubkey;
    onlinepubkey.Set(onlinepubkeybytes.begin(), onlinepubkeybytes.end());
    if (!onlinepubkey.IsFullyValid())
        throw JSONRPCError(RPC_WALLET_ERROR, "Invalid online pubkey");
    secp256k1_pubkey onlinepubkey_secp;
    if (!secp256k1_ec_pubkey_parse(secp256k1_ctx, &onlinepubkey_secp, &onlinepubkeybytes[0], onlinepubkeybytes.size()))
        throw JSONRPCError(RPC_WALLET_ERROR, "Invalid online pubkey");

    CPAKList paklist = g_paklist_blockchain;
    if (g_paklist_config) {
        paklist = *g_paklist_config;
    }
    if (paklist.IsReject()) {
        throw JSONRPCError(RPC_INVALID_ADDRESS_OR_KEY, "Pegout freeze is under effect to aid a pak transition to a new list. Please consult the network operator.");
    }

    //Find PAK online pubkey on PAK list
    int whitelistindex=-1;
    std::vector<secp256k1_pubkey> pak_online = paklist.OnlineKeys();
    for (unsigned int i=0; i<pak_online.size(); i++) {
        if (!memcmp((void *)&pak_online[i], (void *)&onlinepubkey_secp, sizeof(secp256k1_pubkey)))
            whitelistindex = i;
    }
    if (whitelistindex == -1)
        throw JSONRPCError(RPC_WALLET_ERROR, "Given online key is not in Pegout Authorization Key List");

    CKey masterOnlineKey;
    if (!pwallet->GetKey(onlinepubkey.GetID(), masterOnlineKey))
        throw JSONRPCError(RPC_WALLET_ERROR, "Given online key is in master set but not in wallet");

    //Parse own offline pubkey
    secp256k1_pubkey btcpubkey;
    if (secp256k1_ec_pubkey_parse(secp256k1_ctx, &btcpubkey, &btcpubkeybytes[0], btcpubkeybytes.size()) != 1)
        throw JSONRPCError(RPC_WALLET_ERROR, "btcpubkey is invalid pubkey");

    //Create, verify whitelist proof
    secp256k1_whitelist_signature sig;
    if(secp256k1_whitelist_sign(secp256k1_ctx, &sig, &paklist.OnlineKeys()[0], &paklist.OfflineKeys()[0], paklist.size(), &btcpubkey, masterOnlineKey.begin(), &sumprivkeybytes[0], whitelistindex, NULL, NULL) != 1)
        throw JSONRPCError(RPC_WALLET_ERROR, "Pegout authorization proof signing failed");

    if (secp256k1_whitelist_verify(secp256k1_ctx, &sig, &paklist.OnlineKeys()[0], &paklist.OfflineKeys()[0], paklist.size(), &btcpubkey) != 1)
        throw JSONRPCError(RPC_WALLET_ERROR, "Pegout authorization proof was created and signed but is invalid");

    //Serialize and return as hex
    size_t expectedOutputSize = 1 + 32 * (1 + paklist.size());
    const size_t preSize = expectedOutputSize;
    assert(1 + 32 * (1 + 256) >= expectedOutputSize);
    unsigned char output[1 + 32 * (1 + 256)];
    secp256k1_whitelist_signature_serialize(secp256k1_ctx, output, &expectedOutputSize, &sig);
    assert(expectedOutputSize == preSize);
    std::vector<unsigned char> voutput(output, output + expectedOutputSize / sizeof(output[0]));

    return HexStr(voutput.begin(), voutput.end());
}

// Only used for functionary integration tests
UniValue getpegoutkeys(const JSONRPCRequest& request)
{
    std::shared_ptr<CWallet> const wallet = GetWalletForJSONRPCRequest(request);
    CWallet* const pwallet = wallet.get();

    if (!EnsureWalletIsAvailable(pwallet, request.fHelp)) {
        return NullUniValue;
    }

    if (request.fHelp || request.params.size() != 2)
        throw std::runtime_error(
            RPCHelpMan{"getpegoutkeys",
                "\n(DEPRECATED) Please see `initpegoutwallet` and `sendtomainchain` for best-supported and easiest workflow. This call is for the Liquid network participants' `offline` wallet ONLY. Returns `sumkeys` corresponding to the sum of the Offline PAK and the imported Bitcoin key. The wallet must have the Offline private PAK to succeed. The output will be used in `generatepegoutproof` and `sendtomainchain`. Care is required to keep the bitcoin private key, as well as the `sumkey` safe, as a leak of both results in the leak of your `offlinekey`. Therefore it is recommended to create Bitcoin keys and do Bitcoin transaction signing directly on an offline wallet co-located with your offline Liquid wallet.\n",
                {
                    {"btcprivkey", RPCArg::Type::STR, RPCArg::Optional::NO, "Base58 Bitcoin private key that will be combined with the offline privkey"},
                    {"offlinepubkey", RPCArg::Type::STR_HEX, RPCArg::Optional::OMITTED_NAMED_ARG, "Hex pubkey of key to combine with btcprivkey. Primarily intended for integration testing."},
                },
                RPCResult{
            "\"sumkey\"              (string) Base58 string of the sumkey.\n"
            "\"btcpubkey\"           (string) Hex string of the bitcoin pubkey that corresponds to the pegout destination Bitcoin address\n"
            "\"btcaddress\"          (string) Destination Bitcoin address for the funds being pegged out using these keys"
                },
                RPCExamples{
                    HelpExampleCli("getpegoutkeys", "")
            + HelpExampleCli("getpegoutkeys", "\"5Kb8kLf9zgWQnogidDA76MzPL6TsZZY36hWXMssSzNydYXYB9KF\" \"0389275d512326f7016e014d8625f709c01f23bd0dc16522bf9845a9ee1ef6cbf9\"")
            + HelpExampleRpc("getpegoutkeys", "")
           + HelpExampleRpc("getpegoutkeys", "\"5Kb8kLf9zgWQnogidDA76MzPL6TsZZY36hWXMssSzNydYXYB9KF\", \"0389275d512326f7016e014d8625f709c01f23bd0dc16522bf9845a9ee1ef6cbf9\"")
                },
            }.ToString());

    auto locked_chain = pwallet->chain().lock();
    LOCK(pwallet->cs_wallet);

    if (!request.params[1].isStr() || !IsHex(request.params[1].get_str()) || request.params[1].get_str().size() != 66) {
        throw JSONRPCError(RPC_TYPE_ERROR, "offlinepubkey must be hex string of size 66");
    }

    std::vector<unsigned char> offlinepubbytes = ParseHex(request.params[1].get_str());
    CPubKey offline_pub = CPubKey(offlinepubbytes.begin(), offlinepubbytes.end());

    if (!offline_pub.IsFullyValid()) {
        throw JSONRPCError(RPC_TYPE_ERROR, "offlinepubkey is not a valid pubkey");
    }

    CKey pegoutkey;
    if (!pwallet->GetKey(offline_pub.GetID(), pegoutkey))
        throw JSONRPCError(RPC_WALLET_ERROR, "Offline key can not be found in wallet");

    CKey bitcoinkey = DecodeSecret(request.params[0].get_str());
    if (!bitcoinkey.IsValid()) {
        throw JSONRPCError(RPC_INVALID_ADDRESS_OR_KEY, "Private key outside allowed range");
    }

    CPubKey bitcoinpubkey = bitcoinkey.GetPubKey();
    assert(bitcoinkey.VerifyPubKey(bitcoinpubkey));

    std::vector<unsigned char> pegoutkeybytes(pegoutkey.begin(), pegoutkey.end());
    std::vector<unsigned char> pegoutsubkeybytes(bitcoinkey.begin(), bitcoinkey.end());

    if (!secp256k1_ec_privkey_tweak_add(secp256k1_ctx, &pegoutkeybytes[0], &pegoutsubkeybytes[0]))
        throw JSONRPCError(RPC_WALLET_ERROR, "Summed key invalid");

    CKey sumseckey;
    sumseckey.Set(pegoutkeybytes.begin(), pegoutkeybytes.end(), true);

    UniValue ret(UniValue::VOBJ);
    ret.pushKV("sumkey", EncodeSecret(sumseckey));
    ret.pushKV("btcpubkey", HexStr(bitcoinpubkey.begin(), bitcoinpubkey.end()));
    ret.pushKV("btcaddress", EncodeParentDestination(PKHash(bitcoinpubkey.GetID())));

    return ret;
}

// END ELEMENTS commands
//

UniValue abortrescan(const JSONRPCRequest& request); // in rpcdump.cpp
UniValue dumpprivkey(const JSONRPCRequest& request); // in rpcdump.cpp
UniValue importblindingkey(const JSONRPCRequest& request); // in rpcdump.cpp
UniValue importmasterblindingkey(const JSONRPCRequest& request); // in rpcdump.cpp
UniValue importissuanceblindingkey(const JSONRPCRequest& request); // in rpcdump.cpp
UniValue dumpblindingkey(const JSONRPCRequest& request); // in rpcdump.cpp
UniValue dumpmasterblindingkey(const JSONRPCRequest& request); // in rpcdump.cpp
UniValue dumpissuanceblindingkey(const JSONRPCRequest& request); // in rpcdump.cpp
UniValue importprivkey(const JSONRPCRequest& request);
UniValue importaddress(const JSONRPCRequest& request);
UniValue importpubkey(const JSONRPCRequest& request);
UniValue dumpwallet(const JSONRPCRequest& request);
UniValue importwallet(const JSONRPCRequest& request);
UniValue importprunedfunds(const JSONRPCRequest& request);
UniValue removeprunedfunds(const JSONRPCRequest& request);
UniValue importmulti(const JSONRPCRequest& request);
UniValue getwalletpakinfo(const JSONRPCRequest& request);

// clang-format off
static const CRPCCommand commands[] =
{ //  category              name                                actor (function)                argNames
    //  --------------------- ------------------------          -----------------------         ----------
    { "rawtransactions",    "fundrawtransaction",               &fundrawtransaction,            {"hexstring","options","iswitness"} },
    { "wallet",             "abandontransaction",               &abandontransaction,            {"txid"} },
    { "wallet",             "abortrescan",                      &abortrescan,                   {} },
    { "wallet",             "addmultisigaddress",               &addmultisigaddress,            {"nrequired","keys","label","address_type"} },
    { "wallet",             "backupwallet",                     &backupwallet,                  {"destination"} },
    { "wallet",             "bumpfee",                          &bumpfee,                       {"txid", "options"} },
    { "wallet",             "createwallet",                     &createwallet,                  {"wallet_name", "disable_private_keys", "blank", "passphrase", "avoid_reuse"} },
    { "wallet",             "dumpprivkey",                      &dumpprivkey,                   {"address"}  },
    { "wallet",             "dumpwallet",                       &dumpwallet,                    {"filename"} },
    { "wallet",             "encryptwallet",                    &encryptwallet,                 {"passphrase"} },
    { "wallet",             "getaddressesbylabel",              &getaddressesbylabel,           {"label"} },
    { "wallet",             "getaddressinfo",                   &getaddressinfo,                {"address"} },
    { "wallet",             "getbalance",                       &getbalance,                    {"dummy","minconf","include_watchonly","avoid_reuse"} },
    { "wallet",             "getnewaddress",                    &getnewaddress,                 {"label","address_type"} },
    { "wallet",             "getrawchangeaddress",              &getrawchangeaddress,           {"address_type"} },
    { "wallet",             "getreceivedbyaddress",             &getreceivedbyaddress,          {"address","minconf"} },
    { "wallet",             "getreceivedbylabel",               &getreceivedbylabel,            {"label","minconf"} },
    { "wallet",             "gettransaction",                   &gettransaction,                {"txid","include_watchonly"} },
    { "wallet",             "getunconfirmedbalance",            &getunconfirmedbalance,         {} },
    { "wallet",             "getbalances",                      &getbalances,                   {} },
    { "wallet",             "getwalletinfo",                    &getwalletinfo,                 {} },
    { "wallet",             "importaddress",                    &importaddress,                 {"address","label","rescan","p2sh"} },
    { "wallet",             "importmulti",                      &importmulti,                   {"requests","options"} },
    { "wallet",             "importprivkey",                    &importprivkey,                 {"privkey","label","rescan"} },
    { "wallet",             "importprunedfunds",                &importprunedfunds,             {"rawtransaction","txoutproof"} },
    { "wallet",             "importpubkey",                     &importpubkey,                  {"pubkey","label","rescan"} },
    { "wallet",             "importwallet",                     &importwallet,                  {"filename"} },
    { "wallet",             "keypoolrefill",                    &keypoolrefill,                 {"newsize"} },
    { "wallet",             "listaddressgroupings",             &listaddressgroupings,          {} },
    { "wallet",             "listlabels",                       &listlabels,                    {"purpose"} },
    { "wallet",             "listlockunspent",                  &listlockunspent,               {} },
    { "wallet",             "listreceivedbyaddress",            &listreceivedbyaddress,         {"minconf","include_empty","include_watchonly","address_filter"} },
    { "wallet",             "listreceivedbylabel",              &listreceivedbylabel,           {"minconf","include_empty","include_watchonly"} },
    { "wallet",             "listsinceblock",                   &listsinceblock,                {"blockhash","target_confirmations","include_watchonly","include_removed"} },
    { "wallet",             "listtransactions",                 &listtransactions,              {"label|dummy","count","skip","include_watchonly"} },
    { "wallet",             "listunspent",                      &listunspent,                   {"minconf","maxconf","addresses","include_unsafe","query_options"} },
    { "wallet",             "listwalletdir",                    &listwalletdir,                 {} },
    { "wallet",             "listwallets",                      &listwallets,                   {} },
    { "wallet",             "loadwallet",                       &loadwallet,                    {"filename"} },
    { "wallet",             "lockunspent",                      &lockunspent,                   {"unlock","transactions"} },
    { "wallet",             "removeprunedfunds",                &removeprunedfunds,             {"txid"} },
    { "wallet",             "rescanblockchain",                 &rescanblockchain,              {"start_height", "stop_height"} },
<<<<<<< HEAD
    { "wallet",             "sendmany",                         &sendmany,                      {"dummy","amounts","minconf","comment","subtractfeefrom","replaceable","conf_target","estimate_mode", "output_assets", "ignoreblindfail"} },
    { "wallet",             "sendtoaddress",                    &sendtoaddress,                 {"address","amount","comment","comment_to","subtractfeefromamount","replaceable","conf_target","estimate_mode", "assetlabel", "ignoreblindfail"} },
=======
    { "wallet",             "sendmany",                         &sendmany,                      {"dummy","amounts","minconf","comment","subtractfeefrom","replaceable","conf_target","estimate_mode"} },
    { "wallet",             "sendtoaddress",                    &sendtoaddress,                 {"address","amount","comment","comment_to","subtractfeefromamount","replaceable","conf_target","estimate_mode","avoid_reuse"} },
>>>>>>> 44d81723
    { "wallet",             "sethdseed",                        &sethdseed,                     {"newkeypool","seed"} },
    { "wallet",             "setlabel",                         &setlabel,                      {"address","label"} },
    { "wallet",             "settxfee",                         &settxfee,                      {"amount"} },
    { "wallet",             "setwalletflag",                    &setwalletflag,                 {"flag","value"} },
    { "wallet",             "signmessage",                      &signmessage,                   {"address","message"} },
    { "wallet",             "signrawtransactionwithwallet",     &signrawtransactionwithwallet,  {"hexstring","prevtxs","sighashtype"} },
    { "wallet",             "unloadwallet",                     &unloadwallet,                  {"wallet_name"} },
    { "wallet",             "walletcreatefundedpsbt",           &walletcreatefundedpsbt,        {"inputs","outputs","locktime","options","bip32derivs"} },
    { "wallet",             "walletlock",                       &walletlock,                    {} },
    { "wallet",             "walletpassphrase",                 &walletpassphrase,              {"passphrase","timeout"} },
    { "wallet",             "walletpassphrasechange",           &walletpassphrasechange,        {"oldpassphrase","newpassphrase"} },
    { "wallet",             "walletprocesspsbt",                &walletprocesspsbt,             {"psbt","sign","sighashtype","bip32derivs"} },
    // ELEMENTS:
    { "wallet",             "getpeginaddress",                  &getpeginaddress,               {} },
    { "wallet",             "claimpegin",                       &claimpegin,                    {"bitcoin_tx", "txoutproof", "claim_script"} },
    { "wallet",             "createrawpegin",                   &createrawpegin,                {"bitcoin_tx", "txoutproof", "claim_script"} },
    { "wallet",             "blindrawtransaction",              &blindrawtransaction,           {"hexstring", "ignoreblindfail", "asset_commitments", "blind_issuances", "totalblinder"} },
    { "wallet",             "unblindrawtransaction",            &unblindrawtransaction,         {"hex"} },
    { "wallet",             "sendtomainchain",                  &sendtomainchain,               {"address", "amount", "subtractfeefromamount"} },
    { "wallet",             "initpegoutwallet",                 &initpegoutwallet,              {"bitcoin_descriptor", "bip32_counter", "liquid_pak"} },
    { "wallet",             "getwalletpakinfo",                 &getwalletpakinfo,              {} },
    { "wallet",             "importblindingkey",                &importblindingkey,             {"address", "hexkey"}},
    { "wallet",             "importmasterblindingkey",          &importmasterblindingkey,       {"hexkey"}},
    { "wallet",             "importissuanceblindingkey",        &importissuanceblindingkey,     {"txid", "vin", "blindingkey"}},
    { "wallet",             "dumpblindingkey",                  &dumpblindingkey,               {"address"}},
    { "wallet",             "dumpmasterblindingkey",            &dumpmasterblindingkey,         {}},
    { "wallet",             "dumpissuanceblindingkey",          &dumpissuanceblindingkey,       {"txid", "vin"}},
    { "wallet",             "signblock",                        &signblock,                     {"blockhex"}},
    { "wallet",             "listissuances",                    &listissuances,                 {"asset"}},
    { "wallet",             "issueasset",                       &issueasset,                    {"assetamount", "tokenamount", "blind"}},
    { "wallet",             "reissueasset",                     &reissueasset,                  {"asset", "assetamount"}},
    { "wallet",             "destroyamount",                    &destroyamount,                 {"asset", "amount", "comment"} },
    { "hidden",             "generatepegoutproof",              &generatepegoutproof,           {"sumkey", "btcpubkey", "onlinepubkey"} },
    { "hidden",             "getpegoutkeys",                    &getpegoutkeys,                 {"btcprivkey", "offlinepubkey"} },
};
// clang-format on

void RegisterWalletRPCCommands(interfaces::Chain& chain, std::vector<std::unique_ptr<interfaces::Handler>>& handlers)
{
    for (unsigned int vcidx = 0; vcidx < ARRAYLEN(commands); vcidx++)
        handlers.emplace_back(chain.handleRpc(commands[vcidx]));
}<|MERGE_RESOLUTION|>--- conflicted
+++ resolved
@@ -346,11 +346,7 @@
 
 static CTransactionRef SendMoney(interfaces::Chain::Lock& locked_chain, CWallet * const pwallet, const CTxDestination &address, CAmount nValue, const CAsset& asset, bool fSubtractFeeFromAmount, const CCoinControl& coin_control, mapValue_t mapValue, bool ignore_blind_fail)
 {
-<<<<<<< HEAD
-    CAmountMap curBalance = pwallet->GetBalance().m_mine_trusted;
-=======
-    CAmount curBalance = pwallet->GetBalance(0, coin_control.m_avoid_address_reuse).m_mine_trusted;
->>>>>>> 44d81723
+    CAmountMap curBalance = pwallet->GetBalance(0, coin_control.m_avoid_address_reuse).m_mine_trusted;
 
     // Check amount
     if (nValue <= 0)
@@ -407,11 +403,7 @@
         return NullUniValue;
     }
 
-<<<<<<< HEAD
-    if (request.fHelp || request.params.size() < 2 || request.params.size() > 10)
-=======
-    if (request.fHelp || request.params.size() < 2 || request.params.size() > 9)
->>>>>>> 44d81723
+    if (request.fHelp || request.params.size() < 2 || request.params.size() > 11)
         throw std::runtime_error(
             RPCHelpMan{"sendtoaddress",
                 "\nSend an amount to a given address." +
@@ -432,13 +424,10 @@
             "       \"UNSET\"\n"
             "       \"ECONOMICAL\"\n"
             "       \"CONSERVATIVE\""},
-<<<<<<< HEAD
+                    {"avoid_reuse", RPCArg::Type::BOOL, /* default */ pwallet->IsWalletFlagSet(WALLET_FLAG_AVOID_REUSE) ? "true" : "unavailable", "Avoid spending from dirty addresses; addresses are considered\n"
+            "                             dirty if they have previously been used in a transaction."},
                     {"assetlabel", RPCArg::Type::STR, RPCArg::Optional::OMITTED, "Hex asset id or asset label for balance."},
                     {"ignoreblindfail", RPCArg::Type::BOOL, /* default */ "true", "Return a transaction even when a blinding attempt fails due to number of blinded inputs/outputs."},
-=======
-                    {"avoid_reuse", RPCArg::Type::BOOL, /* default */ pwallet->IsWalletFlagSet(WALLET_FLAG_AVOID_REUSE) ? "true" : "unavailable", "Avoid spending from dirty addresses; addresses are considered\n"
-            "                             dirty if they have previously been used in a transaction."},
->>>>>>> 44d81723
                 },
                 RPCResult{
             "\"txid\"                  (string) The transaction id.\n"
@@ -495,10 +484,13 @@
         }
     }
 
-<<<<<<< HEAD
+    coin_control.m_avoid_address_reuse = GetAvoidReuseFlag(pwallet, request.params[8]);
+    // We also enable partial spend avoidance if reuse avoidance is set.
+    coin_control.m_avoid_partial_spends |= coin_control.m_avoid_address_reuse;
+
     std::string strasset = Params().GetConsensus().pegged_asset.GetHex();
-    if (request.params.size() > 8 && request.params[8].isStr() && !request.params[8].get_str().empty()) {
-        strasset = request.params[8].get_str();
+    if (request.params.size() > 9 && request.params[9].isStr() && !request.params[9].get_str().empty()) {
+        strasset = request.params[9].get_str();
     }
     CAsset asset = GetAssetFromString(strasset);
     if (asset.IsNull() && g_con_elementsmode) {
@@ -506,14 +498,9 @@
     }
 
     bool ignore_blind_fail = true;
-    if (request.params.size() > 9) {
-        ignore_blind_fail = request.params[9].get_bool();
-    }
-=======
-    coin_control.m_avoid_address_reuse = GetAvoidReuseFlag(pwallet, request.params[8]);
-    // We also enable partial spend avoidance if reuse avoidance is set.
-    coin_control.m_avoid_partial_spends |= coin_control.m_avoid_address_reuse;
->>>>>>> 44d81723
+    if (request.params.size() > 10) {
+        ignore_blind_fail = request.params[10].get_bool();
+    }
 
     EnsureWalletIsUnlocked(pwallet);
 
@@ -832,11 +819,7 @@
         return NullUniValue;
     }
 
-<<<<<<< HEAD
-    if (request.fHelp || (request.params.size() > 4 ))
-=======
-    if (request.fHelp || request.params.size() > 4)
->>>>>>> 44d81723
+    if (request.fHelp || request.params.size() > 5)
         throw std::runtime_error(
             RPCHelpMan{"getbalance",
                 "\nReturns the total available balance.\n"
@@ -846,11 +829,8 @@
                     {"dummy", RPCArg::Type::STR, RPCArg::Optional::OMITTED_NAMED_ARG, "Remains for backward compatibility. Must be excluded or set to \"*\"."},
                     {"minconf", RPCArg::Type::NUM, /* default */ "0", "Only include transactions confirmed at least this many times."},
                     {"include_watchonly", RPCArg::Type::BOOL, /* default */ "false", "Also include balance in watch-only addresses (see 'importaddress')"},
-<<<<<<< HEAD
+                    {"avoid_reuse", RPCArg::Type::BOOL, /* default */ pwallet->IsWalletFlagSet(WALLET_FLAG_AVOID_REUSE) ? "true" : "unavailable", "Do not include balance in dirty outputs; addresses are considered dirty if they have previously been used in a transaction."},
                     {"assetlabel", RPCArg::Type::STR, RPCArg::Optional::OMITTED, "Hex asset id or asset label for balance."},
-=======
-                    {"avoid_reuse", RPCArg::Type::BOOL, /* default */ pwallet->IsWalletFlagSet(WALLET_FLAG_AVOID_REUSE) ? "true" : "unavailable", "Do not include balance in dirty outputs; addresses are considered dirty if they have previously been used in a transaction."},
->>>>>>> 44d81723
                 },
                 RPCResult{
             "amount              (numeric) The total amount in " + CURRENCY_UNIT + " received for this wallet.\n"
@@ -887,18 +867,15 @@
         include_watchonly = true;
     }
 
-<<<<<<< HEAD
+    bool avoid_reuse = GetAvoidReuseFlag(pwallet, request.params[3]);
+
     std::string asset = "";
-    if (!request.params[3].isNull() && request.params[3].isStr()) {
-        asset = request.params[3].get_str();
-    }
-=======
-    bool avoid_reuse = GetAvoidReuseFlag(pwallet, request.params[3]);
+    if (!request.params[4].isNull() && request.params[4].isStr()) {
+        asset = request.params[4].get_str();
+    }
 
     const auto bal = pwallet->GetBalance(min_depth, avoid_reuse);
->>>>>>> 44d81723
-
-    const auto bal = pwallet->GetBalance(min_depth);
+
     if (include_watchonly) {
         return AmountMapToUniv(bal.m_mine_trusted + bal.m_watchonly_trusted, asset);
     } else {
@@ -3290,11 +3267,7 @@
         cctl.m_avoid_address_reuse = false;
         auto locked_chain = pwallet->chain().lock();
         LOCK(pwallet->cs_wallet);
-<<<<<<< HEAD
-        pwallet->AvailableCoins(*locked_chain, vecOutputs, !include_unsafe, nullptr, nMinimumAmount, nMaximumAmount, nMinimumSumAmount, nMaximumCount, nMinDepth, nMaxDepth, asset_filter.IsNull() ? nullptr : &asset_filter);
-=======
-        pwallet->AvailableCoins(*locked_chain, vecOutputs, !include_unsafe, &cctl, nMinimumAmount, nMaximumAmount, nMinimumSumAmount, nMaximumCount, nMinDepth, nMaxDepth);
->>>>>>> 44d81723
+        pwallet->AvailableCoins(*locked_chain, vecOutputs, !include_unsafe, &cctl, nMinimumAmount, nMaximumAmount, nMinimumSumAmount, nMaximumCount, nMinDepth, nMaxDepth, asset_filter.IsNull() ? nullptr : &asset_filter);
     }
 
     LOCK(pwallet->cs_wallet);
@@ -6705,13 +6678,8 @@
     { "wallet",             "lockunspent",                      &lockunspent,                   {"unlock","transactions"} },
     { "wallet",             "removeprunedfunds",                &removeprunedfunds,             {"txid"} },
     { "wallet",             "rescanblockchain",                 &rescanblockchain,              {"start_height", "stop_height"} },
-<<<<<<< HEAD
     { "wallet",             "sendmany",                         &sendmany,                      {"dummy","amounts","minconf","comment","subtractfeefrom","replaceable","conf_target","estimate_mode", "output_assets", "ignoreblindfail"} },
-    { "wallet",             "sendtoaddress",                    &sendtoaddress,                 {"address","amount","comment","comment_to","subtractfeefromamount","replaceable","conf_target","estimate_mode", "assetlabel", "ignoreblindfail"} },
-=======
-    { "wallet",             "sendmany",                         &sendmany,                      {"dummy","amounts","minconf","comment","subtractfeefrom","replaceable","conf_target","estimate_mode"} },
-    { "wallet",             "sendtoaddress",                    &sendtoaddress,                 {"address","amount","comment","comment_to","subtractfeefromamount","replaceable","conf_target","estimate_mode","avoid_reuse"} },
->>>>>>> 44d81723
+    { "wallet",             "sendtoaddress",                    &sendtoaddress,                 {"address","amount","comment","comment_to","subtractfeefromamount","replaceable","conf_target","estimate_mode","avoid_reuse", "assetlabel", "ignorblindfail"} },
     { "wallet",             "sethdseed",                        &sethdseed,                     {"newkeypool","seed"} },
     { "wallet",             "setlabel",                         &setlabel,                      {"address","label"} },
     { "wallet",             "settxfee",                         &settxfee,                      {"amount"} },
