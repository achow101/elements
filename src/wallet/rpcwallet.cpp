--- conflicted
+++ resolved
@@ -6327,25 +6327,15 @@
     CPubKey token_dest_blindpub;
 
     if (nAmount > 0) {
-        if (!pwallet->GetNewDestination(OutputType::LEGACY, "", asset_dest, error)) {
+        if (!pwallet->GetNewDestination(OutputType::BECH32, "", asset_dest, error)) {
             throw JSONRPCError(RPC_WALLET_KEYPOOL_RAN_OUT, error);
         }
-<<<<<<< HEAD
-=======
-        asset_dest = WitnessV0KeyHash(newKey.GetID());
-        pwallet->SetAddressBook(asset_dest, "", "receive");
->>>>>>> a2fa6ba7
         asset_dest_blindpub = pwallet->GetBlindingPubKey(GetScriptForDestination(asset_dest));
     }
     if (nTokens > 0) {
-        if (!pwallet->GetNewDestination(OutputType::LEGACY, "", token_dest, error)) {
+        if (!pwallet->GetNewDestination(OutputType::BECH32, "", token_dest, error)) {
             throw JSONRPCError(RPC_WALLET_KEYPOOL_RAN_OUT, error);
         }
-<<<<<<< HEAD
-=======
-        token_dest = WitnessV0KeyHash(newKey.GetID());
-        pwallet->SetAddressBook(token_dest, "", "receive");
->>>>>>> a2fa6ba7
         token_dest_blindpub = pwallet->GetBlindingPubKey(GetScriptForDestination(token_dest));
     }
 
@@ -6441,26 +6431,16 @@
     // Add destination for the to-be-created asset
     std::string error;
     CTxDestination asset_dest;
-    if (!pwallet->GetNewDestination(OutputType::LEGACY, "", asset_dest, error)) {
+    if (!pwallet->GetNewDestination(OutputType::BECH32, "", asset_dest, error)) {
         throw JSONRPCError(RPC_WALLET_KEYPOOL_RAN_OUT, error);
     }
-<<<<<<< HEAD
-=======
-    CTxDestination asset_dest = WitnessV0KeyHash(newAssetKey.GetID());
-    pwallet->SetAddressBook(asset_dest, "", "receive");
->>>>>>> a2fa6ba7
     CPubKey asset_dest_blindpub = pwallet->GetBlindingPubKey(GetScriptForDestination(asset_dest));
 
     // Add destination for tokens we are moving
     CTxDestination token_dest;
-    if (!pwallet->GetNewDestination(OutputType::LEGACY, "", token_dest, error)) {
+    if (!pwallet->GetNewDestination(OutputType::BECH32, "", token_dest, error)) {
         throw JSONRPCError(RPC_WALLET_KEYPOOL_RAN_OUT, error);
     }
-<<<<<<< HEAD
-=======
-    CTxDestination token_dest = WitnessV0KeyHash(newTokenKey.GetID());
-    pwallet->SetAddressBook(token_dest, "", "receive");
->>>>>>> a2fa6ba7
     CPubKey token_dest_blindpub = pwallet->GetBlindingPubKey(GetScriptForDestination(token_dest));
 
     // Attempt a send.
