--- conflicted
+++ resolved
@@ -3187,11 +3187,7 @@
     return results;
 }
 
-<<<<<<< HEAD
-void FundTransaction(CWallet* const pwallet, CMutableTransaction& tx, CAmount& fee_out, int& change_position, UniValue options, const UniValue& solving_data)
-=======
-void FundTransaction(CWallet* const pwallet, CMutableTransaction& tx, CAmount& fee_out, int& change_position, UniValue options, CCoinControl& coinControl)
->>>>>>> 6bb5f6d8
+void FundTransaction(CWallet* const pwallet, CMutableTransaction& tx, CAmount& fee_out, int& change_position, UniValue options, CCoinControl& coinControl, const UniValue& solving_data)
 {
     // Make sure the results are valid at least up to the most recent block
     // the user could have gotten from another RPC command prior to now
@@ -3212,12 +3208,8 @@
 
         RPCTypeCheckObj(options,
             {
-<<<<<<< HEAD
+                {"add_inputs", UniValueType(UniValue::VBOOL)},
                 {"changeAddress", UniValueType()}, // will be checked below
-=======
-                {"add_inputs", UniValueType(UniValue::VBOOL)},
-                {"changeAddress", UniValueType(UniValue::VSTR)},
->>>>>>> 6bb5f6d8
                 {"changePosition", UniValueType(UniValue::VNUM)},
                 {"change_type", UniValueType(UniValue::VSTR)},
                 {"includeWatching", UniValueType(UniValue::VBOOL)},
@@ -3432,12 +3424,8 @@
                     {"hexstring", RPCArg::Type::STR_HEX, RPCArg::Optional::NO, "The hex string of the raw transaction"},
                     {"options", RPCArg::Type::OBJ, RPCArg::Optional::OMITTED_NAMED_ARG, "for backward compatibility: passing in a true instead of an object will result in {\"includeWatching\":true}",
                         {
-<<<<<<< HEAD
+                            {"add_inputs", RPCArg::Type::BOOL, /* default */ "true", "For a transaction with existing inputs, automatically include more if they are not enough."},
                             {"changeAddress", RPCArg::Type::STR, /* default */ "pool address", "The address to receive the change"},
-=======
-                            {"add_inputs", RPCArg::Type::BOOL, /* default */ "true", "For a transaction with existing inputs, automatically include more if they are not enough."},
-                            {"changeAddress", RPCArg::Type::STR, /* default */ "pool address", "The bitcoin address to receive the change"},
->>>>>>> 6bb5f6d8
                             {"changePosition", RPCArg::Type::NUM, /* default */ "random", "The index of the change output"},
                             {"change_type", RPCArg::Type::STR, /* default */ "set by -changetype", "The output type to use. Only valid if changeAddress is not specified. Options are \"legacy\", \"p2sh-segwit\", and \"bech32\"."},
                             {"includeWatching", RPCArg::Type::BOOL, /* default */ "true for watch-only wallets, otherwise false", "Also select inputs which are watch only.\n"
@@ -3525,14 +3513,10 @@
 
     CAmount fee;
     int change_position;
-<<<<<<< HEAD
-    FundTransaction(pwallet, tx, fee, change_position, request.params[1], request.params[3]);
-=======
     CCoinControl coin_control;
     // Automatically select (additional) coins. Can be overriden by options.add_inputs.
     coin_control.m_add_inputs = true;
-    FundTransaction(pwallet, tx, fee, change_position, request.params[1], coin_control);
->>>>>>> 6bb5f6d8
+    FundTransaction(pwallet, tx, fee, change_position, request.params[1], coin_control, request.params[3]);
 
     UniValue result(UniValue::VOBJ);
     result.pushKV("hex", EncodeHexTx(CTransaction(tx)));
@@ -4531,7 +4515,6 @@
 
 UniValue walletprocesspsbt(const JSONRPCRequest& request)
 {
-<<<<<<< HEAD
     if (!g_con_elementsmode)
         throw std::runtime_error("PSBT operations are disabled when not in elementsmode.\n");
 
@@ -4610,29 +4593,19 @@
         throw std::runtime_error("PSBT operations are disabled when not in elementsmode.\n");
 
             RPCHelpMan{"walletcreatefundedpsbt",
-                "\nCreates and funds a transaction in the Partially Signed Transaction format. Inputs will be added if supplied inputs are not enough\n"
-                "Implements the Creator and Updater roles.\n",
-                {
-                    {"inputs", RPCArg::Type::ARR, RPCArg::Optional::NO, "The inputs",
-=======
-            RPCHelpMan{"walletcreatefundedpsbt",
                 "\nCreates and funds a transaction in the Partially Signed Transaction format.\n"
                 "Implements the Creator and Updater roles.\n",
                 {
                     {"inputs", RPCArg::Type::ARR, RPCArg::Optional::NO, "The inputs. Leave empty to add inputs automatically. See add_inputs option.",
->>>>>>> 6bb5f6d8
                         {
                             {"", RPCArg::Type::OBJ, RPCArg::Optional::OMITTED, "",
                                 {
                                     {"txid", RPCArg::Type::STR_HEX, RPCArg::Optional::NO, "The transaction id"},
                                     {"vout", RPCArg::Type::NUM, RPCArg::Optional::NO, "The output number"},
                                     {"sequence", RPCArg::Type::NUM, /* default */ "depends on the value of the 'locktime' and 'options.replaceable' arguments", "The sequence number"},
-<<<<<<< HEAD
                                     {"pegin_bitcoin_tx", RPCArg::Type::STR_HEX, RPCArg::Optional::NO, "The raw bitcoin transaction (in hex) depositing bitcoin to the mainchain_address generated by getpeginaddress"},
                                     {"pegin_txout_proof", RPCArg::Type::STR_HEX, RPCArg::Optional::NO, "A rawtxoutproof (in hex) generated by the mainchain daemon's `gettxoutproof` containing a proof of only bitcoin_tx"},
                                     {"pegin_claim_script", RPCArg::Type::STR_HEX, RPCArg::Optional::NO, "The witness program generated by getpeginaddress."},
-=======
->>>>>>> 6bb5f6d8
                                 },
                             },
                         },
@@ -4657,12 +4630,8 @@
                     {"locktime", RPCArg::Type::NUM, /* default */ "0", "Raw locktime. Non-0 value also locktime-activates inputs"},
                     {"options", RPCArg::Type::OBJ, RPCArg::Optional::OMITTED_NAMED_ARG, "",
                         {
-<<<<<<< HEAD
+                            {"add_inputs", RPCArg::Type::BOOL, /* default */ "false", "If inputs are specified, automatically include more if they are not enough."},
                             {"changeAddress", RPCArg::Type::STR_HEX, /* default */ "pool address", "The address to receive the change"},
-=======
-                            {"add_inputs", RPCArg::Type::BOOL, /* default */ "false", "If inputs are specified, automatically include more if they are not enough."},
-                            {"changeAddress", RPCArg::Type::STR_HEX, /* default */ "pool address", "The bitcoin address to receive the change"},
->>>>>>> 6bb5f6d8
                             {"changePosition", RPCArg::Type::NUM, /* default */ "random", "The index of the change output"},
                             {"change_type", RPCArg::Type::STR, /* default */ "set by -changetype", "The output type to use. Only valid if changeAddress is not specified. Options are \"legacy\", \"p2sh-segwit\", and \"bech32\"."},
                             {"includeWatching", RPCArg::Type::BOOL, /* default */ "true for watch-only wallets, otherwise false", "Also select inputs which are watch only"},
@@ -4741,20 +4710,15 @@
         RPCTypeCheckArgument(replaceable_arg, UniValue::VBOOL);
         rbf = replaceable_arg.isTrue();
     }
-<<<<<<< HEAD
     // It's hard to control the behavior of FundTransaction, so we will wait
     //   until after it's done, then extract the blinding keys from the output
     //   nonces.
     CMutableTransaction rawTx = ConstructTransaction(request.params[0], request.params[1], request.params[2], rbf, NullUniValue /* CA: assets_in */, nullptr /* output_pubkeys_out */, true /* allow_peg_in */);
-    FundTransaction(pwallet, rawTx, fee, change_position, request.params[3], request.params[5]);
-=======
-    CMutableTransaction rawTx = ConstructTransaction(request.params[0], request.params[1], request.params[2], rbf);
     CCoinControl coin_control;
     // Automatically select coins, unless at least one is manually selected. Can
     // be overriden by options.add_inputs.
     coin_control.m_add_inputs = rawTx.vin.size() == 0;
-    FundTransaction(pwallet, rawTx, fee, change_position, request.params[3], coin_control);
->>>>>>> 6bb5f6d8
+    FundTransaction(pwallet, rawTx, fee, change_position, request.params[3], coin_control, request.params[5]);
 
     // Make a blank psbt
     PartiallySignedTransaction psbtx(rawTx);
