--- conflicted
+++ resolved
@@ -2628,16 +2628,10 @@
     int64_t kp_oldest = pwallet->GetOldestKeyPoolTime();
     obj.pushKV("walletname", pwallet->GetName());
     obj.pushKV("walletversion", pwallet->GetVersion());
-<<<<<<< HEAD
+    obj.pushKV("format", pwallet->GetDatabase().Format());
     obj.pushKV("balance", AmountMapToUniv(bal.m_mine_trusted, ""));
     obj.pushKV("unconfirmed_balance", AmountMapToUniv(bal.m_mine_untrusted_pending, ""));
     obj.pushKV("immature_balance", AmountMapToUniv(bal.m_mine_immature,  ""));
-=======
-    obj.pushKV("format", pwallet->GetDatabase().Format());
-    obj.pushKV("balance", ValueFromAmount(bal.m_mine_trusted));
-    obj.pushKV("unconfirmed_balance", ValueFromAmount(bal.m_mine_untrusted_pending));
-    obj.pushKV("immature_balance", ValueFromAmount(bal.m_mine_immature));
->>>>>>> f5bd46a4
     obj.pushKV("txcount",       (int)pwallet->mapWallet.size());
     if (kp_oldest > 0) {
         obj.pushKV("keypoololdest", kp_oldest);
