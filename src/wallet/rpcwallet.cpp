--- conflicted
+++ resolved
@@ -397,33 +397,32 @@
     return NullUniValue;
 }
 
-void ParseRecipients(const UniValue& address_amounts, const UniValue& subtract_fee_outputs, std::vector<CRecipient> &recipients) {
+void ParseRecipients(const UniValue& address_amounts, const UniValue& address_assets, const UniValue& subtract_fee_outputs, std::vector<CRecipient> &recipients) {
     std::set<CTxDestination> destinations;
     int i = 0;
     for (const std::string& address: address_amounts.getKeys()) {
+        CAsset asset = Params().GetConsensus().pegged_asset;
+        if (!address_assets.isNull() && address_assets[address].isStr()) {
+            std::string strasset = address_assets[address].get_str();
+            asset = GetAssetFromString(strasset);
+        }
+        if (asset.IsNull() && g_con_elementsmode) {
+            throw JSONRPCError(RPC_WALLET_ERROR, strprintf("Unknown label and invalid asset hex: %s", asset.GetHex()));
+        }
+
         CTxDestination dest = DecodeDestination(address);
         if (!IsValidDestination(dest)) {
             throw JSONRPCError(RPC_INVALID_ADDRESS_OR_KEY, std::string("Invalid Bitcoin address: ") + address);
         }
 
-<<<<<<< HEAD
-static CTransactionRef SendMoney(CWallet * const pwallet, const CTxDestination &address, CAmount nValue, const CAsset& asset, bool fSubtractFeeFromAmount, const CCoinControl& coin_control, mapValue_t mapValue, bool ignore_blind_fail)
-{
-    CAmountMap curBalance = pwallet->GetBalance(0, coin_control.m_avoid_address_reuse).m_mine_trusted;
-=======
         if (destinations.count(dest)) {
             throw JSONRPCError(RPC_INVALID_PARAMETER, std::string("Invalid parameter, duplicated address: ") + address);
         }
         destinations.insert(dest);
->>>>>>> 4db44acf
 
         CScript script_pub_key = GetScriptForDestination(dest);
         CAmount amount = AmountFromValue(address_amounts[i++]);
 
-<<<<<<< HEAD
-    if (nValue > curBalance[asset])
-        throw JSONRPCError(RPC_WALLET_INSUFFICIENT_FUNDS, "Insufficient funds");
-=======
         bool subtract_fee = false;
         for (unsigned int idx = 0; idx < subtract_fee_outputs.size(); idx++) {
             const UniValue& addr = subtract_fee_outputs[idx];
@@ -431,54 +430,32 @@
                 subtract_fee = true;
             }
         }
->>>>>>> 4db44acf
-
-        CRecipient recipient = {script_pub_key, amount, subtract_fee};
+
+        CRecipient recipient = {script_pub_key, amount, asset, GetDestinationBlindingKey(dest), subtract_fee};
         recipients.push_back(recipient);
     }
 }
 
-UniValue SendMoney(CWallet* const pwallet, const CCoinControl &coin_control, std::vector<CRecipient> &recipients, mapValue_t map_value)
+UniValue SendMoney(CWallet* const pwallet, const CCoinControl &coin_control, std::vector<CRecipient> &recipients, mapValue_t map_value, bool ignore_blind_fail)
 {
     EnsureWalletIsUnlocked(pwallet);
 
-<<<<<<< HEAD
-    // Create the lower bound number of reserve keys.
-    std::vector<COutPoint> vPresetInputs;
-    coin_control.ListSelected(vPresetInputs);
-
-    // Create and send the transaction
-=======
     // Shuffle recipient list
     std::shuffle(recipients.begin(), recipients.end(), FastRandomContext());
 
     // Send
->>>>>>> 4db44acf
     CAmount nFeeRequired = 0;
     int nChangePosRet = -1;
-<<<<<<< HEAD
-    CRecipient recipient = {scriptPubKey, nValue, asset, GetDestinationBlindingKey(address), fSubtractFeeFromAmount};
-    vecSend.push_back(recipient);
+    bilingual_str error;
     CTransactionRef tx;
     BlindDetails* blind_details = g_con_elementsmode ? new BlindDetails() : NULL;
     if (blind_details) blind_details->ignore_blind_failure = ignore_blind_fail;
-    if (!pwallet->CreateTransaction(vecSend, tx, nFeeRequired, nChangePosRet, error, coin_control, true, blind_details)) {
-        if (!fSubtractFeeFromAmount && nValue + nFeeRequired > curBalance[policyAsset])
-            error = strprintf(Untranslated("Error: This transaction requires a transaction fee of at least %s"), FormatMoney(nFeeRequired));
-        throw JSONRPCError(RPC_WALLET_ERROR, error.original);
-    }
-    pwallet->CommitTransaction(tx, std::move(mapValue), {} /* orderForm */, blind_details);
-    return tx;
-=======
-    bilingual_str error;
-    CTransactionRef tx;
-    bool fCreated = pwallet->CreateTransaction(recipients, tx, nFeeRequired, nChangePosRet, error, coin_control, !pwallet->IsWalletFlagSet(WALLET_FLAG_DISABLE_PRIVATE_KEYS));
+    bool fCreated = pwallet->CreateTransaction(recipients, tx, nFeeRequired, nChangePosRet, error, coin_control, !pwallet->IsWalletFlagSet(WALLET_FLAG_DISABLE_PRIVATE_KEYS), blind_details);
     if (!fCreated) {
         throw JSONRPCError(RPC_WALLET_INSUFFICIENT_FUNDS, error.original);
     }
-    pwallet->CommitTransaction(tx, std::move(map_value), {} /* orderForm */);
+    pwallet->CommitTransaction(tx, std::move(map_value), {} /* orderForm */, blind_details);
     return tx->GetHash().GetHex();
->>>>>>> 4db44acf
 }
 
 static UniValue sendtoaddress(const JSONRPCRequest& request)
@@ -567,23 +544,20 @@
 
     EnsureWalletIsUnlocked(pwallet);
 
-<<<<<<< HEAD
-    CTransactionRef tx = SendMoney(pwallet, dest, nAmount, asset, fSubtractFeeFromAmount, coin_control, std::move(mapValue), ignore_blind_fail);
-    return tx->GetHash().GetHex();
-=======
     UniValue address_amounts(UniValue::VOBJ);
+    UniValue address_assets(UniValue::VOBJ);
     const std::string address = request.params[0].get_str();
     address_amounts.pushKV(address, request.params[1]);
+    address_assets.pushKV(address, asset.GetHex());
     UniValue subtractFeeFromAmount(UniValue::VARR);
     if (fSubtractFeeFromAmount) {
         subtractFeeFromAmount.push_back(address);
     }
 
     std::vector<CRecipient> recipients;
-    ParseRecipients(address_amounts, subtractFeeFromAmount, recipients);
-
-    return SendMoney(pwallet, coin_control, recipients, mapValue);
->>>>>>> 4db44acf
+    ParseRecipients(address_amounts, address_assets, subtractFeeFromAmount, recipients);
+
+    return SendMoney(pwallet, coin_control, recipients, mapValue, ignore_blind_fail);
 }
 
 static UniValue listaddressgroupings(const JSONRPCRequest& request)
@@ -1008,7 +982,6 @@
 
     SetFeeEstimateMode(pwallet, coin_control, request.params[7], request.params[6]);
 
-<<<<<<< HEAD
     UniValue assets;
     if (!request.params[8].isNull()) {
         if (!g_con_elementsmode) {
@@ -1022,73 +995,10 @@
         ignore_blind_fail = request.params[9].get_bool();
     }
 
-    std::set<CTxDestination> destinations;
-    std::vector<CRecipient> vecSend;
-
-    std::vector<std::string> keys = sendTo.getKeys();
-    for (const std::string& name_ : keys) {
-        std::string strasset = Params().GetConsensus().pegged_asset.GetHex();
-        if (!assets.isNull() && assets[name_].isStr()) {
-            strasset = assets[name_].get_str();
-        }
-        CAsset asset = GetAssetFromString(strasset);
-        if (asset.IsNull() && g_con_elementsmode) {
-            throw JSONRPCError(RPC_WALLET_ERROR, strprintf("Unknown label and invalid asset hex: %s", asset.GetHex()));
-        }
-
-        CTxDestination dest = DecodeDestination(name_);
-        if (!IsValidDestination(dest)) {
-            throw JSONRPCError(RPC_INVALID_ADDRESS_OR_KEY, std::string("Invalid Bitcoin address: ") + name_);
-        }
-
-        if (destinations.count(dest)) {
-            throw JSONRPCError(RPC_INVALID_PARAMETER, std::string("Invalid parameter, duplicated address: ") + name_);
-        }
-        destinations.insert(dest);
-
-        CScript scriptPubKey = GetScriptForDestination(dest);
-        CAmount nAmount = AmountFromValue(sendTo[name_]);
-        if (nAmount <= 0)
-            throw JSONRPCError(RPC_TYPE_ERROR, "Invalid amount for send");
-
-        bool fSubtractFeeFromAmount = false;
-        for (unsigned int idx = 0; idx < subtractFeeFromAmount.size(); idx++) {
-            const UniValue& addr = subtractFeeFromAmount[idx];
-            if (addr.get_str() == name_)
-                fSubtractFeeFromAmount = true;
-        }
-
-        CRecipient recipient = {scriptPubKey, nAmount, asset, GetDestinationBlindingKey(dest), fSubtractFeeFromAmount};
-        vecSend.push_back(recipient);
-    }
-
-    EnsureWalletIsUnlocked(pwallet);
-
-    // Shuffle recipient list
-    std::shuffle(vecSend.begin(), vecSend.end(), FastRandomContext());
-
-    // Send
-    CAmount nFeeRequired = 0;
-    int nChangePosRet = -1;
-    bilingual_str error;
-    CTransactionRef tx;
-    BlindDetails* blind_details = g_con_elementsmode ? new BlindDetails() : NULL;
-    if (g_con_elementsmode) {
-        blind_details->ignore_blind_failure = ignore_blind_fail;
-    }
-    bool fCreated = pwallet->CreateTransaction(vecSend, tx, nFeeRequired, nChangePosRet, error, coin_control, true, blind_details);
-    if (!fCreated) {
-        throw JSONRPCError(RPC_WALLET_INSUFFICIENT_FUNDS, error.original);
-    }
-
-    pwallet->CommitTransaction(tx, std::move(mapValue), {} /* orderForm */, blind_details);
-    return tx->GetHash().GetHex();
-=======
     std::vector<CRecipient> recipients;
-    ParseRecipients(sendTo, subtractFeeFromAmount, recipients);
-
-    return SendMoney(pwallet, coin_control, recipients, std::move(mapValue));
->>>>>>> 4db44acf
+    ParseRecipients(sendTo, assets, subtractFeeFromAmount, recipients);
+
+    return SendMoney(pwallet, coin_control, recipients, std::move(mapValue), ignore_blind_fail);
 }
 
 static UniValue addmultisigaddress(const JSONRPCRequest& request)
@@ -5312,13 +5222,15 @@
     nulldata << std::vector<unsigned char>(mainchain_script.begin(), mainchain_script.end());
     CTxDestination address(nulldata);
 
+    std::vector<CRecipient> recipients;
+    CRecipient recipient = {GetScriptForDestination(address), nAmount, Params().GetConsensus().pegged_asset, CPubKey(), subtract_fee};
+    recipients.push_back(recipient);
+
     EnsureWalletIsUnlocked(pwallet);
 
     mapValue_t mapValue;
     CCoinControl no_coin_control; // This is a deprecated API
-    CTransactionRef tx = SendMoney(pwallet, address, nAmount, Params().GetConsensus().pegged_asset, subtract_fee, no_coin_control, std::move(mapValue), true /* ignore_blind_fail */);
-
-    return (*tx).GetHash().GetHex();
+    return SendMoney(pwallet, no_coin_control, recipients, std::move(mapValue), true /* ignore_blind_fail */);
 
 }
 
@@ -5555,13 +5467,17 @@
     CTxDestination address(nulldata);
     assert(GetScriptForDestination(nulldata).IsPegoutScript(genesisBlockHash));
 
+    std::vector<CRecipient> recipients;
+    CRecipient recipient = {GetScriptForDestination(address), nAmount, Params().GetConsensus().pegged_asset, CPubKey(), subtract_fee};
+    recipients.push_back(recipient);
+
     if (!ScriptHasValidPAKProof(GetScriptForDestination(nulldata), Params().ParentGenesisBlockHash(), paklist)) {
         throw JSONRPCError(RPC_TYPE_ERROR, "Resulting scriptPubKey is non-standard. Ensure pak=reject is not set");
     }
 
     mapValue_t mapValue;
     CCoinControl no_coin_control; // This is a deprecated API
-    CTransactionRef tx = SendMoney(pwallet, address, nAmount, Params().GetConsensus().pegged_asset, subtract_fee, no_coin_control, std::move(mapValue), true /* ignore_blind_fail */);
+    UniValue tx_hash_hex = SendMoney(pwallet, no_coin_control, recipients, std::move(mapValue), true /* ignore_blind_fail */);
 
     pwallet->SetOfflineCounter(counter+1);
 
@@ -5569,7 +5485,7 @@
     ss << counter;
 
     UniValue obj(UniValue::VOBJ);
-    obj.pushKV("txid", tx->GetHash().GetHex());
+    obj.pushKV("txid", tx_hash_hex);
     obj.pushKV("bitcoin_address", EncodeParentDestination(bitcoin_address));
     obj.pushKV("bip32_counter", ss.str());
     obj.pushKV("bitcoin_descriptor", pwallet->offline_desc);
@@ -6516,10 +6432,11 @@
 
     NullData nulldata;
     CTxDestination address(nulldata);
+    std::vector<CRecipient> recipients;
+    CRecipient recipient = {GetScriptForDestination(address), nAmount, asset, CPubKey(), false /* subtract_fee */};
+    recipients.push_back(recipient);
     CCoinControl no_coin_control; // This is a deprecated API
-    CTransactionRef tx = SendMoney(pwallet, address, nAmount, asset, false, no_coin_control, std::move(mapValue), true);
-
-    return tx->GetHash().GetHex();
+    return SendMoney(pwallet, no_coin_control, recipients, std::move(mapValue), true /* ignore_blind_fail */);
 }
 
 // Only used for functionary integration tests
