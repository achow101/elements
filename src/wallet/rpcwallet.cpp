// Copyright (c) 2010 Satoshi Nakamoto
// Copyright (c) 2009-2018 The Bitcoin Core developers
// Distributed under the MIT software license, see the accompanying
// file COPYING or http://www.opensource.org/licenses/mit-license.php.

#include <amount.h>
#include <asset.h>
#include <assetsdir.h>
#include <block_proof.h>
#include <chain.h>
#include <consensus/validation.h>
#include <core_io.h>
#include <httpserver.h>
#include <init.h>
#include <interfaces/chain.h>
#include <validation.h>
#include <key_io.h>
#include <mainchainrpc.h>
#include <merkleblock.h>
#include <net.h>
#include <node/transaction.h>
#include <outputtype.h>
#include <pegins.h>
#include <policy/feerate.h>
#include <policy/fees.h>
#include <policy/policy.h>
#include <policy/rbf.h>
#include <pow.h>
#include <primitives/bitcoin/merkleblock.h>
#include <primitives/bitcoin/transaction.h>
#include <rpc/rawtransaction.h>
#include <rpc/server.h>
#include <rpc/util.h>
#include <script/descriptor.h>
#include <script/sign.h>
#include <secp256k1.h>
#include <shutdown.h>
#include <timedata.h>
#include <util/bip32.h>
#include <util/system.h>
#include <util/moneystr.h>
#include <wallet/coincontrol.h>
#include <wallet/feebumper.h>
#include <wallet/fees.h>
#include <wallet/psbtwallet.h>
#include <wallet/rpcwallet.h>
#include <wallet/wallet.h>
#include <wallet/walletdb.h>
#include <wallet/walletutil.h>

#include <stdint.h>

#include <univalue.h>

#include <functional>

#include <script/generic.hpp> // signblock
#include <script/descriptor.h> // initpegoutwallet
#include <span.h> // sendtomainchain_pak
#include <blind.h>
#include <issuance.h>

static const std::string WALLET_ENDPOINT_BASE = "/wallet/";

bool GetWalletNameFromJSONRPCRequest(const JSONRPCRequest& request, std::string& wallet_name)
{
    if (request.URI.substr(0, WALLET_ENDPOINT_BASE.size()) == WALLET_ENDPOINT_BASE) {
        // wallet endpoint was used
        wallet_name = urlDecode(request.URI.substr(WALLET_ENDPOINT_BASE.size()));
        return true;
    }
    return false;
}

std::shared_ptr<CWallet> GetWalletForJSONRPCRequest(const JSONRPCRequest& request)
{
    std::string wallet_name;
    if (GetWalletNameFromJSONRPCRequest(request, wallet_name)) {
        std::shared_ptr<CWallet> pwallet = GetWallet(wallet_name);
        if (!pwallet) throw JSONRPCError(RPC_WALLET_NOT_FOUND, "Requested wallet does not exist or is not loaded");
        return pwallet;
    }

    std::vector<std::shared_ptr<CWallet>> wallets = GetWallets();
    return wallets.size() == 1 || (request.fHelp && wallets.size() > 0) ? wallets[0] : nullptr;
}

std::string HelpRequiringPassphrase(CWallet * const pwallet)
{
    return pwallet && pwallet->IsCrypted()
        ? "\nRequires wallet passphrase to be set with walletpassphrase call."
        : "";
}

bool EnsureWalletIsAvailable(CWallet * const pwallet, bool avoidException)
{
    if (pwallet) return true;
    if (avoidException) return false;
    if (!HasWallets()) {
        throw JSONRPCError(
            RPC_METHOD_NOT_FOUND, "Method not found (wallet method is disabled because no wallet is loaded)");
    }
    throw JSONRPCError(RPC_WALLET_NOT_SPECIFIED,
        "Wallet file not specified (must request wallet RPC through /wallet/<filename> uri-path).");
}

void EnsureWalletIsUnlocked(CWallet * const pwallet)
{
    if (pwallet->IsLocked()) {
        throw JSONRPCError(RPC_WALLET_UNLOCK_NEEDED, "Error: Please enter the wallet passphrase with walletpassphrase first.");
    }
}

static void WalletTxToJSON(interfaces::Chain& chain, interfaces::Chain::Lock& locked_chain, const CWalletTx& wtx, UniValue& entry)
{
    int confirms = wtx.GetDepthInMainChain(locked_chain);
    entry.pushKV("confirmations", confirms);
    if (wtx.IsCoinBase())
        entry.pushKV("generated", true);
    if (confirms > 0)
    {
        entry.pushKV("blockhash", wtx.hashBlock.GetHex());
        entry.pushKV("blockindex", wtx.nIndex);
        int64_t block_time;
        bool found_block = chain.findBlock(wtx.hashBlock, nullptr /* block */, &block_time);
        assert(found_block);
        entry.pushKV("blocktime", block_time);
    } else {
        entry.pushKV("trusted", wtx.IsTrusted(locked_chain));
    }
    uint256 hash = wtx.GetHash();
    entry.pushKV("txid", hash.GetHex());
    UniValue conflicts(UniValue::VARR);
    for (const uint256& conflict : wtx.GetConflicts())
        conflicts.push_back(conflict.GetHex());
    entry.pushKV("walletconflicts", conflicts);
    entry.pushKV("time", wtx.GetTxTime());
    entry.pushKV("timereceived", (int64_t)wtx.nTimeReceived);

    // Add opt-in RBF status
    std::string rbfStatus = "no";
    if (confirms <= 0) {
        RBFTransactionState rbfState = chain.isRBFOptIn(*wtx.tx);
        if (rbfState == RBFTransactionState::UNKNOWN)
            rbfStatus = "unknown";
        else if (rbfState == RBFTransactionState::REPLACEABLE_BIP125)
            rbfStatus = "yes";
    }
    entry.pushKV("bip125-replaceable", rbfStatus);

    for (const std::pair<const std::string, std::string>& item : wtx.mapValue) {
        // Skip blinding data which isn't parseable
        if (item.first != "blindingdata") {
            entry.pushKV(item.first, item.second);
        }
    }
}

static std::string LabelFromValue(const UniValue& value)
{
    std::string label = value.get_str();
    if (label == "*")
        throw JSONRPCError(RPC_WALLET_INVALID_LABEL_NAME, "Invalid label name");
    return label;
}

static UniValue getnewaddress(const JSONRPCRequest& request)
{
    std::shared_ptr<CWallet> const wallet = GetWalletForJSONRPCRequest(request);
    CWallet* const pwallet = wallet.get();

    if (!EnsureWalletIsAvailable(pwallet, request.fHelp)) {
        return NullUniValue;
    }

    if (request.fHelp || request.params.size() > 2)
        throw std::runtime_error(
            RPCHelpMan{"getnewaddress",
                "\nReturns a new Bitcoin address for receiving payments.\n"
                "If 'label' is specified, it is added to the address book \n"
                "so payments received with the address will be associated with 'label'.\n",
                {
                    {"label", RPCArg::Type::STR, /* default */ "\"\"", "The label name for the address to be linked to. It can also be set to the empty string \"\" to represent the default label. The label does not need to exist, it will be created if there is no label by the given name."},
                    {"address_type", RPCArg::Type::STR, /* default */ "set by -addresstype", "The address type to use. Options are \"legacy\", \"p2sh-segwit\", and \"bech32\". Default is set by -addresstype."},
                },
                RPCResult{
            "\"address\"    (string) The new bitcoin address\n"
                },
                RPCExamples{
                    HelpExampleCli("getnewaddress", "")
            + HelpExampleRpc("getnewaddress", "")
                },
            }.ToString());

    LOCK(pwallet->cs_wallet);

    if (!pwallet->CanGetAddresses()) {
        throw JSONRPCError(RPC_WALLET_ERROR, "Error: This wallet has no available keys");
    }

    // Parse the label first so we don't generate a key if there's an error
    std::string label;
    if (!request.params[0].isNull())
        label = LabelFromValue(request.params[0]);

    OutputType output_type = pwallet->m_default_address_type;
    if (!request.params[1].isNull()) {
        if (!ParseOutputType(request.params[1].get_str(), output_type)) {
            throw JSONRPCError(RPC_INVALID_ADDRESS_OR_KEY, strprintf("Unknown address type '%s'", request.params[1].get_str()));
        }
    }

    if (!pwallet->IsLocked()) {
        pwallet->TopUpKeyPool();
    }

    // Generate a new key that is added to wallet
    CPubKey newKey;
    if (!pwallet->GetKeyFromPool(newKey)) {
        throw JSONRPCError(RPC_WALLET_KEYPOOL_RAN_OUT, "Error: Keypool ran out, please call keypoolrefill first");
    }
    pwallet->LearnRelatedScripts(newKey, output_type);
    CTxDestination dest = GetDestinationForKey(newKey, output_type);
    if (gArgs.GetBoolArg("-blindedaddresses", g_con_elementsmode)) {
        CPubKey blinding_pubkey = pwallet->GetBlindingPubKey(GetScriptForDestination(dest));
        dest = GetDestinationForKey(newKey, output_type, blinding_pubkey);
    }

    pwallet->SetAddressBook(dest, label, "receive");

    return EncodeDestination(dest);
}

static UniValue getrawchangeaddress(const JSONRPCRequest& request)
{
    std::shared_ptr<CWallet> const wallet = GetWalletForJSONRPCRequest(request);
    CWallet* const pwallet = wallet.get();

    if (!EnsureWalletIsAvailable(pwallet, request.fHelp)) {
        return NullUniValue;
    }

    if (request.fHelp || request.params.size() > 1)
        throw std::runtime_error(
            RPCHelpMan{"getrawchangeaddress",
                "\nReturns a new Bitcoin address, for receiving change.\n"
                "This is for use with raw transactions, NOT normal use.\n",
                {
                    {"address_type", RPCArg::Type::STR, /* default */ "set by -changetype", "The address type to use. Options are \"legacy\", \"p2sh-segwit\", and \"bech32\". Default is set by -changetype."},
                },
                RPCResult{
            "\"address\"    (string) The address\n"
                },
                RPCExamples{
                    HelpExampleCli("getrawchangeaddress", "")
            + HelpExampleRpc("getrawchangeaddress", "")
                },
            }.ToString());

    LOCK(pwallet->cs_wallet);

    if (!pwallet->CanGetAddresses(true)) {
        throw JSONRPCError(RPC_WALLET_ERROR, "Error: This wallet has no available keys");
    }

    if (!pwallet->IsLocked()) {
        pwallet->TopUpKeyPool();
    }

    OutputType output_type = pwallet->m_default_change_type != OutputType::CHANGE_AUTO ? pwallet->m_default_change_type : pwallet->m_default_address_type;
    if (!request.params[0].isNull()) {
        if (!ParseOutputType(request.params[0].get_str(), output_type)) {
            throw JSONRPCError(RPC_INVALID_ADDRESS_OR_KEY, strprintf("Unknown address type '%s'", request.params[0].get_str()));
        }
    }

    CReserveKey reservekey(pwallet);
    CPubKey vchPubKey;
    if (!reservekey.GetReservedKey(vchPubKey, true))
        throw JSONRPCError(RPC_WALLET_KEYPOOL_RAN_OUT, "Error: Keypool ran out, please call keypoolrefill first");

    reservekey.KeepKey();

    pwallet->LearnRelatedScripts(vchPubKey, output_type);
    CTxDestination dest = GetDestinationForKey(vchPubKey, output_type);
    if (gArgs.GetBoolArg("-blindedaddresses", g_con_elementsmode)) {
        CPubKey blinding_pubkey = pwallet->GetBlindingPubKey(GetScriptForDestination(dest));
        dest = GetDestinationForKey(vchPubKey, output_type, blinding_pubkey);
    }

    return EncodeDestination(dest);
}


static UniValue setlabel(const JSONRPCRequest& request)
{
    std::shared_ptr<CWallet> const wallet = GetWalletForJSONRPCRequest(request);
    CWallet* const pwallet = wallet.get();

    if (!EnsureWalletIsAvailable(pwallet, request.fHelp)) {
        return NullUniValue;
    }

    if (request.fHelp || request.params.size() != 2)
        throw std::runtime_error(
            RPCHelpMan{"setlabel",
                "\nSets the label associated with the given address.\n",
                {
                    {"address", RPCArg::Type::STR, RPCArg::Optional::NO, "The bitcoin address to be associated with a label."},
                    {"label", RPCArg::Type::STR, RPCArg::Optional::NO, "The label to assign to the address."},
                },
                RPCResults{},
                RPCExamples{
                    HelpExampleCli("setlabel", "\"1D1ZrZNe3JUo7ZycKEYQQiQAWd9y54F4XX\" \"tabby\"")
            + HelpExampleRpc("setlabel", "\"1D1ZrZNe3JUo7ZycKEYQQiQAWd9y54F4XX\", \"tabby\"")
                },
            }.ToString());

    LOCK(pwallet->cs_wallet);

    CTxDestination dest = DecodeDestination(request.params[0].get_str());
    if (!IsValidDestination(dest)) {
        throw JSONRPCError(RPC_INVALID_ADDRESS_OR_KEY, "Invalid Bitcoin address");
    }

    std::string label = LabelFromValue(request.params[1]);

    if (IsMine(*pwallet, dest)) {
        pwallet->SetAddressBook(dest, label, "receive");
    } else {
        pwallet->SetAddressBook(dest, label, "send");
    }

    return NullUniValue;
}


static CTransactionRef SendMoney(interfaces::Chain::Lock& locked_chain, CWallet * const pwallet, const CTxDestination &address, CAmount nValue, const CAsset& asset, bool fSubtractFeeFromAmount, const CCoinControl& coin_control, mapValue_t mapValue, bool ignore_blind_fail)
{
    CAmountMap curBalance = pwallet->GetBalance();

    // Check amount
    if (nValue <= 0)
        throw JSONRPCError(RPC_INVALID_PARAMETER, "Invalid amount");

    if (nValue > curBalance[asset])
        throw JSONRPCError(RPC_WALLET_INSUFFICIENT_FUNDS, "Insufficient funds");

    if (pwallet->GetBroadcastTransactions() && !pwallet->chain().p2pEnabled()) {
        throw JSONRPCError(RPC_CLIENT_P2P_DISABLED, "Error: Peer-to-peer functionality missing or disabled");
    }

    // Parse Bitcoin address
    CScript scriptPubKey = GetScriptForDestination(address);

    // Create the lower bound number of reserve keys.
    std::vector<COutPoint> vPresetInputs;
    coin_control.ListSelected(vPresetInputs);
    int numReservedKeysNeeded = 2 + vPresetInputs.size(); // 1 fee + 1 destination
    std::vector<std::unique_ptr<CReserveKey>> reserveKeys;
    for (int i = 0; i < numReservedKeysNeeded; ++i) {
        reserveKeys.push_back(std::unique_ptr<CReserveKey>(new CReserveKey(pwallet)));
    }

    // Create and send the transaction
    CAmount nFeeRequired;
    std::string strError;
    std::vector<CRecipient> vecSend;
    int nChangePosRet = -1;
    CRecipient recipient = {scriptPubKey, nValue, asset, GetDestinationBlindingKey(address), fSubtractFeeFromAmount};
    vecSend.push_back(recipient);
    CTransactionRef tx;
    BlindDetails* blind_details = g_con_elementsmode ? new BlindDetails() : NULL;
    if (blind_details) blind_details->ignore_blind_failure = ignore_blind_fail;
    if (!pwallet->CreateTransaction(locked_chain, vecSend, tx, reserveKeys, nFeeRequired, nChangePosRet, strError, coin_control, true, blind_details)) {
        if (!fSubtractFeeFromAmount && nValue + nFeeRequired > curBalance[policyAsset])
            strError = strprintf("Error: This transaction requires a transaction fee of at least %s", FormatMoney(nFeeRequired));
        throw JSONRPCError(RPC_WALLET_ERROR, strError);
    }
    CValidationState state;
    if (!pwallet->CommitTransaction(tx, std::move(mapValue), {} /* orderForm */, reserveKeys, state, blind_details)) {
        strError = strprintf("Error: The transaction was rejected! Reason given: %s", FormatStateMessage(state));
        throw JSONRPCError(RPC_WALLET_ERROR, strError);
    }
    return tx;
}

static UniValue sendtoaddress(const JSONRPCRequest& request)
{
    std::shared_ptr<CWallet> const wallet = GetWalletForJSONRPCRequest(request);
    CWallet* const pwallet = wallet.get();

    if (!EnsureWalletIsAvailable(pwallet, request.fHelp)) {
        return NullUniValue;
    }

    if (request.fHelp || request.params.size() < 2 || request.params.size() > 10)
        throw std::runtime_error(
            RPCHelpMan{"sendtoaddress",
                "\nSend an amount to a given address." +
                    HelpRequiringPassphrase(pwallet) + "\n",
                {
                    {"address", RPCArg::Type::STR, RPCArg::Optional::NO, "The bitcoin address to send to."},
                    {"amount", RPCArg::Type::AMOUNT, RPCArg::Optional::NO, "The amount in " + CURRENCY_UNIT + " to send. eg 0.1"},
                    {"comment", RPCArg::Type::STR, RPCArg::Optional::OMITTED_NAMED_ARG, "A comment used to store what the transaction is for.\n"
            "                             This is not part of the transaction, just kept in your wallet."},
                    {"comment_to", RPCArg::Type::STR, RPCArg::Optional::OMITTED_NAMED_ARG, "A comment to store the name of the person or organization\n"
            "                             to which you're sending the transaction. This is not part of the \n"
            "                             transaction, just kept in your wallet."},
                    {"subtractfeefromamount", RPCArg::Type::BOOL, /* default */ "false", "The fee will be deducted from the amount being sent.\n"
            "                             The recipient will receive less bitcoins than you enter in the amount field."},
                    {"replaceable", RPCArg::Type::BOOL, /* default */ "fallback to wallet's default", "Allow this transaction to be replaced by a transaction with higher fees via BIP 125"},
                    {"conf_target", RPCArg::Type::NUM, /* default */ "fallback to wallet's default", "Confirmation target (in blocks)"},
                    {"estimate_mode", RPCArg::Type::STR, /* default */ "UNSET", "The fee estimate mode, must be one of:\n"
            "       \"UNSET\"\n"
            "       \"ECONOMICAL\"\n"
            "       \"CONSERVATIVE\""},
                    {"assetlabel", RPCArg::Type::STR, RPCArg::Optional::OMITTED, "Hex asset id or asset label for balance."},
                    {"ignoreblindfail", RPCArg::Type::BOOL, /* default */ "true", "Return a transaction even when a blinding attempt fails due to number of blinded inputs/outputs."},
                },
                RPCResult{
            "\"txid\"                  (string) The transaction id.\n"
                },
                RPCExamples{
                    HelpExampleCli("sendtoaddress", "\"1M72Sfpbz1BPpXFHz9m3CdqATR44Jvaydd\" 0.1")
                    + HelpExampleCli("sendtoaddress", "\"1M72Sfpbz1BPpXFHz9m3CdqATR44Jvaydd\" 0.1 \"donation\" \"seans outpost\"")
                    + HelpExampleCli("sendtoaddress", "\"1M72Sfpbz1BPpXFHz9m3CdqATR44Jvaydd\" 0.1 \"\" \"\" true")
                    + HelpExampleRpc("sendtoaddress", "\"1M72Sfpbz1BPpXFHz9m3CdqATR44Jvaydd\", 0.1, \"donation\", \"seans outpost\"")
                },
            }.ToString());

    // Make sure the results are valid at least up to the most recent block
    // the user could have gotten from another RPC command prior to now
    pwallet->BlockUntilSyncedToCurrentChain();

    auto locked_chain = pwallet->chain().lock();
    LOCK(pwallet->cs_wallet);

    CTxDestination dest = DecodeDestination(request.params[0].get_str());
    if (!IsValidDestination(dest)) {
        throw JSONRPCError(RPC_INVALID_ADDRESS_OR_KEY, "Invalid address");
    }

    // Amount
    CAmount nAmount = AmountFromValue(request.params[1]);
    if (nAmount <= 0)
        throw JSONRPCError(RPC_TYPE_ERROR, "Invalid amount for send");

    // Wallet comments
    mapValue_t mapValue;
    if (!request.params[2].isNull() && !request.params[2].get_str().empty())
        mapValue["comment"] = request.params[2].get_str();
    if (!request.params[3].isNull() && !request.params[3].get_str().empty())
        mapValue["to"] = request.params[3].get_str();

    bool fSubtractFeeFromAmount = false;
    if (!request.params[4].isNull()) {
        fSubtractFeeFromAmount = request.params[4].get_bool();
    }

    CCoinControl coin_control;
    if (!request.params[5].isNull()) {
        coin_control.m_signal_bip125_rbf = request.params[5].get_bool();
    }

    if (!request.params[6].isNull()) {
        coin_control.m_confirm_target = ParseConfirmTarget(request.params[6], pwallet->chain().estimateMaxBlocks());
    }

    if (!request.params[7].isNull()) {
        if (!FeeModeFromString(request.params[7].get_str(), coin_control.m_fee_mode)) {
            throw JSONRPCError(RPC_INVALID_PARAMETER, "Invalid estimate_mode parameter");
        }
    }

    std::string strasset = Params().GetConsensus().pegged_asset.GetHex();
    if (request.params.size() > 8 && request.params[8].isStr() && !request.params[8].get_str().empty()) {
        strasset = request.params[8].get_str();
    }
    CAsset asset = GetAssetFromString(strasset);
    if (asset.IsNull() && g_con_elementsmode) {
        throw JSONRPCError(RPC_WALLET_ERROR, strprintf("Unknown label and invalid asset hex: %s", asset.GetHex()));
    }

    bool ignore_blind_fail = true;
    if (request.params.size() > 9) {
        ignore_blind_fail = request.params[9].get_bool();
    }

    EnsureWalletIsUnlocked(pwallet);

    CTransactionRef tx = SendMoney(*locked_chain, pwallet, dest, nAmount, asset, fSubtractFeeFromAmount, coin_control, std::move(mapValue), ignore_blind_fail);
    return tx->GetHash().GetHex();
}

static UniValue listaddressgroupings(const JSONRPCRequest& request)
{
    std::shared_ptr<CWallet> const wallet = GetWalletForJSONRPCRequest(request);
    CWallet* const pwallet = wallet.get();

    if (!EnsureWalletIsAvailable(pwallet, request.fHelp)) {
        return NullUniValue;
    }

    if (request.fHelp || request.params.size() != 0)
        throw std::runtime_error(
            RPCHelpMan{"listaddressgroupings",
                "\nLists groups of addresses which have had their common ownership\n"
                "made public by common use as inputs or as the resulting change\n"
                "in past transactions\n",
                {},
                RPCResult{
            "[\n"
            "  [\n"
            "    [\n"
            "      \"address\",            (string) The bitcoin address\n"
            "      amount,                 (numeric) The amount in " + CURRENCY_UNIT + "\n"
            "      \"label\"               (string, optional) The label\n"
            "    ]\n"
            "    ,...\n"
            "  ]\n"
            "  ,...\n"
            "]\n"
                },
                RPCExamples{
                    HelpExampleCli("listaddressgroupings", "")
            + HelpExampleRpc("listaddressgroupings", "")
                },
            }.ToString());

    // Make sure the results are valid at least up to the most recent block
    // the user could have gotten from another RPC command prior to now
    pwallet->BlockUntilSyncedToCurrentChain();

    auto locked_chain = pwallet->chain().lock();
    LOCK(pwallet->cs_wallet);

    UniValue jsonGroupings(UniValue::VARR);
    std::map<CTxDestination, CAmount> balances = pwallet->GetAddressBalances(*locked_chain);
    for (const std::set<CTxDestination>& grouping : pwallet->GetAddressGroupings()) {
        UniValue jsonGrouping(UniValue::VARR);
        for (const CTxDestination& address : grouping)
        {
            UniValue addressInfo(UniValue::VARR);
            addressInfo.push_back(EncodeDestination(address));
            addressInfo.push_back(ValueFromAmount(balances[address]));
            {
                if (pwallet->mapAddressBook.find(address) != pwallet->mapAddressBook.end()) {
                    addressInfo.push_back(pwallet->mapAddressBook.find(address)->second.name);
                }
            }
            jsonGrouping.push_back(addressInfo);
        }
        jsonGroupings.push_back(jsonGrouping);
    }
    return jsonGroupings;
}

static UniValue signmessage(const JSONRPCRequest& request)
{
    std::shared_ptr<CWallet> const wallet = GetWalletForJSONRPCRequest(request);
    CWallet* const pwallet = wallet.get();

    if (!EnsureWalletIsAvailable(pwallet, request.fHelp)) {
        return NullUniValue;
    }

    if (request.fHelp || request.params.size() != 2)
        throw std::runtime_error(
            RPCHelpMan{"signmessage",
                "\nSign a message with the private key of an address" +
                    HelpRequiringPassphrase(pwallet) + "\n",
                {
                    {"address", RPCArg::Type::STR, RPCArg::Optional::NO, "The bitcoin address to use for the private key."},
                    {"message", RPCArg::Type::STR, RPCArg::Optional::NO, "The message to create a signature of."},
                },
                RPCResult{
            "\"signature\"          (string) The signature of the message encoded in base 64\n"
                },
                RPCExamples{
            "\nUnlock the wallet for 30 seconds\n"
            + HelpExampleCli("walletpassphrase", "\"mypassphrase\" 30") +
            "\nCreate the signature\n"
            + HelpExampleCli("signmessage", "\"1D1ZrZNe3JUo7ZycKEYQQiQAWd9y54F4XX\" \"my message\"") +
            "\nVerify the signature\n"
            + HelpExampleCli("verifymessage", "\"1D1ZrZNe3JUo7ZycKEYQQiQAWd9y54F4XX\" \"signature\" \"my message\"") +
            "\nAs a JSON-RPC call\n"
            + HelpExampleRpc("signmessage", "\"1D1ZrZNe3JUo7ZycKEYQQiQAWd9y54F4XX\", \"my message\"")
                },
            }.ToString());

    auto locked_chain = pwallet->chain().lock();
    LOCK(pwallet->cs_wallet);

    EnsureWalletIsUnlocked(pwallet);

    std::string strAddress = request.params[0].get_str();
    std::string strMessage = request.params[1].get_str();

    CTxDestination dest = DecodeDestination(strAddress);
    if (!IsValidDestination(dest)) {
        throw JSONRPCError(RPC_TYPE_ERROR, "Invalid address");
    }

    const PKHash *pkhash = boost::get<PKHash>(&dest);
    if (!pkhash) {
        throw JSONRPCError(RPC_TYPE_ERROR, "Address does not refer to key");
    }

    CKey key;
    CKeyID keyID(*pkhash);
    if (!pwallet->GetKey(keyID, key)) {
        throw JSONRPCError(RPC_WALLET_ERROR, "Private key not available");
    }

    CHashWriter ss(SER_GETHASH, 0);
    ss << strMessageMagic;
    ss << strMessage;

    std::vector<unsigned char> vchSig;
    if (!key.SignCompact(ss.GetHash(), vchSig))
        throw JSONRPCError(RPC_INVALID_ADDRESS_OR_KEY, "Sign failed");

    return EncodeBase64(vchSig.data(), vchSig.size());
}

static UniValue getreceivedbyaddress(const JSONRPCRequest& request)
{
    std::shared_ptr<CWallet> const wallet = GetWalletForJSONRPCRequest(request);
    CWallet* const pwallet = wallet.get();

    if (!EnsureWalletIsAvailable(pwallet, request.fHelp)) {
        return NullUniValue;
    }

    if (request.fHelp || request.params.size() < 1 || request.params.size() > 2)
        throw std::runtime_error(
            RPCHelpMan{"getreceivedbyaddress",
                "\nReturns the total amount received by the given address in transactions with at least minconf confirmations.\n",
                {
                    {"address", RPCArg::Type::STR, RPCArg::Optional::NO, "The bitcoin address for transactions."},
                    {"minconf", RPCArg::Type::NUM, /* default */ "1", "Only include transactions confirmed at least this many times."},
                    {"assetlabel", RPCArg::Type::STR, RPCArg::Optional::OMITTED, "Hex asset id or asset label for balance."},
                },
                RPCResult{
            "amount   (numeric) The total amount in " + CURRENCY_UNIT + " received at this address.\n"
                },
                RPCExamples{
            "\nThe amount from transactions with at least 1 confirmation\n"
            + HelpExampleCli("getreceivedbyaddress", "\"1D1ZrZNe3JUo7ZycKEYQQiQAWd9y54F4XX\"") +
            "\nThe amount including unconfirmed transactions, zero confirmations\n"
            + HelpExampleCli("getreceivedbyaddress", "\"1D1ZrZNe3JUo7ZycKEYQQiQAWd9y54F4XX\" 0") +
            "\nThe amount with at least 6 confirmations\n"
            + HelpExampleCli("getreceivedbyaddress", "\"1D1ZrZNe3JUo7ZycKEYQQiQAWd9y54F4XX\" 6") +
            "\nAs a JSON-RPC call\n"
            + HelpExampleRpc("getreceivedbyaddress", "\"1D1ZrZNe3JUo7ZycKEYQQiQAWd9y54F4XX\", 6")
                },
            }.ToString());

    // Make sure the results are valid at least up to the most recent block
    // the user could have gotten from another RPC command prior to now
    pwallet->BlockUntilSyncedToCurrentChain();

    auto locked_chain = pwallet->chain().lock();
    LOCK(pwallet->cs_wallet);

    // Bitcoin address
    CTxDestination dest = DecodeDestination(request.params[0].get_str());
    if (!IsValidDestination(dest)) {
        throw JSONRPCError(RPC_INVALID_ADDRESS_OR_KEY, "Invalid Bitcoin address");
    }
    CScript scriptPubKey = GetScriptForDestination(dest);
    if (!IsMine(*pwallet, scriptPubKey)) {
        throw JSONRPCError(RPC_WALLET_ERROR, "Address not found in wallet");
    }

    // Minimum confirmations
    int nMinDepth = 1;
    if (!request.params[1].isNull())
        nMinDepth = request.params[1].get_int();

    // Tally
    CAmountMap amounts;
    for (auto& pairWtx : pwallet->mapWallet) {
        CWalletTx& wtx = pairWtx.second;
        if (wtx.IsCoinBase() || !locked_chain->checkFinalTx(*wtx.tx)) {
            continue;
        }

        for (unsigned int i = 0; i < wtx.tx->vout.size(); i++) {
            const CTxOut& txout = wtx.tx->vout[i];
            if (txout.scriptPubKey == scriptPubKey) {
                if (wtx.GetDepthInMainChain(*locked_chain) >= nMinDepth) {
                    CAmountMap wtxValue;
                    CAmount amt = wtx.GetOutputValueOut(i);
                    if (amt < 0) {
                        continue;
                    }
                    wtxValue[wtx.GetOutputAsset(i)] = amt;
                    amounts += wtxValue;
                }
            }
        }
    }

    std::string asset = "";
    if (request.params.size() > 2 && request.params[2].isStr()) {
        asset = request.params[2].get_str();
    }

    return AmountMapToUniv(amounts, asset);
}


static UniValue getreceivedbylabel(const JSONRPCRequest& request)
{
    std::shared_ptr<CWallet> const wallet = GetWalletForJSONRPCRequest(request);
    CWallet* const pwallet = wallet.get();

    if (!EnsureWalletIsAvailable(pwallet, request.fHelp)) {
        return NullUniValue;
    }

    if (request.fHelp || request.params.size() < 1 || request.params.size() > 2)
        throw std::runtime_error(
            RPCHelpMan{"getreceivedbylabel",
                "\nReturns the total amount received by addresses with <label> in transactions with at least [minconf] confirmations.\n",
                {
                    {"label", RPCArg::Type::STR, RPCArg::Optional::NO, "The selected label, may be the default label using \"\"."},
                    {"minconf", RPCArg::Type::NUM, /* default */ "1", "Only include transactions confirmed at least this many times."},
                    {"assetlabel", RPCArg::Type::STR, RPCArg::Optional::OMITTED, "Hex asset id or asset label for balance."},
                },
                RPCResult{
            "amount              (numeric) The total amount in " + CURRENCY_UNIT + " received for this label.\n"
                },
                RPCExamples{
            "\nAmount received by the default label with at least 1 confirmation\n"
            + HelpExampleCli("getreceivedbylabel", "\"\"") +
            "\nAmount received at the tabby label including unconfirmed amounts with zero confirmations\n"
            + HelpExampleCli("getreceivedbylabel", "\"tabby\" 0") +
            "\nThe amount with at least 6 confirmations\n"
            + HelpExampleCli("getreceivedbylabel", "\"tabby\" 6") +
            "\nAs a JSON-RPC call\n"
            + HelpExampleRpc("getreceivedbylabel", "\"tabby\", 6")
                },
            }.ToString());

    // Make sure the results are valid at least up to the most recent block
    // the user could have gotten from another RPC command prior to now
    pwallet->BlockUntilSyncedToCurrentChain();

    auto locked_chain = pwallet->chain().lock();
    LOCK(pwallet->cs_wallet);

    // Minimum confirmations
    int nMinDepth = 1;
    if (!request.params[1].isNull())
        nMinDepth = request.params[1].get_int();

    // Get the set of pub keys assigned to label
    std::string label = LabelFromValue(request.params[0]);
    std::set<CTxDestination> setAddress = pwallet->GetLabelAddresses(label);

    // Tally
    CAmountMap amounts;
    for (auto& pairWtx : pwallet->mapWallet) {
        CWalletTx& wtx = pairWtx.second;
        if (wtx.IsCoinBase() || !locked_chain->checkFinalTx(*wtx.tx)) {
            continue;
        }

        for (unsigned int i = 0; i < wtx.tx->vout.size(); i++) {
            const CTxOut& txout = wtx.tx->vout[i];
            CTxDestination address;
            if (ExtractDestination(txout.scriptPubKey, address) && IsMine(*pwallet, address) && setAddress.count(address)) {
                if (wtx.GetDepthInMainChain(*locked_chain) >= nMinDepth) {
                    CAmountMap wtxValue;
                    CAmount amt = wtx.GetOutputValueOut(i);
                    if (amt < 0) {
                        continue;
                    }
                    wtxValue[wtx.GetOutputAsset(i)] = amt;
                    amounts += wtxValue;
                }
            }
        }
    }

    std::string asset = "";
    if (request.params.size() > 2 && request.params[2].isStr()) {
        asset = request.params[2].get_str();
    }

    return AmountMapToUniv(amounts, asset);
}


static UniValue getbalance(const JSONRPCRequest& request)
{
    std::shared_ptr<CWallet> const wallet = GetWalletForJSONRPCRequest(request);
    CWallet* const pwallet = wallet.get();

    if (!EnsureWalletIsAvailable(pwallet, request.fHelp)) {
        return NullUniValue;
    }

    if (request.fHelp || (request.params.size() > 4 ))
        throw std::runtime_error(
            RPCHelpMan{"getbalance",
                "\nReturns the total available balance.\n"
                "The available balance is what the wallet considers currently spendable, and is\n"
                "thus affected by options which limit spendability such as -spendzeroconfchange.\n",
                {
                    {"dummy", RPCArg::Type::STR, RPCArg::Optional::OMITTED_NAMED_ARG, "Remains for backward compatibility. Must be excluded or set to \"*\"."},
                    {"minconf", RPCArg::Type::NUM, /* default */ "0", "Only include transactions confirmed at least this many times."},
                    {"include_watchonly", RPCArg::Type::BOOL, /* default */ "false", "Also include balance in watch-only addresses (see 'importaddress')"},
                    {"assetlabel", RPCArg::Type::STR, RPCArg::Optional::OMITTED, "Hex asset id or asset label for balance."},
                },
                RPCResult{
            "amount              (numeric) The total amount in " + CURRENCY_UNIT + " received for this wallet.\n"
                },
                RPCExamples{
            "\nThe total amount in the wallet with 1 or more confirmations\n"
            + HelpExampleCli("getbalance", "") +
            "\nThe total amount in the wallet at least 6 blocks confirmed\n"
            + HelpExampleCli("getbalance", "\"*\" 6") +
            "\nAs a JSON-RPC call\n"
            + HelpExampleRpc("getbalance", "\"*\", 6")
                },
            }.ToString());

    // Make sure the results are valid at least up to the most recent block
    // the user could have gotten from another RPC command prior to now
    pwallet->BlockUntilSyncedToCurrentChain();

    auto locked_chain = pwallet->chain().lock();
    LOCK(pwallet->cs_wallet);

    const UniValue& dummy_value = request.params[0];
    if (!dummy_value.isNull() && dummy_value.get_str() != "*") {
        throw JSONRPCError(RPC_METHOD_DEPRECATED, "dummy first argument must be excluded or set to \"*\".");
    }

    int min_depth = 0;
    if (!request.params[1].isNull()) {
        min_depth = request.params[1].get_int();
    }

    isminefilter filter = ISMINE_SPENDABLE;
    if (!request.params[2].isNull() && request.params[2].get_bool()) {
        filter = filter | ISMINE_WATCH_ONLY;
    }

    std::string asset = "";
    if (!request.params[3].isNull() && request.params[3].isStr()) {
        asset = request.params[3].get_str();
    }

    return AmountMapToUniv(pwallet->GetBalance(filter, min_depth), asset);
}

static UniValue getunconfirmedbalance(const JSONRPCRequest &request)
{
    std::shared_ptr<CWallet> const wallet = GetWalletForJSONRPCRequest(request);
    CWallet* const pwallet = wallet.get();

    if (!EnsureWalletIsAvailable(pwallet, request.fHelp)) {
        return NullUniValue;
    }

    if (request.fHelp || request.params.size() > 0)
        throw std::runtime_error(
            RPCHelpMan{"getunconfirmedbalance",
                "Returns the server's total unconfirmed balance\n",
                {},
                RPCResults{},
                RPCExamples{""},
            }.ToString());

    // Make sure the results are valid at least up to the most recent block
    // the user could have gotten from another RPC command prior to now
    pwallet->BlockUntilSyncedToCurrentChain();

    auto locked_chain = pwallet->chain().lock();
    LOCK(pwallet->cs_wallet);

    return AmountMapToUniv(pwallet->GetUnconfirmedBalance(), "");
}


static UniValue sendmany(const JSONRPCRequest& request)
{
    std::shared_ptr<CWallet> const wallet = GetWalletForJSONRPCRequest(request);
    CWallet* const pwallet = wallet.get();

    if (!EnsureWalletIsAvailable(pwallet, request.fHelp)) {
        return NullUniValue;
    }

    if (request.fHelp || request.params.size() < 2 || request.params.size() > 10)
        throw std::runtime_error(
            RPCHelpMan{"sendmany",
                "\nSend multiple times. Amounts are double-precision floating point numbers." +
                    HelpRequiringPassphrase(pwallet) + "\n",
                {
                    {"dummy", RPCArg::Type::STR, RPCArg::Optional::NO, "Must be set to \"\" for backwards compatibility.", "\"\""},
                    {"amounts", RPCArg::Type::OBJ, RPCArg::Optional::NO, "A json object with addresses and amounts",
                        {
                            {"address", RPCArg::Type::AMOUNT, RPCArg::Optional::NO, "The bitcoin address is the key, the numeric amount (can be string) in " + CURRENCY_UNIT + " is the value"},
                        },
                    },
                    {"minconf", RPCArg::Type::NUM, /* default */ "1", "Only use the balance confirmed at least this many times."},
                    {"comment", RPCArg::Type::STR, RPCArg::Optional::OMITTED_NAMED_ARG, "A comment"},
                    {"subtractfeefrom", RPCArg::Type::ARR, RPCArg::Optional::OMITTED_NAMED_ARG, "A json array with addresses.\n"
            "                           The fee will be equally deducted from the amount of each selected address.\n"
            "                           Those recipients will receive less bitcoins than you enter in their corresponding amount field.\n"
            "                           If no addresses are specified here, the sender pays the fee.",
                        {
                            {"address", RPCArg::Type::STR, RPCArg::Optional::OMITTED, "Subtract fee from this address"},
                        },
                    },
                    {"replaceable", RPCArg::Type::BOOL, /* default */ "fallback to wallet's default", "Allow this transaction to be replaced by a transaction with higher fees via BIP 125"},
                    {"conf_target", RPCArg::Type::NUM, /* default */ "fallback to wallet's default", "Confirmation target (in blocks)"},
                    {"estimate_mode", RPCArg::Type::STR, /* default */ "UNSET", "The fee estimate mode, must be one of:\n"
            "       \"UNSET\"\n"
            "       \"ECONOMICAL\"\n"
            "       \"CONSERVATIVE\""},
                    {"output_assets", RPCArg::Type::OBJ, RPCArg::Optional::OMITTED, "A json object of addresses to assets.",
                        {
                            {"address", RPCArg::Type::STR, RPCArg::Optional::NO, "A key-value pair where the key is the address used and the value is an asset label or hex asset ID."},
                        },
                    },
                    {"ignoreblindfail", RPCArg::Type::BOOL, /* default */ "true", "Return a transaction even when a blinding attempt fails due to number of blinded inputs/outputs."},
                },
                 RPCResult{
            "\"txid\"                   (string) The transaction id for the send. Only 1 transaction is created regardless of \n"
            "                                    the number of addresses.\n"
                 },
                RPCExamples{
            "\nSend two amounts to two different addresses:\n"
            + HelpExampleCli("sendmany", "\"\" \"{\\\"1D1ZrZNe3JUo7ZycKEYQQiQAWd9y54F4XX\\\":0.01,\\\"1353tsE8YMTA4EuV7dgUXGjNFf9KpVvKHz\\\":0.02}\"") +
            "\nSend two amounts to two different addresses setting the confirmation and comment:\n"
            + HelpExampleCli("sendmany", "\"\" \"{\\\"1D1ZrZNe3JUo7ZycKEYQQiQAWd9y54F4XX\\\":0.01,\\\"1353tsE8YMTA4EuV7dgUXGjNFf9KpVvKHz\\\":0.02}\" 6 \"testing\"") +
            "\nSend two amounts to two different addresses, subtract fee from amount:\n"
            + HelpExampleCli("sendmany", "\"\" \"{\\\"1D1ZrZNe3JUo7ZycKEYQQiQAWd9y54F4XX\\\":0.01,\\\"1353tsE8YMTA4EuV7dgUXGjNFf9KpVvKHz\\\":0.02}\" 1 \"\" \"[\\\"1D1ZrZNe3JUo7ZycKEYQQiQAWd9y54F4XX\\\",\\\"1353tsE8YMTA4EuV7dgUXGjNFf9KpVvKHz\\\"]\"") +
            "\nAs a JSON-RPC call\n"
            + HelpExampleRpc("sendmany", "\"\", {\"1D1ZrZNe3JUo7ZycKEYQQiQAWd9y54F4XX\":0.01,\"1353tsE8YMTA4EuV7dgUXGjNFf9KpVvKHz\":0.02}, 6, \"testing\"")
                },
            }.ToString());

    // Make sure the results are valid at least up to the most recent block
    // the user could have gotten from another RPC command prior to now
    pwallet->BlockUntilSyncedToCurrentChain();

    auto locked_chain = pwallet->chain().lock();
    LOCK(pwallet->cs_wallet);

    if (pwallet->GetBroadcastTransactions() && !pwallet->chain().p2pEnabled()) {
        throw JSONRPCError(RPC_CLIENT_P2P_DISABLED, "Error: Peer-to-peer functionality missing or disabled");
    }

    if (!request.params[0].isNull() && !request.params[0].get_str().empty()) {
        throw JSONRPCError(RPC_INVALID_PARAMETER, "Dummy value must be set to \"\"");
    }
    UniValue sendTo = request.params[1].get_obj();
    int nMinDepth = 1;
    if (!request.params[2].isNull())
        nMinDepth = request.params[2].get_int();

    mapValue_t mapValue;
    if (!request.params[3].isNull() && !request.params[3].get_str().empty())
        mapValue["comment"] = request.params[3].get_str();

    UniValue subtractFeeFromAmount(UniValue::VARR);
    if (!request.params[4].isNull())
        subtractFeeFromAmount = request.params[4].get_array();

    CCoinControl coin_control;
    if (!request.params[5].isNull()) {
        coin_control.m_signal_bip125_rbf = request.params[5].get_bool();
    }

    if (!request.params[6].isNull()) {
        coin_control.m_confirm_target = ParseConfirmTarget(request.params[6], pwallet->chain().estimateMaxBlocks());
    }

    if (!request.params[7].isNull()) {
        if (!FeeModeFromString(request.params[7].get_str(), coin_control.m_fee_mode)) {
            throw JSONRPCError(RPC_INVALID_PARAMETER, "Invalid estimate_mode parameter");
        }
    }

    UniValue assets;
    if (!request.params[8].isNull()) {
        if (!g_con_elementsmode) {
            throw JSONRPCError(RPC_TYPE_ERROR, "Asset argument cannot be given for Bitcoin serialization.");
        }
        assets = request.params[8].get_obj();
    }

    bool ignore_blind_fail = true;
    if (request.params.size() > 9) {
        ignore_blind_fail = request.params[9].get_bool();
    }

    std::set<CTxDestination> destinations;
    std::vector<CRecipient> vecSend;

    CAmountMap totalAmount;
    std::vector<std::string> keys = sendTo.getKeys();
    for (const std::string& name_ : keys) {
        std::string strasset = Params().GetConsensus().pegged_asset.GetHex();
        if (!assets.isNull() && assets[name_].isStr()) {
            strasset = assets[name_].get_str();
        }
        CAsset asset = GetAssetFromString(strasset);
        if (asset.IsNull() && g_con_elementsmode) {
            throw JSONRPCError(RPC_WALLET_ERROR, strprintf("Unknown label and invalid asset hex: %s", asset.GetHex()));
        }

        CTxDestination dest = DecodeDestination(name_);
        if (!IsValidDestination(dest)) {
            throw JSONRPCError(RPC_INVALID_ADDRESS_OR_KEY, std::string("Invalid Bitcoin address: ") + name_);
        }

        if (destinations.count(dest)) {
            throw JSONRPCError(RPC_INVALID_PARAMETER, std::string("Invalid parameter, duplicated address: ") + name_);
        }
        destinations.insert(dest);

        CScript scriptPubKey = GetScriptForDestination(dest);
        CAmount nAmount = AmountFromValue(sendTo[name_]);
        if (nAmount <= 0)
            throw JSONRPCError(RPC_TYPE_ERROR, "Invalid amount for send");
        totalAmount[asset] += nAmount;

        bool fSubtractFeeFromAmount = false;
        for (unsigned int idx = 0; idx < subtractFeeFromAmount.size(); idx++) {
            const UniValue& addr = subtractFeeFromAmount[idx];
            if (addr.get_str() == name_)
                fSubtractFeeFromAmount = true;
        }

        CRecipient recipient = {scriptPubKey, nAmount, asset, GetDestinationBlindingKey(dest), fSubtractFeeFromAmount};
        vecSend.push_back(recipient);
    }

    EnsureWalletIsUnlocked(pwallet);

    // Check funds
    if (totalAmount > pwallet->GetLegacyBalance(ISMINE_SPENDABLE, nMinDepth)) {
        throw JSONRPCError(RPC_WALLET_INSUFFICIENT_FUNDS, "Wallet has insufficient funds");
    }

    // Shuffle recipient list
    std::shuffle(vecSend.begin(), vecSend.end(), FastRandomContext());

    // Send
    std::vector<std::unique_ptr<CReserveKey>> change_keys;

    std::set<CAsset> setAssets;
    setAssets.insert(policyAsset);
    for (auto recipient : vecSend) {
        setAssets.insert(recipient.asset);
    }
    std::vector<COutPoint> vPresetInputs;
    coin_control.ListSelected(vPresetInputs);
    for (const COutPoint& presetInput : vPresetInputs) {
        std::map<uint256, CWalletTx>::const_iterator it = pwallet->mapWallet.find(presetInput.hash);
        if (it != pwallet->mapWallet.end()) {
            setAssets.insert(it->second.GetOutputAsset(presetInput.n));
        }
    }
    for (unsigned int i = 0; i < setAssets.size(); i++) {
        change_keys.push_back(std::unique_ptr<CReserveKey>(new CReserveKey(pwallet)));
    }

    CAmount nFeeRequired = 0;
    int nChangePosRet = -1;
    std::string strFailReason;
    CTransactionRef tx;
    BlindDetails* blind_details = g_con_elementsmode ? new BlindDetails() : NULL;
    if (g_con_elementsmode) {
        blind_details->ignore_blind_failure = ignore_blind_fail;
    }
    bool fCreated = pwallet->CreateTransaction(*locked_chain, vecSend, tx, change_keys, nFeeRequired, nChangePosRet, strFailReason, coin_control, true, blind_details);
    if (!fCreated) {
        throw JSONRPCError(RPC_WALLET_INSUFFICIENT_FUNDS, strFailReason);
    }
    CValidationState state;
    if (!pwallet->CommitTransaction(tx, std::move(mapValue), {} /* orderForm */, change_keys, state, blind_details)) {
        strFailReason = strprintf("Transaction commit failed:: %s", FormatStateMessage(state));
        throw JSONRPCError(RPC_WALLET_ERROR, strFailReason);
    }

    return tx->GetHash().GetHex();
}

static UniValue addmultisigaddress(const JSONRPCRequest& request)
{
    std::shared_ptr<CWallet> const wallet = GetWalletForJSONRPCRequest(request);
    CWallet* const pwallet = wallet.get();

    if (!EnsureWalletIsAvailable(pwallet, request.fHelp)) {
        return NullUniValue;
    }

    if (request.fHelp || request.params.size() < 2 || request.params.size() > 4) {
        std::string msg =
            RPCHelpMan{"addmultisigaddress",
                "\nAdd a nrequired-to-sign multisignature address to the wallet. Requires a new wallet backup.\n"
                "Each key is a Bitcoin address or hex-encoded public key.\n"
                "This functionality is only intended for use with non-watchonly addresses.\n"
                "See `importaddress` for watchonly p2sh address support.\n"
                "If 'label' is specified, assign address to that label.\n",
                {
                    {"nrequired", RPCArg::Type::NUM, RPCArg::Optional::NO, "The number of required signatures out of the n keys or addresses."},
                    {"keys", RPCArg::Type::ARR, RPCArg::Optional::NO, "A json array of bitcoin addresses or hex-encoded public keys",
                        {
                            {"key", RPCArg::Type::STR, RPCArg::Optional::OMITTED, "bitcoin address or hex-encoded public key"},
                        },
                        },
                    {"label", RPCArg::Type::STR, RPCArg::Optional::OMITTED_NAMED_ARG, "A label to assign the addresses to."},
                    {"address_type", RPCArg::Type::STR, /* default */ "set by -addresstype", "The address type to use. Options are \"legacy\", \"p2sh-segwit\", and \"bech32\"."},
                },
                RPCResult{
            "{\n"
            "  \"address\":\"multisigaddress\",    (string) The value of the new multisig address.\n"
            "  \"redeemScript\":\"script\"         (string) The string value of the hex-encoded redemption script.\n"
            "}\n"
                },
                RPCExamples{
            "\nAdd a multisig address from 2 addresses\n"
            + HelpExampleCli("addmultisigaddress", "2 \"[\\\"16sSauSf5pF2UkUwvKGq4qjNRzBZYqgEL5\\\",\\\"171sgjn4YtPu27adkKGrdDwzRTxnRkBfKV\\\"]\"") +
            "\nAs a JSON-RPC call\n"
            + HelpExampleRpc("addmultisigaddress", "2, \"[\\\"16sSauSf5pF2UkUwvKGq4qjNRzBZYqgEL5\\\",\\\"171sgjn4YtPu27adkKGrdDwzRTxnRkBfKV\\\"]\"")
                },
            }.ToString();
        throw std::runtime_error(msg);
    }

    auto locked_chain = pwallet->chain().lock();
    LOCK(pwallet->cs_wallet);

    std::string label;
    if (!request.params[2].isNull())
        label = LabelFromValue(request.params[2]);

    int required = request.params[0].get_int();

    // Get the public keys
    const UniValue& keys_or_addrs = request.params[1].get_array();
    std::vector<CPubKey> pubkeys;
    for (unsigned int i = 0; i < keys_or_addrs.size(); ++i) {
        if (IsHex(keys_or_addrs[i].get_str()) && (keys_or_addrs[i].get_str().length() == 66 || keys_or_addrs[i].get_str().length() == 130)) {
            pubkeys.push_back(HexToPubKey(keys_or_addrs[i].get_str()));
        } else {
            pubkeys.push_back(AddrToPubKey(pwallet, keys_or_addrs[i].get_str()));
        }
    }

    OutputType output_type = pwallet->m_default_address_type;
    if (!request.params[3].isNull()) {
        if (!ParseOutputType(request.params[3].get_str(), output_type)) {
            throw JSONRPCError(RPC_INVALID_ADDRESS_OR_KEY, strprintf("Unknown address type '%s'", request.params[3].get_str()));
        }
    }

    // Construct using pay-to-script-hash:
    CScript inner = CreateMultisigRedeemscript(required, pubkeys);
    CTxDestination dest = AddAndGetDestinationForScript(*pwallet, inner, output_type);
    pwallet->SetAddressBook(dest, label, "send");

    UniValue result(UniValue::VOBJ);
    result.pushKV("address", EncodeDestination(dest));
    result.pushKV("redeemScript", HexStr(inner.begin(), inner.end()));
    return result;
}

class Witnessifier : public boost::static_visitor<bool>
{
public:
    CWallet * const pwallet;
    CTxDestination result;
    bool already_witness;

    explicit Witnessifier(CWallet *_pwallet) : pwallet(_pwallet), already_witness(false) {}

    bool operator()(const PKHash &keyID) {
        if (pwallet) {
            CScript basescript = GetScriptForDestination(keyID);
            CScript witscript = GetScriptForWitness(basescript);
            if (!IsSolvable(*pwallet, witscript)) {
                return false;
            }
            return ExtractDestination(witscript, result);
        }
        return false;
    }

    bool operator()(const ScriptHash &scripthash) {
        CScript subscript;
        if (pwallet && pwallet->GetCScript(CScriptID(scripthash), subscript)) {
            int witnessversion;
            std::vector<unsigned char> witprog;
            if (subscript.IsWitnessProgram(witnessversion, witprog)) {
                ExtractDestination(subscript, result);
                already_witness = true;
                return true;
            }
            CScript witscript = GetScriptForWitness(subscript);
            if (!IsSolvable(*pwallet, witscript)) {
                return false;
            }
            return ExtractDestination(witscript, result);
        }
        return false;
    }

    bool operator()(const WitnessV0KeyHash& id)
    {
        already_witness = true;
        result = id;
        return true;
    }

    bool operator()(const WitnessV0ScriptHash& id)
    {
        already_witness = true;
        result = id;
        return true;
    }

    template<typename T>
    bool operator()(const T& dest) { return false; }
};

struct tallyitem
{
    CAmountMap mapAmount;
    int nConf{std::numeric_limits<int>::max()};
    std::vector<uint256> txids;
    bool fIsWatchonly{false};
    tallyitem()
    {
    }
};

static UniValue ListReceived(interfaces::Chain::Lock& locked_chain, CWallet * const pwallet, const UniValue& params, bool by_label) EXCLUSIVE_LOCKS_REQUIRED(pwallet->cs_wallet)
{
    // Minimum confirmations
    int nMinDepth = 1;
    if (!params[0].isNull())
        nMinDepth = params[0].get_int();

    // Whether to include empty labels
    bool fIncludeEmpty = false;
    if (!params[1].isNull())
        fIncludeEmpty = params[1].get_bool();

    isminefilter filter = ISMINE_SPENDABLE;
    if(!params[2].isNull())
        if(params[2].get_bool())
            filter = filter | ISMINE_WATCH_ONLY;

    bool has_filtered_address = false;
    CTxDestination filtered_address = CNoDestination();
    if (!by_label && params.size() > 3 && params[3].get_str() != "") {
        if (!IsValidDestinationString(params[3].get_str())) {
            throw JSONRPCError(RPC_WALLET_ERROR, "address_filter parameter was invalid");
        }
        filtered_address = DecodeDestination(params[3].get_str());
        has_filtered_address = true;
    }

    std::string strasset = "";
    if (params.size() > 4 && params[4].isStr()) {
        strasset = params[4].get_str();
    }
    CAsset asset;
    if (!strasset.empty()) {
        asset = GetAssetFromString(strasset);
    }

    // Tally
    std::map<CTxDestination, tallyitem> mapTally;
    for (const std::pair<const uint256, CWalletTx>& pairWtx : pwallet->mapWallet) {
        const CWalletTx& wtx = pairWtx.second;

        if (wtx.IsCoinBase() || !locked_chain.checkFinalTx(*wtx.tx)) {
            continue;
        }

        int nDepth = wtx.GetDepthInMainChain(locked_chain);
        if (nDepth < nMinDepth)
            continue;

        for (size_t index = 0; index < wtx.tx->vout.size(); ++index)
        {
            const CTxOut& txout = wtx.tx->vout[index];

            CTxDestination address;
            if (!ExtractDestination(txout.scriptPubKey, address))
                continue;

            if (has_filtered_address && !(filtered_address == address)) {
                continue;
            }

            isminefilter mine = IsMine(*pwallet, address);
            if(!(mine & filter))
                continue;

            CAmount amt = wtx.GetOutputValueOut(index);
            if (amt < 0) {
                continue;
            }

            if (strasset != "" && wtx.GetOutputAsset(index) != asset) {
                continue;
            }

            tallyitem& item = mapTally[address];
            item.mapAmount[wtx.GetOutputAsset(index)] += amt;
            item.nConf = std::min(item.nConf, nDepth);
            item.txids.push_back(wtx.GetHash());
            if (mine & ISMINE_WATCH_ONLY)
                item.fIsWatchonly = true;
        }
    }

    // Reply
    UniValue ret(UniValue::VARR);
    std::map<std::string, tallyitem> label_tally;

    // Create mapAddressBook iterator
    // If we aren't filtering, go from begin() to end()
    auto start = pwallet->mapAddressBook.begin();
    auto end = pwallet->mapAddressBook.end();
    // If we are filtering, find() the applicable entry
    if (has_filtered_address) {
        start = pwallet->mapAddressBook.find(filtered_address);
        if (start != end) {
            end = std::next(start);
        }
    }

    for (auto item_it = start; item_it != end; ++item_it)
    {
        const CTxDestination& address = item_it->first;
        const std::string& label = item_it->second.name;
        auto it = mapTally.find(address);
        if (it == mapTally.end() && !fIncludeEmpty)
            continue;

        CAmountMap mapAmount;
        int nConf = std::numeric_limits<int>::max();
        bool fIsWatchonly = false;
        if (it != mapTally.end())
        {
            mapAmount = (*it).second.mapAmount;
            nConf = (*it).second.nConf;
            fIsWatchonly = (*it).second.fIsWatchonly;
        }

        if (by_label)
        {
            tallyitem& _item = label_tally[label];
            _item.mapAmount += mapAmount;
            _item.nConf = std::min(_item.nConf, nConf);
            _item.fIsWatchonly = fIsWatchonly;
        }
        else
        {
            UniValue obj(UniValue::VOBJ);
            if(fIsWatchonly)
                obj.pushKV("involvesWatchonly", true);
            obj.pushKV("address",       EncodeDestination(address));
            obj.pushKV("amount",        AmountMapToUniv(mapAmount, ""));
            obj.pushKV("confirmations", (nConf == std::numeric_limits<int>::max() ? 0 : nConf));
            obj.pushKV("label", label);
            UniValue transactions(UniValue::VARR);
            if (it != mapTally.end())
            {
                for (const uint256& _item : (*it).second.txids)
                {
                    transactions.push_back(_item.GetHex());
                }
            }
            obj.pushKV("txids", transactions);
            ret.push_back(obj);
        }
    }

    if (by_label)
    {
        for (const auto& entry : label_tally)
        {
            CAmountMap mapAmount = entry.second.mapAmount;
            int nConf = entry.second.nConf;
            UniValue obj(UniValue::VOBJ);
            if (entry.second.fIsWatchonly)
                obj.pushKV("involvesWatchonly", true);
            obj.pushKV("amount",        AmountMapToUniv(mapAmount, ""));
            obj.pushKV("confirmations", (nConf == std::numeric_limits<int>::max() ? 0 : nConf));
            obj.pushKV("label",         entry.first);
            ret.push_back(obj);
        }
    }

    return ret;
}

static UniValue listreceivedbyaddress(const JSONRPCRequest& request)
{
    std::shared_ptr<CWallet> const wallet = GetWalletForJSONRPCRequest(request);
    CWallet* const pwallet = wallet.get();

    if (!EnsureWalletIsAvailable(pwallet, request.fHelp)) {
        return NullUniValue;
    }

    if (request.fHelp || request.params.size() > 5)
        throw std::runtime_error(
            RPCHelpMan{"listreceivedbyaddress",
                "\nList balances by receiving address.\n",
                {
                    {"minconf", RPCArg::Type::NUM, /* default */ "1", "The minimum number of confirmations before payments are included."},
                    {"include_empty", RPCArg::Type::BOOL, /* default */ "false", "Whether to include addresses that haven't received any payments."},
                    {"include_watchonly", RPCArg::Type::BOOL, /* default */ "false", "Whether to include watch-only addresses (see 'importaddress')."},
                    {"address_filter", RPCArg::Type::STR, RPCArg::Optional::OMITTED_NAMED_ARG, "If present, only return information on this address."},
                    {"assetlabel", RPCArg::Type::STR, RPCArg::Optional::OMITTED, "Hex asset id or asset label for balance."},
                },
                RPCResult{
            "[\n"
            "  {\n"
            "    \"involvesWatchonly\" : true,        (bool) Only returned if imported addresses were involved in transaction\n"
            "    \"address\" : \"receivingaddress\",  (string) The receiving address\n"
            "    \"amount\" : x.xxx,                  (numeric) The total amount in " + CURRENCY_UNIT + " received by the address\n"
            "    \"confirmations\" : n,               (numeric) The number of confirmations of the most recent transaction included\n"
            "    \"label\" : \"label\",               (string) The label of the receiving address. The default label is \"\".\n"
            "    \"txids\": [\n"
            "       \"txid\",                         (string) The ids of transactions received with the address \n"
            "       ...\n"
            "    ]\n"
            "  }\n"
            "  ,...\n"
            "]\n"
                },
                RPCExamples{
                    HelpExampleCli("listreceivedbyaddress", "")
            + HelpExampleCli("listreceivedbyaddress", "6 true")
            + HelpExampleRpc("listreceivedbyaddress", "6, true, true")
            + HelpExampleRpc("listreceivedbyaddress", "6, true, true, \"1M72Sfpbz1BPpXFHz9m3CdqATR44Jvaydd\"")
                },
            }.ToString());

    // Make sure the results are valid at least up to the most recent block
    // the user could have gotten from another RPC command prior to now
    pwallet->BlockUntilSyncedToCurrentChain();

    auto locked_chain = pwallet->chain().lock();
    LOCK(pwallet->cs_wallet);

    return ListReceived(*locked_chain, pwallet, request.params, false);
}

static UniValue listreceivedbylabel(const JSONRPCRequest& request)
{
    std::shared_ptr<CWallet> const wallet = GetWalletForJSONRPCRequest(request);
    CWallet* const pwallet = wallet.get();

    if (!EnsureWalletIsAvailable(pwallet, request.fHelp)) {
        return NullUniValue;
    }

    if (request.fHelp || request.params.size() > 3)
        throw std::runtime_error(
            RPCHelpMan{"listreceivedbylabel",
                "\nList received transactions by label.\n",
                {
                    {"minconf", RPCArg::Type::NUM, /* default */ "1", "The minimum number of confirmations before payments are included."},
                    {"include_empty", RPCArg::Type::BOOL, /* default */ "false", "Whether to include labels that haven't received any payments."},
                    {"include_watchonly", RPCArg::Type::BOOL, /* default */ "false", "Whether to include watch-only addresses (see 'importaddress')."},
                },
                RPCResult{
            "[\n"
            "  {\n"
            "    \"involvesWatchonly\" : true,   (bool) Only returned if imported addresses were involved in transaction\n"
            "    \"amount\" : x.xxx,             (numeric) The total amount received by addresses with this label\n"
            "    \"confirmations\" : n,          (numeric) The number of confirmations of the most recent transaction included\n"
            "    \"label\" : \"label\"           (string) The label of the receiving address. The default label is \"\".\n"
            "  }\n"
            "  ,...\n"
            "]\n"
                },
                RPCExamples{
                    HelpExampleCli("listreceivedbylabel", "")
            + HelpExampleCli("listreceivedbylabel", "6 true")
            + HelpExampleRpc("listreceivedbylabel", "6, true, true")
                },
            }.ToString());

    // Make sure the results are valid at least up to the most recent block
    // the user could have gotten from another RPC command prior to now
    pwallet->BlockUntilSyncedToCurrentChain();

    auto locked_chain = pwallet->chain().lock();
    LOCK(pwallet->cs_wallet);

    return ListReceived(*locked_chain, pwallet, request.params, true);
}

static void MaybePushAddress(UniValue & entry, const CTxDestination &dest)
{
    if (IsValidDestination(dest)) {
        entry.pushKV("address", EncodeDestination(dest));
    }
}

/**
 * List transactions based on the given criteria.
 *
 * @param  pwallet        The wallet.
 * @param  wtx            The wallet transaction.
 * @param  nMinDepth      The minimum confirmation depth.
 * @param  fLong          Whether to include the JSON version of the transaction.
 * @param  ret            The UniValue into which the result is stored.
 * @param  filter_ismine  The "is mine" filter flags.
 * @param  filter_label   Optional label string to filter incoming transactions.
 */
static void ListTransactions(interfaces::Chain::Lock& locked_chain, CWallet* const pwallet, const CWalletTx& wtx, int nMinDepth, bool fLong, UniValue& ret, const isminefilter& filter_ismine, const std::string* filter_label) EXCLUSIVE_LOCKS_REQUIRED(pwallet->cs_wallet)
{
    CAmount nFee;
    std::list<COutputEntry> listReceived;
    std::list<COutputEntry> listSent;

    wtx.GetAmounts(listReceived, listSent, nFee, filter_ismine);

    bool involvesWatchonly = wtx.IsFromMe(ISMINE_WATCH_ONLY);

    // Sent
    if (!filter_label)
    {
        for (const COutputEntry& s : listSent)
        {
            UniValue entry(UniValue::VOBJ);
            if (involvesWatchonly || (::IsMine(*pwallet, s.destination) & ISMINE_WATCH_ONLY)) {
                entry.pushKV("involvesWatchonly", true);
            }
            MaybePushAddress(entry, s.destination);
            entry.pushKV("category", "send");
            entry.pushKV("amount", ValueFromAmount(-s.amount));
            if (g_con_elementsmode) {
                entry.pushKV("amountblinder", s.amount_blinding_factor.GetHex());
                entry.pushKV("asset", s.asset.GetHex());
                entry.pushKV("assetblinder", s.asset_blinding_factor.GetHex());
            }
            if (pwallet->mapAddressBook.count(s.destination)) {
                entry.pushKV("label", pwallet->mapAddressBook[s.destination].name);
            }
            entry.pushKV("vout", s.vout);
            entry.pushKV("fee", ValueFromAmount(-nFee));
            if (fLong)
                WalletTxToJSON(pwallet->chain(), locked_chain, wtx, entry);
            entry.pushKV("abandoned", wtx.isAbandoned());
            ret.push_back(entry);
        }
    }

    // Received
    if (listReceived.size() > 0 && wtx.GetDepthInMainChain(locked_chain) >= nMinDepth)
    {
        for (const COutputEntry& r : listReceived)
        {
            std::string label;
            if (pwallet->mapAddressBook.count(r.destination)) {
                label = pwallet->mapAddressBook[r.destination].name;
            }
            if (filter_label && label != *filter_label) {
                continue;
            }
            UniValue entry(UniValue::VOBJ);
            if (involvesWatchonly || (::IsMine(*pwallet, r.destination) & ISMINE_WATCH_ONLY)) {
                entry.pushKV("involvesWatchonly", true);
            }
            MaybePushAddress(entry, r.destination);
            if (wtx.IsCoinBase())
            {
                if (wtx.GetDepthInMainChain(locked_chain) < 1)
                    entry.pushKV("category", "orphan");
                else if (wtx.IsImmatureCoinBase(locked_chain))
                    entry.pushKV("category", "immature");
                else
                    entry.pushKV("category", "generate");
            }
            else
            {
                entry.pushKV("category", "receive");
            }
            entry.pushKV("amount", ValueFromAmount(r.amount));
            if (g_con_elementsmode) {
                entry.pushKV("amountblinder", r.amount_blinding_factor.GetHex());
                entry.pushKV("asset", r.asset.GetHex());
                entry.pushKV("assetblinder", r.asset_blinding_factor.GetHex());
            }
            if (pwallet->mapAddressBook.count(r.destination)) {
                entry.pushKV("label", label);
            }
            entry.pushKV("vout", r.vout);
            if (fLong)
                WalletTxToJSON(pwallet->chain(), locked_chain, wtx, entry);
            ret.push_back(entry);
        }
    }
}

UniValue listtransactions(const JSONRPCRequest& request)
{
    std::shared_ptr<CWallet> const wallet = GetWalletForJSONRPCRequest(request);
    CWallet* const pwallet = wallet.get();

    if (!EnsureWalletIsAvailable(pwallet, request.fHelp)) {
        return NullUniValue;
    }

    if (request.fHelp || request.params.size() > 4)
        throw std::runtime_error(
            RPCHelpMan{"listtransactions",
                "\nIf a label name is provided, this will return only incoming transactions paying to addresses with the specified label.\n"
                "\nReturns up to 'count' most recent transactions skipping the first 'from' transactions.\n",
                {
                    {"label", RPCArg::Type::STR, RPCArg::Optional::OMITTED_NAMED_ARG, "If set, should be a valid label name to return only incoming transactions\n"
            "              with the specified label, or \"*\" to disable filtering and return all transactions."},
                    {"count", RPCArg::Type::NUM, /* default */ "10", "The number of transactions to return"},
                    {"skip", RPCArg::Type::NUM, /* default */ "0", "The number of transactions to skip"},
                    {"include_watchonly", RPCArg::Type::BOOL, /* default */ "false", "Include transactions to watch-only addresses (see 'importaddress')"},
                },
                RPCResult{
            "[\n"
            "  {\n"
            "    \"address\":\"address\",    (string) The bitcoin address of the transaction.\n"
            "    \"category\":               (string) The transaction category.\n"
            "                \"send\"                  Transactions sent.\n"
            "                \"receive\"               Non-coinbase transactions received.\n"
            "                \"generate\"              Coinbase transactions received with more than 100 confirmations.\n"
            "                \"immature\"              Coinbase transactions received with 100 or fewer confirmations.\n"
            "                \"orphan\"                Orphaned coinbase transactions received.\n"
            "    \"amount\": x.xxx,          (numeric) The amount in " + CURRENCY_UNIT + ". This is negative for the 'send' category, and is positive\n"
            "                                        for all other categories\n"
            "    \"label\": \"label\",       (string) A comment for the address/transaction, if any\n"
            "    \"vout\": n,                (numeric) the vout value\n"
            "    \"fee\": x.xxx,             (numeric) The amount of the fee in " + CURRENCY_UNIT + ". This is negative and only available for the \n"
            "                                         'send' category of transactions.\n"
            "    \"confirmations\": n,       (numeric) The number of confirmations for the transaction. Negative confirmations indicate the\n"
            "                                         transaction conflicts with the block chain\n"
            "    \"trusted\": xxx,           (bool) Whether we consider the outputs of this unconfirmed transaction safe to spend.\n"
            "    \"blockhash\": \"hashvalue\", (string) The block hash containing the transaction.\n"
            "    \"blockindex\": n,          (numeric) The index of the transaction in the block that includes it.\n"
            "    \"blocktime\": xxx,         (numeric) The block time in seconds since epoch (1 Jan 1970 GMT).\n"
            "    \"txid\": \"transactionid\", (string) The transaction id.\n"
            "    \"time\": xxx,              (numeric) The transaction time in seconds since epoch (midnight Jan 1 1970 GMT).\n"
            "    \"timereceived\": xxx,      (numeric) The time received in seconds since epoch (midnight Jan 1 1970 GMT).\n"
            "    \"comment\": \"...\",       (string) If a comment is associated with the transaction.\n"
            "    \"bip125-replaceable\": \"yes|no|unknown\",  (string) Whether this transaction could be replaced due to BIP125 (replace-by-fee);\n"
            "                                                     may be unknown for unconfirmed transactions not in the mempool\n"
            "    \"abandoned\": xxx          (bool) 'true' if the transaction has been abandoned (inputs are respendable). Only available for the \n"
            "                                         'send' category of transactions.\n"
            "  }\n"
            "]\n"
                },
                RPCExamples{
            "\nList the most recent 10 transactions in the systems\n"
            + HelpExampleCli("listtransactions", "") +
            "\nList transactions 100 to 120\n"
            + HelpExampleCli("listtransactions", "\"*\" 20 100") +
            "\nAs a JSON-RPC call\n"
            + HelpExampleRpc("listtransactions", "\"*\", 20, 100")
                },
            }.ToString());

    // Make sure the results are valid at least up to the most recent block
    // the user could have gotten from another RPC command prior to now
    pwallet->BlockUntilSyncedToCurrentChain();

    const std::string* filter_label = nullptr;
    if (!request.params[0].isNull() && request.params[0].get_str() != "*") {
        filter_label = &request.params[0].get_str();
        if (filter_label->empty()) {
            throw JSONRPCError(RPC_INVALID_PARAMETER, "Label argument must be a valid label name or \"*\".");
        }
    }
    int nCount = 10;
    if (!request.params[1].isNull())
        nCount = request.params[1].get_int();
    int nFrom = 0;
    if (!request.params[2].isNull())
        nFrom = request.params[2].get_int();
    isminefilter filter = ISMINE_SPENDABLE;
    if(!request.params[3].isNull())
        if(request.params[3].get_bool())
            filter = filter | ISMINE_WATCH_ONLY;

    if (nCount < 0)
        throw JSONRPCError(RPC_INVALID_PARAMETER, "Negative count");
    if (nFrom < 0)
        throw JSONRPCError(RPC_INVALID_PARAMETER, "Negative from");

    UniValue ret(UniValue::VARR);

    {
        auto locked_chain = pwallet->chain().lock();
        LOCK(pwallet->cs_wallet);

        const CWallet::TxItems & txOrdered = pwallet->wtxOrdered;

        // iterate backwards until we have nCount items to return:
        for (CWallet::TxItems::const_reverse_iterator it = txOrdered.rbegin(); it != txOrdered.rend(); ++it)
        {
            CWalletTx *const pwtx = (*it).second;
            ListTransactions(*locked_chain, pwallet, *pwtx, 0, true, ret, filter, filter_label);
            if ((int)ret.size() >= (nCount+nFrom)) break;
        }
    }

    // ret is newest to oldest

    if (nFrom > (int)ret.size())
        nFrom = ret.size();
    if ((nFrom + nCount) > (int)ret.size())
        nCount = ret.size() - nFrom;

    std::vector<UniValue> arrTmp = ret.getValues();

    std::vector<UniValue>::iterator first = arrTmp.begin();
    std::advance(first, nFrom);
    std::vector<UniValue>::iterator last = arrTmp.begin();
    std::advance(last, nFrom+nCount);

    if (last != arrTmp.end()) arrTmp.erase(last, arrTmp.end());
    if (first != arrTmp.begin()) arrTmp.erase(arrTmp.begin(), first);

    std::reverse(arrTmp.begin(), arrTmp.end()); // Return oldest to newest

    ret.clear();
    ret.setArray();
    ret.push_backV(arrTmp);

    return ret;
}

static UniValue listsinceblock(const JSONRPCRequest& request)
{
    std::shared_ptr<CWallet> const wallet = GetWalletForJSONRPCRequest(request);
    CWallet* const pwallet = wallet.get();

    if (!EnsureWalletIsAvailable(pwallet, request.fHelp)) {
        return NullUniValue;
    }

    if (request.fHelp || request.params.size() > 4)
        throw std::runtime_error(
            RPCHelpMan{"listsinceblock",
                "\nGet all transactions in blocks since block [blockhash], or all transactions if omitted.\n"
                "If \"blockhash\" is no longer a part of the main chain, transactions from the fork point onward are included.\n"
                "Additionally, if include_removed is set, transactions affecting the wallet which were removed are returned in the \"removed\" array.\n",
                {
                    {"blockhash", RPCArg::Type::STR, RPCArg::Optional::OMITTED_NAMED_ARG, "If set, the block hash to list transactions since, otherwise list all transactions."},
                    {"target_confirmations", RPCArg::Type::NUM, /* default */ "1", "Return the nth block hash from the main chain. e.g. 1 would mean the best block hash. Note: this is not used as a filter, but only affects [lastblock] in the return value"},
                    {"include_watchonly", RPCArg::Type::BOOL, /* default */ "false", "Include transactions to watch-only addresses (see 'importaddress')"},
                    {"include_removed", RPCArg::Type::BOOL, /* default */ "true", "Show transactions that were removed due to a reorg in the \"removed\" array\n"
            "                                                           (not guaranteed to work on pruned nodes)"},
                },
                RPCResult{
            "{\n"
            "  \"transactions\": [\n"
            "    \"address\":\"address\",    (string) The bitcoin address of the transaction.\n"
            "    \"category\":               (string) The transaction category.\n"
            "                \"send\"                  Transactions sent.\n"
            "                \"receive\"               Non-coinbase transactions received.\n"
            "                \"generate\"              Coinbase transactions received with more than 100 confirmations.\n"
            "                \"immature\"              Coinbase transactions received with 100 or fewer confirmations.\n"
            "                \"orphan\"                Orphaned coinbase transactions received.\n"
            "    \"amount\": x.xxx,          (numeric) The amount in " + CURRENCY_UNIT + ". This is negative for the 'send' category, and is positive\n"
            "                                         for all other categories\n"
            "    \"vout\" : n,               (numeric) the vout value\n"
            "    \"fee\": x.xxx,             (numeric) The amount of the fee in " + CURRENCY_UNIT + ". This is negative and only available for the 'send' category of transactions.\n"
            "    \"confirmations\": n,       (numeric) The number of confirmations for the transaction.\n"
            "                                          When it's < 0, it means the transaction conflicted that many blocks ago.\n"
            "    \"blockhash\": \"hashvalue\",     (string) The block hash containing the transaction.\n"
            "    \"blockindex\": n,          (numeric) The index of the transaction in the block that includes it.\n"
            "    \"blocktime\": xxx,         (numeric) The block time in seconds since epoch (1 Jan 1970 GMT).\n"
            "    \"txid\": \"transactionid\",  (string) The transaction id.\n"
            "    \"time\": xxx,              (numeric) The transaction time in seconds since epoch (Jan 1 1970 GMT).\n"
            "    \"timereceived\": xxx,      (numeric) The time received in seconds since epoch (Jan 1 1970 GMT).\n"
            "    \"bip125-replaceable\": \"yes|no|unknown\",  (string) Whether this transaction could be replaced due to BIP125 (replace-by-fee);\n"
            "                                                   may be unknown for unconfirmed transactions not in the mempool\n"
            "    \"abandoned\": xxx,         (bool) 'true' if the transaction has been abandoned (inputs are respendable). Only available for the 'send' category of transactions.\n"
            "    \"comment\": \"...\",       (string) If a comment is associated with the transaction.\n"
            "    \"label\" : \"label\"       (string) A comment for the address/transaction, if any\n"
            "    \"to\": \"...\",            (string) If a comment to is associated with the transaction.\n"
            "  ],\n"
            "  \"removed\": [\n"
            "    <structure is the same as \"transactions\" above, only present if include_removed=true>\n"
            "    Note: transactions that were re-added in the active chain will appear as-is in this array, and may thus have a positive confirmation count.\n"
            "  ],\n"
            "  \"lastblock\": \"lastblockhash\"     (string) The hash of the block (target_confirmations-1) from the best block on the main chain. This is typically used to feed back into listsinceblock the next time you call it. So you would generally use a target_confirmations of say 6, so you will be continually re-notified of transactions until they've reached 6 confirmations plus any new ones\n"
            "}\n"
                },
                RPCExamples{
                    HelpExampleCli("listsinceblock", "")
            + HelpExampleCli("listsinceblock", "\"000000000000000bacf66f7497b7dc45ef753ee9a7d38571037cdb1a57f663ad\" 6")
            + HelpExampleRpc("listsinceblock", "\"000000000000000bacf66f7497b7dc45ef753ee9a7d38571037cdb1a57f663ad\", 6")
                },
            }.ToString());

    // Make sure the results are valid at least up to the most recent block
    // the user could have gotten from another RPC command prior to now
    pwallet->BlockUntilSyncedToCurrentChain();

    auto locked_chain = pwallet->chain().lock();
    LOCK(pwallet->cs_wallet);

    // The way the 'height' is initialized is just a workaround for the gcc bug #47679 since version 4.6.0.
    Optional<int> height = MakeOptional(false, int()); // Height of the specified block or the common ancestor, if the block provided was in a deactivated chain.
    Optional<int> altheight; // Height of the specified block, even if it's in a deactivated chain.
    int target_confirms = 1;
    isminefilter filter = ISMINE_SPENDABLE;

    uint256 blockId;
    if (!request.params[0].isNull() && !request.params[0].get_str().empty()) {
        blockId = ParseHashV(request.params[0], "blockhash");
        height = locked_chain->findFork(blockId, &altheight);
        if (!height) {
            throw JSONRPCError(RPC_INVALID_ADDRESS_OR_KEY, "Block not found");
        }
    }

    if (!request.params[1].isNull()) {
        target_confirms = request.params[1].get_int();

        if (target_confirms < 1) {
            throw JSONRPCError(RPC_INVALID_PARAMETER, "Invalid parameter");
        }
    }

    if (!request.params[2].isNull() && request.params[2].get_bool()) {
        filter = filter | ISMINE_WATCH_ONLY;
    }

    bool include_removed = (request.params[3].isNull() || request.params[3].get_bool());

    const Optional<int> tip_height = locked_chain->getHeight();
    int depth = tip_height && height ? (1 + *tip_height - *height) : -1;

    UniValue transactions(UniValue::VARR);

    for (const std::pair<const uint256, CWalletTx>& pairWtx : pwallet->mapWallet) {
        CWalletTx tx = pairWtx.second;

        if (depth == -1 || tx.GetDepthInMainChain(*locked_chain) < depth) {
            ListTransactions(*locked_chain, pwallet, tx, 0, true, transactions, filter, nullptr /* filter_label */);
        }
    }

    // when a reorg'd block is requested, we also list any relevant transactions
    // in the blocks of the chain that was detached
    UniValue removed(UniValue::VARR);
    while (include_removed && altheight && *altheight > *height) {
        CBlock block;
        if (!pwallet->chain().findBlock(blockId, &block) || block.IsNull()) {
            throw JSONRPCError(RPC_INTERNAL_ERROR, "Can't read block from disk");
        }
        for (const CTransactionRef& tx : block.vtx) {
            auto it = pwallet->mapWallet.find(tx->GetHash());
            if (it != pwallet->mapWallet.end()) {
                // We want all transactions regardless of confirmation count to appear here,
                // even negative confirmation ones, hence the big negative.
                ListTransactions(*locked_chain, pwallet, it->second, -100000000, true, removed, filter, nullptr /* filter_label */);
            }
        }
        blockId = block.hashPrevBlock;
        --*altheight;
    }

    int last_height = tip_height ? *tip_height + 1 - target_confirms : -1;
    uint256 lastblock = last_height >= 0 ? locked_chain->getBlockHash(last_height) : uint256();

    UniValue ret(UniValue::VOBJ);
    ret.pushKV("transactions", transactions);
    if (include_removed) ret.pushKV("removed", removed);
    ret.pushKV("lastblock", lastblock.GetHex());

    return ret;
}

static UniValue gettransaction(const JSONRPCRequest& request)
{
    std::shared_ptr<CWallet> const wallet = GetWalletForJSONRPCRequest(request);
    CWallet* const pwallet = wallet.get();

    if (!EnsureWalletIsAvailable(pwallet, request.fHelp)) {
        return NullUniValue;
    }

    if (request.fHelp || request.params.size() < 1 || request.params.size() > 2)
        throw std::runtime_error(
            RPCHelpMan{"gettransaction",
                "\nGet detailed information about in-wallet transaction <txid>\n",
                {
                    {"txid", RPCArg::Type::STR, RPCArg::Optional::NO, "The transaction id"},
                    {"include_watchonly", RPCArg::Type::BOOL, /* default */ "false", "Whether to include watch-only addresses in balance calculation and details[]"},
                },
                RPCResult{
            "{\n"
            "  \"amount\" : x.xxx,        (numeric) The transaction amount in " + CURRENCY_UNIT + "\n"
            "  \"fee\": x.xxx,            (numeric) The amount of the fee in " + CURRENCY_UNIT + ". This is negative and only available for the \n"
            "                              'send' category of transactions.\n"
            "  \"confirmations\" : n,     (numeric) The number of confirmations\n"
            "  \"blockhash\" : \"hash\",  (string) The block hash\n"
            "  \"blockindex\" : xx,       (numeric) The index of the transaction in the block that includes it\n"
            "  \"blocktime\" : ttt,       (numeric) The time in seconds since epoch (1 Jan 1970 GMT)\n"
            "  \"txid\" : \"transactionid\",   (string) The transaction id.\n"
            "  \"time\" : ttt,            (numeric) The transaction time in seconds since epoch (1 Jan 1970 GMT)\n"
            "  \"timereceived\" : ttt,    (numeric) The time received in seconds since epoch (1 Jan 1970 GMT)\n"
            "  \"bip125-replaceable\": \"yes|no|unknown\",  (string) Whether this transaction could be replaced due to BIP125 (replace-by-fee);\n"
            "                                                   may be unknown for unconfirmed transactions not in the mempool\n"
            "  \"details\" : [\n"
            "    {\n"
            "      \"address\" : \"address\",          (string) The bitcoin address involved in the transaction\n"
            "      \"category\" :                      (string) The transaction category.\n"
            "                   \"send\"                  Transactions sent.\n"
            "                   \"receive\"               Non-coinbase transactions received.\n"
            "                   \"generate\"              Coinbase transactions received with more than 100 confirmations.\n"
            "                   \"immature\"              Coinbase transactions received with 100 or fewer confirmations.\n"
            "                   \"orphan\"                Orphaned coinbase transactions received.\n"
            "      \"amount\" : x.xxx,                 (numeric) The amount in " + CURRENCY_UNIT + "\n"
            "      \"label\" : \"label\",              (string) A comment for the address/transaction, if any\n"
            "      \"vout\" : n,                       (numeric) the vout value\n"
            "      \"fee\": x.xxx,                     (numeric) The amount of the fee in " + CURRENCY_UNIT + ". This is negative and only available for the \n"
            "                                           'send' category of transactions.\n"
            "      \"abandoned\": xxx                  (bool) 'true' if the transaction has been abandoned (inputs are respendable). Only available for the \n"
            "                                           'send' category of transactions.\n"
            "    }\n"
            "    ,...\n"
            "  ],\n"
            "  \"hex\" : \"data\"         (string) Raw data for transaction\n"
            "}\n"
                },
                RPCExamples{
                    HelpExampleCli("gettransaction", "\"1075db55d416d3ca199f55b6084e2115b9345e16c5cf302fc80e9d5fbf5d48d\"")
            + HelpExampleCli("gettransaction", "\"1075db55d416d3ca199f55b6084e2115b9345e16c5cf302fc80e9d5fbf5d48d\" true")
            + HelpExampleRpc("gettransaction", "\"1075db55d416d3ca199f55b6084e2115b9345e16c5cf302fc80e9d5fbf5d48d\"")
                },
            }.ToString());

    // Make sure the results are valid at least up to the most recent block
    // the user could have gotten from another RPC command prior to now
    pwallet->BlockUntilSyncedToCurrentChain();

    auto locked_chain = pwallet->chain().lock();
    LOCK(pwallet->cs_wallet);

    uint256 hash(ParseHashV(request.params[0], "txid"));

    isminefilter filter = ISMINE_SPENDABLE;
    if(!request.params[1].isNull())
        if(request.params[1].get_bool())
            filter = filter | ISMINE_WATCH_ONLY;

    UniValue entry(UniValue::VOBJ);
    auto it = pwallet->mapWallet.find(hash);
    if (it == pwallet->mapWallet.end()) {
        throw JSONRPCError(RPC_INVALID_ADDRESS_OR_KEY, "Invalid or non-wallet transaction id");
    }
    const CWalletTx& wtx = it->second;

    CAmountMap nCredit = wtx.GetCredit(*locked_chain, filter);
    CAmountMap nDebit = wtx.GetDebit(filter);
    CAmountMap nNet = nCredit - nDebit;
    assert(HasValidFee(*wtx.tx));
    CAmountMap nFee = wtx.IsFromMe(filter) ? CAmountMap() - GetFeeMap(*wtx.tx) : CAmountMap();
    if (!g_con_elementsmode) {
        CAmount total_out = 0;
        for (const auto& output : wtx.tx->vout) {
            total_out += output.nValue.GetAmount();
        }
        nFee = CAmountMap();
        nFee[::policyAsset] = wtx.IsFromMe(filter) ? total_out - nDebit[::policyAsset] : 0;
    }

    entry.pushKV("amount", AmountMapToUniv(nNet - nFee, ""));
    if (wtx.IsFromMe(filter))
        entry.pushKV("fee", AmountMapToUniv(nFee, ""));

    WalletTxToJSON(pwallet->chain(), *locked_chain, wtx, entry);

    UniValue details(UniValue::VARR);
    ListTransactions(*locked_chain, pwallet, wtx, 0, false, details, filter, nullptr /* filter_label */);
    entry.pushKV("details", details);

    std::string strHex = EncodeHexTx(*wtx.tx, RPCSerializationFlags());
    entry.pushKV("hex", strHex);

    return entry;
}

static UniValue abandontransaction(const JSONRPCRequest& request)
{
    std::shared_ptr<CWallet> const wallet = GetWalletForJSONRPCRequest(request);
    CWallet* const pwallet = wallet.get();

    if (!EnsureWalletIsAvailable(pwallet, request.fHelp)) {
        return NullUniValue;
    }

    if (request.fHelp || request.params.size() != 1) {
        throw std::runtime_error(
            RPCHelpMan{"abandontransaction",
                "\nMark in-wallet transaction <txid> as abandoned\n"
                "This will mark this transaction and all its in-wallet descendants as abandoned which will allow\n"
                "for their inputs to be respent.  It can be used to replace \"stuck\" or evicted transactions.\n"
                "It only works on transactions which are not included in a block and are not currently in the mempool.\n"
                "It has no effect on transactions which are already abandoned.\n",
                {
                    {"txid", RPCArg::Type::STR_HEX, RPCArg::Optional::NO, "The transaction id"},
                },
                RPCResults{},
                RPCExamples{
                    HelpExampleCli("abandontransaction", "\"1075db55d416d3ca199f55b6084e2115b9345e16c5cf302fc80e9d5fbf5d48d\"")
            + HelpExampleRpc("abandontransaction", "\"1075db55d416d3ca199f55b6084e2115b9345e16c5cf302fc80e9d5fbf5d48d\"")
                },
            }.ToString());
    }

    // Make sure the results are valid at least up to the most recent block
    // the user could have gotten from another RPC command prior to now
    pwallet->BlockUntilSyncedToCurrentChain();

    auto locked_chain = pwallet->chain().lock();
    LOCK(pwallet->cs_wallet);

    uint256 hash(ParseHashV(request.params[0], "txid"));

    if (!pwallet->mapWallet.count(hash)) {
        throw JSONRPCError(RPC_INVALID_ADDRESS_OR_KEY, "Invalid or non-wallet transaction id");
    }
    if (!pwallet->AbandonTransaction(*locked_chain, hash)) {
        throw JSONRPCError(RPC_INVALID_ADDRESS_OR_KEY, "Transaction not eligible for abandonment");
    }

    return NullUniValue;
}


static UniValue backupwallet(const JSONRPCRequest& request)
{
    std::shared_ptr<CWallet> const wallet = GetWalletForJSONRPCRequest(request);
    CWallet* const pwallet = wallet.get();

    if (!EnsureWalletIsAvailable(pwallet, request.fHelp)) {
        return NullUniValue;
    }

    if (request.fHelp || request.params.size() != 1)
        throw std::runtime_error(
            RPCHelpMan{"backupwallet",
                "\nSafely copies current wallet file to destination, which can be a directory or a path with filename.\n",
                {
                    {"destination", RPCArg::Type::STR, RPCArg::Optional::NO, "The destination directory or file"},
                },
                RPCResults{},
                RPCExamples{
                    HelpExampleCli("backupwallet", "\"backup.dat\"")
            + HelpExampleRpc("backupwallet", "\"backup.dat\"")
                },
            }.ToString());

    // Make sure the results are valid at least up to the most recent block
    // the user could have gotten from another RPC command prior to now
    pwallet->BlockUntilSyncedToCurrentChain();

    auto locked_chain = pwallet->chain().lock();
    LOCK(pwallet->cs_wallet);

    std::string strDest = request.params[0].get_str();
    if (!pwallet->BackupWallet(strDest)) {
        throw JSONRPCError(RPC_WALLET_ERROR, "Error: Wallet backup failed!");
    }

    return NullUniValue;
}


static UniValue keypoolrefill(const JSONRPCRequest& request)
{
    std::shared_ptr<CWallet> const wallet = GetWalletForJSONRPCRequest(request);
    CWallet* const pwallet = wallet.get();

    if (!EnsureWalletIsAvailable(pwallet, request.fHelp)) {
        return NullUniValue;
    }

    if (request.fHelp || request.params.size() > 1)
        throw std::runtime_error(
            RPCHelpMan{"keypoolrefill",
                "\nFills the keypool."+
                    HelpRequiringPassphrase(pwallet) + "\n",
                {
                    {"newsize", RPCArg::Type::NUM, /* default */ "100", "The new keypool size"},
                },
                RPCResults{},
                RPCExamples{
                    HelpExampleCli("keypoolrefill", "")
            + HelpExampleRpc("keypoolrefill", "")
                },
            }.ToString());

    if (pwallet->IsWalletFlagSet(WALLET_FLAG_DISABLE_PRIVATE_KEYS)) {
        throw JSONRPCError(RPC_WALLET_ERROR, "Error: Private keys are disabled for this wallet");
    }

    auto locked_chain = pwallet->chain().lock();
    LOCK(pwallet->cs_wallet);

    // 0 is interpreted by TopUpKeyPool() as the default keypool size given by -keypool
    unsigned int kpSize = 0;
    if (!request.params[0].isNull()) {
        if (request.params[0].get_int() < 0)
            throw JSONRPCError(RPC_INVALID_PARAMETER, "Invalid parameter, expected valid size.");
        kpSize = (unsigned int)request.params[0].get_int();
    }

    EnsureWalletIsUnlocked(pwallet);
    pwallet->TopUpKeyPool(kpSize);

    if (pwallet->GetKeyPoolSize() < kpSize) {
        throw JSONRPCError(RPC_WALLET_ERROR, "Error refreshing keypool.");
    }

    return NullUniValue;
}


static UniValue walletpassphrase(const JSONRPCRequest& request)
{
    std::shared_ptr<CWallet> const wallet = GetWalletForJSONRPCRequest(request);
    CWallet* const pwallet = wallet.get();

    if (!EnsureWalletIsAvailable(pwallet, request.fHelp)) {
        return NullUniValue;
    }

    if (request.fHelp || request.params.size() != 2) {
        throw std::runtime_error(
            RPCHelpMan{"walletpassphrase",
                "\nStores the wallet decryption key in memory for 'timeout' seconds.\n"
                "This is needed prior to performing transactions related to private keys such as sending bitcoins\n"
            "\nNote:\n"
            "Issuing the walletpassphrase command while the wallet is already unlocked will set a new unlock\n"
            "time that overrides the old one.\n",
                {
                    {"passphrase", RPCArg::Type::STR, RPCArg::Optional::NO, "The wallet passphrase"},
                    {"timeout", RPCArg::Type::NUM, RPCArg::Optional::NO, "The time to keep the decryption key in seconds; capped at 100000000 (~3 years)."},
                },
                RPCResults{},
                RPCExamples{
            "\nUnlock the wallet for 60 seconds\n"
            + HelpExampleCli("walletpassphrase", "\"my pass phrase\" 60") +
            "\nLock the wallet again (before 60 seconds)\n"
            + HelpExampleCli("walletlock", "") +
            "\nAs a JSON-RPC call\n"
            + HelpExampleRpc("walletpassphrase", "\"my pass phrase\", 60")
                },
            }.ToString());
    }

    auto locked_chain = pwallet->chain().lock();
    LOCK(pwallet->cs_wallet);

    if (!pwallet->IsCrypted()) {
        throw JSONRPCError(RPC_WALLET_WRONG_ENC_STATE, "Error: running with an unencrypted wallet, but walletpassphrase was called.");
    }

    // Note that the walletpassphrase is stored in request.params[0] which is not mlock()ed
    SecureString strWalletPass;
    strWalletPass.reserve(100);
    // TODO: get rid of this .c_str() by implementing SecureString::operator=(std::string)
    // Alternately, find a way to make request.params[0] mlock()'d to begin with.
    strWalletPass = request.params[0].get_str().c_str();

    // Get the timeout
    int64_t nSleepTime = request.params[1].get_int64();
    // Timeout cannot be negative, otherwise it will relock immediately
    if (nSleepTime < 0) {
        throw JSONRPCError(RPC_INVALID_PARAMETER, "Timeout cannot be negative.");
    }
    // Clamp timeout
    constexpr int64_t MAX_SLEEP_TIME = 100000000; // larger values trigger a macos/libevent bug?
    if (nSleepTime > MAX_SLEEP_TIME) {
        nSleepTime = MAX_SLEEP_TIME;
    }

    if (strWalletPass.empty()) {
        throw JSONRPCError(RPC_INVALID_PARAMETER, "passphrase can not be empty");
    }

    if (!pwallet->Unlock(strWalletPass)) {
        throw JSONRPCError(RPC_WALLET_PASSPHRASE_INCORRECT, "Error: The wallet passphrase entered was incorrect.");
    }

    pwallet->TopUpKeyPool();

    pwallet->nRelockTime = GetTime() + nSleepTime;

    // Keep a weak pointer to the wallet so that it is possible to unload the
    // wallet before the following callback is called. If a valid shared pointer
    // is acquired in the callback then the wallet is still loaded.
    std::weak_ptr<CWallet> weak_wallet = wallet;
    RPCRunLater(strprintf("lockwallet(%s)", pwallet->GetName()), [weak_wallet] {
        if (auto shared_wallet = weak_wallet.lock()) {
            LOCK(shared_wallet->cs_wallet);
            shared_wallet->Lock();
            shared_wallet->nRelockTime = 0;
        }
    }, nSleepTime);

    return NullUniValue;
}


static UniValue walletpassphrasechange(const JSONRPCRequest& request)
{
    std::shared_ptr<CWallet> const wallet = GetWalletForJSONRPCRequest(request);
    CWallet* const pwallet = wallet.get();

    if (!EnsureWalletIsAvailable(pwallet, request.fHelp)) {
        return NullUniValue;
    }

    if (request.fHelp || request.params.size() != 2) {
        throw std::runtime_error(
            RPCHelpMan{"walletpassphrasechange",
                "\nChanges the wallet passphrase from 'oldpassphrase' to 'newpassphrase'.\n",
                {
                    {"oldpassphrase", RPCArg::Type::STR, RPCArg::Optional::NO, "The current passphrase"},
                    {"newpassphrase", RPCArg::Type::STR, RPCArg::Optional::NO, "The new passphrase"},
                },
                RPCResults{},
                RPCExamples{
                    HelpExampleCli("walletpassphrasechange", "\"old one\" \"new one\"")
            + HelpExampleRpc("walletpassphrasechange", "\"old one\", \"new one\"")
                },
            }.ToString());
    }

    auto locked_chain = pwallet->chain().lock();
    LOCK(pwallet->cs_wallet);

    if (!pwallet->IsCrypted()) {
        throw JSONRPCError(RPC_WALLET_WRONG_ENC_STATE, "Error: running with an unencrypted wallet, but walletpassphrasechange was called.");
    }

    // TODO: get rid of these .c_str() calls by implementing SecureString::operator=(std::string)
    // Alternately, find a way to make request.params[0] mlock()'d to begin with.
    SecureString strOldWalletPass;
    strOldWalletPass.reserve(100);
    strOldWalletPass = request.params[0].get_str().c_str();

    SecureString strNewWalletPass;
    strNewWalletPass.reserve(100);
    strNewWalletPass = request.params[1].get_str().c_str();

    if (strOldWalletPass.empty() || strNewWalletPass.empty()) {
        throw JSONRPCError(RPC_INVALID_PARAMETER, "passphrase can not be empty");
    }

    if (!pwallet->ChangeWalletPassphrase(strOldWalletPass, strNewWalletPass)) {
        throw JSONRPCError(RPC_WALLET_PASSPHRASE_INCORRECT, "Error: The wallet passphrase entered was incorrect.");
    }

    return NullUniValue;
}


static UniValue walletlock(const JSONRPCRequest& request)
{
    std::shared_ptr<CWallet> const wallet = GetWalletForJSONRPCRequest(request);
    CWallet* const pwallet = wallet.get();

    if (!EnsureWalletIsAvailable(pwallet, request.fHelp)) {
        return NullUniValue;
    }

    if (request.fHelp || request.params.size() != 0) {
        throw std::runtime_error(
            RPCHelpMan{"walletlock",
                "\nRemoves the wallet encryption key from memory, locking the wallet.\n"
                "After calling this method, you will need to call walletpassphrase again\n"
                "before being able to call any methods which require the wallet to be unlocked.\n",
                {},
                RPCResults{},
                RPCExamples{
            "\nSet the passphrase for 2 minutes to perform a transaction\n"
            + HelpExampleCli("walletpassphrase", "\"my pass phrase\" 120") +
            "\nPerform a send (requires passphrase set)\n"
            + HelpExampleCli("sendtoaddress", "\"1M72Sfpbz1BPpXFHz9m3CdqATR44Jvaydd\" 1.0") +
            "\nClear the passphrase since we are done before 2 minutes is up\n"
            + HelpExampleCli("walletlock", "") +
            "\nAs a JSON-RPC call\n"
            + HelpExampleRpc("walletlock", "")
                },
            }.ToString());
    }

    auto locked_chain = pwallet->chain().lock();
    LOCK(pwallet->cs_wallet);

    if (!pwallet->IsCrypted()) {
        throw JSONRPCError(RPC_WALLET_WRONG_ENC_STATE, "Error: running with an unencrypted wallet, but walletlock was called.");
    }

    pwallet->Lock();
    pwallet->nRelockTime = 0;

    return NullUniValue;
}


static UniValue encryptwallet(const JSONRPCRequest& request)
{
    std::shared_ptr<CWallet> const wallet = GetWalletForJSONRPCRequest(request);
    CWallet* const pwallet = wallet.get();

    if (!EnsureWalletIsAvailable(pwallet, request.fHelp)) {
        return NullUniValue;
    }

    if (request.fHelp || request.params.size() != 1) {
        throw std::runtime_error(
            RPCHelpMan{"encryptwallet",
                "\nEncrypts the wallet with 'passphrase'. This is for first time encryption.\n"
                "After this, any calls that interact with private keys such as sending or signing \n"
                "will require the passphrase to be set prior the making these calls.\n"
                "Use the walletpassphrase call for this, and then walletlock call.\n"
                "If the wallet is already encrypted, use the walletpassphrasechange call.\n",
                {
                    {"passphrase", RPCArg::Type::STR, RPCArg::Optional::NO, "The pass phrase to encrypt the wallet with. It must be at least 1 character, but should be long."},
                },
                RPCResults{},
                RPCExamples{
            "\nEncrypt your wallet\n"
            + HelpExampleCli("encryptwallet", "\"my pass phrase\"") +
            "\nNow set the passphrase to use the wallet, such as for signing or sending bitcoin\n"
            + HelpExampleCli("walletpassphrase", "\"my pass phrase\"") +
            "\nNow we can do something like sign\n"
            + HelpExampleCli("signmessage", "\"address\" \"test message\"") +
            "\nNow lock the wallet again by removing the passphrase\n"
            + HelpExampleCli("walletlock", "") +
            "\nAs a JSON-RPC call\n"
            + HelpExampleRpc("encryptwallet", "\"my pass phrase\"")
                },
            }.ToString());
    }

    auto locked_chain = pwallet->chain().lock();
    LOCK(pwallet->cs_wallet);

    if (pwallet->IsCrypted()) {
        throw JSONRPCError(RPC_WALLET_WRONG_ENC_STATE, "Error: running with an encrypted wallet, but encryptwallet was called.");
    }

    // TODO: get rid of this .c_str() by implementing SecureString::operator=(std::string)
    // Alternately, find a way to make request.params[0] mlock()'d to begin with.
    SecureString strWalletPass;
    strWalletPass.reserve(100);
    strWalletPass = request.params[0].get_str().c_str();

    if (strWalletPass.empty()) {
        throw JSONRPCError(RPC_INVALID_PARAMETER, "passphrase can not be empty");
    }

    if (!pwallet->EncryptWallet(strWalletPass)) {
        throw JSONRPCError(RPC_WALLET_ENCRYPTION_FAILED, "Error: Failed to encrypt the wallet.");
    }

    return "wallet encrypted; The keypool has been flushed and a new HD seed was generated (if you are using HD). You need to make a new backup.";
}

static UniValue lockunspent(const JSONRPCRequest& request)
{
    std::shared_ptr<CWallet> const wallet = GetWalletForJSONRPCRequest(request);
    CWallet* const pwallet = wallet.get();

    if (!EnsureWalletIsAvailable(pwallet, request.fHelp)) {
        return NullUniValue;
    }

    if (request.fHelp || request.params.size() < 1 || request.params.size() > 2)
        throw std::runtime_error(
            RPCHelpMan{"lockunspent",
                "\nUpdates list of temporarily unspendable outputs.\n"
                "Temporarily lock (unlock=false) or unlock (unlock=true) specified transaction outputs.\n"
                "If no transaction outputs are specified when unlocking then all current locked transaction outputs are unlocked.\n"
                "A locked transaction output will not be chosen by automatic coin selection, when spending bitcoins.\n"
                "Locks are stored in memory only. Nodes start with zero locked outputs, and the locked output list\n"
                "is always cleared (by virtue of process exit) when a node stops or fails.\n"
                "Also see the listunspent call\n",
                {
                    {"unlock", RPCArg::Type::BOOL, RPCArg::Optional::NO, "Whether to unlock (true) or lock (false) the specified transactions"},
                    {"transactions", RPCArg::Type::ARR, /* default */ "empty array", "A json array of objects. Each object the txid (string) vout (numeric).",
                        {
                            {"", RPCArg::Type::OBJ, RPCArg::Optional::OMITTED, "",
                                {
                                    {"txid", RPCArg::Type::STR_HEX, RPCArg::Optional::NO, "The transaction id"},
                                    {"vout", RPCArg::Type::NUM, RPCArg::Optional::NO, "The output number"},
                                },
                            },
                        },
                    },
                },
                RPCResult{
            "true|false    (boolean) Whether the command was successful or not\n"
                },
                RPCExamples{
            "\nList the unspent transactions\n"
            + HelpExampleCli("listunspent", "") +
            "\nLock an unspent transaction\n"
            + HelpExampleCli("lockunspent", "false \"[{\\\"txid\\\":\\\"a08e6907dbbd3d809776dbfc5d82e371b764ed838b5655e72f463568df1aadf0\\\",\\\"vout\\\":1}]\"") +
            "\nList the locked transactions\n"
            + HelpExampleCli("listlockunspent", "") +
            "\nUnlock the transaction again\n"
            + HelpExampleCli("lockunspent", "true \"[{\\\"txid\\\":\\\"a08e6907dbbd3d809776dbfc5d82e371b764ed838b5655e72f463568df1aadf0\\\",\\\"vout\\\":1}]\"") +
            "\nAs a JSON-RPC call\n"
            + HelpExampleRpc("lockunspent", "false, \"[{\\\"txid\\\":\\\"a08e6907dbbd3d809776dbfc5d82e371b764ed838b5655e72f463568df1aadf0\\\",\\\"vout\\\":1}]\"")
                },
            }.ToString());

    // Make sure the results are valid at least up to the most recent block
    // the user could have gotten from another RPC command prior to now
    pwallet->BlockUntilSyncedToCurrentChain();

    auto locked_chain = pwallet->chain().lock();
    LOCK(pwallet->cs_wallet);

    RPCTypeCheckArgument(request.params[0], UniValue::VBOOL);

    bool fUnlock = request.params[0].get_bool();

    if (request.params[1].isNull()) {
        if (fUnlock)
            pwallet->UnlockAllCoins();
        return true;
    }

    RPCTypeCheckArgument(request.params[1], UniValue::VARR);

    const UniValue& output_params = request.params[1];

    // Create and validate the COutPoints first.

    std::vector<COutPoint> outputs;
    outputs.reserve(output_params.size());

    for (unsigned int idx = 0; idx < output_params.size(); idx++) {
        const UniValue& o = output_params[idx].get_obj();

        RPCTypeCheckObj(o,
            {
                {"txid", UniValueType(UniValue::VSTR)},
                {"vout", UniValueType(UniValue::VNUM)},
            });

        const uint256 txid(ParseHashO(o, "txid"));
        const int nOutput = find_value(o, "vout").get_int();
        if (nOutput < 0) {
            throw JSONRPCError(RPC_INVALID_PARAMETER, "Invalid parameter, vout must be positive");
        }

        const COutPoint outpt(txid, nOutput);

        const auto it = pwallet->mapWallet.find(outpt.hash);
        if (it == pwallet->mapWallet.end()) {
            throw JSONRPCError(RPC_INVALID_PARAMETER, "Invalid parameter, unknown transaction");
        }

        const CWalletTx& trans = it->second;

        if (outpt.n >= trans.tx->vout.size()) {
            throw JSONRPCError(RPC_INVALID_PARAMETER, "Invalid parameter, vout index out of bounds");
        }

        if (pwallet->IsSpent(*locked_chain, outpt.hash, outpt.n)) {
            throw JSONRPCError(RPC_INVALID_PARAMETER, "Invalid parameter, expected unspent output");
        }

        const bool is_locked = pwallet->IsLockedCoin(outpt.hash, outpt.n);

        if (fUnlock && !is_locked) {
            throw JSONRPCError(RPC_INVALID_PARAMETER, "Invalid parameter, expected locked output");
        }

        if (!fUnlock && is_locked) {
            throw JSONRPCError(RPC_INVALID_PARAMETER, "Invalid parameter, output already locked");
        }

        outputs.push_back(outpt);
    }

    // Atomically set (un)locked status for the outputs.
    for (const COutPoint& outpt : outputs) {
        if (fUnlock) pwallet->UnlockCoin(outpt);
        else pwallet->LockCoin(outpt);
    }

    return true;
}

static UniValue listlockunspent(const JSONRPCRequest& request)
{
    std::shared_ptr<CWallet> const wallet = GetWalletForJSONRPCRequest(request);
    CWallet* const pwallet = wallet.get();

    if (!EnsureWalletIsAvailable(pwallet, request.fHelp)) {
        return NullUniValue;
    }

    if (request.fHelp || request.params.size() > 0)
        throw std::runtime_error(
            RPCHelpMan{"listlockunspent",
                "\nReturns list of temporarily unspendable outputs.\n"
                "See the lockunspent call to lock and unlock transactions for spending.\n",
                {},
                RPCResult{
            "[\n"
            "  {\n"
            "    \"txid\" : \"transactionid\",     (string) The transaction id locked\n"
            "    \"vout\" : n                      (numeric) The vout value\n"
            "  }\n"
            "  ,...\n"
            "]\n"
                },
                RPCExamples{
            "\nList the unspent transactions\n"
            + HelpExampleCli("listunspent", "") +
            "\nLock an unspent transaction\n"
            + HelpExampleCli("lockunspent", "false \"[{\\\"txid\\\":\\\"a08e6907dbbd3d809776dbfc5d82e371b764ed838b5655e72f463568df1aadf0\\\",\\\"vout\\\":1}]\"") +
            "\nList the locked transactions\n"
            + HelpExampleCli("listlockunspent", "") +
            "\nUnlock the transaction again\n"
            + HelpExampleCli("lockunspent", "true \"[{\\\"txid\\\":\\\"a08e6907dbbd3d809776dbfc5d82e371b764ed838b5655e72f463568df1aadf0\\\",\\\"vout\\\":1}]\"") +
            "\nAs a JSON-RPC call\n"
            + HelpExampleRpc("listlockunspent", "")
                },
            }.ToString());

    auto locked_chain = pwallet->chain().lock();
    LOCK(pwallet->cs_wallet);

    std::vector<COutPoint> vOutpts;
    pwallet->ListLockedCoins(vOutpts);

    UniValue ret(UniValue::VARR);

    for (const COutPoint& outpt : vOutpts) {
        UniValue o(UniValue::VOBJ);

        o.pushKV("txid", outpt.hash.GetHex());
        o.pushKV("vout", (int)outpt.n);
        ret.push_back(o);
    }

    return ret;
}

static UniValue settxfee(const JSONRPCRequest& request)
{
    std::shared_ptr<CWallet> const wallet = GetWalletForJSONRPCRequest(request);
    CWallet* const pwallet = wallet.get();

    if (!EnsureWalletIsAvailable(pwallet, request.fHelp)) {
        return NullUniValue;
    }

    if (request.fHelp || request.params.size() < 1 || request.params.size() > 1) {
        throw std::runtime_error(
            RPCHelpMan{"settxfee",
                "\nSet the transaction fee per kB for this wallet. Overrides the global -paytxfee command line parameter.\n",
                {
                    {"amount", RPCArg::Type::AMOUNT, RPCArg::Optional::NO, "The transaction fee in " + CURRENCY_UNIT + "/kB"},
                },
                RPCResult{
            "true|false        (boolean) Returns true if successful\n"
                },
                RPCExamples{
                    HelpExampleCli("settxfee", "0.00001")
            + HelpExampleRpc("settxfee", "0.00001")
                },
            }.ToString());
    }

    auto locked_chain = pwallet->chain().lock();
    LOCK(pwallet->cs_wallet);

    CAmount nAmount = AmountFromValue(request.params[0]);
    CFeeRate tx_fee_rate(nAmount, 1000);
    if (tx_fee_rate == 0) {
        // automatic selection
    } else if (tx_fee_rate < pwallet->chain().relayMinFee()) {
        throw JSONRPCError(RPC_INVALID_PARAMETER, strprintf("txfee cannot be less than min relay tx fee (%s)", pwallet->chain().relayMinFee().ToString()));
    } else if (tx_fee_rate < pwallet->m_min_fee) {
        throw JSONRPCError(RPC_INVALID_PARAMETER, strprintf("txfee cannot be less than wallet min fee (%s)", pwallet->m_min_fee.ToString()));
    }

    pwallet->m_pay_tx_fee = tx_fee_rate;
    return true;
}

static UniValue getwalletinfo(const JSONRPCRequest& request)
{
    std::shared_ptr<CWallet> const wallet = GetWalletForJSONRPCRequest(request);
    CWallet* const pwallet = wallet.get();

    if (!EnsureWalletIsAvailable(pwallet, request.fHelp)) {
        return NullUniValue;
    }

    if (request.fHelp || request.params.size() != 0)
        throw std::runtime_error(
            RPCHelpMan{"getwalletinfo",
                "Returns an object containing various wallet state info.\n",
                {},
                RPCResult{
            "{\n"
            "  \"walletname\": xxxxx,               (string) the wallet name\n"
            "  \"walletversion\": xxxxx,            (numeric) the wallet version\n"
            "  \"balance\": xxxxxxx,                (numeric) the total confirmed balance of the wallet in " + CURRENCY_UNIT + "\n"
            "  \"unconfirmed_balance\": xxx,        (numeric) the total unconfirmed balance of the wallet in " + CURRENCY_UNIT + "\n"
            "  \"immature_balance\": xxxxxx,        (numeric) the total immature balance of the wallet in " + CURRENCY_UNIT + "\n"
            "  \"txcount\": xxxxxxx,                (numeric) the total number of transactions in the wallet\n"
            "  \"keypoololdest\": xxxxxx,           (numeric) the timestamp (seconds since Unix epoch) of the oldest pre-generated key in the key pool\n"
            "  \"keypoolsize\": xxxx,               (numeric) how many new keys are pre-generated (only counts external keys)\n"
            "  \"keypoolsize_hd_internal\": xxxx,   (numeric) how many new keys are pre-generated for internal use (used for change outputs, only appears if the wallet is using this feature, otherwise external keys are used)\n"
            "  \"unlocked_until\": ttt,             (numeric) the timestamp in seconds since epoch (midnight Jan 1 1970 GMT) that the wallet is unlocked for transfers, or 0 if the wallet is locked\n"
            "  \"paytxfee\": x.xxxx,                (numeric) the transaction fee configuration, set in " + CURRENCY_UNIT + "/kB\n"
            "  \"hdseedid\": \"<hash160>\"            (string, optional) the Hash160 of the HD seed (only present when HD is enabled)\n"
            "  \"private_keys_enabled\": true|false (boolean) false if privatekeys are disabled for this wallet (enforced watch-only wallet)\n"
            "}\n"
                },
                RPCExamples{
                    HelpExampleCli("getwalletinfo", "")
            + HelpExampleRpc("getwalletinfo", "")
                },
            }.ToString());

    // Make sure the results are valid at least up to the most recent block
    // the user could have gotten from another RPC command prior to now
    pwallet->BlockUntilSyncedToCurrentChain();

    auto locked_chain = pwallet->chain().lock();
    LOCK(pwallet->cs_wallet);

    UniValue obj(UniValue::VOBJ);

    size_t kpExternalSize = pwallet->KeypoolCountExternalKeys();
    obj.pushKV("walletname", pwallet->GetName());
    obj.pushKV("walletversion", pwallet->GetVersion());
    obj.pushKV("balance",       AmountMapToUniv(pwallet->GetBalance(), ""));
    obj.pushKV("unconfirmed_balance", AmountMapToUniv(pwallet->GetUnconfirmedBalance(), ""));
    obj.pushKV("immature_balance",    AmountMapToUniv(pwallet->GetImmatureBalance(), ""));
    obj.pushKV("txcount",       (int)pwallet->mapWallet.size());
    obj.pushKV("keypoololdest", pwallet->GetOldestKeyPoolTime());
    obj.pushKV("keypoolsize", (int64_t)kpExternalSize);
    CKeyID seed_id = pwallet->GetHDChain().seed_id;
    if (pwallet->CanSupportFeature(FEATURE_HD_SPLIT)) {
        obj.pushKV("keypoolsize_hd_internal",   (int64_t)(pwallet->GetKeyPoolSize() - kpExternalSize));
    }
    if (pwallet->IsCrypted()) {
        obj.pushKV("unlocked_until", pwallet->nRelockTime);
    }
    obj.pushKV("paytxfee", ValueFromAmount(pwallet->m_pay_tx_fee.GetFeePerK()));
    if (!seed_id.IsNull()) {
        obj.pushKV("hdseedid", seed_id.GetHex());
    }
    obj.pushKV("private_keys_enabled", !pwallet->IsWalletFlagSet(WALLET_FLAG_DISABLE_PRIVATE_KEYS));
    return obj;
}

static UniValue listwalletdir(const JSONRPCRequest& request)
{
    if (request.fHelp || request.params.size() != 0) {
        throw std::runtime_error(
            RPCHelpMan{"listwalletdir",
                "Returns a list of wallets in the wallet directory.\n",
                {},
                RPCResult{
            "{\n"
            "  \"wallets\" : [                (json array of objects)\n"
            "    {\n"
            "      \"name\" : \"name\"          (string) The wallet name\n"
            "    }\n"
            "    ,...\n"
            "  ]\n"
            "}\n"
                },
                RPCExamples{
                    HelpExampleCli("listwalletdir", "")
            + HelpExampleRpc("listwalletdir", "")
                },
            }.ToString());
    }

    UniValue wallets(UniValue::VARR);
    for (const auto& path : ListWalletDir()) {
        UniValue wallet(UniValue::VOBJ);
        wallet.pushKV("name", path.string());
        wallets.push_back(wallet);
    }

    UniValue result(UniValue::VOBJ);
    result.pushKV("wallets", wallets);
    return result;
}

static UniValue listwallets(const JSONRPCRequest& request)
{
    if (request.fHelp || request.params.size() != 0)
        throw std::runtime_error(
            RPCHelpMan{"listwallets",
                "Returns a list of currently loaded wallets.\n"
                "For full information on the wallet, use \"getwalletinfo\"\n",
                {},
                RPCResult{
            "[                         (json array of strings)\n"
            "  \"walletname\"            (string) the wallet name\n"
            "   ...\n"
            "]\n"
                },
                RPCExamples{
                    HelpExampleCli("listwallets", "")
            + HelpExampleRpc("listwallets", "")
                },
            }.ToString());

    UniValue obj(UniValue::VARR);

    for (const std::shared_ptr<CWallet>& wallet : GetWallets()) {
        if (!EnsureWalletIsAvailable(wallet.get(), request.fHelp)) {
            return NullUniValue;
        }

        LOCK(wallet->cs_wallet);

        obj.push_back(wallet->GetName());
    }

    return obj;
}

static UniValue loadwallet(const JSONRPCRequest& request)
{
    if (request.fHelp || request.params.size() != 1)
        throw std::runtime_error(
            RPCHelpMan{"loadwallet",
                "\nLoads a wallet from a wallet file or directory."
                "\nNote that all wallet command-line options used when starting the daemon will be"
                "\napplied to the new wallet (eg -zapwallettxes, upgradewallet, rescan, etc).\n",
                {
                    {"filename", RPCArg::Type::STR, RPCArg::Optional::NO, "The wallet directory or .dat file."},
                },
                RPCResult{
            "{\n"
            "  \"name\" :    <wallet_name>,        (string) The wallet name if loaded successfully.\n"
            "  \"warning\" : <warning>,            (string) Warning message if wallet was not loaded cleanly.\n"
            "}\n"
                },
                RPCExamples{
                    HelpExampleCli("loadwallet", "\"test.dat\"")
            + HelpExampleRpc("loadwallet", "\"test.dat\"")
                },
            }.ToString());

    WalletLocation location(request.params[0].get_str());

    if (!location.Exists()) {
        throw JSONRPCError(RPC_WALLET_NOT_FOUND, "Wallet " + location.GetName() + " not found.");
    } else if (fs::is_directory(location.GetPath())) {
        // The given filename is a directory. Check that there's a wallet.dat file.
        fs::path wallet_dat_file = location.GetPath() / "wallet.dat";
        if (fs::symlink_status(wallet_dat_file).type() == fs::file_not_found) {
            throw JSONRPCError(RPC_WALLET_NOT_FOUND, "Directory " + location.GetName() + " does not contain a wallet.dat file.");
        }
    }

    std::string error, warning;
    std::shared_ptr<CWallet> const wallet = LoadWallet(*g_rpc_interfaces->chain, location, error, warning);
    if (!wallet) throw JSONRPCError(RPC_WALLET_ERROR, error);

    UniValue obj(UniValue::VOBJ);
    obj.pushKV("name", wallet->GetName());
    obj.pushKV("warning", warning);

    return obj;
}

static UniValue createwallet(const JSONRPCRequest& request)
{
    if (request.fHelp || request.params.size() < 1 || request.params.size() > 3) {
        throw std::runtime_error(
            RPCHelpMan{"createwallet",
                "\nCreates and loads a new wallet.\n",
                {
                    {"wallet_name", RPCArg::Type::STR, RPCArg::Optional::NO, "The name for the new wallet. If this is a path, the wallet will be created at the path location."},
                    {"disable_private_keys", RPCArg::Type::BOOL, /* default */ "false", "Disable the possibility of private keys (only watchonlys are possible in this mode)."},
                    {"blank", RPCArg::Type::BOOL, /* default */ "false", "Create a blank wallet. A blank wallet has no keys or HD seed. One can be set using sethdseed."},
                },
                RPCResult{
            "{\n"
            "  \"name\" :    <wallet_name>,        (string) The wallet name if created successfully. If the wallet was created using a full path, the wallet_name will be the full path.\n"
            "  \"warning\" : <warning>,            (string) Warning message if wallet was not loaded cleanly.\n"
            "}\n"
                },
                RPCExamples{
                    HelpExampleCli("createwallet", "\"testwallet\"")
            + HelpExampleRpc("createwallet", "\"testwallet\"")
                },
            }.ToString());
    }
    std::string error;
    std::string warning;

    uint64_t flags = 0;
    if (!request.params[1].isNull() && request.params[1].get_bool()) {
        flags |= WALLET_FLAG_DISABLE_PRIVATE_KEYS;
    }

    if (!request.params[2].isNull() && request.params[2].get_bool()) {
        flags |= WALLET_FLAG_BLANK_WALLET;
    }

    WalletLocation location(request.params[0].get_str());
    if (location.Exists()) {
        throw JSONRPCError(RPC_WALLET_ERROR, "Wallet " + location.GetName() + " already exists.");
    }

    // Wallet::Verify will check if we're trying to create a wallet with a duplication name.
    if (!CWallet::Verify(*g_rpc_interfaces->chain, location, false, error, warning)) {
        throw JSONRPCError(RPC_WALLET_ERROR, "Wallet file verification failed: " + error);
    }

    std::shared_ptr<CWallet> const wallet = CWallet::CreateWalletFromFile(*g_rpc_interfaces->chain, location, flags);
    if (!wallet) {
        throw JSONRPCError(RPC_WALLET_ERROR, "Wallet creation failed.");
    }
    AddWallet(wallet);

    wallet->postInitProcess();

    UniValue obj(UniValue::VOBJ);
    obj.pushKV("name", wallet->GetName());
    obj.pushKV("warning", warning);

    return obj;
}

static UniValue unloadwallet(const JSONRPCRequest& request)
{
    if (request.fHelp || request.params.size() > 1) {
        throw std::runtime_error(
            RPCHelpMan{"unloadwallet",
                "Unloads the wallet referenced by the request endpoint otherwise unloads the wallet specified in the argument.\n"
                "Specifying the wallet name on a wallet endpoint is invalid.",
                {
                    {"wallet_name", RPCArg::Type::STR, /* default */ "the wallet name from the RPC request", "The name of the wallet to unload."},
                },
                RPCResults{},
                RPCExamples{
                    HelpExampleCli("unloadwallet", "wallet_name")
            + HelpExampleRpc("unloadwallet", "wallet_name")
                },
            }.ToString());
    }

    std::string wallet_name;
    if (GetWalletNameFromJSONRPCRequest(request, wallet_name)) {
        if (!request.params[0].isNull()) {
            throw JSONRPCError(RPC_INVALID_PARAMETER, "Cannot unload the requested wallet");
        }
    } else {
        wallet_name = request.params[0].get_str();
    }

    std::shared_ptr<CWallet> wallet = GetWallet(wallet_name);
    if (!wallet) {
        throw JSONRPCError(RPC_WALLET_NOT_FOUND, "Requested wallet does not exist or is not loaded");
    }

    // Release the "main" shared pointer and prevent further notifications.
    // Note that any attempt to load the same wallet would fail until the wallet
    // is destroyed (see CheckUniqueFileid).
    if (!RemoveWallet(wallet)) {
        throw JSONRPCError(RPC_MISC_ERROR, "Requested wallet already unloaded");
    }

    UnloadWallet(std::move(wallet));

    return NullUniValue;
}

static UniValue resendwallettransactions(const JSONRPCRequest& request)
{
    std::shared_ptr<CWallet> const wallet = GetWalletForJSONRPCRequest(request);
    CWallet* const pwallet = wallet.get();

    if (!EnsureWalletIsAvailable(pwallet, request.fHelp)) {
        return NullUniValue;
    }

    if (request.fHelp || request.params.size() != 0)
        throw std::runtime_error(
            RPCHelpMan{"resendwallettransactions",
                "Immediately re-broadcast unconfirmed wallet transactions to all peers.\n"
                "Intended only for testing; the wallet code periodically re-broadcasts\n"
                "automatically.\n",
                {},
                RPCResult{
            "Returns an RPC error if -walletbroadcast is set to false.\n"
            "Returns array of transaction ids that were re-broadcast.\n"
                },
                 RPCExamples{""},
             }.ToString()
            );

    if (!pwallet->chain().p2pEnabled()) {
        throw JSONRPCError(RPC_CLIENT_P2P_DISABLED, "Error: Peer-to-peer functionality missing or disabled");
    }

    auto locked_chain = pwallet->chain().lock();
    LOCK(pwallet->cs_wallet);

    if (!pwallet->GetBroadcastTransactions()) {
        throw JSONRPCError(RPC_WALLET_ERROR, "Error: Wallet transaction broadcasting is disabled with -walletbroadcast");
    }

    std::vector<uint256> txids = pwallet->ResendWalletTransactionsBefore(*locked_chain, GetTime());
    UniValue result(UniValue::VARR);
    for (const uint256& txid : txids)
    {
        result.push_back(txid.ToString());
    }
    return result;
}

static UniValue listunspent(const JSONRPCRequest& request)
{
    std::shared_ptr<CWallet> const wallet = GetWalletForJSONRPCRequest(request);
    CWallet* const pwallet = wallet.get();

    if (!EnsureWalletIsAvailable(pwallet, request.fHelp)) {
        return NullUniValue;
    }

    if (request.fHelp || request.params.size() > 5)
        throw std::runtime_error(
            RPCHelpMan{"listunspent",
                "\nReturns array of unspent transaction outputs\n"
                "with between minconf and maxconf (inclusive) confirmations.\n"
                "Optionally filter to only include txouts paid to specified addresses.\n",
                {
                    {"minconf", RPCArg::Type::NUM, /* default */ "1", "The minimum confirmations to filter"},
                    {"maxconf", RPCArg::Type::NUM, /* default */ "9999999", "The maximum confirmations to filter"},
                    {"addresses", RPCArg::Type::ARR, /* default */ "empty array", "A json array of bitcoin addresses to filter",
                        {
                            {"address", RPCArg::Type::STR, RPCArg::Optional::OMITTED, "bitcoin address"},
                        },
                    },
                    {"include_unsafe", RPCArg::Type::BOOL, /* default */ "true", "Include outputs that are not safe to spend\n"
            "                  See description of \"safe\" attribute below."},
                    {"query_options", RPCArg::Type::OBJ, RPCArg::Optional::OMITTED_NAMED_ARG, "JSON with query options",
                        {
                            {"minimumAmount", RPCArg::Type::AMOUNT, /* default */ "0", "Minimum value of each UTXO in " + CURRENCY_UNIT + ""},
                            {"maximumAmount", RPCArg::Type::AMOUNT, /* default */ "unlimited", "Maximum value of each UTXO in " + CURRENCY_UNIT + ""},
                            {"maximumCount", RPCArg::Type::NUM, /* default */ "unlimited", "Maximum number of UTXOs"},
                            {"minimumSumAmount", RPCArg::Type::AMOUNT, /* default */ "unlimited", "Minimum sum value of all UTXOs in " + CURRENCY_UNIT + ""},
                            {"asset", RPCArg::Type::STR, /* default */ "", "Asset to filter outputs for."},
                        },
                        "query_options"},
                },
                RPCResult{
            "[                   (array of json object)\n"
            "  {\n"
            "    \"txid\" : \"txid\",          (string) the transaction id \n"
            "    \"vout\" : n,               (numeric) the vout value\n"
            "    \"address\" : \"address\",    (string) the bitcoin address\n"
            "    \"label\" : \"label\",        (string) The associated label, or \"\" for the default label\n"
            "    \"scriptPubKey\" : \"key\",   (string) the script key\n"
            "    \"amount\" : x.xxx,         (numeric) the transaction output amount in " + CURRENCY_UNIT + "\n"
            "    \"confirmations\" : n,      (numeric) The number of confirmations\n"
            "    \"redeemScript\" : \"script\" (string) The redeemScript if scriptPubKey is P2SH\n"
            "    \"witnessScript\" : \"script\" (string) witnessScript if the scriptPubKey is P2WSH or P2SH-P2WSH\n"
            "    \"spendable\" : xxx,        (bool) Whether we have the private keys to spend this output\n"
            "    \"solvable\" : xxx,         (bool) Whether we know how to spend this output, ignoring the lack of keys\n"
            "    \"desc\" : xxx,             (string, only when solvable) A descriptor for spending this output\n"
            "    \"safe\" : xxx              (bool) Whether this output is considered safe to spend. Unconfirmed transactions\n"
            "                              from outside keys and unconfirmed replacement transactions are considered unsafe\n"
            "                              and are not eligible for spending by fundrawtransaction and sendtoaddress.\n"
            "  }\n"
            "  ,...\n"
            "]\n"
                },
                RPCExamples{
                    HelpExampleCli("listunspent", "")
            + HelpExampleCli("listunspent", "6 9999999 \"[\\\"1PGFqEzfmQch1gKD3ra4k18PNj3tTUUSqg\\\",\\\"1LtvqCaApEdUGFkpKMM4MstjcaL4dKg8SP\\\"]\"")
            + HelpExampleRpc("listunspent", "6, 9999999 \"[\\\"1PGFqEzfmQch1gKD3ra4k18PNj3tTUUSqg\\\",\\\"1LtvqCaApEdUGFkpKMM4MstjcaL4dKg8SP\\\"]\"")
            + HelpExampleCli("listunspent", "6 9999999 '[]' true '{ \"minimumAmount\": 0.005 }'")
            + HelpExampleRpc("listunspent", "6, 9999999, [] , true, { \"minimumAmount\": 0.005 } ")
                },
            }.ToString());

    int nMinDepth = 1;
    if (!request.params[0].isNull()) {
        RPCTypeCheckArgument(request.params[0], UniValue::VNUM);
        nMinDepth = request.params[0].get_int();
    }

    int nMaxDepth = 9999999;
    if (!request.params[1].isNull()) {
        RPCTypeCheckArgument(request.params[1], UniValue::VNUM);
        nMaxDepth = request.params[1].get_int();
    }

    std::set<CTxDestination> destinations;
    if (!request.params[2].isNull()) {
        RPCTypeCheckArgument(request.params[2], UniValue::VARR);
        UniValue inputs = request.params[2].get_array();
        for (unsigned int idx = 0; idx < inputs.size(); idx++) {
            const UniValue& input = inputs[idx];
            CTxDestination dest = DecodeDestination(input.get_str());
            if (!IsValidDestination(dest)) {
                throw JSONRPCError(RPC_INVALID_ADDRESS_OR_KEY, std::string("Invalid Bitcoin address: ") + input.get_str());
            }
            if (!destinations.insert(dest).second) {
                throw JSONRPCError(RPC_INVALID_PARAMETER, std::string("Invalid parameter, duplicated address: ") + input.get_str());
            }
        }
    }

    bool include_unsafe = true;
    if (!request.params[3].isNull()) {
        RPCTypeCheckArgument(request.params[3], UniValue::VBOOL);
        include_unsafe = request.params[3].get_bool();
    }

    CAmount nMinimumAmount = 0;
    CAmount nMaximumAmount = MAX_MONEY;
    CAmount nMinimumSumAmount = MAX_MONEY;
    uint64_t nMaximumCount = 0;
    std::string asset_str;

    if (!request.params[4].isNull()) {
        const UniValue& options = request.params[4].get_obj();

        if (options.exists("minimumAmount"))
            nMinimumAmount = AmountFromValue(options["minimumAmount"]);

        if (options.exists("maximumAmount"))
            nMaximumAmount = AmountFromValue(options["maximumAmount"]);

        if (options.exists("minimumSumAmount"))
            nMinimumSumAmount = AmountFromValue(options["minimumSumAmount"]);

        if (options.exists("maximumCount"))
            nMaximumCount = options["maximumCount"].get_int64();

        if (options.exists("asset"))
            asset_str = options["asset"].get_str();
    }

    CAsset asset_filter;
    if (!asset_str.empty()) {
        asset_filter = GetAssetFromString(asset_str);
    }

    // Make sure the results are valid at least up to the most recent block
    // the user could have gotten from another RPC command prior to now
    pwallet->BlockUntilSyncedToCurrentChain();

    UniValue results(UniValue::VARR);
    std::vector<COutput> vecOutputs;
    {
        auto locked_chain = pwallet->chain().lock();
        LOCK(pwallet->cs_wallet);
        pwallet->AvailableCoins(*locked_chain, vecOutputs, !include_unsafe, nullptr, nMinimumAmount, nMaximumAmount, nMinimumSumAmount, nMaximumCount, nMinDepth, nMaxDepth, asset_filter.IsNull() ? nullptr : &asset_filter);
    }

    LOCK(pwallet->cs_wallet);

    for (const COutput& out : vecOutputs) {
        CTxDestination address;
        const CTxOut& tx_out = out.tx->tx->vout[out.i];
        const CScript& scriptPubKey = out.tx->tx->vout[out.i].scriptPubKey;
        bool fValidAddress = ExtractDestination(scriptPubKey, address);

        if (destinations.size() && (!fValidAddress || !destinations.count(address)))
            continue;

        // Elements
        CAmount amount = out.tx->GetOutputValueOut(out.i);
        CAsset assetid = out.tx->GetOutputAsset(out.i);
        // Only list known outputs that match optional filter
        if (g_con_elementsmode && (amount < 0 || assetid.IsNull())) {
            wallet->WalletLogPrintf("Unable to unblind output: %s:%d\n", out.tx->tx->GetHash().GetHex(), out.i);
            continue;
        }
        if (!asset_str.empty() && asset_filter != assetid) {
            continue;
        }
        //////////

        UniValue entry(UniValue::VOBJ);
        entry.pushKV("txid", out.tx->GetHash().GetHex());
        entry.pushKV("vout", out.i);

        if (fValidAddress) {
            entry.pushKV("address", EncodeDestination(address));

            auto i = pwallet->mapAddressBook.find(address);
            if (i != pwallet->mapAddressBook.end()) {
                entry.pushKV("label", i->second.name);
            }

            if (scriptPubKey.IsPayToScriptHash()) {
                const CScriptID& hash = CScriptID(boost::get<ScriptHash>(address));
                CScript redeemScript;
                if (pwallet->GetCScript(hash, redeemScript)) {
                    entry.pushKV("redeemScript", HexStr(redeemScript.begin(), redeemScript.end()));
                    // Now check if the redeemScript is actually a P2WSH script
                    CTxDestination witness_destination;
                    if (redeemScript.IsPayToWitnessScriptHash()) {
                        bool extracted = ExtractDestination(redeemScript, witness_destination);
                        assert(extracted);
                        // Also return the witness script
                        const WitnessV0ScriptHash& whash = boost::get<WitnessV0ScriptHash>(witness_destination);
                        CScriptID id;
                        CRIPEMD160().Write(whash.begin(), whash.size()).Finalize(id.begin());
                        CScript witnessScript;
                        if (pwallet->GetCScript(id, witnessScript)) {
                            entry.pushKV("witnessScript", HexStr(witnessScript.begin(), witnessScript.end()));
                        }
                    }
                }
            } else if (scriptPubKey.IsPayToWitnessScriptHash()) {
                const WitnessV0ScriptHash& whash = boost::get<WitnessV0ScriptHash>(address);
                CScriptID id;
                CRIPEMD160().Write(whash.begin(), whash.size()).Finalize(id.begin());
                CScript witnessScript;
                if (pwallet->GetCScript(id, witnessScript)) {
                    entry.pushKV("witnessScript", HexStr(witnessScript.begin(), witnessScript.end()));
                }
            }
        }

        entry.pushKV("scriptPubKey", HexStr(scriptPubKey.begin(), scriptPubKey.end()));
        entry.pushKV("amount", ValueFromAmount(amount));
        if (g_con_elementsmode) {
            if (tx_out.nAsset.IsCommitment()) {
                entry.pushKV("assetcommitment", HexStr(tx_out.nAsset.vchCommitment));
            }
            entry.pushKV("asset", assetid.GetHex());
            if (tx_out.nValue.IsCommitment()) {
                entry.pushKV("amountcommitment", HexStr(tx_out.nValue.vchCommitment));
            }
            entry.pushKV("amountblinder", out.tx->GetOutputAmountBlindingFactor(out.i).ToString());
            entry.pushKV("assetblinder", out.tx->GetOutputAssetBlindingFactor(out.i).ToString());
        }
        entry.pushKV("confirmations", out.nDepth);
        entry.pushKV("spendable", out.fSpendable);
        entry.pushKV("solvable", out.fSolvable);
        if (out.fSolvable) {
            auto descriptor = InferDescriptor(scriptPubKey, *pwallet);
            entry.pushKV("desc", descriptor->ToString());
        }
        entry.pushKV("safe", out.fSafe);
        results.push_back(entry);
    }

    return results;
}

void FundTransaction(CWallet* const pwallet, CMutableTransaction& tx, CAmount& fee_out, int& change_position, UniValue options)
{
    // Make sure the results are valid at least up to the most recent block
    // the user could have gotten from another RPC command prior to now
    pwallet->BlockUntilSyncedToCurrentChain();

    CCoinControl coinControl;
    change_position = -1;
    bool lockUnspents = false;
    UniValue subtractFeeFromOutputs;
    std::set<int> setSubtractFeeFromOutputs;

    if (!options.isNull()) {
      if (options.type() == UniValue::VBOOL) {
        // backward compatibility bool only fallback
        coinControl.fAllowWatchOnly = options.get_bool();
      }
      else {
        RPCTypeCheckArgument(options, UniValue::VOBJ);

        RPCTypeCheckObj(options,
            {
                {"changeAddress", UniValueType()}, // will be checked below
                {"changePosition", UniValueType(UniValue::VNUM)},
                {"change_type", UniValueType(UniValue::VSTR)},
                {"includeWatching", UniValueType(UniValue::VBOOL)},
                {"lockUnspents", UniValueType(UniValue::VBOOL)},
                {"feeRate", UniValueType()}, // will be checked below
                {"subtractFeeFromOutputs", UniValueType(UniValue::VARR)},
                {"replaceable", UniValueType(UniValue::VBOOL)},
                {"conf_target", UniValueType(UniValue::VNUM)},
                {"estimate_mode", UniValueType(UniValue::VSTR)},
            },
            true, true);

        if (options.exists("changeAddress")) {
            std::map<CAsset, CTxDestination> destinations;

            if (options["changeAddress"].isStr()) {
                // Single destination for default asset (policyAsset).
                CTxDestination dest = DecodeDestination(options["changeAddress"].get_str());
                if (!IsValidDestination(dest)) {
                    throw JSONRPCError(RPC_INVALID_ADDRESS_OR_KEY, "changeAddress must be a valid bitcoin address");
                }
                destinations[::policyAsset] = dest;
            } else if (options["changeAddress"].isObject()) {
                // Map of assets to destinations.
                std::map<std::string, UniValue> kvMap;
                options["changeAddress"].getObjMap(kvMap);

                for (const std::pair<std::string, UniValue>& kv : kvMap) {
                    CAsset asset = GetAssetFromString(kv.first);
                    if (asset.IsNull()) {
                        throw JSONRPCError(RPC_INVALID_PARAMETER, "changeAddress key must be a valid asset label or hex");
                    }

                    CTxDestination dest = DecodeDestination(kv.second.get_str());
                    if (!IsValidDestination(dest)) {
                        throw JSONRPCError(RPC_INVALID_ADDRESS_OR_KEY, "changeAddress must be a valid bitcoin address");
                    }

                    destinations[asset] = dest;
                }
            } else {
                throw JSONRPCError(RPC_INVALID_PARAMETER, "changeAddress must be either a map or a string");
            }

            coinControl.destChange = destinations;
        }

        if (options.exists("changePosition"))
            change_position = options["changePosition"].get_int();

        if (options.exists("change_type")) {
            if (options.exists("changeAddress")) {
                throw JSONRPCError(RPC_INVALID_PARAMETER, "Cannot specify both changeAddress and address_type options");
            }
            coinControl.m_change_type = pwallet->m_default_change_type;
            if (!ParseOutputType(options["change_type"].get_str(), *coinControl.m_change_type)) {
                throw JSONRPCError(RPC_INVALID_ADDRESS_OR_KEY, strprintf("Unknown change type '%s'", options["change_type"].get_str()));
            }
        }

        if (options.exists("includeWatching"))
            coinControl.fAllowWatchOnly = options["includeWatching"].get_bool();

        if (options.exists("lockUnspents"))
            lockUnspents = options["lockUnspents"].get_bool();

        if (options.exists("feeRate"))
        {
            coinControl.m_feerate = CFeeRate(AmountFromValue(options["feeRate"]));
            coinControl.fOverrideFeeRate = true;
        }

        if (options.exists("subtractFeeFromOutputs"))
            subtractFeeFromOutputs = options["subtractFeeFromOutputs"].get_array();

        if (options.exists("replaceable")) {
            coinControl.m_signal_bip125_rbf = options["replaceable"].get_bool();
        }
        if (options.exists("conf_target")) {
            if (options.exists("feeRate")) {
                throw JSONRPCError(RPC_INVALID_PARAMETER, "Cannot specify both conf_target and feeRate");
            }
            coinControl.m_confirm_target = ParseConfirmTarget(options["conf_target"], pwallet->chain().estimateMaxBlocks());
        }
        if (options.exists("estimate_mode")) {
            if (options.exists("feeRate")) {
                throw JSONRPCError(RPC_INVALID_PARAMETER, "Cannot specify both estimate_mode and feeRate");
            }
            if (!FeeModeFromString(options["estimate_mode"].get_str(), coinControl.m_fee_mode)) {
                throw JSONRPCError(RPC_INVALID_PARAMETER, "Invalid estimate_mode parameter");
            }
        }
      }
    }

    if (tx.vout.size() == 0)
        throw JSONRPCError(RPC_INVALID_PARAMETER, "TX must have at least one output");

    if (change_position != -1 && (change_position < 0 || (unsigned int)change_position > tx.vout.size()))
        throw JSONRPCError(RPC_INVALID_PARAMETER, "changePosition out of bounds");

    for (unsigned int idx = 0; idx < subtractFeeFromOutputs.size(); idx++) {
        int pos = subtractFeeFromOutputs[idx].get_int();
        if (setSubtractFeeFromOutputs.count(pos))
            throw JSONRPCError(RPC_INVALID_PARAMETER, strprintf("Invalid parameter, duplicated position: %d", pos));
        if (pos < 0)
            throw JSONRPCError(RPC_INVALID_PARAMETER, strprintf("Invalid parameter, negative position: %d", pos));
        if (pos >= int(tx.vout.size()))
            throw JSONRPCError(RPC_INVALID_PARAMETER, strprintf("Invalid parameter, position too large: %d", pos));
        setSubtractFeeFromOutputs.insert(pos);
    }

    std::string strFailReason;

    if (!pwallet->FundTransaction(tx, fee_out, change_position, strFailReason, lockUnspents, setSubtractFeeFromOutputs, coinControl)) {
        throw JSONRPCError(RPC_WALLET_ERROR, strFailReason);
    }
}

static UniValue fundrawtransaction(const JSONRPCRequest& request)
{
    std::shared_ptr<CWallet> const wallet = GetWalletForJSONRPCRequest(request);
    CWallet* const pwallet = wallet.get();

    if (!EnsureWalletIsAvailable(pwallet, request.fHelp)) {
        return NullUniValue;
    }

    if (request.fHelp || request.params.size() < 1 || request.params.size() > 3)
        throw std::runtime_error(
            RPCHelpMan{"fundrawtransaction",
                "\nAdd inputs to a transaction until it has enough in value to meet its out value.\n"
                "This will not modify existing inputs, and will add at most one change output to the outputs.\n"
                "No existing outputs will be modified unless \"subtractFeeFromOutputs\" is specified.\n"
                "Note that inputs which were signed may need to be resigned after completion since in/outputs have been added.\n"
                "The inputs added will not be signed, use signrawtransactionwithkey\n"
                " or signrawtransactionwithwallet for that.\n"
                "Note that all existing inputs must have their previous output transaction be in the wallet.\n"
                "Note that all inputs selected must be of standard form and P2SH scripts must be\n"
                "in the wallet using importaddress or addmultisigaddress (to calculate fees).\n"
                "You can see whether this is the case by checking the \"solvable\" field in the listunspent output.\n"
                "Only pay-to-pubkey, multisig, and P2SH versions thereof are currently supported for watch-only\n",
                {
                    {"hexstring", RPCArg::Type::STR_HEX, RPCArg::Optional::NO, "The hex string of the raw transaction"},
                    {"options", RPCArg::Type::OBJ, RPCArg::Optional::OMITTED_NAMED_ARG, "for backward compatibility: passing in a true instead of an object will result in {\"includeWatching\":true}",
                        {
                            {"changeAddress", RPCArg::Type::STR, /* default */ "pool address", "The bitcoin address to receive the change"},
                            {"changePosition", RPCArg::Type::NUM, /* default */ "random", "The index of the change output"},
                            {"change_type", RPCArg::Type::STR, /* default */ "set by -changetype", "The output type to use. Only valid if changeAddress is not specified. Options are \"legacy\", \"p2sh-segwit\", and \"bech32\"."},
                            {"includeWatching", RPCArg::Type::BOOL, /* default */ "false", "Also select inputs which are watch only"},
                            {"lockUnspents", RPCArg::Type::BOOL, /* default */ "false", "Lock selected unspent outputs"},
                            {"feeRate", RPCArg::Type::AMOUNT, /* default */ "not set: makes wallet determine the fee", "Set a specific fee rate in " + CURRENCY_UNIT + "/kB"},
                            {"subtractFeeFromOutputs", RPCArg::Type::ARR, /* default */ "empty array", "A json array of integers.\n"
                            "                              The fee will be equally deducted from the amount of each specified output.\n"
                            "                              Those recipients will receive less bitcoins than you enter in their corresponding amount field.\n"
                            "                              If no outputs are specified here, the sender pays the fee.",
                                {
                                    {"vout_index", RPCArg::Type::NUM, RPCArg::Optional::OMITTED, "The zero-based output index, before a change output is added."},
                                },
                            },
                            {"replaceable", RPCArg::Type::BOOL, /* default */ "fallback to wallet's default", "Marks this transaction as BIP125 replaceable.\n"
                            "                              Allows this transaction to be replaced by a transaction with higher fees"},
                            {"conf_target", RPCArg::Type::NUM, /* default */ "fallback to wallet's default", "Confirmation target (in blocks)"},
                            {"estimate_mode", RPCArg::Type::STR, /* default */ "UNSET", "The fee estimate mode, must be one of:\n"
                            "         \"UNSET\"\n"
                            "         \"ECONOMICAL\"\n"
                            "         \"CONSERVATIVE\""},
                        },
                        "options"},
                    {"iswitness", RPCArg::Type::BOOL, /* default */ "depends on heuristic tests", "Whether the transaction hex is a serialized witness transaction \n"
                            "                              If iswitness is not present, heuristic tests will be used in decoding"},
                },
                RPCResult{
                            "{\n"
                            "  \"hex\":       \"value\", (string)  The resulting raw transaction (hex-encoded string)\n"
                            "  \"fee\":       n,         (numeric) Fee in " + CURRENCY_UNIT + " the resulting transaction pays\n"
                            "  \"changepos\": n          (numeric) The position of the added change output, or -1\n"
                            "}\n"
                                },
                                RPCExamples{
                            "\nCreate a transaction with no inputs\n"
                            + HelpExampleCli("createrawtransaction", "\"[]\" \"{\\\"myaddress\\\":0.01}\"") +
                            "\nAdd sufficient unsigned inputs to meet the output value\n"
                            + HelpExampleCli("fundrawtransaction", "\"rawtransactionhex\"") +
                            "\nSign the transaction\n"
                            + HelpExampleCli("signrawtransactionwithwallet", "\"fundedtransactionhex\"") +
                            "\nSend the transaction\n"
                            + HelpExampleCli("sendrawtransaction", "\"signedtransactionhex\"")
                                },
                            }.ToString());

    RPCTypeCheck(request.params, {UniValue::VSTR, UniValueType(), UniValue::VBOOL});

    // parse hex string from parameter
    CMutableTransaction tx;
    bool try_witness = request.params[2].isNull() ? true : request.params[2].get_bool();
    bool try_no_witness = request.params[2].isNull() ? true : !request.params[2].get_bool();
    if (!DecodeHexTx(tx, request.params[0].get_str(), try_no_witness, try_witness)) {
        throw JSONRPCError(RPC_DESERIALIZATION_ERROR, "TX decode failed");
    }

    CAmount fee;
    int change_position;
    FundTransaction(pwallet, tx, fee, change_position, request.params[1]);

    UniValue result(UniValue::VOBJ);
    result.pushKV("hex", EncodeHexTx(CTransaction(tx)));
    result.pushKV("fee", ValueFromAmount(fee));
    result.pushKV("changepos", change_position);

    return result;
}

UniValue signrawtransactionwithwallet(const JSONRPCRequest& request)
{
    std::shared_ptr<CWallet> const wallet = GetWalletForJSONRPCRequest(request);
    CWallet* const pwallet = wallet.get();

    if (!EnsureWalletIsAvailable(pwallet, request.fHelp)) {
        return NullUniValue;
    }

    if (request.fHelp || request.params.size() < 1 || request.params.size() > 3)
        throw std::runtime_error(
            RPCHelpMan{"signrawtransactionwithwallet",
                "\nSign inputs for raw transaction (serialized, hex-encoded).\n"
                "The second optional argument (may be null) is an array of previous transaction outputs that\n"
                "this transaction depends on but may not yet be in the block chain." +
                    HelpRequiringPassphrase(pwallet) + "\n",
                {
                    {"hexstring", RPCArg::Type::STR, RPCArg::Optional::NO, "The transaction hex string"},
                    {"prevtxs", RPCArg::Type::ARR, RPCArg::Optional::OMITTED_NAMED_ARG, "A json array of previous dependent transaction outputs",
                        {
                            {"", RPCArg::Type::OBJ, RPCArg::Optional::OMITTED, "",
                                {
                                    {"txid", RPCArg::Type::STR_HEX, RPCArg::Optional::NO, "The transaction id"},
                                    {"vout", RPCArg::Type::NUM, RPCArg::Optional::NO, "The output number"},
                                    {"scriptPubKey", RPCArg::Type::STR_HEX, RPCArg::Optional::NO, "script key"},
                                    {"redeemScript", RPCArg::Type::STR_HEX, RPCArg::Optional::OMITTED, "(required for P2SH) redeem script"},
                                    {"witnessScript", RPCArg::Type::STR_HEX, RPCArg::Optional::OMITTED, "(required for P2WSH or P2SH-P2WSH) witness script"},
                                    {"amount", RPCArg::Type::AMOUNT, RPCArg::Optional::OMITTED, "The amount spent (required if non-confidential segwit output)"},
                                    {"amountcommitment", RPCArg::Type::STR, RPCArg::Optional::OMITTED, "The amount commitment spent (required if confidential segwit output)"},
                                },
                            },
                        },
                    },
                    {"sighashtype", RPCArg::Type::STR, /* default */ "ALL", "The signature hash type. Must be one of\n"
            "       \"ALL\"\n"
            "       \"NONE\"\n"
            "       \"SINGLE\"\n"
            "       \"ALL|ANYONECANPAY\"\n"
            "       \"NONE|ANYONECANPAY\"\n"
            "       \"SINGLE|ANYONECANPAY\""},
                },
                RPCResult{
            "{\n"
            "  \"hex\" : \"value\",                  (string) The hex-encoded raw transaction with signature(s)\n"
            "  \"complete\" : true|false,          (boolean) If the transaction has a complete set of signatures\n"
            "  \"errors\" : [                      (json array of objects) Script verification errors (if there are any)\n"
            "    {\n"
            "      \"txid\" : \"hash\",              (string) The hash of the referenced, previous transaction\n"
            "      \"vout\" : n,                   (numeric) The index of the output to spent and used as input\n"
            "      \"scriptSig\" : \"hex\",          (string) The hex-encoded signature script\n"
            "      \"sequence\" : n,               (numeric) Script sequence number\n"
            "      \"error\" : \"text\"              (string) Verification or signing error related to the input\n"
            "    }\n"
            "    ,...\n"
            "  ]\n"
            "  \"warning\" : \"text\"            (string) Warning that a peg-in input signed may be immature. This could mean lack of connectivity to or misconfiguration of the daemon."
            "}\n"
                },
                RPCExamples{
                    HelpExampleCli("signrawtransactionwithwallet", "\"myhex\"")
            + HelpExampleRpc("signrawtransactionwithwallet", "\"myhex\"")
                },
            }.ToString());

    RPCTypeCheck(request.params, {UniValue::VSTR, UniValue::VARR, UniValue::VSTR}, true);

    CMutableTransaction mtx;
    if (!DecodeHexTx(mtx, request.params[0].get_str(), true)) {
        throw JSONRPCError(RPC_DESERIALIZATION_ERROR, "TX decode failed");
    }

    // Sign the transaction
    auto locked_chain = pwallet->chain().lock();
    LOCK(pwallet->cs_wallet);
    EnsureWalletIsUnlocked(pwallet);

    return SignTransaction(pwallet->chain(), mtx, request.params[1], pwallet, false, request.params[2]);
}

static UniValue bumpfee(const JSONRPCRequest& request)
{
    std::shared_ptr<CWallet> const wallet = GetWalletForJSONRPCRequest(request);
    CWallet* const pwallet = wallet.get();


    if (!EnsureWalletIsAvailable(pwallet, request.fHelp))
        return NullUniValue;

    if (request.fHelp || request.params.size() < 1 || request.params.size() > 2) {
        throw std::runtime_error(
            RPCHelpMan{"bumpfee",
                "\nBumps the fee of an opt-in-RBF transaction T, replacing it with a new transaction B.\n"
                "An opt-in RBF transaction with the given txid must be in the wallet.\n"
                "The command will pay the additional fee by decreasing (or perhaps removing) its change output.\n"
                "If the change output is not big enough to cover the increased fee, the command will currently fail\n"
                "instead of adding new inputs to compensate. (A future implementation could improve this.)\n"
                "The command will fail if the wallet or mempool contains a transaction that spends one of T's outputs.\n"
                "By default, the new fee will be calculated automatically using estimatesmartfee.\n"
                "The user can specify a confirmation target for estimatesmartfee.\n"
                "Alternatively, the user can specify totalFee, or use RPC settxfee to set a higher fee rate.\n"
                "At a minimum, the new fee rate must be high enough to pay an additional new relay fee (incrementalfee\n"
                "returned by getnetworkinfo) to enter the node's mempool.\n",
                {
                    {"txid", RPCArg::Type::STR_HEX, RPCArg::Optional::NO, "The txid to be bumped"},
                    {"options", RPCArg::Type::OBJ, RPCArg::Optional::OMITTED_NAMED_ARG, "",
                        {
                            {"confTarget", RPCArg::Type::NUM, /* default */ "fallback to wallet's default", "Confirmation target (in blocks)"},
                            {"totalFee", RPCArg::Type::NUM, /* default */ "fallback to 'confTarget'", "Total fee (NOT feerate) to pay, in satoshis.\n"
            "                         In rare cases, the actual fee paid might be slightly higher than the specified\n"
            "                         totalFee if the tx change output has to be removed because it is too close to\n"
            "                         the dust threshold."},
                            {"replaceable", RPCArg::Type::BOOL, /* default */ "true", "Whether the new transaction should still be\n"
            "                         marked bip-125 replaceable. If true, the sequence numbers in the transaction will\n"
            "                         be left unchanged from the original. If false, any input sequence numbers in the\n"
            "                         original transaction that were less than 0xfffffffe will be increased to 0xfffffffe\n"
            "                         so the new transaction will not be explicitly bip-125 replaceable (though it may\n"
            "                         still be replaceable in practice, for example if it has unconfirmed ancestors which\n"
            "                         are replaceable)."},
                            {"estimate_mode", RPCArg::Type::STR, /* default */ "UNSET", "The fee estimate mode, must be one of:\n"
            "         \"UNSET\"\n"
            "         \"ECONOMICAL\"\n"
            "         \"CONSERVATIVE\""},
                        },
                        "options"},
                },
                RPCResult{
            "{\n"
            "  \"txid\":    \"value\",   (string)  The id of the new transaction\n"
            "  \"origfee\":  n,         (numeric) Fee of the replaced transaction\n"
            "  \"fee\":      n,         (numeric) Fee of the new transaction\n"
            "  \"errors\":  [ str... ] (json array of strings) Errors encountered during processing (may be empty)\n"
            "}\n"
                },
                RPCExamples{
            "\nBump the fee, get the new transaction\'s txid\n" +
                    HelpExampleCli("bumpfee", "<txid>")
                },
            }.ToString());
    }

    RPCTypeCheck(request.params, {UniValue::VSTR, UniValue::VOBJ});
    uint256 hash(ParseHashV(request.params[0], "txid"));

    // optional parameters
    CAmount totalFee = 0;
    CCoinControl coin_control;
    coin_control.m_signal_bip125_rbf = true;
    if (!request.params[1].isNull()) {
        UniValue options = request.params[1];
        RPCTypeCheckObj(options,
            {
                {"confTarget", UniValueType(UniValue::VNUM)},
                {"totalFee", UniValueType(UniValue::VNUM)},
                {"replaceable", UniValueType(UniValue::VBOOL)},
                {"estimate_mode", UniValueType(UniValue::VSTR)},
            },
            true, true);

        if (options.exists("confTarget") && options.exists("totalFee")) {
            throw JSONRPCError(RPC_INVALID_PARAMETER, "confTarget and totalFee options should not both be set. Please provide either a confirmation target for fee estimation or an explicit total fee for the transaction.");
        } else if (options.exists("confTarget")) { // TODO: alias this to conf_target
            coin_control.m_confirm_target = ParseConfirmTarget(options["confTarget"], pwallet->chain().estimateMaxBlocks());
        } else if (options.exists("totalFee")) {
            totalFee = options["totalFee"].get_int64();
            if (totalFee <= 0) {
                throw JSONRPCError(RPC_INVALID_PARAMETER, strprintf("Invalid totalFee %s (must be greater than 0)", FormatMoney(totalFee)));
            }
        }

        if (options.exists("replaceable")) {
            coin_control.m_signal_bip125_rbf = options["replaceable"].get_bool();
        }
        if (options.exists("estimate_mode")) {
            if (!FeeModeFromString(options["estimate_mode"].get_str(), coin_control.m_fee_mode)) {
                throw JSONRPCError(RPC_INVALID_PARAMETER, "Invalid estimate_mode parameter");
            }
        }
    }

    // Make sure the results are valid at least up to the most recent block
    // the user could have gotten from another RPC command prior to now
    pwallet->BlockUntilSyncedToCurrentChain();

    auto locked_chain = pwallet->chain().lock();
    LOCK(pwallet->cs_wallet);
    EnsureWalletIsUnlocked(pwallet);


    std::vector<std::string> errors;
    CAmount old_fee;
    CAmount new_fee;
    CMutableTransaction mtx;
    feebumper::Result res = feebumper::CreateTransaction(pwallet, hash, coin_control, totalFee, errors, old_fee, new_fee, mtx);
    if (res != feebumper::Result::OK) {
        switch(res) {
            case feebumper::Result::INVALID_ADDRESS_OR_KEY:
                throw JSONRPCError(RPC_INVALID_ADDRESS_OR_KEY, errors[0]);
                break;
            case feebumper::Result::INVALID_REQUEST:
                throw JSONRPCError(RPC_INVALID_REQUEST, errors[0]);
                break;
            case feebumper::Result::INVALID_PARAMETER:
                throw JSONRPCError(RPC_INVALID_PARAMETER, errors[0]);
                break;
            case feebumper::Result::WALLET_ERROR:
                throw JSONRPCError(RPC_WALLET_ERROR, errors[0]);
                break;
            default:
                throw JSONRPCError(RPC_MISC_ERROR, errors[0]);
                break;
        }
    }

    // sign bumped transaction
    if (!feebumper::SignTransaction(pwallet, mtx)) {
        throw JSONRPCError(RPC_WALLET_ERROR, "Can't sign transaction.");
    }
    // commit the bumped transaction
    uint256 txid;
    if (feebumper::CommitTransaction(pwallet, hash, std::move(mtx), errors, txid) != feebumper::Result::OK) {
        throw JSONRPCError(RPC_WALLET_ERROR, errors[0]);
    }
    UniValue result(UniValue::VOBJ);
    result.pushKV("txid", txid.GetHex());
    result.pushKV("origfee", ValueFromAmount(old_fee));
    result.pushKV("fee", ValueFromAmount(new_fee));
    UniValue result_errors(UniValue::VARR);
    for (const std::string& error : errors) {
        result_errors.push_back(error);
    }
    result.pushKV("errors", result_errors);

    return result;
}

UniValue rescanblockchain(const JSONRPCRequest& request)
{
    std::shared_ptr<CWallet> const wallet = GetWalletForJSONRPCRequest(request);
    CWallet* const pwallet = wallet.get();

    if (!EnsureWalletIsAvailable(pwallet, request.fHelp)) {
        return NullUniValue;
    }

    if (request.fHelp || request.params.size() > 2) {
        throw std::runtime_error(
            RPCHelpMan{"rescanblockchain",
                "\nRescan the local blockchain for wallet related transactions.\n",
                {
                    {"start_height", RPCArg::Type::NUM, /* default */ "0", "block height where the rescan should start"},
                    {"stop_height", RPCArg::Type::NUM, RPCArg::Optional::OMITTED_NAMED_ARG, "the last block height that should be scanned. If none is provided it will rescan up to the tip at return time of this call."},
                },
                RPCResult{
            "{\n"
            "  \"start_height\"     (numeric) The block height where the rescan started (the requested height or 0)\n"
            "  \"stop_height\"      (numeric) The height of the last rescanned block. May be null in rare cases if there was a reorg and the call didn't scan any blocks because they were already scanned in the background.\n"
            "}\n"
                },
                RPCExamples{
                    HelpExampleCli("rescanblockchain", "100000 120000")
            + HelpExampleRpc("rescanblockchain", "100000, 120000")
                },
            }.ToString());
    }

    WalletRescanReserver reserver(pwallet);
    if (!reserver.reserve()) {
        throw JSONRPCError(RPC_WALLET_ERROR, "Wallet is currently rescanning. Abort existing rescan or wait.");
    }

    int start_height = 0;
    uint256 start_block, stop_block;
    {
        auto locked_chain = pwallet->chain().lock();
        Optional<int> tip_height = locked_chain->getHeight();

        if (!request.params[0].isNull()) {
            start_height = request.params[0].get_int();
            if (start_height < 0 || !tip_height || start_height > *tip_height) {
                throw JSONRPCError(RPC_INVALID_PARAMETER, "Invalid start_height");
            }
        }

        Optional<int> stop_height;
        if (!request.params[1].isNull()) {
            stop_height = request.params[1].get_int();
            if (*stop_height < 0 || !tip_height || *stop_height > *tip_height) {
                throw JSONRPCError(RPC_INVALID_PARAMETER, "Invalid stop_height");
            }
            else if (*stop_height < start_height) {
                throw JSONRPCError(RPC_INVALID_PARAMETER, "stop_height must be greater than start_height");
            }
        }

        // We can't rescan beyond non-pruned blocks, stop and throw an error
        if (locked_chain->findPruned(start_height, stop_height)) {
            throw JSONRPCError(RPC_MISC_ERROR, "Can't rescan beyond pruned data. Use RPC call getblockchaininfo to determine your pruned height.");
        }

        if (tip_height) {
            start_block = locked_chain->getBlockHash(start_height);
            // If called with a stop_height, set the stop_height here to
            // trigger a rescan to that height.
            // If called without a stop height, leave stop_height as null here
            // so rescan continues to the tip (even if the tip advances during
            // rescan).
            if (stop_height) {
                stop_block = locked_chain->getBlockHash(*stop_height);
            }
        }
    }

    CWallet::ScanResult result =
        pwallet->ScanForWalletTransactions(start_block, stop_block, reserver, true /* fUpdate */);
    switch (result.status) {
    case CWallet::ScanResult::SUCCESS:
        break;
    case CWallet::ScanResult::FAILURE:
        throw JSONRPCError(RPC_MISC_ERROR, "Rescan failed. Potentially corrupted data files.");
    case CWallet::ScanResult::USER_ABORT:
        throw JSONRPCError(RPC_MISC_ERROR, "Rescan aborted.");
        // no default case, so the compiler can warn about missing cases
    }
    UniValue response(UniValue::VOBJ);
    response.pushKV("start_height", start_height);
    response.pushKV("stop_height", result.last_scanned_height ? *result.last_scanned_height : UniValue());
    return response;
}

class DescribeWalletAddressVisitor : public boost::static_visitor<UniValue>
{
public:
    CWallet * const pwallet;

    void ProcessSubScript(const CScript& subscript, UniValue& obj, bool include_addresses = false) const
    {
        // Always present: script type and redeemscript
        std::vector<std::vector<unsigned char>> solutions_data;
        txnouttype which_type = Solver(subscript, solutions_data);
        obj.pushKV("script", GetTxnOutputType(which_type));
        obj.pushKV("hex", HexStr(subscript.begin(), subscript.end()));

        CTxDestination embedded;
        UniValue a(UniValue::VARR);
        if (ExtractDestination(subscript, embedded)) {
            // Only when the script corresponds to an address.
            UniValue subobj(UniValue::VOBJ);
            UniValue detail = DescribeAddress(embedded);
            subobj.pushKVs(detail);
            UniValue wallet_detail = boost::apply_visitor(*this, embedded);
            subobj.pushKVs(wallet_detail);
            subobj.pushKV("address", EncodeDestination(embedded));
            subobj.pushKV("scriptPubKey", HexStr(subscript.begin(), subscript.end()));
            // Always report the pubkey at the top level, so that `getnewaddress()['pubkey']` always works.
            if (subobj.exists("pubkey")) obj.pushKV("pubkey", subobj["pubkey"]);
            obj.pushKV("embedded", std::move(subobj));
            if (include_addresses) a.push_back(EncodeDestination(embedded));
        } else if (which_type == TX_MULTISIG) {
            // Also report some information on multisig scripts (which do not have a corresponding address).
            // TODO: abstract out the common functionality between this logic and ExtractDestinations.
            obj.pushKV("sigsrequired", solutions_data[0][0]);
            UniValue pubkeys(UniValue::VARR);
            for (size_t i = 1; i < solutions_data.size() - 1; ++i) {
                CPubKey key(solutions_data[i].begin(), solutions_data[i].end());
                if (include_addresses) a.push_back(EncodeDestination(PKHash(key)));
                pubkeys.push_back(HexStr(key.begin(), key.end()));
            }
            obj.pushKV("pubkeys", std::move(pubkeys));
        }

        // The "addresses" field is confusing because it refers to public keys using their P2PKH address.
        // For that reason, only add the 'addresses' field when needed for backward compatibility. New applications
        // can use the 'embedded'->'address' field for P2SH or P2WSH wrapped addresses, and 'pubkeys' for
        // inspecting multisig participants.
        if (include_addresses) obj.pushKV("addresses", std::move(a));
    }

    explicit DescribeWalletAddressVisitor(CWallet* _pwallet) : pwallet(_pwallet) {}

    UniValue operator()(const CNoDestination& dest) const { return UniValue(UniValue::VOBJ); }

    UniValue operator()(const PKHash& pkhash) const
    {
        CKeyID keyID(pkhash);
        UniValue obj(UniValue::VOBJ);
        CPubKey vchPubKey;
        if (pwallet && pwallet->GetPubKey(keyID, vchPubKey)) {
            obj.pushKV("pubkey", HexStr(vchPubKey));
            obj.pushKV("iscompressed", vchPubKey.IsCompressed());
        }
        return obj;
    }

    UniValue operator()(const ScriptHash& scripthash) const
    {
        CScriptID scriptID(scripthash);
        UniValue obj(UniValue::VOBJ);
        CScript subscript;
        if (pwallet && pwallet->GetCScript(scriptID, subscript)) {
            ProcessSubScript(subscript, obj, IsDeprecatedRPCEnabled("validateaddress"));
        }
        return obj;
    }

    UniValue operator()(const WitnessV0KeyHash& id) const
    {
        UniValue obj(UniValue::VOBJ);
        CPubKey pubkey;
        if (pwallet && pwallet->GetPubKey(CKeyID(id), pubkey)) {
            obj.pushKV("pubkey", HexStr(pubkey));
        }
        return obj;
    }

    UniValue operator()(const WitnessV0ScriptHash& id) const
    {
        UniValue obj(UniValue::VOBJ);
        CScript subscript;
        CRIPEMD160 hasher;
        uint160 hash;
        hasher.Write(id.begin(), 32).Finalize(hash.begin());
        if (pwallet && pwallet->GetCScript(CScriptID(hash), subscript)) {
            ProcessSubScript(subscript, obj);
        }
        return obj;
    }

    UniValue operator()(const WitnessUnknown& id) const { return UniValue(UniValue::VOBJ); }
    UniValue operator()(const NullData& id) const { return NullUniValue; }
};

static UniValue DescribeWalletAddress(CWallet* pwallet, const CTxDestination& dest)
{
    UniValue ret(UniValue::VOBJ);
    UniValue detail = DescribeAddress(dest);
    ret.pushKVs(detail);
    ret.pushKVs(boost::apply_visitor(DescribeWalletAddressVisitor(pwallet), dest));
    return ret;
}

class DescribeWalletBlindAddressVisitor : public boost::static_visitor<UniValue>
{
public:
    CWallet * const pwallet;
    isminetype mine;

    explicit DescribeWalletBlindAddressVisitor(CWallet* _pwallet, isminetype mine_in) : pwallet(_pwallet), mine(mine_in) {}

    UniValue operator()(const CNoDestination& dest) const { return UniValue(UniValue::VOBJ); }

    UniValue operator()(const PKHash& pkhash) const
    {
        UniValue obj(UniValue::VOBJ);
        if (!IsBlindDestination(pkhash) && mine != ISMINE_NO) {
            CPubKey blind_pub = pwallet->GetBlindingPubKey(GetScriptForDestination(pkhash));
            PKHash dest(pkhash);
            dest.blinding_pubkey = blind_pub;
            obj.pushKV("confidential", EncodeDestination(dest));
        } else {
            obj.pushKV("confidential", EncodeDestination(pkhash));
        }
        return obj;
    }

    UniValue operator()(const ScriptHash& scripthash) const
    {
        UniValue obj(UniValue::VOBJ);
        if (!IsBlindDestination(scripthash) && mine != ISMINE_NO) {
            CPubKey blind_pub = pwallet->GetBlindingPubKey(GetScriptForDestination(scripthash));
            ScriptHash dest(scripthash);
            dest.blinding_pubkey = blind_pub;
            obj.pushKV("confidential", EncodeDestination(dest));
        } else {
            obj.pushKV("confidential", EncodeDestination(scripthash));
        }
        return obj;
    }

    UniValue operator()(const WitnessV0KeyHash& id) const
    {
        UniValue obj(UniValue::VOBJ);
        if (!IsBlindDestination(id) && mine != ISMINE_NO) {
            CPubKey blind_pub = pwallet->GetBlindingPubKey(GetScriptForDestination(id));
            WitnessV0KeyHash dest(id);
            dest.blinding_pubkey = blind_pub;
            obj.pushKV("confidential", EncodeDestination(dest));
        } else {
            obj.pushKV("confidential", EncodeDestination(id));
        }
        return obj;
    }

    UniValue operator()(const WitnessV0ScriptHash& id) const
    {
        UniValue obj(UniValue::VOBJ);
        if (!IsBlindDestination(id) && mine != ISMINE_NO) {
            CPubKey blind_pub = pwallet->GetBlindingPubKey(GetScriptForDestination(id));
            WitnessV0ScriptHash dest(id);
            dest.blinding_pubkey = blind_pub;
            obj.pushKV("confidential", EncodeDestination(dest));
        } else {
            obj.pushKV("confidential", EncodeDestination(id));
        }
        return obj;
    }

    UniValue operator()(const WitnessUnknown& id) const { return UniValue(UniValue::VOBJ); }
    UniValue operator()(const NullData& id) const { return NullUniValue; }
};

static UniValue DescribeWalletBlindAddress(CWallet* pwallet, const CTxDestination& dest, isminetype mine)
{
    UniValue ret(UniValue::VOBJ);
    ret.pushKVs(boost::apply_visitor(DescribeWalletBlindAddressVisitor(pwallet, mine), dest));
    return ret;
}

/** Convert CAddressBookData to JSON record.  */
static UniValue AddressBookDataToJSON(const CAddressBookData& data, const bool verbose)
{
    UniValue ret(UniValue::VOBJ);
    if (verbose) {
        ret.pushKV("name", data.name);
    }
    ret.pushKV("purpose", data.purpose);
    return ret;
}

UniValue getaddressinfo(const JSONRPCRequest& request)
{
    std::shared_ptr<CWallet> const wallet = GetWalletForJSONRPCRequest(request);
    CWallet* const pwallet = wallet.get();

    if (!EnsureWalletIsAvailable(pwallet, request.fHelp)) {
        return NullUniValue;
    }

    if (request.fHelp || request.params.size() != 1) {
        throw std::runtime_error(
            RPCHelpMan{"getaddressinfo",
                "\nReturn information about the given bitcoin address. Some information requires the address\n"
                "to be in the wallet.\n",
                {
                    {"address", RPCArg::Type::STR, RPCArg::Optional::NO, "The bitcoin address to get the information of."},
                },
                RPCResult{
            "{\n"
            "  \"address\" : \"address\",        (string) The bitcoin address validated\n"
            "  \"scriptPubKey\" : \"hex\",       (string) The hex-encoded scriptPubKey generated by the address\n"
            "  \"ismine\" : true|false,        (boolean) If the address is yours or not\n"
            "  \"iswatchonly\" : true|false,   (boolean) If the address is watchonly\n"
            "  \"solvable\" : true|false,      (boolean) Whether we know how to spend coins sent to this address, ignoring the possible lack of private keys\n"
            "  \"desc\" : \"desc\",            (string, optional) A descriptor for spending coins sent to this address (only when solvable)\n"
            "  \"isscript\" : true|false,      (boolean) If the key is a script\n"
            "  \"ischange\" : true|false,      (boolean) If the address was used for change output\n"
            "  \"iswitness\" : true|false,     (boolean) If the address is a witness address\n"
            "  \"witness_version\" : version   (numeric, optional) The version number of the witness program\n"
            "  \"witness_program\" : \"hex\"     (string, optional) The hex value of the witness program\n"
            "  \"script\" : \"type\"             (string, optional) The output script type. Only if \"isscript\" is true and the redeemscript is known. Possible types: nonstandard, pubkey, pubkeyhash, scripthash, multisig, nulldata, witness_v0_keyhash, witness_v0_scripthash, witness_unknown\n"
            "  \"hex\" : \"hex\",                (string, optional) The redeemscript for the p2sh address\n"
            "  \"pubkeys\"                     (string, optional) Array of pubkeys associated with the known redeemscript (only if \"script\" is \"multisig\")\n"
            "    [\n"
            "      \"pubkey\"\n"
            "      ,...\n"
            "    ]\n"
            "  \"sigsrequired\" : xxxxx        (numeric, optional) Number of signatures required to spend multisig output (only if \"script\" is \"multisig\")\n"
            "  \"pubkey\" : \"publickeyhex\",    (string, optional) The hex value of the raw public key, for single-key addresses (possibly embedded in P2SH or P2WSH)\n"
            "  \"embedded\" : {...},           (object, optional) Information about the address embedded in P2SH or P2WSH, if relevant and known. It includes all getaddressinfo output fields for the embedded address, excluding metadata (\"timestamp\", \"hdkeypath\", \"hdseedid\") and relation to the wallet (\"ismine\", \"iswatchonly\").\n"
            "  \"iscompressed\" : true|false,  (boolean, optional) If the pubkey is compressed\n"
            "  \"confidential_key\" : \"hex\", (string) The hex value of the raw blinding public key for that address, if any. \"\" if none.\n"
            "  \"unconfidential\" : \"address\", (string) The address without confidentiality key.\n"
            "  \"confidential\" : \"address\", (string) The address with wallet-stored confidentiality key if known. Only displayed for non-confidential address inputs.\n"
            "  \"label\" :  \"label\"         (string) The label associated with the address, \"\" is the default label\n"
            "  \"timestamp\" : timestamp,      (number, optional) The creation time of the key if available in seconds since epoch (Jan 1 1970 GMT)\n"
            "  \"hdkeypath\" : \"keypath\"       (string, optional) The HD keypath if the key is HD and available\n"
            "  \"hdseedid\" : \"<hash160>\"      (string, optional) The Hash160 of the HD seed\n"
            "  \"hdmasterfingerprint\" : \"<hash160>\" (string, optional) The fingperint of the master key.\n"
            "  \"labels\"                      (object) Array of labels associated with the address.\n"
            "    [\n"
            "      { (json object of label data)\n"
            "        \"name\": \"labelname\" (string) The label\n"
            "        \"purpose\": \"string\" (string) Purpose of address (\"send\" for sending address, \"receive\" for receiving address)\n"
            "      },...\n"
            "    ]\n"
            "}\n"
                },
                RPCExamples{
                    HelpExampleCli("getaddressinfo", "\"1PSSGeFHDnKNxiEyFrD1wcEaHr9hrQDDWc\"")
            + HelpExampleRpc("getaddressinfo", "\"1PSSGeFHDnKNxiEyFrD1wcEaHr9hrQDDWc\"")
                },
            }.ToString());
    }

    LOCK(pwallet->cs_wallet);

    UniValue ret(UniValue::VOBJ);
    CTxDestination dest = DecodeDestination(request.params[0].get_str());

    // Make sure the destination is valid
    if (!IsValidDestination(dest)) {
        throw JSONRPCError(RPC_INVALID_ADDRESS_OR_KEY, "Invalid address");
    }

    std::string currentAddress = EncodeDestination(dest);
    ret.pushKV("address", currentAddress);

    CScript scriptPubKey = GetScriptForDestination(dest);
    ret.pushKV("scriptPubKey", HexStr(scriptPubKey.begin(), scriptPubKey.end()));

    isminetype mine = IsMine(*pwallet, dest);
    // Elements: Addresses we can not unblind outputs for aren't spendable
    if (IsBlindDestination(dest) &&
            GetDestinationBlindingKey(dest) != pwallet->GetBlindingPubKey(GetScriptForDestination(dest))) {
        mine = ISMINE_NO;
    }
    ret.pushKV("ismine", bool(mine & ISMINE_SPENDABLE));
    bool solvable = IsSolvable(*pwallet, scriptPubKey);
    ret.pushKV("solvable", solvable);
    if (solvable) {
       ret.pushKV("desc", InferDescriptor(scriptPubKey, *pwallet)->ToString());
    }
    ret.pushKV("iswatchonly", bool(mine & ISMINE_WATCH_ONLY));
    UniValue detail = DescribeWalletAddress(pwallet, dest);
    ret.pushKVs(detail);
    // Elements blinding info
    UniValue blind_detail = DescribeWalletBlindAddress(pwallet, dest, mine);
    ret.pushKVs(blind_detail);
    blind_detail = DescribeBlindAddress(dest);
    ret.pushKVs(blind_detail);
    if (pwallet->mapAddressBook.count(dest)) {
        ret.pushKV("label", pwallet->mapAddressBook[dest].name);
    }
    ret.pushKV("ischange", pwallet->IsChange(scriptPubKey));
    const CKeyMetadata* meta = nullptr;
    CKeyID key_id = GetKeyForDestination(*pwallet, dest);
    if (!key_id.IsNull()) {
        auto it = pwallet->mapKeyMetadata.find(key_id);
        if (it != pwallet->mapKeyMetadata.end()) {
            meta = &it->second;
        }
    }
    if (!meta) {
        auto it = pwallet->m_script_metadata.find(CScriptID(scriptPubKey));
        if (it != pwallet->m_script_metadata.end()) {
            meta = &it->second;
        }
    }
    if (meta) {
        ret.pushKV("timestamp", meta->nCreateTime);
        if (meta->has_key_origin) {
            ret.pushKV("hdkeypath", WriteHDKeypath(meta->key_origin.path));
            ret.pushKV("hdseedid", meta->hd_seed_id.GetHex());
            ret.pushKV("hdmasterfingerprint", HexStr(meta->key_origin.fingerprint, meta->key_origin.fingerprint + 4));
        }
    }

    // Currently only one label can be associated with an address, return an array
    // so the API remains stable if we allow multiple labels to be associated with
    // an address.
    UniValue labels(UniValue::VARR);
    std::map<CTxDestination, CAddressBookData>::iterator mi = pwallet->mapAddressBook.find(dest);
    if (mi != pwallet->mapAddressBook.end()) {
        labels.push_back(AddressBookDataToJSON(mi->second, true));
    }
    ret.pushKV("labels", std::move(labels));

    return ret;
}

static UniValue getaddressesbylabel(const JSONRPCRequest& request)
{
    std::shared_ptr<CWallet> const wallet = GetWalletForJSONRPCRequest(request);
    CWallet* const pwallet = wallet.get();

    if (!EnsureWalletIsAvailable(pwallet, request.fHelp)) {
        return NullUniValue;
    }

    if (request.fHelp || request.params.size() != 1)
        throw std::runtime_error(
            RPCHelpMan{"getaddressesbylabel",
                "\nReturns the list of addresses assigned the specified label.\n",
                {
                    {"label", RPCArg::Type::STR, RPCArg::Optional::NO, "The label."},
                },
                RPCResult{
            "{ (json object with addresses as keys)\n"
            "  \"address\": { (json object with information about address)\n"
            "    \"purpose\": \"string\" (string)  Purpose of address (\"send\" for sending address, \"receive\" for receiving address)\n"
            "  },...\n"
            "}\n"
                },
                RPCExamples{
                    HelpExampleCli("getaddressesbylabel", "\"tabby\"")
            + HelpExampleRpc("getaddressesbylabel", "\"tabby\"")
                },
            }.ToString());

    LOCK(pwallet->cs_wallet);

    std::string label = LabelFromValue(request.params[0]);

    // Find all addresses that have the given label
    UniValue ret(UniValue::VOBJ);
    for (const std::pair<const CTxDestination, CAddressBookData>& item : pwallet->mapAddressBook) {
        if (item.second.name == label) {
            ret.pushKV(EncodeDestination(item.first), AddressBookDataToJSON(item.second, false));
        }
    }

    if (ret.empty()) {
        throw JSONRPCError(RPC_WALLET_INVALID_LABEL_NAME, std::string("No addresses with label " + label));
    }

    return ret;
}

static UniValue listlabels(const JSONRPCRequest& request)
{
    std::shared_ptr<CWallet> const wallet = GetWalletForJSONRPCRequest(request);
    CWallet* const pwallet = wallet.get();

    if (!EnsureWalletIsAvailable(pwallet, request.fHelp)) {
        return NullUniValue;
    }

    if (request.fHelp || request.params.size() > 1)
        throw std::runtime_error(
            RPCHelpMan{"listlabels",
                "\nReturns the list of all labels, or labels that are assigned to addresses with a specific purpose.\n",
                {
                    {"purpose", RPCArg::Type::STR, RPCArg::Optional::OMITTED_NAMED_ARG, "Address purpose to list labels for ('send','receive'). An empty string is the same as not providing this argument."},
                },
                RPCResult{
            "[               (json array of string)\n"
            "  \"label\",      (string) Label name\n"
            "  ...\n"
            "]\n"
                },
                RPCExamples{
            "\nList all labels\n"
            + HelpExampleCli("listlabels", "") +
            "\nList labels that have receiving addresses\n"
            + HelpExampleCli("listlabels", "receive") +
            "\nList labels that have sending addresses\n"
            + HelpExampleCli("listlabels", "send") +
            "\nAs a JSON-RPC call\n"
            + HelpExampleRpc("listlabels", "receive")
                },
            }.ToString());

    LOCK(pwallet->cs_wallet);

    std::string purpose;
    if (!request.params[0].isNull()) {
        purpose = request.params[0].get_str();
    }

    // Add to a set to sort by label name, then insert into Univalue array
    std::set<std::string> label_set;
    for (const std::pair<const CTxDestination, CAddressBookData>& entry : pwallet->mapAddressBook) {
        if (purpose.empty() || entry.second.purpose == purpose) {
            label_set.insert(entry.second.name);
        }
    }

    UniValue ret(UniValue::VARR);
    for (const std::string& name : label_set) {
        ret.push_back(name);
    }

    return ret;
}

UniValue sethdseed(const JSONRPCRequest& request)
{
    std::shared_ptr<CWallet> const wallet = GetWalletForJSONRPCRequest(request);
    CWallet* const pwallet = wallet.get();

    if (!EnsureWalletIsAvailable(pwallet, request.fHelp)) {
        return NullUniValue;
    }

    if (request.fHelp || request.params.size() > 2) {
        throw std::runtime_error(
            RPCHelpMan{"sethdseed",
                "\nSet or generate a new HD wallet seed. Non-HD wallets will not be upgraded to being a HD wallet. Wallets that are already\n"
                "HD will have a new HD seed set so that new keys added to the keypool will be derived from this new seed.\n"
                "\nNote that you will need to MAKE A NEW BACKUP of your wallet after setting the HD wallet seed." +
                    HelpRequiringPassphrase(pwallet) + "\n",
                {
                    {"newkeypool", RPCArg::Type::BOOL, /* default */ "true", "Whether to flush old unused addresses, including change addresses, from the keypool and regenerate it.\n"
            "                             If true, the next address from getnewaddress and change address from getrawchangeaddress will be from this new seed.\n"
            "                             If false, addresses (including change addresses if the wallet already had HD Chain Split enabled) from the existing\n"
            "                             keypool will be used until it has been depleted."},
                    {"seed", RPCArg::Type::STR, /* default */ "random seed", "The WIF private key to use as the new HD seed.\n"
            "                             The seed value can be retrieved using the dumpwallet command. It is the private key marked hdseed=1"},
                },
                RPCResults{},
                RPCExamples{
                    HelpExampleCli("sethdseed", "")
            + HelpExampleCli("sethdseed", "false")
            + HelpExampleCli("sethdseed", "true \"wifkey\"")
            + HelpExampleRpc("sethdseed", "true, \"wifkey\"")
                },
            }.ToString());
    }

    if (pwallet->chain().isInitialBlockDownload()) {
        throw JSONRPCError(RPC_CLIENT_IN_INITIAL_DOWNLOAD, "Cannot set a new HD seed while still in Initial Block Download");
    }

    if (pwallet->IsWalletFlagSet(WALLET_FLAG_DISABLE_PRIVATE_KEYS)) {
        throw JSONRPCError(RPC_WALLET_ERROR, "Cannot set a HD seed to a wallet with private keys disabled");
    }

    auto locked_chain = pwallet->chain().lock();
    LOCK(pwallet->cs_wallet);

    // Do not do anything to non-HD wallets
    if (!pwallet->CanSupportFeature(FEATURE_HD)) {
        throw JSONRPCError(RPC_WALLET_ERROR, "Cannot set a HD seed on a non-HD wallet. Start with -upgradewallet in order to upgrade a non-HD wallet to HD");
    }

    EnsureWalletIsUnlocked(pwallet);

    bool flush_key_pool = true;
    if (!request.params[0].isNull()) {
        flush_key_pool = request.params[0].get_bool();
    }

    CPubKey master_pub_key;
    if (request.params[1].isNull()) {
        master_pub_key = pwallet->GenerateNewSeed();
    } else {
        CKey key = DecodeSecret(request.params[1].get_str());
        if (!key.IsValid()) {
            throw JSONRPCError(RPC_INVALID_ADDRESS_OR_KEY, "Invalid private key");
        }

        if (HaveKey(*pwallet, key)) {
            throw JSONRPCError(RPC_INVALID_ADDRESS_OR_KEY, "Already have this key (either as an HD seed or as a loose private key)");
        }

        master_pub_key = pwallet->DeriveNewSeed(key);
    }

    pwallet->SetHDSeed(master_pub_key);
    if (flush_key_pool) pwallet->NewKeyPool();

    return NullUniValue;
}

<<<<<<< HEAD
void AddKeypathToMap(const CWallet* pwallet, const CKeyID& keyID, std::map<CPubKey, KeyOriginInfo>& hd_keypaths)
{
    CPubKey vchPubKey;
    if (!pwallet->GetPubKey(keyID, vchPubKey)) {
        return;
    }
    KeyOriginInfo info;
    if (!pwallet->GetKeyOrigin(keyID, info)) {
        throw JSONRPCError(RPC_INTERNAL_ERROR, "Internal keypath is broken");
    }
    hd_keypaths.emplace(vchPubKey, std::move(info));
}

bool FillPSBT(const CWallet* pwallet, PartiallySignedTransaction& psbtx, int sighash_type, bool sign, bool bip32derivs)
{
    LOCK(pwallet->cs_wallet);
    // Get all of the previous transactions
    bool complete = true;
    for (unsigned int i = 0; i < psbtx.tx->vin.size(); ++i) {
        const CTxIn& txin = psbtx.tx->vin[i];
        PSBTInput& input = psbtx.inputs.at(i);

        if (PSBTInputSigned(input)) {
            continue;
        }

        // Verify input looks sane. This will check that we have at most one uxto, witness or non-witness.
        if (!input.IsSane()) {
            throw JSONRPCError(RPC_DESERIALIZATION_ERROR, "PSBT input is not sane.");
        }

        // If we have no utxo, grab it from the wallet.
        if (!input.non_witness_utxo && input.witness_utxo.IsNull()) {
            const uint256& txhash = txin.prevout.hash;
            const auto it = pwallet->mapWallet.find(txhash);
            if (it != pwallet->mapWallet.end()) {
                const CWalletTx& wtx = it->second;
                // We only need the non_witness_utxo, which is a superset of the witness_utxo.
                //   The signing code will switch to the smaller witness_utxo if this is ok.
                input.non_witness_utxo = wtx.tx;
            }
        }

        // Get the Sighash type
        if (sign && input.sighash_type > 0 && input.sighash_type != sighash_type) {
            throw JSONRPCError(RPC_DESERIALIZATION_ERROR, "Specified Sighash and sighash in PSBT do not match.");
        }

        complete &= SignPSBTInput(HidingSigningProvider(pwallet, !sign, !bip32derivs), psbtx, i, sighash_type);
    }

    // Fill in the bip32 keypaths and redeemscripts for the outputs so that hardware wallets can identify change
    for (unsigned int i = 0; i < psbtx.tx->vout.size(); ++i) {
        const CTxOut& out = psbtx.tx->vout.at(i);
        PSBTOutput& psbt_out = psbtx.outputs.at(i);

        // Fill a SignatureData with output info
        SignatureData sigdata;
        psbt_out.FillSignatureData(sigdata);

        MutableTransactionSignatureCreator creator(psbtx.tx.get_ptr(), 0, out.nValue.GetAmount(), 1);
        ProduceSignature(HidingSigningProvider(pwallet, true, !bip32derivs), creator, out.scriptPubKey, sigdata);
        psbt_out.FromSignatureData(sigdata);
    }
    return complete;
}

=======
>>>>>>> 717fd58c
UniValue walletprocesspsbt(const JSONRPCRequest& request)
{
    std::shared_ptr<CWallet> const wallet = GetWalletForJSONRPCRequest(request);
    CWallet* const pwallet = wallet.get();

    if (!EnsureWalletIsAvailable(pwallet, request.fHelp)) {
        return NullUniValue;
    }

    if (request.fHelp || request.params.size() < 1 || request.params.size() > 4)
        throw std::runtime_error(
            RPCHelpMan{"walletprocesspsbt",
                "\nUpdate a PSBT with input information from our wallet and then sign inputs\n"
                "that we can sign for." +
                    HelpRequiringPassphrase(pwallet) + "\n",
                {
                    {"psbt", RPCArg::Type::STR, RPCArg::Optional::NO, "The transaction base64 string"},
                    {"sign", RPCArg::Type::BOOL, /* default */ "true", "Also sign the transaction when updating"},
                    {"sighashtype", RPCArg::Type::STR, /* default */ "ALL", "The signature hash type to sign with if not specified by the PSBT. Must be one of\n"
            "       \"ALL\"\n"
            "       \"NONE\"\n"
            "       \"SINGLE\"\n"
            "       \"ALL|ANYONECANPAY\"\n"
            "       \"NONE|ANYONECANPAY\"\n"
            "       \"SINGLE|ANYONECANPAY\""},
                    {"bip32derivs", RPCArg::Type::BOOL, /* default */ "false", "If true, includes the BIP 32 derivation paths for public keys if we know them"},
                },
                RPCResult{
            "{\n"
            "  \"psbt\" : \"value\",          (string) The base64-encoded partially signed transaction\n"
            "  \"complete\" : true|false,   (boolean) If the transaction has a complete set of signatures\n"
            "  ]\n"
            "}\n"
                },
                RPCExamples{
                    HelpExampleCli("walletprocesspsbt", "\"psbt\"")
                },
            }.ToString());

    RPCTypeCheck(request.params, {UniValue::VSTR, UniValue::VBOOL, UniValue::VSTR});

    // Unserialize the transaction
    PartiallySignedTransaction psbtx;
    std::string error;
    if (!DecodeBase64PSBT(psbtx, request.params[0].get_str(), error)) {
        throw JSONRPCError(RPC_DESERIALIZATION_ERROR, strprintf("TX decode failed %s", error));
    }

    // Get the sighash type
    int nHashType = ParseSighashString(request.params[2]);

    // Fill transaction with our data and also sign
    bool sign = request.params[1].isNull() ? true : request.params[1].get_bool();
    bool bip32derivs = request.params[3].isNull() ? false : request.params[3].get_bool();
    bool complete = true;
    const TransactionError err = FillPSBT(pwallet, psbtx, complete, nHashType, sign, bip32derivs);
    if (err != TransactionError::OK) {
        throw JSONRPCTransactionError(err);
    }

    UniValue result(UniValue::VOBJ);
    CDataStream ssTx(SER_NETWORK, PROTOCOL_VERSION);
    ssTx << psbtx;
    result.pushKV("psbt", EncodeBase64(ssTx.str()));
    result.pushKV("complete", complete);

    return result;
}

UniValue walletcreatefundedpsbt(const JSONRPCRequest& request)
{
    std::shared_ptr<CWallet> const wallet = GetWalletForJSONRPCRequest(request);
    CWallet* const pwallet = wallet.get();

    if (!EnsureWalletIsAvailable(pwallet, request.fHelp)) {
        return NullUniValue;
    }

    if (request.fHelp || request.params.size() < 2 || request.params.size() > 5)
        throw std::runtime_error(
            RPCHelpMan{"walletcreatefundedpsbt",
                "\nCreates and funds a transaction in the Partially Signed Transaction format. Inputs will be added if supplied inputs are not enough\n"
                "Implements the Creator and Updater roles.\n",
                {
                    {"inputs", RPCArg::Type::ARR, RPCArg::Optional::NO, "A json array of json objects",
                        {
                            {"", RPCArg::Type::OBJ, RPCArg::Optional::OMITTED, "",
                                {
                                    {"txid", RPCArg::Type::STR_HEX, RPCArg::Optional::NO, "The transaction id"},
                                    {"vout", RPCArg::Type::NUM, RPCArg::Optional::NO, "The output number"},
                                    {"sequence", RPCArg::Type::NUM, RPCArg::Optional::NO, "The sequence number"},
                                },
                            },
                        },
                        },
                    {"outputs", RPCArg::Type::ARR, RPCArg::Optional::NO, "a json array with outputs (key-value pairs), where none of the keys are duplicated.\n"
                            "That is, each address can only appear once and there can only be one 'data' object.\n"
                            "For compatibility reasons, a dictionary, which holds the key-value pairs directly, is also\n"
                            "                             accepted as second parameter.",
                        {
                            {"", RPCArg::Type::OBJ, RPCArg::Optional::OMITTED, "",
                                {
                                    {"address", RPCArg::Type::AMOUNT, RPCArg::Optional::NO, "A key-value pair. The key (string) is the bitcoin address, the value (float or string) is the amount in " + CURRENCY_UNIT + ""},
                                },
                                },
                            {"", RPCArg::Type::OBJ, RPCArg::Optional::OMITTED, "",
                                {
                                    {"data", RPCArg::Type::STR_HEX, RPCArg::Optional::NO, "A key-value pair. The key must be \"data\", the value is hex-encoded data"},
                                },
                            },
                        },
                    },
                    {"locktime", RPCArg::Type::NUM, /* default */ "0", "Raw locktime. Non-0 value also locktime-activates inputs"},
                    {"options", RPCArg::Type::OBJ, RPCArg::Optional::OMITTED_NAMED_ARG, "",
                        {
                            {"changeAddress", RPCArg::Type::STR_HEX, /* default */ "pool address", "The bitcoin address to receive the change"},
                            {"changePosition", RPCArg::Type::NUM, /* default */ "random", "The index of the change output"},
                            {"change_type", RPCArg::Type::STR, /* default */ "set by -changetype", "The output type to use. Only valid if changeAddress is not specified. Options are \"legacy\", \"p2sh-segwit\", and \"bech32\"."},
                            {"includeWatching", RPCArg::Type::BOOL, /* default */ "false", "Also select inputs which are watch only"},
                            {"lockUnspents", RPCArg::Type::BOOL, /* default */ "false", "Lock selected unspent outputs"},
                            {"feeRate", RPCArg::Type::AMOUNT, /* default */ "not set: makes wallet determine the fee", "Set a specific fee rate in " + CURRENCY_UNIT + "/kB"},
                            {"subtractFeeFromOutputs", RPCArg::Type::ARR, /* default */ "empty array", "A json array of integers.\n"
                            "                              The fee will be equally deducted from the amount of each specified output.\n"
                            "                              Those recipients will receive less bitcoins than you enter in their corresponding amount field.\n"
                            "                              If no outputs are specified here, the sender pays the fee.",
                                {
                                    {"vout_index", RPCArg::Type::NUM, RPCArg::Optional::OMITTED, "The zero-based output index, before a change output is added."},
                                },
                            },
                            {"replaceable", RPCArg::Type::BOOL, /* default */ "false", "Marks this transaction as BIP125 replaceable.\n"
                            "                              Allows this transaction to be replaced by a transaction with higher fees"},
                            {"conf_target", RPCArg::Type::NUM, /* default */ "Fallback to wallet's confirmation target", "Confirmation target (in blocks)"},
                            {"estimate_mode", RPCArg::Type::STR, /* default */ "UNSET", "The fee estimate mode, must be one of:\n"
                            "         \"UNSET\"\n"
                            "         \"ECONOMICAL\"\n"
                            "         \"CONSERVATIVE\""},
                        },
                        "options"},
                    {"bip32derivs", RPCArg::Type::BOOL, /* default */ "false", "If true, includes the BIP 32 derivation paths for public keys if we know them"},
                },
                RPCResult{
                            "{\n"
                            "  \"psbt\": \"value\",        (string)  The resulting raw transaction (base64-encoded string)\n"
                            "  \"fee\":       n,         (numeric) Fee in " + CURRENCY_UNIT + " the resulting transaction pays\n"
                            "  \"changepos\": n          (numeric) The position of the added change output, or -1\n"
                            "}\n"
                                },
                                RPCExamples{
                            "\nCreate a transaction with no inputs\n"
                            + HelpExampleCli("walletcreatefundedpsbt", "\"[{\\\"txid\\\":\\\"myid\\\",\\\"vout\\\":0}]\" \"[{\\\"data\\\":\\\"00010203\\\"}]\"")
                                },
                            }.ToString());

    RPCTypeCheck(request.params, {
        UniValue::VARR,
        UniValueType(), // ARR or OBJ, checked later
        UniValue::VNUM,
        UniValue::VOBJ,
        UniValue::VBOOL
        }, true
    );

    CAmount fee;
    int change_position;
    CMutableTransaction rawTx = ConstructTransaction(request.params[0], request.params[1], request.params[2], request.params[3]["replaceable"], NullUniValue /* CA: assets_in */);
    FundTransaction(pwallet, rawTx, fee, change_position, request.params[3]);

    // Make a blank psbt
    PartiallySignedTransaction psbtx(rawTx);

    // Fill transaction with out data but don't sign
    bool bip32derivs = request.params[4].isNull() ? false : request.params[4].get_bool();
    bool complete = true;
    const TransactionError err = FillPSBT(pwallet, psbtx, complete, 1, false, bip32derivs);
    if (err != TransactionError::OK) {
        throw JSONRPCTransactionError(err);
    }

    // Serialize the PSBT
    CDataStream ssTx(SER_NETWORK, PROTOCOL_VERSION);
    ssTx << psbtx;

    UniValue result(UniValue::VOBJ);
    result.pushKV("psbt", EncodeBase64(ssTx.str()));
    result.pushKV("fee", ValueFromAmount(fee));
    result.pushKV("changepos", change_position);
    return result;
}

//
// ELEMENTS commands

namespace {
static secp256k1_context *secp256k1_ctx;

class CSecp256k1Init {
public:
    CSecp256k1Init() {
        secp256k1_ctx = secp256k1_context_create(SECP256K1_CONTEXT_VERIFY | SECP256K1_CONTEXT_SIGN);
    }
    ~CSecp256k1Init() {
        secp256k1_context_destroy(secp256k1_ctx);
    }
};
static CSecp256k1Init instance_of_csecp256k1;
}

UniValue signblock(const JSONRPCRequest& request)
{
    std::shared_ptr<CWallet> const wallet = GetWalletForJSONRPCRequest(request);
    CWallet* const pwallet = wallet.get();

    if (!EnsureWalletIsAvailable(pwallet, request.fHelp))
        return NullUniValue;

    if (request.fHelp || request.params.size() != 1)
        throw std::runtime_error(
            RPCHelpMan{"signblock",
                "\nSigns a block proposal, checking that it would be accepted first. Errors if it cannot sign the block.\n",
                {
                    {"blockhex", RPCArg::Type::STR_HEX, RPCArg::Optional::NO, "The hex-encoded block from getnewblockhex"},
                },
                RPCResult{
            "[\n"
            "    {\n"
            "        pubkeys,   (hex) The signature's pubkey\n"
            "        sig      (hex) The signature script\n"
            "    },\n"
            "    ...\n"
            "]\n"
                },
                RPCExamples{
                    HelpExampleCli("signblock", "0000002018c6f2f913f9902aeab...5ca501f77be96de63f609010000000000000000015100000000")
                },
            }.ToString());

    if (!g_signed_blocks) {
        throw JSONRPCError(RPC_MISC_ERROR, "Signed blocks are not active for this network.");
    }

    CBlock block;
    if (!DecodeHexBlk(block, request.params[0].get_str()))
        throw JSONRPCError(RPC_DESERIALIZATION_ERROR, "Block decode failed");

    LOCK(cs_main);

    uint256 hash = block.GetHash();
    BlockMap::iterator mi = mapBlockIndex.find(hash);
    if (mi != mapBlockIndex.end())
        throw JSONRPCError(RPC_VERIFY_ERROR, "already have block");

    CBlockIndex* const pindexPrev = chainActive.Tip();
    // TestBlockValidity only supports blocks built on the current Tip
    if (block.hashPrevBlock != pindexPrev->GetBlockHash())
        throw JSONRPCError(RPC_VERIFY_ERROR, "proposal was not based on our best chain");

    CValidationState state;
    if (!TestBlockValidity(state, Params(), block, pindexPrev, false, true) || !state.IsValid()) {
        std::string strRejectReason = state.GetRejectReason();
        if (strRejectReason.empty())
            throw JSONRPCError(RPC_VERIFY_ERROR, state.IsInvalid() ? "Block proposal was invalid" : "Error checking block proposal");
        throw JSONRPCError(RPC_VERIFY_ERROR, strRejectReason);
    }

    // Expose SignatureData internals in return value in lieu of "Partially Signed Bitcoin Blocks"
    SignatureData block_sigs;
    GenericSignScript(*pwallet, block.GetBlockHeader(), block.proof.challenge, block_sigs);

    // Error if sig data didn't "grow"
    if (!block_sigs.complete && block_sigs.signatures.empty()) {
        throw JSONRPCError(RPC_VERIFY_ERROR, "Could not sign the block.");
    }
    UniValue ret(UniValue::VARR);
    for (const auto& signature : block_sigs.signatures) {
        UniValue obj(UniValue::VOBJ);
        obj.pushKV("pubkey", HexStr(signature.second.first.begin(), signature.second.first.end()));
        obj.pushKV("sig", HexStr(signature.second.second.begin(), signature.second.second.end()));
        ret.push_back(obj);
    }
    return ret;
}

UniValue getpeginaddress(const JSONRPCRequest& request)
{
    std::shared_ptr<CWallet> const wallet = GetWalletForJSONRPCRequest(request);
    CWallet* const pwallet = wallet.get();

    if (!EnsureWalletIsAvailable(pwallet, request.fHelp))
        return NullUniValue;

    if (request.fHelp || request.params.size() != 0)
        throw std::runtime_error(
            RPCHelpMan{"getpeginaddress",
                "\nReturns information needed for claimpegin to move coins to the sidechain.\n"
                "The user should send coins from their Bitcoin wallet to the mainchain_address returned.\n"
                "IMPORTANT: Like getaddress, getpeginaddress adds new secrets to wallet.dat, necessitating backup on a regular basis.\n",
                {},
                RPCResult{
            "\"mainchain_address\"           (string) Mainchain Bitcoin deposit address to send bitcoin to\n"
            "\"claim_script\"             (string) The claim script in hex that was committed to. This may be required in `claimpegin` to retrieve pegged-in funds\n"
                },
                RPCExamples{
                    HelpExampleCli("getpeginaddress", "")
            + HelpExampleRpc("getpeginaddress", "")
                },
            }.ToString());

    if (!pwallet->IsLocked()) {
        pwallet->TopUpKeyPool();
    }

    // Generate a new key that is added to wallet
    CPubKey newKey;
    if (!pwallet->GetKeyFromPool(newKey)) {
        throw JSONRPCError(RPC_WALLET_KEYPOOL_RAN_OUT, "Error: Keypool ran out, please call keypoolrefill first");
    }

    // Use native witness destination
    CTxDestination dest = GetDestinationForKey(newKey, OutputType::BECH32);

    pwallet->SetAddressBook(dest, "", "receive");

    CScript dest_script = GetScriptForDestination(dest);

    // Also add raw scripts to index to recognize later.
    pwallet->AddCScript(dest_script);

    // Get P2CH deposit address on mainchain.
    CTxDestination mainchain_dest(ScriptHash(GetScriptForWitness(calculate_contract(Params().GetConsensus().fedpegScript, dest_script))));

    UniValue ret(UniValue::VOBJ);

    ret.pushKV("mainchain_address", EncodeParentDestination(mainchain_dest));
    ret.pushKV("claim_script", HexStr(dest_script));
    return ret;
}

//! Derive BIP32 tweak from master xpub to child pubkey.
bool DerivePubTweak(const std::vector<uint32_t>& vPath, const CPubKey& keyMaster, const ChainCode &ccMaster, std::vector<unsigned char>& tweakSum)
{
    tweakSum.clear();
    tweakSum.resize(32);
    std::vector<unsigned char> tweak;
    CPubKey keyParent = keyMaster;
    CPubKey keyChild;
    ChainCode ccChild;
    ChainCode ccParent = ccMaster;
    for (unsigned int i = 0; i < vPath.size(); i++) {
        if ((vPath[i] >> 31) != 0) {
            return false;
        }
        keyParent.Derive(keyChild, ccChild, vPath[i], ccParent, &tweak);
        assert(tweak.size() == 32);
        ccParent = ccChild;
        keyParent = keyChild;
        bool ret = secp256k1_ec_privkey_tweak_add(secp256k1_ctx, tweakSum.data(), tweak.data());
        if (!ret) {
            return false;
        }
    }
    return true;
}

// For general cryptographic design of peg-out authorization scheme, see: https://github.com/ElementsProject/secp256k1-zkp/blob/secp256k1-zkp/src/modules/whitelist/whitelist.md
UniValue initpegoutwallet(const JSONRPCRequest& request)
{

    std::shared_ptr<CWallet> const wallet = GetWalletForJSONRPCRequest(request);
    CWallet* const pwallet = wallet.get();

    if (!EnsureWalletIsAvailable(pwallet, request.fHelp))
        return NullUniValue;

    if (request.fHelp || request.params.size() < 1 || request.params.size() > 3)
        throw std::runtime_error(
            RPCHelpMan{"initpegoutwallet",
                "\nThis call is for Liquid network initialization on the Liquid wallet. The wallet generates a new Liquid pegout authorization key (PAK) and stores it in the Liquid wallet. It then combines this with the `bitcoin_descriptor` to finally create a PAK entry for the network. This allows the user to send Liquid coins directly to a secure offline Bitcoin wallet at the derived path from the bitcoin_descriptor using the `sendtomainchain` command. Losing the Liquid PAK or offline Bitcoin root key will result in the inability to pegout funds, so immediate backup upon initialization is required.\n" +
                HelpRequiringPassphrase(pwallet),
                {
                    {"bitcoin_descriptor", RPCArg::Type::STR, RPCArg::Optional::NO, "The Bitcoin descriptor that includes a single extended pubkey. Must be one of the following: pkh(<xpub>), sh(wpkh(<xpub>)), or wpkh(<xpub>). This is used as the root for the Bitcoin destination wallet. The derivation path from the xpub will be `0/k`, reflecting the external chain of the wallet. DEPRECATED: If a plain xpub is given, pkh(<xpub>) is assumed. See link for more details on script descriptors: https://github.com/bitcoin/bitcoin/blob/master/doc/descriptors.md"},
                    {"bip32_counter", RPCArg::Type::NUM , /* default */ "0", "The `k` in `0/k` to be set as the next address to derive from the `bitcoin_descriptor`. This will be stored in the wallet and incremented on each successful `sendtomainchain` invocation."},
                    {"liquid_pak", RPCArg::Type::STR_HEX, RPCArg::Optional::OMITTED_NAMED_ARG, "The Liquid wallet pubkey in hex to be used as the Liquid PAK for pegout authorization. The private key must be in the wallet if argument is given. If this argument is not provided one will be generated and stored in the wallet automatically and returned."}
                },
                RPCResult{
            "{\n"
                "\"pakentry\"       (string) The resulting PAK entry to be used at network initialization time in the form of: `pak=<bitcoin_pak>:<liquid_pak>`.\n"
                "\"liquid_pak\"     (string) The Liquid PAK pubkey in hex, which is stored in the local Liquid wallet. This can be used in subsequent calls to `initpegoutwallet` to avoid generating a new `liquid_pak`.\n"
                "\"liquid_pak_address\" (string) The corresponding address for `liquid_pak`. Useful for `dumpprivkey` for wallet backup or transfer.\n"
                "\"address_lookahead\"(array)  The three next Bitcoin addresses the wallet will use for `sendtomainchain` based on `bip32_counter`.\n"
            "}\n"
                },
                RPCExamples{
                    HelpExampleCli("initpegoutwallet", "sh(wpkh(tpubDAY5hwtonH4NE8zY46ZMFf6B6F3fqMis7cwfNihXXpAg6XzBZNoHAdAzAZx2peoU8nTWFqvUncXwJ9qgE5VxcnUKxdut8F6mptVmKjfiwDQ/0/*))")
            + HelpExampleRpc("initpegoutwallet", "sh(wpkh(tpubDAY5hwtonH4NE8zY46ZMFf6B6F3fqMis7cwfNihXXpAg6XzBZNoHAdAzAZx2peoU8nTWFqvUncXwJ9qgE5VxcnUKxdut8F6mptVmKjfiwDQ/0/*))")
                },
            }.ToString());

    auto locked_chain = pwallet->chain().lock();
    LOCK(pwallet->cs_wallet);

    // Check that network cares about PAK
    if (!Params().GetEnforcePak()) {
        throw JSONRPCError(RPC_INVALID_PARAMETER, "PAK enforcement is not enabled on this network.");
    }

    if (!pwallet->IsLocked())
        pwallet->TopUpKeyPool();

    // Generate a new key that is added to wallet or set from argument
    CPubKey online_pubkey;
    if (request.params.size() < 3) {
        if (!pwallet->GetKeyFromPool(online_pubkey)) {
            throw JSONRPCError(RPC_WALLET_KEYPOOL_RAN_OUT, "Error: Keypool ran out, please call keypoolrefill first");
        }
        if (!pwallet->SetOnlinePubKey(online_pubkey)) {
            throw JSONRPCError(RPC_WALLET_ERROR, "Error: Could not write liquid_pak to wallet.");
        }
    } else {
        online_pubkey = CPubKey(ParseHex(request.params[2].get_str()));
        if (!online_pubkey.IsFullyValid()) {
            throw JSONRPCError(RPC_WALLET_ERROR, "Error: Given liquid_pak is not valid.");
        }
        if (!pwallet->HaveKey(online_pubkey.GetID())) {
            throw JSONRPCError(RPC_WALLET_ERROR, "Error: liquid_pak could not be found in wallet");
        }
    }

    // Parse offline counter
    int counter = 0;
    if (request.params.size() > 1) {
        counter = request.params[1].get_int();
        if (counter < 0 || counter > 1000000000) {
            throw JSONRPCError(RPC_INVALID_PARAMETER, "bip32_counter must be between 0 and 1,000,000,000, inclusive.");
        }
    }

    std::string bitcoin_desc = request.params[0].get_str();
    std::string xpub_str = "";

    // First check for naked xpub, and impute it as pkh(<xpub>/0/*) for backwards compat
    CExtPubKey xpub = DecodeExtPubKey(bitcoin_desc);
    if (xpub.pubkey.IsFullyValid()) {
        bitcoin_desc = "pkh(" + bitcoin_desc + "/0/*)";
    }

    FlatSigningProvider provider;
    auto desc = Parse(bitcoin_desc, provider);
    if (!desc) {
        throw JSONRPCError(RPC_INVALID_PARAMETER, "bitcoin_descriptor is not a valid descriptor string.");
    } else if (!desc->IsRange()) {
        throw JSONRPCError(RPC_INVALID_PARAMETER, "bitcoin_descriptor must be a ranged descriptor.");
    }

    // Three acceptable descriptors:
    if (bitcoin_desc.substr(0, 8) ==  "sh(wpkh("
            && bitcoin_desc.substr(bitcoin_desc.size()-2, 2) == "))") {
        xpub_str = bitcoin_desc.substr(8, bitcoin_desc.size()-2);
    } else if (bitcoin_desc.substr(0, 5) ==  "wpkh("
            && bitcoin_desc.substr(bitcoin_desc.size()-1, 1) == ")") {
        xpub_str = bitcoin_desc.substr(5, bitcoin_desc.size()-1);
    } else if (bitcoin_desc.substr(0, 4) == "pkh("
            && bitcoin_desc.substr(bitcoin_desc.size()-1, 1) == ")") {
        xpub_str = bitcoin_desc.substr(4, bitcoin_desc.size()-1);
    } else {
        throw JSONRPCError(RPC_INVALID_PARAMETER, "bitcoin_descriptor is not of any type supported: pkh(<xpub>), sh(wpkh(<xpub>)), wpkh(<xpub>), or <xpub>.");
    }

    // Strip off leading key origin
    if (xpub_str.find("]") != std::string::npos) {
        xpub_str = xpub_str.substr(xpub_str.find("]"), std::string::npos);
    }

    // Strip off following range
    xpub_str = xpub_str.substr(0, xpub_str.find("/"));

    xpub = DecodeExtPubKey(xpub_str);

    if (!xpub.pubkey.IsFullyValid()) {
        throw JSONRPCError(RPC_INVALID_PARAMETER, "bitcoin_descriptor does not contain a valid extended pubkey for this network.");
    }

    // Parse master pubkey
    CPubKey masterpub = xpub.pubkey;
    secp256k1_pubkey masterpub_secp;
    int ret = secp256k1_ec_pubkey_parse(secp256k1_ctx, &masterpub_secp, masterpub.begin(), masterpub.size());
    if (ret != 1) {
        throw JSONRPCError(RPC_WALLET_ERROR, "bitcoin_descriptor could not be parsed.");
    }

    // Store the keys and metadata
    if (!pwallet->SetOnlinePubKey(online_pubkey) ||
            !pwallet->SetOfflineXPubKey(xpub) ||
            !pwallet->SetOfflineCounter(counter) ||
            !pwallet->SetOfflineDescriptor(bitcoin_desc)) {
        throw JSONRPCError(RPC_WALLET_ERROR, "Error: Failure to initialize pegout wallet.");
    }

    // Negate the pubkey
    ret = secp256k1_ec_pubkey_negate(secp256k1_ctx, &masterpub_secp);

    std::vector<unsigned char> negatedpubkeybytes;
    negatedpubkeybytes.resize(33);
    size_t len = 33;
    ret = secp256k1_ec_pubkey_serialize(secp256k1_ctx, &negatedpubkeybytes[0], &len, &masterpub_secp, SECP256K1_EC_COMPRESSED);
    assert(ret == 1);
    assert(len == 33);
    assert(negatedpubkeybytes.size() == 33);

    UniValue address_list(UniValue::VARR);
    for (int i = counter; i < counter+3; i++) {
        std::vector<CScript> scripts;
        if (!desc->Expand(i, provider, scripts, provider)) {
            throw JSONRPCError(RPC_WALLET_ERROR, "Could not generate lookahead addresses with descriptor. This is a bug.");
        }
        CTxDestination destination;
        ExtractDestination(scripts[0], destination);
        address_list.push_back(EncodeParentDestination(destination));
    }
    UniValue pak(UniValue::VOBJ);
    pak.pushKV("pakentry", "pak=" + HexStr(negatedpubkeybytes) + ":" + HexStr(online_pubkey));
    pak.pushKV("liquid_pak", HexStr(online_pubkey));
    pak.pushKV("liquid_pak_address", EncodeDestination(PKHash(online_pubkey)));
    pak.pushKV("address_lookahead", address_list);
    return pak;
}

UniValue sendtomainchain_base(const JSONRPCRequest& request)
{
    std::shared_ptr<CWallet> const wallet = GetWalletForJSONRPCRequest(request);
    CWallet* const pwallet = wallet.get();

    if (!EnsureWalletIsAvailable(pwallet, request.fHelp))
        return NullUniValue;

    if (request.fHelp || request.params.size() < 2 || request.params.size() > 3)
        throw std::runtime_error(
            RPCHelpMan{"sendtomainchain",
                "\nSends sidechain funds to the given mainchain address, through the federated pegin mechanism\n"
                + HelpRequiringPassphrase(pwallet),
                {
                    {"address", RPCArg::Type::STR, RPCArg::Optional::NO, "The destination address on Bitcoin mainchain"},
                    {"amount", RPCArg::Type::AMOUNT, RPCArg::Optional::NO, "The amount being sent to Bitcoin mainchain"},
                    {"subtractfeefromamount", RPCArg::Type::BOOL, /* default */ "false", "The fee will be deducted from the amount being pegged-out."},
                },
                RPCResult{
            "\"txid\"              (string) Transaction ID of the resulting sidechain transaction\n"
                },
                RPCExamples{
                    HelpExampleCli("sendtomainchain", "\"mgWEy4vBJSHt3mC8C2SEWJQitifb4qeZQq\" 0.1")
            + HelpExampleRpc("sendtomainchain", "\"mgWEy4vBJSHt3mC8C2SEWJQitifb4qeZQq\" 0.1")
                },
            }.ToString());

    auto locked_chain = pwallet->chain().lock();
    LOCK(pwallet->cs_wallet);

    EnsureWalletIsUnlocked(pwallet);

    CTxDestination parent_address = DecodeParentDestination(request.params[0].get_str());
    if (!IsValidDestination(parent_address))
        throw JSONRPCError(RPC_INVALID_ADDRESS_OR_KEY, "Invalid Bitcoin address");

    CAmount nAmount = AmountFromValue(request.params[1]);
    if (nAmount <= 0)
        throw JSONRPCError(RPC_TYPE_ERROR, "Invalid amount for send");

    bool subtract_fee = false;
    if (request.params.size() > 2) {
        subtract_fee = request.params[2].get_bool();
    }

    // Parse Bitcoin address for destination, embed script
    CScript mainchain_script(GetScriptForDestination(parent_address));

    uint256 genesisBlockHash = Params().ParentGenesisBlockHash();

    // Asset type is implicit, no need to add to script
    NullData nulldata;
    nulldata << std::vector<unsigned char>(genesisBlockHash.begin(), genesisBlockHash.end());
    nulldata << std::vector<unsigned char>(mainchain_script.begin(), mainchain_script.end());
    CTxDestination address(nulldata);

    EnsureWalletIsUnlocked(pwallet);

    mapValue_t mapValue;
    CCoinControl no_coin_control; // This is a deprecated API
    CTransactionRef tx = SendMoney(*locked_chain, pwallet, address, nAmount, Params().GetConsensus().pegged_asset, subtract_fee, no_coin_control, std::move(mapValue), true /* ignore_blind_fail */);

    return (*tx).GetHash().GetHex();

}

// ELEMENTS: Copied from script/descriptor.cpp

typedef std::vector<uint32_t> KeyPath;

/** Split a string on every instance of sep, returning a vector. */
std::vector<Span<const char>> Split(const Span<const char>& sp, char sep)
{
    std::vector<Span<const char>> ret;
    auto it = sp.begin();
    auto start = it;
    while (it != sp.end()) {
        if (*it == sep) {
            ret.emplace_back(start, it);
            start = it + 1;
        }
        ++it;
    }
    ret.emplace_back(start, it);
    return ret;
}

/** Parse a key path, being passed a split list of elements (the first element is ignored). */
bool ParseKeyPath(const std::vector<Span<const char>>& split, KeyPath& out)
{
    for (size_t i = 1; i < split.size(); ++i) {
        Span<const char> elem = split[i];
        bool hardened = false;
        if (elem.size() > 0 && (elem[elem.size() - 1] == '\'' || elem[elem.size() - 1] == 'h')) {
            elem = elem.first(elem.size() - 1);
            hardened = true;
        }
        uint32_t p;
        if (!ParseUInt32(std::string(elem.begin(), elem.end()), &p) || p > 0x7FFFFFFFUL) return false;
        out.push_back(p | (((uint32_t)hardened) << 31));
    }
    return true;
}

////////////////////////////

UniValue sendtomainchain_pak(const JSONRPCRequest& request)
{
    std::shared_ptr<CWallet> const wallet = GetWalletForJSONRPCRequest(request);
    CWallet* const pwallet = wallet.get();

    if (!EnsureWalletIsAvailable(pwallet, request.fHelp))
        return NullUniValue;

    if (request.fHelp || request.params.size() < 2 || request.params.size() > 3)
        throw std::runtime_error(
            RPCHelpMan{"sendtomainchain",
                "\nSends Liquid funds to the Bitcoin mainchain, through the federated withdraw mechanism. The wallet internally generates the returned `bitcoin_address` via `bitcoin_descriptor` and `bip32_counter` previously set in `initpegoutwallet`. The counter will be incremented upon successful send, avoiding address re-use.\n"
                + HelpRequiringPassphrase(pwallet),
                {
                    {"address", RPCArg::Type::STR, RPCArg::Optional::NO, "Must be \"\". Only for non-PAK `sendtomainchain` compatibility."},
                    {"amount", RPCArg::Type::AMOUNT, RPCArg::Optional::NO, "The amount being sent to `bitcoin_address`."},
                    {"subtractfeefromamount", RPCArg::Type::BOOL, /* default */ "false", "The fee will be deducted from the amount being pegged-out."},
                },
                RPCResult{
            "{\n"
                "\"bitcoin_address\"   (string) The destination address on Bitcoin mainchain."
                "\"txid\"              (string) Transaction ID of the resulting Liquid transaction\n"
                "\"bitcoin_descriptor\"      (string) The xpubkey of the child destination address.\n"
                "\"bip32_counter\"   (string) The derivation counter for the `bitcoin_descriptor`.\n"
            "}\n"
                },
                RPCExamples{
                    HelpExampleCli("sendtomainchain", "\"\" 0.1")
            + HelpExampleRpc("sendtomainchain", "\"\" 0.1")
                },
            }.ToString());

    auto locked_chain = pwallet->chain().lock();
    LOCK(pwallet->cs_wallet);

    EnsureWalletIsUnlocked(pwallet);

    if (!request.params[0].get_str().empty()) {
        throw JSONRPCError(RPC_TYPE_ERROR, "`address` argument must be \"\" for PAK-enabled networks as the address is generated automatically.");
    }

    //amount
    CAmount nAmount = AmountFromValue(request.params[1]);
    if (nAmount < 100000)
        throw JSONRPCError(RPC_INVALID_PARAMETER, "Invalid amount for send, must send more than 0.0001 BTC");

    bool subtract_fee = false;
    if (request.params.size() > 2) {
        subtract_fee = request.params[1].get_bool();
    }

    CPAKList paklist = g_paklist_blockchain;
    if (g_paklist_config) {
        paklist = *g_paklist_config;
    }
    if (paklist.IsReject()) {
        throw JSONRPCError(RPC_INVALID_ADDRESS_OR_KEY, "Pegout freeze is under effect to aid a pak transition to a new list. Please consult the network operator.");
    }

    // Fetch pegout key data
    int counter = pwallet->offline_counter;
    CExtPubKey& xpub = pwallet->offline_xpub;
    CPubKey& onlinepubkey = pwallet->online_key;

    if (counter < 0) {
        throw JSONRPCError(RPC_WALLET_ERROR, "Pegout authorization for this wallet has not been set. Please call `initpegoutwallet` with the appropriate arguments first.");
    }

    FlatSigningProvider provider;
    const auto descriptor = Parse(pwallet->offline_desc, provider);

    // If descriptor not previously set, generate it
    if (!descriptor) {
        std::string offline_desc = "pkh(" + EncodeExtPubKey(xpub) + "0/*)";
        if (!pwallet->SetOfflineDescriptor(offline_desc)) {
            throw JSONRPCError(RPC_WALLET_ERROR, "Couldn't set wallet descriptor for peg-outs.");
        }
    }

    std::string desc_str = pwallet->offline_desc;
    std::string xpub_str = EncodeExtPubKey(xpub);

    // TODO: More properly expose key parsing functionality

    // Strip last parenths(up to 2) and "/*" to let ParseKeyPath do its thing
    desc_str.erase(std::remove(desc_str.begin(), desc_str.end(), ')'), desc_str.end());
    desc_str = desc_str.substr(0, desc_str.size()-2);

    // Since we know there are no key origin data, directly call inner parsing functions
    Span<const char> span(desc_str.data(), desc_str.size());
    auto split = Split(span, '/');
    KeyPath key_path;
    if (!ParseKeyPath(split, key_path)) {
        throw JSONRPCError(RPC_WALLET_ERROR, "Stored keypath in descriptor cannot be parsed.");
    }
    key_path.push_back(counter);

    secp256k1_pubkey onlinepubkey_secp;
    if (secp256k1_ec_pubkey_parse(secp256k1_ctx, &onlinepubkey_secp, onlinepubkey.begin(), onlinepubkey.size()) != 1) {
        throw JSONRPCError(RPC_TYPE_ERROR, "Pubkey is invalid");
    }

    // Get index of given online key
    int whitelistindex=-1;
    std::vector<secp256k1_pubkey> pak_online = paklist.OnlineKeys();
    for (unsigned int i=0; i<pak_online.size(); i++) {
        if (memcmp((void *)&pak_online[i], (void *)&onlinepubkey_secp, sizeof(secp256k1_pubkey)) == 0) {
            whitelistindex = i;
            break;
        }
    }
    if (whitelistindex == -1)
        throw JSONRPCError(RPC_WALLET_ERROR, "Given online key is not in Pegout Authorization Key List");

    // Parse master pubkey
    CPubKey masterpub = xpub.pubkey;
    secp256k1_pubkey masterpub_secp;
    int ret = secp256k1_ec_pubkey_parse(secp256k1_ctx, &masterpub_secp, masterpub.begin(), masterpub.size());
    if (ret != 1) {
        throw JSONRPCError(RPC_WALLET_ERROR, "Master pubkey could not be parsed.");
    }

    secp256k1_pubkey btcpub_secp;
    memcpy(&btcpub_secp, &masterpub_secp, sizeof(secp256k1_pubkey));

    // Negate master pubkey
    ret = secp256k1_ec_pubkey_negate(secp256k1_ctx, &masterpub_secp);

    // Make sure negated master pubkey is in PAK list at same index as online_pubkey
    if (memcmp((void *)&paklist.OfflineKeys()[whitelistindex], (void *)&masterpub_secp, sizeof(secp256k1_pubkey)) != 0) {
        throw JSONRPCError(RPC_WALLET_ERROR, "Given bitcoin_descriptor cannot be found in same entry as known liquid_pak");
    }

    // Get online PAK
    CKey masterOnlineKey;
    if (!pwallet->GetKey(onlinepubkey.GetID(), masterOnlineKey))
        throw JSONRPCError(RPC_WALLET_ERROR, "Given online key is in master set but not in wallet");

    // Tweak offline pubkey by tweakSum aka sumkey to get bitcoin key
    std::vector<unsigned char> tweakSum;
    if (!DerivePubTweak(key_path, xpub.pubkey, xpub.chaincode, tweakSum)) {
        throw JSONRPCError(RPC_WALLET_ERROR, "Could not create xpub tweak to generate proof.");
    }
    ret = secp256k1_ec_pubkey_tweak_add(secp256k1_ctx, &btcpub_secp, tweakSum.data());
    assert(ret);

    std::vector<unsigned char> btcpubkeybytes;
    btcpubkeybytes.resize(33);
    size_t btclen = 33;
    ret = secp256k1_ec_pubkey_serialize(secp256k1_ctx, &btcpubkeybytes[0], &btclen, &btcpub_secp, SECP256K1_EC_COMPRESSED);
    assert(ret == 1);
    assert(btclen == 33);
    assert(btcpubkeybytes.size() == 33);

    //Create, verify whitelist proof
    secp256k1_whitelist_signature sig;
    if(secp256k1_whitelist_sign(secp256k1_ctx, &sig, &paklist.OnlineKeys()[0], &paklist.OfflineKeys()[0], paklist.size(), &btcpub_secp, masterOnlineKey.begin(), &tweakSum[0], whitelistindex, NULL, NULL) != 1) {
        throw JSONRPCError(RPC_WALLET_ERROR, "Pegout authorization proof signing failed");
    }

    if (secp256k1_whitelist_verify(secp256k1_ctx, &sig, &paklist.OnlineKeys()[0], &paklist.OfflineKeys()[0], paklist.size(), &btcpub_secp) != 1) {
        throw JSONRPCError(RPC_WALLET_ERROR, "Pegout authorization proof was created and signed but is invalid");
    }

    //Serialize
    const size_t expectedOutputSize = 1 + 32 * (1 + paklist.size());
    assert(1 + 32 * (1 + 256) >= expectedOutputSize);
    unsigned char output[1 + 32 * (1 + 256)];
    size_t outlen = expectedOutputSize;
    secp256k1_whitelist_signature_serialize(secp256k1_ctx, output, &outlen, &sig);
    assert(outlen == expectedOutputSize);
    std::vector<unsigned char> whitelistproof(output, output + expectedOutputSize / sizeof(unsigned char));

    // Derive the end address in mainchain
    std::vector<CScript> scripts;
    if (!descriptor->Expand(counter, provider, scripts, provider)) {
        throw JSONRPCError(RPC_WALLET_ERROR, "Could not generate mainchain destination with descriptor. This is a bug.");
    }
    assert(scripts.size() == 1);
    CScript mainchain_script = scripts[0];
    CTxDestination bitcoin_address;
    ExtractDestination(mainchain_script, bitcoin_address);

    uint256 genesisBlockHash = Params().ParentGenesisBlockHash();
    NullData nulldata;
    nulldata << std::vector<unsigned char>(genesisBlockHash.begin(), genesisBlockHash.end());
    nulldata << std::vector<unsigned char>(mainchain_script.begin(), mainchain_script.end());
    nulldata << btcpubkeybytes;
    nulldata << whitelistproof;
    CTxDestination address(nulldata);
    assert(GetScriptForDestination(nulldata).IsPegoutScript(genesisBlockHash));

    txnouttype txntype;
    if (!IsStandard(GetScriptForDestination(nulldata), txntype)) {
        throw JSONRPCError(RPC_TYPE_ERROR, "Resulting scriptPubKey is non-standard. Ensure pak=reject is not set");
    }

    mapValue_t mapValue;
    CCoinControl no_coin_control; // This is a deprecated API
    CTransactionRef tx = SendMoney(*locked_chain, pwallet, address, nAmount, Params().GetConsensus().pegged_asset, subtract_fee, no_coin_control, std::move(mapValue), true /* ignore_blind_fail */);

    pwallet->SetOfflineCounter(counter+1);

    std::stringstream ss;
    ss << counter;

    UniValue obj(UniValue::VOBJ);
    obj.pushKV("txid", tx->GetHash().GetHex());
    obj.pushKV("bitcoin_address", EncodeParentDestination(bitcoin_address));
    obj.pushKV("bip32_counter", ss.str());
    obj.pushKV("bitcoin_descriptor", pwallet->offline_desc);
    return obj;
}

// We only expose the appropriate peg-out method type per network
UniValue sendtomainchain(const JSONRPCRequest& request)
{
    if (Params().GetEnforcePak()) {
        return sendtomainchain_pak(request);
    } else {
        return sendtomainchain_base(request);
    }
}

extern UniValue signrawtransaction(const JSONRPCRequest& request);
extern UniValue sendrawtransaction(const JSONRPCRequest& request);

template<typename T_tx>
unsigned int GetPeginTxnOutputIndex(const T_tx& txn, const CScript& witnessProgram)
{
    unsigned int nOut = 0;
    //Call contracthashtool
    CScript mainchain_script = GetScriptForDestination(ScriptHash(GetScriptForWitness(calculate_contract(Params().GetConsensus().fedpegScript, witnessProgram))));
    for (; nOut < txn.vout.size(); nOut++)
        if (txn.vout[nOut].scriptPubKey == mainchain_script)
            break;
    return nOut;
}

template<typename T_tx_ref, typename T_tx, typename T_merkle_block>
static UniValue createrawpegin(const JSONRPCRequest& request, T_tx_ref& txBTCRef, T_tx& tx_aux, T_merkle_block& merkleBlock)
{
    if (request.fHelp || request.params.size() < 2 || request.params.size() > 3)
        throw std::runtime_error(
            RPCHelpMan{"createrawpegin",
                "\nCreates a raw transaction to claim coins from the main chain by creating a pegin transaction with the necessary metadata after the corresponding Bitcoin transaction.\n"
                "Note that this call will not sign the transaction.\n"
                "If a transaction is not relayed it may require manual addition to a functionary mempool in order for it to be mined.\n",
                {
                    {"bitcoinTx", RPCArg::Type::STR_HEX, RPCArg::Optional::NO, "The raw bitcoin transaction (in hex) depositing bitcoin to the mainchain_address generated by getpeginaddress"},
                    {"txoutproof", RPCArg::Type::STR_HEX, RPCArg::Optional::NO, "A rawtxoutproof (in hex) generated by the mainchain daemon's `gettxoutproof` containing a proof of only bitcoinTx"},
                    {"claim_script", RPCArg::Type::STR_HEX, RPCArg::Optional::OMITTED_NAMED_ARG, "The witness program generated by getpeginaddress. Only needed if not in wallet."},
                },
                RPCResult{
            "{\n"
            "   \"hex\"       (string) Raw transaction in hex\n"
            "   \"mature\"            (bool) Whether the peg-in is mature (only included when validating peg-ins)\n"
            "}\n"
                },
                RPCExamples{
                    HelpExampleCli("createrawpegin", "\"0200000002b80a99d63ca943d72141750d983a3eeda3a5c5a92aa962884ffb141eb49ffb4f000000006a473044022031ffe1d76decdfbbdb7e2ee6010e865a5134137c261e1921da0348b95a207f9e02203596b065c197e31bcc2f80575154774ac4e80acd7d812c91d93c4ca6a3636f27012102d2130dfbbae9bd27eee126182a39878ac4e117d0850f04db0326981f43447f9efeffffffb80a99d63ca943d72141750d983a3eeda3a5c5a92aa962884ffb141eb49ffb4f010000006b483045022100cf041ce0eb249ae5a6bc33c71c156549c7e5ad877ae39e2e3b9c8f1d81ed35060220472d4e4bcc3b7c8d1b34e467f46d80480959183d743dad73b1ed0e93ec9fd14f012103e73e8b55478ab9c5de22e2a9e73c3e6aca2c2e93cd2bad5dc4436a9a455a5c44feffffff0200e1f5050000000017a914da1745e9b549bd0bfa1a569971c77eba30cd5a4b87e86cbe00000000001976a914a25fe72e7139fd3f61936b228d657b2548b3936a88acc0020000\", \"00000020976e918ed537b0f99028648f2a25c0bd4513644fb84d9cbe1108b4df6b8edf6ba715c424110f0934265bf8c5763d9cc9f1675a0f728b35b9bc5875f6806be3d19cd5b159ffff7f2000000000020000000224eab3da09d99407cb79f0089e3257414c4121cb85a320e1fd0f88678b6b798e0713a8d66544b6f631f9b6d281c71633fb91a67619b189a06bab09794d5554a60105\" \"0014058c769ffc7d12c35cddec87384506f536383f9c\"")
            + HelpExampleRpc("createrawpegin", "\"0200000002b80a99d63ca943d72141750d983a3eeda3a5c5a92aa962884ffb141eb49ffb4f000000006a473044022031ffe1d76decdfbbdb7e2ee6010e865a5134137c261e1921da0348b95a207f9e02203596b065c197e31bcc2f80575154774ac4e80acd7d812c91d93c4ca6a3636f27012102d2130dfbbae9bd27eee126182a39878ac4e117d0850f04db0326981f43447f9efeffffffb80a99d63ca943d72141750d983a3eeda3a5c5a92aa962884ffb141eb49ffb4f010000006b483045022100cf041ce0eb249ae5a6bc33c71c156549c7e5ad877ae39e2e3b9c8f1d81ed35060220472d4e4bcc3b7c8d1b34e467f46d80480959183d743dad73b1ed0e93ec9fd14f012103e73e8b55478ab9c5de22e2a9e73c3e6aca2c2e93cd2bad5dc4436a9a455a5c44feffffff0200e1f5050000000017a914da1745e9b549bd0bfa1a569971c77eba30cd5a4b87e86cbe00000000001976a914a25fe72e7139fd3f61936b228d657b2548b3936a88acc0020000\", \"00000020976e918ed537b0f99028648f2a25c0bd4513644fb84d9cbe1108b4df6b8edf6ba715c424110f0934265bf8c5763d9cc9f1675a0f728b35b9bc5875f6806be3d19cd5b159ffff7f2000000000020000000224eab3da09d99407cb79f0089e3257414c4121cb85a320e1fd0f88678b6b798e0713a8d66544b6f631f9b6d281c71633fb91a67619b189a06bab09794d5554a60105\", \"0014058c769ffc7d12c35cddec87384506f536383f9c\"")
                },
            }.ToString());

    std::shared_ptr<CWallet> const wallet = GetWalletForJSONRPCRequest(request);
    CWallet* const pwallet = wallet.get();

    auto locked_chain = pwallet->chain().lock();
    LOCK(pwallet->cs_wallet);

    if (!IsHex(request.params[0].get_str()) || !IsHex(request.params[1].get_str())) {
        throw JSONRPCError(RPC_TYPE_ERROR, "the first two arguments must be hex strings");
    }

    std::vector<unsigned char> txData = ParseHex(request.params[0].get_str());
    CDataStream ssTx(txData, SER_NETWORK, PROTOCOL_VERSION);
    try {
        ssTx >> txBTCRef;
    }
    catch (...) {
        throw JSONRPCError(RPC_TYPE_ERROR, "The included bitcoinTx is malformed. Are you sure that is the whole string?");
    }
    T_tx txBTC(*txBTCRef);

    std::vector<unsigned char> txOutProofData = ParseHex(request.params[1].get_str());
    CDataStream ssTxOutProof(txOutProofData, SER_NETWORK, PROTOCOL_VERSION);
    try {
        ssTxOutProof >> merkleBlock;
    }
    catch (...) {
        throw JSONRPCError(RPC_TYPE_ERROR, "The included txoutproof is malformed. Are you sure that is the whole string?");
    }

    if (!ssTxOutProof.empty()) {
        throw JSONRPCError(RPC_INVALID_PARAMETER, "Invalid tx out proof");
    }

    std::vector<uint256> txHashes;
    std::vector<unsigned int> txIndices;
    if (merkleBlock.txn.ExtractMatches(txHashes, txIndices) != merkleBlock.header.hashMerkleRoot)
        throw JSONRPCError(RPC_INVALID_PARAMETER, "Invalid tx out proof");

    if (txHashes.size() != 1 || txHashes[0] != txBTC.GetHash())
        throw JSONRPCError(RPC_INVALID_PARAMETER, "The txoutproof must contain bitcoinTx and only bitcoinTx");

    CScript witness_script;
    unsigned int nOut = txBTC.vout.size();
    if (request.params.size() > 2) {
        const std::string claim_script = request.params[2].get_str();
        if (!IsHex(claim_script)) {
            throw JSONRPCError(RPC_INVALID_PARAMETER, "Given claim_script is not hex.");
        }
        // If given manually, no need for it to be a witness script
        std::vector<unsigned char> witnessBytes(ParseHex(claim_script));
        witness_script = CScript(witnessBytes.begin(), witnessBytes.end());
        nOut = GetPeginTxnOutputIndex(txBTC, witness_script);
        if (nOut == txBTC.vout.size()) {
            throw JSONRPCError(RPC_INVALID_PARAMETER, "Given claim_script does not match the given Bitcoin transaction.");
        }
    }
    else {
        // Look for known wpkh address in wallet
        for (std::map<CTxDestination, CAddressBookData>::const_iterator iter = pwallet->mapAddressBook.begin(); iter != pwallet->mapAddressBook.end(); ++iter) {
            CScript dest_script = GetScriptForDestination(iter->first);
            nOut = GetPeginTxnOutputIndex(txBTC, dest_script);
            if (nOut != txBTC.vout.size()) {
                witness_script = dest_script;
                break;
            }
        }
    }
    if (nOut == txBTC.vout.size()) {
        throw JSONRPCError(RPC_INVALID_PARAMETER, "Failed to find output in bitcoinTx to the mainchain_address from getpeginaddress");
    }
    assert(witness_script != CScript());

    int version = -1;
    std::vector<unsigned char> witness_program;
    if (!witness_script.IsWitnessProgram(version, witness_program) || version != 0) {
        throw JSONRPCError(RPC_INVALID_PARAMETER, "Given or recovered script is not a v0 witness program.");
    }

    CAmount value = 0;
    if (!GetAmountFromParentChainPegin(value, txBTC, nOut)) {
        throw JSONRPCError(RPC_INVALID_PARAMETER, strprintf("Amounts to pegin must be explicit and asset must be %s", Params().GetConsensus().parent_pegged_asset.GetHex()));
    }

    CDataStream stream(0, 0);
    try {
        stream << value;
    } catch (...) {
        throw JSONRPCError(RPC_INVALID_PARAMETER, "Amount serialization is invalid.");
    }
    // Need to reinterpret bytes as unsigned chars before adding to witness
    char* buf = stream.data();
    unsigned char* membuf = reinterpret_cast<unsigned char*>(buf);
    std::vector<unsigned char> value_bytes(membuf, membuf + stream.size());

    uint256 genesisBlockHash = Params().ParentGenesisBlockHash();

    // Manually construct peg-in transaction, sign it, and send it off.
    // Decrement the output value as much as needed given the total vsize to
    // pay the fees.

    if (!pwallet->IsLocked())
        pwallet->TopUpKeyPool();

    // Generate a new key that is added to wallet
    CPubKey newKey;
    if (!pwallet->GetKeyFromPool(newKey))
        throw JSONRPCError(RPC_WALLET_KEYPOOL_RAN_OUT, "Error: Keypool ran out, please call keypoolrefill first");
    WitnessV0KeyHash wpkhash(newKey.GetID());

    pwallet->SetAddressBook(wpkhash, "", "receive");

    // One peg-in input, one wallet output and one fee output
    CMutableTransaction mtx;
    mtx.vin.push_back(CTxIn(COutPoint(txHashes[0], nOut), CScript(), ~(uint32_t)0));
    // mark as peg-in input
    mtx.vin[0].m_is_pegin = true;
    mtx.vout.push_back(CTxOut(Params().GetConsensus().pegged_asset, value, GetScriptForDestination(wpkhash)));
    mtx.vout.push_back(CTxOut(Params().GetConsensus().pegged_asset, 0, CScript()));

    // Construct pegin proof
    CScriptWitness pegin_witness;
    std::vector<std::vector<unsigned char> >& stack = pegin_witness.stack;
    stack.push_back(value_bytes);
    stack.push_back(std::vector<unsigned char>(Params().GetConsensus().pegged_asset.begin(), Params().GetConsensus().pegged_asset.end()));
    stack.push_back(std::vector<unsigned char>(genesisBlockHash.begin(), genesisBlockHash.end()));
    stack.push_back(std::vector<unsigned char>(witness_script.begin(), witness_script.end()));
    stack.push_back(txData);
    stack.push_back(txOutProofData);

    // Peg-in witness isn't valid, even though the block header is(without depth check)
    // We re-check depth before returning with more descriptive result
    std::string err;
    if (!IsValidPeginWitness(pegin_witness, mtx.vin[0].prevout, err, false)) {
        throw JSONRPCError(RPC_INVALID_PARAMETER, strprintf("Constructed peg-in witness is invalid: %s", err));
    }

    // Put input witness in transaction
    CTxInWitness txinwit;
    txinwit.m_pegin_witness = pegin_witness;
    mtx.witness.vtxinwit.push_back(txinwit);

    // Estimate fee for transaction, decrement fee output(including witness data)
    unsigned int nBytes = GetVirtualTransactionSize(CTransaction(mtx)) +
        (1+1+72+1+33/WITNESS_SCALE_FACTOR);
    CCoinControl coin_control;
    CAmount nFeeNeeded = GetMinimumFee(*pwallet, nBytes, coin_control, nullptr);

    mtx.vout[0].nValue = mtx.vout[0].nValue.GetAmount() - nFeeNeeded;
    mtx.vout[1].nValue = mtx.vout[1].nValue.GetAmount() + nFeeNeeded;

    UniValue ret(UniValue::VOBJ);

    // Return hex
    std::string strHex = EncodeHexTx(CTransaction(mtx), RPCSerializationFlags());
    ret.pushKV("hex", strHex);

    // Additional block lee-way to avoid bitcoin block races
    if (gArgs.GetBoolArg("-validatepegin", Params().GetConsensus().has_parent_chain)) {
        unsigned int required_depth = Params().GetConsensus().pegin_min_depth + 2;
        if (txIndices[0] == 0) {
            required_depth = std::max(required_depth, (unsigned int)COINBASE_MATURITY+2);
        }
        ret.pushKV("mature", IsConfirmedBitcoinBlock(merkleBlock.header.GetHash(), required_depth, merkleBlock.txn.GetNumTransactions()));
    }

    return ret;
}

UniValue createrawpegin(const JSONRPCRequest& request)
{
    UniValue ret(UniValue::VOBJ);
    if (Params().GetConsensus().ParentChainHasPow()) {
        Sidechain::Bitcoin::CTransactionRef txBTCRef;
        Sidechain::Bitcoin::CTransaction tx_aux;
        Sidechain::Bitcoin::CMerkleBlock merkleBlock;
        ret = createrawpegin(request, txBTCRef, tx_aux, merkleBlock);
        if (!CheckParentProofOfWork(merkleBlock.header.GetHash(), merkleBlock.header.nBits, Params().GetConsensus())) {
            throw JSONRPCError(RPC_INVALID_PARAMETER, "Invalid tx out proof");
        }
    } else {
        CTransactionRef txBTCRef;
        CTransaction tx_aux;
        CMerkleBlock merkleBlock;
        ret = createrawpegin(request, txBTCRef, tx_aux, merkleBlock);
        if (!CheckProofSignedParent(merkleBlock.header, Params().GetConsensus())) {
            throw JSONRPCError(RPC_INVALID_PARAMETER, "Invalid tx out proof");
        }
    }
    return ret;
}

UniValue claimpegin(const JSONRPCRequest& request)
{

    if (request.fHelp || request.params.size() < 2 || request.params.size() > 3)
        throw std::runtime_error(
            RPCHelpMan{"claimpegin",
                "\nClaim coins from the main chain by creating a pegin transaction with the necessary metadata after the corresponding Bitcoin transaction.\n"
                "Note that the transaction will not be relayed unless it is buried at least 102 blocks deep.\n"
                "If a transaction is not relayed it may require manual addition to a functionary mempool in order for it to be mined.\n",
                {
                    {"bitcoinTx", RPCArg::Type::STR_HEX, RPCArg::Optional::NO, "The raw bitcoin transaction (in hex) depositing bitcoin to the mainchain_address generated by getpeginaddress"},
                    {"txoutproof", RPCArg::Type::STR_HEX, RPCArg::Optional::NO, "A rawtxoutproof (in hex) generated by the mainchain daemon's `gettxoutproof` containing a proof of only bitcoinTx"},
                    {"claim_script", RPCArg::Type::STR_HEX, RPCArg::Optional::OMITTED_NAMED_ARG, "The witness program generated by getpeginaddress. Only needed if not in wallet."},
                },
                RPCResult{
            "\"txid\"                 (string) Txid of the resulting sidechain transaction\n"
                },
                RPCExamples{
                    HelpExampleCli("claimpegin", "\"0200000002b80a99d63ca943d72141750d983a3eeda3a5c5a92aa962884ffb141eb49ffb4f000000006a473044022031ffe1d76decdfbbdb7e2ee6010e865a5134137c261e1921da0348b95a207f9e02203596b065c197e31bcc2f80575154774ac4e80acd7d812c91d93c4ca6a3636f27012102d2130dfbbae9bd27eee126182a39878ac4e117d0850f04db0326981f43447f9efeffffffb80a99d63ca943d72141750d983a3eeda3a5c5a92aa962884ffb141eb49ffb4f010000006b483045022100cf041ce0eb249ae5a6bc33c71c156549c7e5ad877ae39e2e3b9c8f1d81ed35060220472d4e4bcc3b7c8d1b34e467f46d80480959183d743dad73b1ed0e93ec9fd14f012103e73e8b55478ab9c5de22e2a9e73c3e6aca2c2e93cd2bad5dc4436a9a455a5c44feffffff0200e1f5050000000017a914da1745e9b549bd0bfa1a569971c77eba30cd5a4b87e86cbe00000000001976a914a25fe72e7139fd3f61936b228d657b2548b3936a88acc0020000\" \"00000020976e918ed537b0f99028648f2a25c0bd4513644fb84d9cbe1108b4df6b8edf6ba715c424110f0934265bf8c5763d9cc9f1675a0f728b35b9bc5875f6806be3d19cd5b159ffff7f2000000000020000000224eab3da09d99407cb79f0089e3257414c4121cb85a320e1fd0f88678b6b798e0713a8d66544b6f631f9b6d281c71633fb91a67619b189a06bab09794d5554a60105\" \"0014058c769ffc7d12c35cddec87384506f536383f9c\"")
            + HelpExampleRpc("claimpegin", "\"0200000002b80a99d63ca943d72141750d983a3eeda3a5c5a92aa962884ffb141eb49ffb4f000000006a473044022031ffe1d76decdfbbdb7e2ee6010e865a5134137c261e1921da0348b95a207f9e02203596b065c197e31bcc2f80575154774ac4e80acd7d812c91d93c4ca6a3636f27012102d2130dfbbae9bd27eee126182a39878ac4e117d0850f04db0326981f43447f9efeffffffb80a99d63ca943d72141750d983a3eeda3a5c5a92aa962884ffb141eb49ffb4f010000006b483045022100cf041ce0eb249ae5a6bc33c71c156549c7e5ad877ae39e2e3b9c8f1d81ed35060220472d4e4bcc3b7c8d1b34e467f46d80480959183d743dad73b1ed0e93ec9fd14f012103e73e8b55478ab9c5de22e2a9e73c3e6aca2c2e93cd2bad5dc4436a9a455a5c44feffffff0200e1f5050000000017a914da1745e9b549bd0bfa1a569971c77eba30cd5a4b87e86cbe00000000001976a914a25fe72e7139fd3f61936b228d657b2548b3936a88acc0020000\", \"00000020976e918ed537b0f99028648f2a25c0bd4513644fb84d9cbe1108b4df6b8edf6ba715c424110f0934265bf8c5763d9cc9f1675a0f728b35b9bc5875f6806be3d19cd5b159ffff7f2000000000020000000224eab3da09d99407cb79f0089e3257414c4121cb85a320e1fd0f88678b6b798e0713a8d66544b6f631f9b6d281c71633fb91a67619b189a06bab09794d5554a60105\", \"0014058c769ffc7d12c35cddec87384506f536383f9c\"")
                },
            }.ToString());

    std::shared_ptr<CWallet> const wallet = GetWalletForJSONRPCRequest(request);
    CWallet* const pwallet = wallet.get();
    CTransactionRef tx_ref;
    CMutableTransaction mtx;

    auto locked_chain = pwallet->chain().lock();
    LOCK(pwallet->cs_wallet);

    if (IsInitialBlockDownload()) {
        throw JSONRPCError(RPC_WALLET_ERROR, "Peg-ins cannot be completed during initial sync or reindexing.");
    }

    // Get raw peg-in transaction
    UniValue ret(createrawpegin(request));

    // Make sure it can be propagated and confirmed
    if (!ret["mature"].isNull() && ret["mature"].get_bool() == false) {
        throw JSONRPCError(RPC_INVALID_PARAMETER, "Peg-in Bitcoin transaction needs more confirmations to be sent.");
    }

    // Sign it
    JSONRPCRequest request2;
    UniValue varr(UniValue::VARR);
    varr.push_back(ret["hex"]);
    request2.params = varr;
    UniValue result = signrawtransactionwithwallet(request2);

    if (!DecodeHexTx(mtx, result["hex"].get_str(), false, true)) {
        throw JSONRPCError(RPC_DESERIALIZATION_ERROR, "TX decode failed");
    }

    // To check if it's not double spending an existing pegin UTXO, we check mempool acceptance.
    CValidationState acceptState;
    LockAnnotation lock(::cs_main); //TODO(stevenroose) replace with locked_chain later
    bool accepted = ::AcceptToMemoryPool(mempool, acceptState, MakeTransactionRef(mtx), nullptr /* pfMissingInputs */,
                            nullptr /* plTxnReplaced */, false /* bypass_limits */, maxTxFee, true /* test_accept */);
    if (!accepted) {
        std::string strError = strprintf("Error: The transaction was rejected! Reason given: %s", FormatStateMessage(acceptState));
        throw JSONRPCError(RPC_WALLET_ERROR, strError);
    }

    // Send it
    CValidationState state;
    mapValue_t mapValue;
    std::vector<std::unique_ptr<CReserveKey>> reservekeys;
    reservekeys.push_back(std::unique_ptr<CReserveKey>(new CReserveKey(pwallet)));
    if (!pwallet->CommitTransaction(MakeTransactionRef(mtx), mapValue, {} /* orderForm */, reservekeys, state)) {
        std::string strError = strprintf("Error: The transaction was rejected! Reason given: %s", FormatStateMessage(state));
        throw JSONRPCError(RPC_WALLET_ERROR, strError);
    }

    return mtx.GetHash().GetHex();
}

// Rewind the outputs to unblinded, and push placeholders for blinding info. Not exported.
void FillBlinds(CWallet* pwallet, CMutableTransaction& tx, std::vector<uint256>& output_value_blinds, std::vector<uint256>& output_asset_blinds, std::vector<CPubKey>& output_pubkeys, std::vector<CKey>& asset_keys, std::vector<CKey>& token_keys) {

    // Resize witness before doing anything
    tx.witness.vtxinwit.resize(tx.vin.size());
    tx.witness.vtxoutwit.resize(tx.vout.size());

    for (size_t nOut = 0; nOut < tx.vout.size(); ++nOut) {
        CTxOut& out = tx.vout[nOut];
        if (out.nValue.IsExplicit()) {
            CPubKey pubkey(out.nNonce.vchCommitment);
            if (!pubkey.IsFullyValid()) {
                output_pubkeys.push_back(CPubKey());
            } else {
                output_pubkeys.push_back(pubkey);
            }
            output_value_blinds.push_back(uint256());
            output_asset_blinds.push_back(uint256());
        } else if (out.nValue.IsCommitment()) {
            CTxOutWitness* ptxoutwit = &tx.witness.vtxoutwit[nOut];
            uint256 blinding_factor;
            uint256 asset_blinding_factor;
            CAsset asset;
            CAmount amount;
            // This can only be used to recover things like change addresses and self-sends.
            if (UnblindConfidentialPair(pwallet->GetBlindingKey(&out.scriptPubKey), out.nValue, out.nAsset, out.nNonce, out.scriptPubKey, ptxoutwit->vchRangeproof, amount, blinding_factor, asset, asset_blinding_factor) != 0) {
                // Wipe out confidential info from output and output witness
                CScript scriptPubKey = tx.vout[nOut].scriptPubKey;
                CTxOut newOut(asset, amount, scriptPubKey);
                tx.vout[nOut] = newOut;
                ptxoutwit->SetNull();

                // Mark for re-blinding with same key that deblinded it
                CPubKey pubkey(pwallet->GetBlindingKey(&out.scriptPubKey).GetPubKey());
                output_pubkeys.push_back(pubkey);
                output_value_blinds.push_back(uint256());
                output_asset_blinds.push_back(uint256());
            } else {
                output_pubkeys.push_back(CPubKey());
                output_value_blinds.push_back(uint256());
                output_asset_blinds.push_back(uint256());
            }
        } else {
            // Null or invalid, do nothing for that output
            output_pubkeys.push_back(CPubKey());
            output_value_blinds.push_back(uint256());
            output_asset_blinds.push_back(uint256());
        }
    }

    // Fill out issuance blinding keys to be used directly as nonce for rangeproof
    for (size_t nIn = 0; nIn < tx.vin.size(); ++nIn) {
        CAssetIssuance& issuance = tx.vin[nIn].assetIssuance;
        if (issuance.IsNull()) {
            asset_keys.push_back(CKey());
            token_keys.push_back(CKey());
            continue;
        }

        // Calculate underlying asset for use as blinding key script
        CAsset asset;
        // New issuance, compute the asset ids
        if (issuance.assetBlindingNonce.IsNull()) {
            uint256 entropy;
            GenerateAssetEntropy(entropy, tx.vin[nIn].prevout, issuance.assetEntropy);
            CalculateAsset(asset, entropy);
        }
        // Re-issuance
        else {
            // TODO Give option to skip blinding when the reissuance token was derived without blinding ability. For now we assume blinded
            // hashAssetIdentifier doubles as the entropy on reissuance
            CalculateAsset(asset, issuance.assetEntropy);
        }

        // Special format for issuance blinding keys, unique for each transaction
        CScript blindingScript = CScript() << OP_RETURN << std::vector<unsigned char>(tx.vin[nIn].prevout.hash.begin(), tx.vin[nIn].prevout.hash.end()) << tx.vin[nIn].prevout.n;

        for (size_t nPseudo = 0; nPseudo < 2; nPseudo++) {
            bool issuance_asset = (nPseudo == 0);
            std::vector<CKey>& issuance_blinding_keys = issuance_asset ? asset_keys : token_keys;
            CConfidentialValue& conf_value = issuance_asset ? issuance.nAmount : issuance.nInflationKeys;
            if (conf_value.IsCommitment()) {
                // Rangeproof must exist
                if (tx.witness.vtxinwit.size() <= nIn) {
                    throw JSONRPCError(RPC_INVALID_PARAMETER, "Transaction issuance is already blinded but has no attached rangeproof.");
                }
                CTxInWitness& txinwit = tx.witness.vtxinwit[nIn];
                std::vector<unsigned char>& vchRangeproof = issuance_asset ? txinwit.vchIssuanceAmountRangeproof : txinwit.vchInflationKeysRangeproof;
                uint256 blinding_factor;
                uint256 asset_blinding_factor;
                CAmount amount;
                if (UnblindConfidentialPair(pwallet->GetBlindingKey(&blindingScript), conf_value, CConfidentialAsset(asset), CConfidentialNonce(), CScript(), vchRangeproof, amount, blinding_factor, asset, asset_blinding_factor) != 0) {
                    // Wipe out confidential info from issuance
                    vchRangeproof.clear();
                    conf_value = CConfidentialValue(amount);
                    // One key blinds both values, single key needed for issuance reveal
                    issuance_blinding_keys.push_back(pwallet->GetBlindingKey(&blindingScript));
                } else {
                    // If  unable to unblind, leave it alone in next blinding step
                    issuance_blinding_keys.push_back(CKey());
                }
            } else if (conf_value.IsExplicit()) {
                // Use wallet to generate blindingkey used directly as nonce
                // as user is not "sending" to anyone.
                // Always assumed we want to blind here.
                // TODO Signal intent for all blinding via API including replacing nonce commitment
                issuance_blinding_keys.push_back(pwallet->GetBlindingKey(&blindingScript));
            } else  {
                // Null or invalid, don't try anything but append an empty key
                issuance_blinding_keys.push_back(CKey());
            }
        }
    }
}

UniValue blindrawtransaction(const JSONRPCRequest& request)
{
    std::shared_ptr<CWallet> const wallet = GetWalletForJSONRPCRequest(request);
    CWallet* const pwallet = wallet.get();

    if (!EnsureWalletIsAvailable(pwallet, request.fHelp))
        return NullUniValue;

    if (request.fHelp || (request.params.size() < 1 || request.params.size() > 5))
        throw std::runtime_error(
            RPCHelpMan{"blindrawtransaction",
                "\nConvert one or more outputs of a raw transaction into confidential ones using only wallet inputs.\n"
                "Returns the hex-encoded raw transaction.\n"
                "The output keys used can be specified by using a confidential address in createrawtransaction.\n"
                "This call may add an additional 0-value unspendable output in order to balance the blinders.\n",
                {
                    {"hexstring", RPCArg::Type::STR_HEX, RPCArg::Optional::NO, "A hex-encoded raw transaction."},
                    {"ignoreblindfail", RPCArg::Type::BOOL , /* default */ "true", "Return a transaction even when a blinding attempt fails due to number of blinded inputs/outputs."},
                    {"asset_commitments", RPCArg::Type::ARR, RPCArg::Optional::OMITTED_NAMED_ARG, "An array of input asset generators. If provided, this list must be empty, or match the final input commitment list, including ordering, to make a valid surjection proof. This list does not include generators for issuances, as these assets are inherently unblinded.",
                        {
                            {"assetcommitment", RPCArg::Type::STR_HEX, RPCArg::Optional::OMITTED, "A hex-encoded asset commitment, one for each input."
            "                        Null commitments must be \"\"."},
                        }
                    },
                    {"blind_issuances", RPCArg::Type::BOOL , /* default */ "true", "Blind the issuances found in the raw transaction or not. All issuances will be blinded if true."},
                    {"totalblinder", RPCArg::Type::STR, RPCArg::Optional::OMITTED, "Ignored for now."},
                },
                RPCResult{
            "\"transaction\"              (string) hex string of the transaction\n"
                },
                RPCExamples{""},
            }.ToString());

    std::vector<unsigned char> txData(ParseHexV(request.params[0], "argument 1"));
    CDataStream ssData(txData, SER_NETWORK, PROTOCOL_VERSION);
    CMutableTransaction tx;
    try {
        ssData >> tx;
    } catch (const std::exception &) {
        throw JSONRPCError(RPC_DESERIALIZATION_ERROR, "TX decode failed");
    }

    bool ignore_blind_fail = true;
    if (request.params.size() > 1) {
        ignore_blind_fail = request.params[1].get_bool();
    }

    std::vector<std::vector<unsigned char> > auxiliary_generators;
    if (request.params.size() > 2) {
        UniValue assetCommitments = request.params[2].get_array();
        if (assetCommitments.size() != 0 && assetCommitments.size() != tx.vin.size()) {
            throw JSONRPCError(RPC_INVALID_PARAMETER, "Asset commitment array must have exactly as many entries as transaction inputs.");
        }
        for (size_t nIn = 0; nIn < assetCommitments.size(); nIn++) {
            if (assetCommitments[nIn].isStr()) {
                std::string assetcommitment = assetCommitments[nIn].get_str();
                if (IsHex(assetcommitment) && assetcommitment.size() == 66) {
                    auxiliary_generators.push_back(ParseHex(assetcommitment));
                    continue;
                }
            }
            throw JSONRPCError(RPC_INVALID_PARAMETER, "Asset commitments must be a hex encoded string of length 66.");
        }
    }

    bool blind_issuances = request.params[3].isNull() || request.params[3].get_bool();

    LOCK(pwallet->cs_wallet);

    std::vector<uint256> input_blinds;
    std::vector<uint256> input_asset_blinds;
    std::vector<CAsset> input_assets;
    std::vector<CAmount> input_amounts;
    int n_blinded_ins = 0;
    for (size_t nIn = 0; nIn < tx.vin.size(); ++nIn) {
        COutPoint prevout = tx.vin[nIn].prevout;

        std::map<uint256, CWalletTx>::iterator it = pwallet->mapWallet.find(prevout.hash);
        if (it == pwallet->mapWallet.end() || pwallet->IsMine(tx.vin[nIn]) == ISMINE_NO) {
            // For inputs we don't own, input assetcommitments for the surjection must be supplied.
            if (auxiliary_generators.size() > 0) {
                input_blinds.push_back(uint256());
                input_asset_blinds.push_back(uint256());
                input_assets.push_back(CAsset());
                input_amounts.push_back(-1);
                continue;
            }
            throw JSONRPCError(RPC_INVALID_PARAMETER, "Invalid parameter: transaction spends from non-wallet output and no assetcommitment list was given.");
        }

        if (prevout.n >= it->second.tx->vout.size()) {
            throw JSONRPCError(RPC_INVALID_PARAMETER, "Invalid parameter: transaction spends non-existing output");
        }
        input_blinds.push_back(it->second.GetOutputAmountBlindingFactor(prevout.n));
        input_asset_blinds.push_back(it->second.GetOutputAssetBlindingFactor(prevout.n));
        input_assets.push_back(it->second.GetOutputAsset(prevout.n));
        input_amounts.push_back(it->second.GetOutputValueOut(prevout.n));
        if (it->second.tx->vout[prevout.n].nValue.IsCommitment()) {
            n_blinded_ins += 1;
        }
    }

    std::vector<uint256> output_blinds;
    std::vector<uint256> output_asset_blinds;
    std::vector<CPubKey> output_pubkeys;
    std::vector<CKey> asset_keys;
    std::vector<CKey> token_keys;
    // This fills out issuance blinding data for you from the wallet itself
    FillBlinds(pwallet, tx, output_blinds, output_asset_blinds, output_pubkeys, asset_keys, token_keys);

    if (!blind_issuances) {
        asset_keys.clear();
        token_keys.clear();
    }

    // How many are we trying to blind?
    int num_pubkeys = 0;
    unsigned int key_index = 0;
    for (unsigned int i = 0; i < output_pubkeys.size(); i++) {
        const CPubKey& key = output_pubkeys[i];
        if (key.IsValid()) {
            num_pubkeys++;
            key_index = i;
        }
    }
    for (const CKey& key : asset_keys) {
        if (key.IsValid()) num_pubkeys++;
    }
    for (const CKey& key : token_keys) {
        if (key.IsValid()) num_pubkeys++;
    }

    if (num_pubkeys == 0 && n_blinded_ins == 0) {
        // Vacuous, just return the transaction
        return EncodeHexTx(CTransaction(tx));
    } else if (n_blinded_ins > 0 && num_pubkeys == 0) {
        // Blinded inputs need to balanced with something to be valid, make a dummy.
        CTxOut newTxOut(tx.vout.back().nAsset.GetAsset(), 0, CScript() << OP_RETURN);
        tx.vout.push_back(newTxOut);
        num_pubkeys++;
        output_pubkeys.push_back(pwallet->GetBlindingPubKey(newTxOut.scriptPubKey));
    } else if (n_blinded_ins == 0 && num_pubkeys == 1) {
        if (ignore_blind_fail) {
            // Just get rid of the ECDH key in the nonce field and return
            tx.vout[key_index].nNonce.SetNull();
            return EncodeHexTx(CTransaction(tx));
        } else {
            throw JSONRPCError(RPC_INVALID_PARAMETER, "Unable to blind transaction: Add another output to blind in order to complete the blinding.");
        }
    }

    if (BlindTransaction(input_blinds, input_asset_blinds, input_assets, input_amounts, output_blinds, output_asset_blinds, output_pubkeys, asset_keys, token_keys, tx, (auxiliary_generators.size() ? &auxiliary_generators : NULL)) != num_pubkeys) {
        // TODO Have more rich return values, communicating to user what has been blinded
        // User may be ok not blinding something that for instance has no corresponding type on input
        throw JSONRPCError(RPC_INVALID_PARAMETER, "Unable to blind transaction: Are you sure each asset type to blind is represented in the inputs?");
    }

    return EncodeHexTx(CTransaction(tx));
}

static UniValue unblindrawtransaction(const JSONRPCRequest& request)
{
    std::shared_ptr<CWallet> const wallet = GetWalletForJSONRPCRequest(request);
    CWallet* const pwallet = wallet.get();

    if (!EnsureWalletIsAvailable(pwallet, request.fHelp)) {
        return NullUniValue;
    }

    if (request.fHelp || request.params.size() != 1)
        throw std::runtime_error(
            RPCHelpMan{"unblindrawtransaction",
                "\nRecovers unblinded transaction outputs from blinded outputs and issuance inputs when possible using wallet's known blinding keys, and strips related witness data.\n",
                {
                    {"hex", RPCArg::Type::STR_HEX, RPCArg::Optional::NO, "The hex string of the raw transaction."},
                },
                RPCResult{
                                       "{\n"
            "  \"hex\":       \"value\", (string)  The resulting unblinded raw transaction (hex-encoded string)\n"
                                       "}\n"
                },
                RPCExamples{
                    HelpExampleCli("unblindrawtransaction", "\"blindedtransactionhex\"")
                },
            }.ToString());

    RPCTypeCheck(request.params, {UniValue::VSTR});

    CMutableTransaction tx;
    if (!DecodeHexTx(tx, request.params[0].get_str()))
        throw JSONRPCError(RPC_DESERIALIZATION_ERROR, "TX decode failed");

    std::vector<uint256> output_value_blinds;
    std::vector<uint256> output_asset_blinds;
    std::vector<CPubKey> output_pubkeys;
    std::vector<CKey> asset_keys;
    std::vector<CKey> token_keys;
    FillBlinds(pwallet, tx, output_value_blinds, output_asset_blinds, output_pubkeys, asset_keys, token_keys);

    UniValue result(UniValue::VOBJ);
    result.pushKV("hex", EncodeHexTx(CTransaction(tx)));
    return result;
}

static CTransactionRef SendGenerationTransaction(const CScript& asset_script, const CPubKey &asset_pubkey, const CScript& token_script, const CPubKey &token_pubkey, CAmount asset_amount, CAmount token_amount, IssuanceDetails* issuance_details, interfaces::Chain::Lock& locked_chain, CWallet* pwallet)
{
    CAsset reissue_token = issuance_details->reissuance_token;
    CAmount curBalance = pwallet->GetBalance()[reissue_token];

    if (!reissue_token.IsNull() && curBalance <= 0) {
        throw JSONRPCError(RPC_WALLET_INSUFFICIENT_FUNDS, "No available reissuance tokens in wallet.");
    }

    // Might need up to 3 change keys: policyAsset, asset, and reissuance token
    std::vector<std::unique_ptr<CReserveKey>> change_keys;
    for (unsigned int i = 0; i < 3; i++) {
        change_keys.push_back(std::unique_ptr<CReserveKey>(new CReserveKey(pwallet)));
    }

    std::vector<CRecipient> vecSend;
    // Signal outputs to skip "funding" with fixed asset numbers 1, 2, ...
    // We don't know the asset during initial issuance until inputs are chosen
    if (asset_script.size() > 0) {
        vecSend.push_back({asset_script, asset_amount, CAsset(uint256S("1")), asset_pubkey, false});
    }
    if (token_script.size() > 0) {
        CRecipient recipient = {token_script, token_amount, CAsset(uint256S("2")), token_pubkey, false};
        // We need to select the issuance token(s) to spend
        if (!reissue_token.IsNull()) {
            recipient.asset = reissue_token;
            recipient.nAmount = curBalance; // Or 1?
            // If the issuance token *is* the fee asset, subtract fee from this output
            if (reissue_token == ::policyAsset) {
                recipient.fSubtractFeeFromAmount = true;
            }
        }
        vecSend.push_back(recipient);
    }

    CAmount nFeeRequired;
    int nChangePosRet = -1;
    std::string strError;
    CCoinControl dummy_control;
    BlindDetails blind_details;
    CTransactionRef tx_ref(MakeTransactionRef());
    if (!pwallet->CreateTransaction(locked_chain, vecSend, tx_ref, change_keys, nFeeRequired, nChangePosRet, strError, dummy_control, true, &blind_details, issuance_details)) {
        throw JSONRPCError(RPC_WALLET_ERROR, strError);
    }

    CValidationState state;
    mapValue_t map_value;
    if (!pwallet->CommitTransaction(tx_ref, std::move(map_value), {} /* orderForm */, change_keys, state, &blind_details)) {
        throw JSONRPCError(RPC_WALLET_ERROR, "Error: The transaction was rejected! This might happen if some of the coins in your wallet were already spent, such as if you used a copy of the wallet and coins were spent in the copy but not marked as spent here.");
    }

    return tx_ref;
}

UniValue issueasset(const JSONRPCRequest& request)
{
    std::shared_ptr<CWallet> const wallet = GetWalletForJSONRPCRequest(request);
    CWallet* const pwallet = wallet.get();

    if (!EnsureWalletIsAvailable(pwallet, request.fHelp)) {
        return NullUniValue;
    }

    if (request.fHelp || request.params.size() < 2 || request.params.size() > 3)
        throw std::runtime_error(
            RPCHelpMan{"issueasset",
                "\nCreate an asset. Must have funds in wallet to do so. Returns asset hex id.\n"
                "For more fine-grained control such as non-empty contract-hashes to commit\n"
                "to an issuance policy, see `rawissueasset` RPC call.\n",
                {
                    {"assetamount", RPCArg::Type::AMOUNT, RPCArg::Optional::NO, "Amount of asset to generate."},
                    {"tokenamount", RPCArg::Type::AMOUNT, RPCArg::Optional::NO, "Amount of reissuance tokens to generate. These will allow you to reissue the asset if in wallet using `reissueasset`. These tokens are not consumed during reissuance."},
                    {"blind", RPCArg::Type::BOOL , /* default */ "true", "Whether to blind the issuances."},
                },
                RPCResult{
            "{                        (json object)\n"
            "  \"txid\":\"<txid>\",   (string) Transaction id for issuance.\n"
            "  \"vin\":\"n\",         (numeric) The input position of the issuance in the transaction.\n"
            "  \"entropy\":\"<entropy>\", (string) Entropy of the asset type.\n"
            "  \"asset\":\"<asset>\", (string) Asset type for issuance.\n"
            "  \"token\":\"<token>\", (string) Token type for issuance.\n"
            "}\n"
                },
                RPCExamples{
                    HelpExampleCli("issueasset", "10 0")
            + HelpExampleRpc("issueasset", "10, 0")
                },
            }.ToString());

    auto locked_chain = pwallet->chain().lock();
    LOCK(pwallet->cs_wallet);

    CAmount nAmount = AmountFromValue(request.params[0]);
    CAmount nTokens = AmountFromValue(request.params[1]);
    if (nAmount == 0 && nTokens == 0) {
        throw JSONRPCError(RPC_TYPE_ERROR, "Issuance must have one non-zero component");
    }

    bool blind_issuances = request.params.size() < 3 || request.params[2].get_bool();

    if (!pwallet->IsLocked())
        pwallet->TopUpKeyPool();

    // Generate a new key that is added to wallet
    CPubKey newKey;
    CTxDestination asset_dest;
    CTxDestination token_dest;
    CPubKey asset_dest_blindpub;
    CPubKey token_dest_blindpub;

    if (nAmount > 0) {
        if (!pwallet->GetKeyFromPool(newKey)) {
            throw JSONRPCError(RPC_WALLET_KEYPOOL_RAN_OUT, "Error: Keypool ran out, please call keypoolrefill first");
        }
        asset_dest = PKHash(newKey.GetID());
        pwallet->SetAddressBook(asset_dest, "", "receive");
        asset_dest_blindpub = pwallet->GetBlindingPubKey(GetScriptForDestination(asset_dest));
    }
    if (nTokens > 0) {
        if (!pwallet->GetKeyFromPool(newKey)) {
            throw JSONRPCError(RPC_WALLET_KEYPOOL_RAN_OUT, "Error: Keypool ran out, please call keypoolrefill first");
        }
        token_dest = PKHash(newKey.GetID());
        pwallet->SetAddressBook(token_dest, "", "receive");
        token_dest_blindpub = pwallet->GetBlindingPubKey(GetScriptForDestination(token_dest));
    }

    uint256 dummyentropy;
    CAsset dummyasset;
    IssuanceDetails issuance_details;
    issuance_details.blind_issuance = blind_issuances;
    CTransactionRef tx_ref = SendGenerationTransaction(GetScriptForDestination(asset_dest), asset_dest_blindpub, GetScriptForDestination(token_dest), token_dest_blindpub, nAmount, nTokens, &issuance_details, *locked_chain, pwallet);

    // Calculate asset type, assumes first vin is used for issuance
    CAsset asset;
    CAsset token;
    assert(!tx_ref->vin.empty());
    GenerateAssetEntropy(issuance_details.entropy, tx_ref->vin[0].prevout, uint256());
    CalculateAsset(asset, issuance_details.entropy);
    CalculateReissuanceToken(token, issuance_details.entropy, blind_issuances);

    UniValue ret(UniValue::VOBJ);
    ret.pushKV("txid", tx_ref->GetHash().GetHex());
    ret.pushKV("vin", 0);
    ret.pushKV("entropy", issuance_details.entropy.GetHex());
    ret.pushKV("asset", asset.GetHex());
    ret.pushKV("token", token.GetHex());
    return ret;
}

UniValue reissueasset(const JSONRPCRequest& request)
{
    std::shared_ptr<CWallet> const wallet = GetWalletForJSONRPCRequest(request);
    CWallet* const pwallet = wallet.get();

    if (!EnsureWalletIsAvailable(pwallet, request.fHelp)) {
        return NullUniValue;
    }

    if (request.fHelp || request.params.size() != 2)
        throw std::runtime_error(
            RPCHelpMan{"reissueasset",
                "\nCreate more of an already issued asset. Must have reissuance token in wallet to do so. Reissuing does not affect your reissuance token balance, only asset.\n"
                "For more fine-grained control such as reissuing from a multi-signature address cold wallet, see `rawreissueasset` RPC call.\n",
                {
                    {"asset", RPCArg::Type::STR, RPCArg::Optional::NO, "The asset you want to re-issue. The corresponding token must be in your wallet."},
                    {"assetamount", RPCArg::Type::AMOUNT, RPCArg::Optional::NO, "Amount of additional asset to generate."},
                },
                RPCResult{
            "{                        (json object)\n"
            "  \"txid\":\"<txid>\",   (string) Transaction id for issuance.\n"
            "  \"vin\":\"n\",         (numeric) The input position of the issuance in the transaction.\n"
            "}\n"
                },
                RPCExamples{
                    HelpExampleCli("reissueasset", "<asset> 0")
            + HelpExampleRpc("reissueasset", "<asset>, 0")
                },
            }.ToString());

    auto locked_chain = pwallet->chain().lock();
    LOCK(pwallet->cs_wallet);

    std::string assetstr = request.params[0].get_str();
    CAsset asset = GetAssetFromString(assetstr);

    CAmount nAmount = AmountFromValue(request.params[1]);
    if (nAmount <= 0) {
        throw JSONRPCError(RPC_TYPE_ERROR, "Reissuance must create a non-zero amount.");
    }

    if (!pwallet->IsLocked()) {
        pwallet->TopUpKeyPool();
    }

    // Find the entropy and reissuance token in wallet
    IssuanceDetails issuance_details;
    issuance_details.reissuance_asset = asset;
    std::map<uint256, std::pair<CAsset, CAsset> > tokenMap = pwallet->GetReissuanceTokenTypes();
    for (const auto& it : tokenMap) {
        if (it.second.second == asset) {
            issuance_details.entropy = it.first;
            issuance_details.reissuance_token = it.second.first;
        }
        if (it.second.first == asset) {
            throw JSONRPCError(RPC_WALLET_ERROR, "Asset given is a reissuance token type and can not be reissued.");
        }
    }
    if (issuance_details.reissuance_token.IsNull()) {
        throw JSONRPCError(RPC_WALLET_ERROR, "Asset reissuance token definition could not be found in wallet.");
    }

    // Add destination for the to-be-created asset
    CPubKey newAssetKey;
    if (!pwallet->GetKeyFromPool(newAssetKey)) {
        throw JSONRPCError(RPC_WALLET_KEYPOOL_RAN_OUT, "Error: Keypool ran out, please call keypoolrefill first");
    }
    CTxDestination asset_dest = PKHash(newAssetKey.GetID());
    pwallet->SetAddressBook(asset_dest, "", "receive");
    CPubKey asset_dest_blindpub = pwallet->GetBlindingPubKey(GetScriptForDestination(asset_dest));

    // Add destination for tokens we are moving
    CPubKey newTokenKey;
    if (!pwallet->GetKeyFromPool(newTokenKey)) {
        throw JSONRPCError(RPC_WALLET_KEYPOOL_RAN_OUT, "Error: Keypool ran out, please call keypoolrefill first");
    }
    CTxDestination token_dest = PKHash(newTokenKey.GetID());
    pwallet->SetAddressBook(token_dest, "", "receive");
    CPubKey token_dest_blindpub = pwallet->GetBlindingPubKey(GetScriptForDestination(token_dest));

    // Attempt a send.
    CTransactionRef tx_ref = SendGenerationTransaction(GetScriptForDestination(asset_dest), asset_dest_blindpub, GetScriptForDestination(token_dest), token_dest_blindpub, nAmount, -1, &issuance_details, *locked_chain, pwallet);
    assert(!tx_ref->vin.empty());

    UniValue obj(UniValue::VOBJ);
    obj.pushKV("txid", tx_ref->GetHash().GetHex());
    for (uint64_t i = 0; i < tx_ref->vin.size(); i++) {
        if (!tx_ref->vin[i].assetIssuance.IsNull()) {
            obj.pushKV("vin", i);
            break;
        }
    }

    return obj;
}

UniValue listissuances(const JSONRPCRequest& request)
{
    std::shared_ptr<CWallet> const wallet = GetWalletForJSONRPCRequest(request);
    CWallet* const pwallet = wallet.get();

    if (!EnsureWalletIsAvailable(pwallet, request.fHelp)) {
        return NullUniValue;
    }

    if (request.fHelp || request.params.size() > 1)
        throw std::runtime_error(
            RPCHelpMan{"listissuances",
                "\nList all issuances known to the wallet for the given asset, or for all issued assets if none provided.\n",
                {
                    {"asset", RPCArg::Type::STR, RPCArg::Optional::OMITTED, "The asset whose issaunces you wish to list. Accepts either the asset hex or the locally assigned asset label."},
                },
                RPCResult{
            "[                     (json array of objects)\n"
            "  {\n"
            "    \"txid\":\"<txid>\",   (string) Transaction id for issuance.\n"
            "    \"entropy\":\"<entropy>\" (string) Entropy of the asset type.\n"
            "    \"asset\":\"<asset>\", (string) Asset type for issuance if known.\n"
            "    \"assetlabel\":\"<assetlabel>\", (string) Asset label for issuance if set.\n"
            "    \"token\":\"<token>\", (string) Token type for issuance.\n"
            "    \"vin\":\"n\",         (numeric) The input position of the issuance in the transaction.\n"
            "    \"assetamount\":\"X.XX\",     (numeric) The amount of asset issued. Is -1 if blinded and unknown to wallet.\n"
            "    \"tokenamount\":\"X.XX\",     (numeric) The reissuance token amount issued. Is -1 if blinded and unknown to wallet.\n"
            "    \"isreissuance\":\"<bool>\",  (bool) True if this is a reissuance.\n"
            "    \"assetblinds\":\"<blinder>\" (string) Hex blinding factor for asset amounts.\n"
            "    \"tokenblinds\":\"<blinder>\" (string) Hex blinding factor for token amounts.\n"
            "  }\n"
            "  ,...\n"
            "]\n"
            "\"\"                 (array) List of transaction issuances and information in wallet\n"
                },
                RPCExamples{
                    HelpExampleCli("listissuances", "<asset>")
            + HelpExampleRpc("listissuances", "<asset>")
                },
            }.ToString());

    auto locked_chain = pwallet->chain().lock();
    LOCK(pwallet->cs_wallet);

    std::string assetstr;
    CAsset asset_filter;
    if (request.params.size() > 0) {
        assetstr = request.params[0].get_str();
        asset_filter = GetAssetFromString(assetstr);
    }

    UniValue issuancelist(UniValue::VARR);
    for (const auto& it : pwallet->mapWallet) {
        const CWalletTx* pcoin = &it.second;
        CAsset asset;
        CAsset token;
        uint256 entropy;
        for (uint64_t vinIndex = 0; vinIndex < pcoin->tx->vin.size(); vinIndex++) {
            UniValue item(UniValue::VOBJ);
            const CAssetIssuance& issuance = pcoin->tx->vin[vinIndex].assetIssuance;
            if (issuance.IsNull()) {
                continue;
            }
            if (issuance.assetBlindingNonce.IsNull()) {
                GenerateAssetEntropy(entropy, pcoin->tx->vin[vinIndex].prevout, issuance.assetEntropy);
                CalculateAsset(asset, entropy);
                // Null is considered explicit
                CalculateReissuanceToken(token, entropy, issuance.nAmount.IsCommitment());
                item.pushKV("isreissuance", false);
                item.pushKV("token", token.GetHex());
                CAmount itamount = pcoin->GetIssuanceAmount(vinIndex, true);
                item.pushKV("tokenamount", (itamount == -1 ) ? -1 : ValueFromAmount(itamount));
                item.pushKV("tokenblinds", pcoin->GetIssuanceBlindingFactor(vinIndex, true).GetHex());
                item.pushKV("entropy", entropy.GetHex());
            } else {
                CalculateAsset(asset, issuance.assetEntropy);
                item.pushKV("isreissuance", true);
                item.pushKV("entropy", issuance.assetEntropy.GetHex());
            }
            item.pushKV("txid", pcoin->tx->GetHash().GetHex());
            item.pushKV("vin", vinIndex);
            item.pushKV("asset", asset.GetHex());
            const std::string label = gAssetsDir.GetLabel(asset);
            if (label != "") {
                item.pushKV("assetlabel", label);
            }
            CAmount iaamount = pcoin->GetIssuanceAmount(vinIndex, false);
            item.pushKV("assetamount", (iaamount == -1 ) ? -1 : ValueFromAmount(iaamount));
            item.pushKV("assetblinds", pcoin->GetIssuanceBlindingFactor(vinIndex, false).GetHex());
            if (!asset_filter.IsNull() && asset_filter != asset) {
                continue;
            }
            issuancelist.push_back(item);
        }
    }
    return issuancelist;

}

UniValue destroyamount(const JSONRPCRequest& request)
{
    std::shared_ptr<CWallet> const wallet = GetWalletForJSONRPCRequest(request);
    CWallet* const pwallet = wallet.get();

    if (!EnsureWalletIsAvailable(pwallet, request.fHelp)) {
        return NullUniValue;
    }

    if (request.fHelp || request.params.size() < 1 || request.params.size() > 3)
        throw std::runtime_error(
            RPCHelpMan{"destroyamount",
                "\nDestroy an amount of a given asset.\n\n",
                {
                    {"asset", RPCArg::Type::STR, RPCArg::Optional::NO, "Hex asset id or asset label to destroy."},
                    {"amount", RPCArg::Type::AMOUNT, RPCArg::Optional::NO, "The amount to destroy (8 decimals above the minimal unit)."},
                    {"comment", RPCArg::Type::STR, RPCArg::Optional::OMITTED_NAMED_ARG, "A comment used to store what the transaction is for.\n"
            "                             This is not part of the transaction, just kept in your wallet."},
                },
                RPCResult{
            "\"transactionid\"  (string) The transaction id.\n"
                },
                RPCExamples{
                    HelpExampleCli("destroyamount", "\"bitcoin\" 100")
            + HelpExampleCli("destroyamount", "\"bitcoin\" 100 \"destroy assets\"")
            + HelpExampleRpc("destroyamount", "\"bitcoin\" 100 \"destroy assets\"")
                },
            }.ToString());

    auto locked_chain = pwallet->chain().lock();
    LOCK(pwallet->cs_wallet);

    std::string strasset = request.params[0].get_str();
    CAsset asset = GetAssetFromString(strasset);

    CAmount nAmount = AmountFromValue(request.params[1]);
    if (nAmount <= 0) {
        throw JSONRPCError(RPC_TYPE_ERROR, "Invalid amount to destroy");
    }

    mapValue_t mapValue;
    if (request.params.size() > 2 && !request.params[2].isNull() && !request.params[2].get_str().empty()) {
        mapValue["comment"] = request.params[2].get_str();
    }

    EnsureWalletIsUnlocked(pwallet);

    NullData nulldata;
    CTxDestination address(nulldata);
    CCoinControl no_coin_control; // This is a deprecated API
    CTransactionRef tx = SendMoney(*locked_chain, pwallet, address, nAmount, asset, false, no_coin_control, std::move(mapValue), true);

    return tx->GetHash().GetHex();
}

// Only used for functionary integration tests
UniValue generatepegoutproof(const JSONRPCRequest& request)
{
    std::shared_ptr<CWallet> const wallet = GetWalletForJSONRPCRequest(request);
    CWallet* const pwallet = wallet.get();

    if (!EnsureWalletIsAvailable(pwallet, request.fHelp)) {
        return NullUniValue;
    }

    if (request.fHelp || request.params.size() != 3)
        throw std::runtime_error(
            RPCHelpMan{"generatepegoutproof",
                "\nONLY FOR TESTING: Generates pegout authorization proof for pegout based on the summed privkey and returns in hex. Result should be passed as an argument in `sendtomainchain`. Caution: Whitelist proof-validating mempools will filter incorrect pegoutproofs but aren't consensus enforced!\n",
                {
                    {"sumkey", RPCArg::Type::STR, RPCArg::Optional::NO, "Base58 summed key of Bitcoin and offline key"},
                    {"btcpubkey", RPCArg::Type::STR_HEX, RPCArg::Optional::NO, "Hex pegout destination Bitcoin pubkey"},
                    {"onlinepubkey", RPCArg::Type::STR_HEX, RPCArg::Optional::NO, "hex `online pubkey`"},
                },
                RPCResult{
            "\"pegoutproof\"              (string, hex) pegout authorization proof to be passed into sendtomainchain\n"
                },
                RPCExamples{
                    HelpExampleCli("generatepegoutproof", "\"cQtNrRngdc4RJ9CkuTVKVLyxPFsijiTJySob24xCdKXGohdFhXML\" \"02c611095119e3dc96db428a0e190a3e142237bcd2efa4fb358257497885af3ab6\" \"0390695fff5535780df1e04c1f6c10e7c0a399fa56cfce34bf8108d0a9bc7a437b\"")
            + HelpExampleRpc("generatepegoutproof", "\"cQtNrRngdc4RJ9CkuTVKVLyxPFsijiTJySob24xCdKXGohdFhXML\" \"02c611095119e3dc96db428a0e190a3e142237bcd2efa4fb358257497885af3ab6\" \"0390695fff5535780df1e04c1f6c10e7c0a399fa56cfce34bf8108d0a9bc7a437b\"")
                },
            }.ToString());

    auto locked_chain = pwallet->chain().lock();
    LOCK(pwallet->cs_wallet);

    if (!IsHex(request.params[1].get_str()))
        throw JSONRPCError(RPC_TYPE_ERROR, "btcpubkey must be hex string");
    if (!IsHex(request.params[2].get_str()))
        throw JSONRPCError(RPC_TYPE_ERROR, "onlinepubkey must be hex string");

    //Parse private keys

    CKey summedSecret = DecodeSecret(request.params[0].get_str());
    if (!summedSecret.IsValid()) {
        throw JSONRPCError(RPC_INVALID_ADDRESS_OR_KEY, "Invalid summed private key encoding");
    }

    std::vector<unsigned char> sumprivkeybytes(summedSecret.begin(), summedSecret.end());
    std::vector<unsigned char> btcpubkeybytes = ParseHex(request.params[1].get_str());
    std::vector<unsigned char> onlinepubkeybytes = ParseHex(request.params[2].get_str());

    //Parse onlinepubkey
    CPubKey onlinepubkey;
    onlinepubkey.Set(onlinepubkeybytes.begin(), onlinepubkeybytes.end());
    if (!onlinepubkey.IsFullyValid())
        throw JSONRPCError(RPC_WALLET_ERROR, "Invalid online pubkey");
    secp256k1_pubkey onlinepubkey_secp;
    if (!secp256k1_ec_pubkey_parse(secp256k1_ctx, &onlinepubkey_secp, &onlinepubkeybytes[0], onlinepubkeybytes.size()))
        throw JSONRPCError(RPC_WALLET_ERROR, "Invalid online pubkey");

    CPAKList paklist = g_paklist_blockchain;
    if (g_paklist_config) {
        paklist = *g_paklist_config;
    }
    if (paklist.IsReject()) {
        throw JSONRPCError(RPC_INVALID_ADDRESS_OR_KEY, "Pegout freeze is under effect to aid a pak transition to a new list. Please consult the network operator.");
    }

    //Find PAK online pubkey on PAK list
    int whitelistindex=-1;
    std::vector<secp256k1_pubkey> pak_online = paklist.OnlineKeys();
    for (unsigned int i=0; i<pak_online.size(); i++) {
        if (!memcmp((void *)&pak_online[i], (void *)&onlinepubkey_secp, sizeof(secp256k1_pubkey)))
            whitelistindex = i;
    }
    if (whitelistindex == -1)
        throw JSONRPCError(RPC_WALLET_ERROR, "Given online key is not in Pegout Authorization Key List");

    CKey masterOnlineKey;
    if (!pwallet->GetKey(onlinepubkey.GetID(), masterOnlineKey))
        throw JSONRPCError(RPC_WALLET_ERROR, "Given online key is in master set but not in wallet");

    //Parse own offline pubkey
    secp256k1_pubkey btcpubkey;
    if (secp256k1_ec_pubkey_parse(secp256k1_ctx, &btcpubkey, &btcpubkeybytes[0], btcpubkeybytes.size()) != 1)
        throw JSONRPCError(RPC_WALLET_ERROR, "btcpubkey is invalid pubkey");

    //Create, verify whitelist proof
    secp256k1_whitelist_signature sig;
    if(secp256k1_whitelist_sign(secp256k1_ctx, &sig, &paklist.OnlineKeys()[0], &paklist.OfflineKeys()[0], paklist.size(), &btcpubkey, masterOnlineKey.begin(), &sumprivkeybytes[0], whitelistindex, NULL, NULL) != 1)
        throw JSONRPCError(RPC_WALLET_ERROR, "Pegout authorization proof signing failed");

    if (secp256k1_whitelist_verify(secp256k1_ctx, &sig, &paklist.OnlineKeys()[0], &paklist.OfflineKeys()[0], paklist.size(), &btcpubkey) != 1)
        throw JSONRPCError(RPC_WALLET_ERROR, "Pegout authorization proof was created and signed but is invalid");

    //Serialize and return as hex
    size_t expectedOutputSize = 1 + 32 * (1 + paklist.size());
    const size_t preSize = expectedOutputSize;
    assert(1 + 32 * (1 + 256) >= expectedOutputSize);
    unsigned char output[1 + 32 * (1 + 256)];
    secp256k1_whitelist_signature_serialize(secp256k1_ctx, output, &expectedOutputSize, &sig);
    assert(expectedOutputSize == preSize);
    std::vector<unsigned char> voutput(output, output + expectedOutputSize / sizeof(output[0]));

    return HexStr(voutput.begin(), voutput.end());
}

// Only used for functionary integration tests
UniValue getpegoutkeys(const JSONRPCRequest& request)
{
    std::shared_ptr<CWallet> const wallet = GetWalletForJSONRPCRequest(request);
    CWallet* const pwallet = wallet.get();

    if (!EnsureWalletIsAvailable(pwallet, request.fHelp)) {
        return NullUniValue;
    }

    if (request.fHelp || request.params.size() != 2)
        throw std::runtime_error(
            RPCHelpMan{"getpegoutkeys",
                "\n(DEPRECATED) Please see `initpegoutwallet` and `sendtomainchain` for best-supported and easiest workflow. This call is for the Liquid network participants' `offline` wallet ONLY. Returns `sumkeys` corresponding to the sum of the Offline PAK and the imported Bitcoin key. The wallet must have the Offline private PAK to succeed. The output will be used in `generatepegoutproof` and `sendtomainchain`. Care is required to keep the bitcoin private key, as well as the `sumkey` safe, as a leak of both results in the leak of your `offlinekey`. Therefore it is recommended to create Bitcoin keys and do Bitcoin transaction signing directly on an offline wallet co-located with your offline Liquid wallet.\n",
                {
                    {"btcprivkey", RPCArg::Type::STR, RPCArg::Optional::NO, "Base58 Bitcoin private key that will be combined with the offline privkey"},
                    {"offlinepubkey", RPCArg::Type::STR_HEX, RPCArg::Optional::OMITTED_NAMED_ARG, "Hex pubkey of key to combine with btcprivkey. Primarily intended for integration testing."},
                },
                RPCResult{
            "\"sumkey\"              (string) Base58 string of the sumkey.\n"
            "\"btcpubkey\"           (string) Hex string of the bitcoin pubkey that corresponds to the pegout destination Bitcoin address\n"
            "\"btcaddress\"          (string) Destination Bitcoin address for the funds being pegged out using these keys"
                },
                RPCExamples{
                    HelpExampleCli("getpegoutkeys", "")
            + HelpExampleCli("getpegoutkeys", "\"5Kb8kLf9zgWQnogidDA76MzPL6TsZZY36hWXMssSzNydYXYB9KF\" \"0389275d512326f7016e014d8625f709c01f23bd0dc16522bf9845a9ee1ef6cbf9\"")
            + HelpExampleRpc("getpegoutkeys", "")
           + HelpExampleRpc("getpegoutkeys", "\"5Kb8kLf9zgWQnogidDA76MzPL6TsZZY36hWXMssSzNydYXYB9KF\", \"0389275d512326f7016e014d8625f709c01f23bd0dc16522bf9845a9ee1ef6cbf9\"")
                },
            }.ToString());

    auto locked_chain = pwallet->chain().lock();
    LOCK(pwallet->cs_wallet);

    if (!request.params[1].isStr() || !IsHex(request.params[1].get_str()) || request.params[1].get_str().size() != 66) {
        throw JSONRPCError(RPC_TYPE_ERROR, "offlinepubkey must be hex string of size 66");
    }

    std::vector<unsigned char> offlinepubbytes = ParseHex(request.params[1].get_str());
    CPubKey offline_pub = CPubKey(offlinepubbytes.begin(), offlinepubbytes.end());

    if (!offline_pub.IsFullyValid()) {
        throw JSONRPCError(RPC_TYPE_ERROR, "offlinepubkey is not a valid pubkey");
    }

    CKey pegoutkey;
    if (!pwallet->GetKey(offline_pub.GetID(), pegoutkey))
        throw JSONRPCError(RPC_WALLET_ERROR, "Offline key can not be found in wallet");

    CKey bitcoinkey = DecodeSecret(request.params[0].get_str());
    if (!bitcoinkey.IsValid()) {
        throw JSONRPCError(RPC_INVALID_ADDRESS_OR_KEY, "Private key outside allowed range");
    }

    CPubKey bitcoinpubkey = bitcoinkey.GetPubKey();
    assert(bitcoinkey.VerifyPubKey(bitcoinpubkey));

    std::vector<unsigned char> pegoutkeybytes(pegoutkey.begin(), pegoutkey.end());
    std::vector<unsigned char> pegoutsubkeybytes(bitcoinkey.begin(), bitcoinkey.end());

    if (!secp256k1_ec_privkey_tweak_add(secp256k1_ctx, &pegoutkeybytes[0], &pegoutsubkeybytes[0]))
        throw JSONRPCError(RPC_WALLET_ERROR, "Summed key invalid");

    CKey sumseckey;
    sumseckey.Set(pegoutkeybytes.begin(), pegoutkeybytes.end(), true);

    UniValue ret(UniValue::VOBJ);
    ret.pushKV("sumkey", EncodeSecret(sumseckey));
    ret.pushKV("btcpubkey", HexStr(bitcoinpubkey.begin(), bitcoinpubkey.end()));
    ret.pushKV("btcaddress", EncodeParentDestination(PKHash(bitcoinpubkey.GetID())));

    return ret;
}

// END ELEMENTS commands
//

UniValue abortrescan(const JSONRPCRequest& request); // in rpcdump.cpp
UniValue dumpprivkey(const JSONRPCRequest& request); // in rpcdump.cpp
UniValue importblindingkey(const JSONRPCRequest& request); // in rpcdump.cpp
UniValue importmasterblindingkey(const JSONRPCRequest& request); // in rpcdump.cpp
UniValue importissuanceblindingkey(const JSONRPCRequest& request); // in rpcdump.cpp
UniValue dumpblindingkey(const JSONRPCRequest& request); // in rpcdump.cpp
UniValue dumpmasterblindingkey(const JSONRPCRequest& request); // in rpcdump.cpp
UniValue dumpissuanceblindingkey(const JSONRPCRequest& request); // in rpcdump.cpp
UniValue importprivkey(const JSONRPCRequest& request);
UniValue importaddress(const JSONRPCRequest& request);
UniValue importpubkey(const JSONRPCRequest& request);
UniValue dumpwallet(const JSONRPCRequest& request);
UniValue importwallet(const JSONRPCRequest& request);
UniValue importprunedfunds(const JSONRPCRequest& request);
UniValue removeprunedfunds(const JSONRPCRequest& request);
UniValue importmulti(const JSONRPCRequest& request);
UniValue getwalletpakinfo(const JSONRPCRequest& request);

// clang-format off
static const CRPCCommand commands[] =
{ //  category              name                                actor (function)                argNames
    //  --------------------- ------------------------          -----------------------         ----------
    { "hidden",             "resendwallettransactions",         &resendwallettransactions,      {} },
    { "rawtransactions",    "fundrawtransaction",               &fundrawtransaction,            {"hexstring","options","iswitness"} },
    { "wallet",             "abandontransaction",               &abandontransaction,            {"txid"} },
    { "wallet",             "abortrescan",                      &abortrescan,                   {} },
    { "wallet",             "addmultisigaddress",               &addmultisigaddress,            {"nrequired","keys","label","address_type"} },
    { "wallet",             "backupwallet",                     &backupwallet,                  {"destination"} },
    { "wallet",             "bumpfee",                          &bumpfee,                       {"txid", "options"} },
    { "wallet",             "createwallet",                     &createwallet,                  {"wallet_name", "disable_private_keys", "blank"} },
    { "wallet",             "dumpprivkey",                      &dumpprivkey,                   {"address"}  },
    { "wallet",             "dumpwallet",                       &dumpwallet,                    {"filename"} },
    { "wallet",             "encryptwallet",                    &encryptwallet,                 {"passphrase"} },
    { "wallet",             "getaddressesbylabel",              &getaddressesbylabel,           {"label"} },
    { "wallet",             "getaddressinfo",                   &getaddressinfo,                {"address"} },
    { "wallet",             "getbalance",                       &getbalance,                    {"dummy","minconf","include_watchonly"} },
    { "wallet",             "getnewaddress",                    &getnewaddress,                 {"label","address_type"} },
    { "wallet",             "getrawchangeaddress",              &getrawchangeaddress,           {"address_type"} },
    { "wallet",             "getreceivedbyaddress",             &getreceivedbyaddress,          {"address","minconf"} },
    { "wallet",             "getreceivedbylabel",               &getreceivedbylabel,            {"label","minconf"} },
    { "wallet",             "gettransaction",                   &gettransaction,                {"txid","include_watchonly"} },
    { "wallet",             "getunconfirmedbalance",            &getunconfirmedbalance,         {} },
    { "wallet",             "getwalletinfo",                    &getwalletinfo,                 {} },
    { "wallet",             "importaddress",                    &importaddress,                 {"address","label","rescan","p2sh"} },
    { "wallet",             "importmulti",                      &importmulti,                   {"requests","options"} },
    { "wallet",             "importprivkey",                    &importprivkey,                 {"privkey","label","rescan"} },
    { "wallet",             "importprunedfunds",                &importprunedfunds,             {"rawtransaction","txoutproof"} },
    { "wallet",             "importpubkey",                     &importpubkey,                  {"pubkey","label","rescan"} },
    { "wallet",             "importwallet",                     &importwallet,                  {"filename"} },
    { "wallet",             "keypoolrefill",                    &keypoolrefill,                 {"newsize"} },
    { "wallet",             "listaddressgroupings",             &listaddressgroupings,          {} },
    { "wallet",             "listlabels",                       &listlabels,                    {"purpose"} },
    { "wallet",             "listlockunspent",                  &listlockunspent,               {} },
    { "wallet",             "listreceivedbyaddress",            &listreceivedbyaddress,         {"minconf","include_empty","include_watchonly","address_filter"} },
    { "wallet",             "listreceivedbylabel",              &listreceivedbylabel,           {"minconf","include_empty","include_watchonly"} },
    { "wallet",             "listsinceblock",                   &listsinceblock,                {"blockhash","target_confirmations","include_watchonly","include_removed"} },
    { "wallet",             "listtransactions",                 &listtransactions,              {"label|dummy","count","skip","include_watchonly"} },
    { "wallet",             "listunspent",                      &listunspent,                   {"minconf","maxconf","addresses","include_unsafe","query_options"} },
    { "wallet",             "listwalletdir",                    &listwalletdir,                 {} },
    { "wallet",             "listwallets",                      &listwallets,                   {} },
    { "wallet",             "loadwallet",                       &loadwallet,                    {"filename"} },
    { "wallet",             "lockunspent",                      &lockunspent,                   {"unlock","transactions"} },
    { "wallet",             "removeprunedfunds",                &removeprunedfunds,             {"txid"} },
    { "wallet",             "rescanblockchain",                 &rescanblockchain,              {"start_height", "stop_height"} },
    { "wallet",             "sendmany",                         &sendmany,                      {"dummy","amounts","minconf","comment","subtractfeefrom","replaceable","conf_target","estimate_mode", "output_assets", "ignoreblindfail"} },
    { "wallet",             "sendtoaddress",                    &sendtoaddress,                 {"address","amount","comment","comment_to","subtractfeefromamount","replaceable","conf_target","estimate_mode", "assetlabel", "ignoreblindfail"} },
    { "wallet",             "sethdseed",                        &sethdseed,                     {"newkeypool","seed"} },
    { "wallet",             "setlabel",                         &setlabel,                      {"address","label"} },
    { "wallet",             "settxfee",                         &settxfee,                      {"amount"} },
    { "wallet",             "signmessage",                      &signmessage,                   {"address","message"} },
    { "wallet",             "signrawtransactionwithwallet",     &signrawtransactionwithwallet,  {"hexstring","prevtxs","sighashtype"} },
    { "wallet",             "unloadwallet",                     &unloadwallet,                  {"wallet_name"} },
    { "wallet",             "walletcreatefundedpsbt",           &walletcreatefundedpsbt,        {"inputs","outputs","locktime","options","bip32derivs"} },
    { "wallet",             "walletlock",                       &walletlock,                    {} },
    { "wallet",             "walletpassphrase",                 &walletpassphrase,              {"passphrase","timeout"} },
    { "wallet",             "walletpassphrasechange",           &walletpassphrasechange,        {"oldpassphrase","newpassphrase"} },
    { "wallet",             "walletprocesspsbt",                &walletprocesspsbt,             {"psbt","sign","sighashtype","bip32derivs"} },
    // ELEMENTS:
    { "wallet",             "getpeginaddress",                  &getpeginaddress,               {} },
    { "wallet",             "claimpegin",                       &claimpegin,                    {"bitcoin_tx", "txoutproof", "claim_script"} },
    { "wallet",             "createrawpegin",                   &createrawpegin,                {"bitcoin_tx", "txoutproof", "claim_script"} },
    { "wallet",             "blindrawtransaction",              &blindrawtransaction,           {"hexstring", "ignoreblindfail", "asset_commitments", "blind_issuances", "totalblinder"} },
    { "wallet",             "unblindrawtransaction",            &unblindrawtransaction,         {"hex"} },
    { "wallet",             "sendtomainchain",                  &sendtomainchain,               {"address", "amount", "subtractfeefromamount"} },
    { "wallet",             "initpegoutwallet",                 &initpegoutwallet,              {"bitcoin_descriptor", "bip32_counter", "liquid_pak"} },
    { "wallet",             "getwalletpakinfo",                 &getwalletpakinfo,              {} },
    { "wallet",             "importblindingkey",                &importblindingkey,             {"address", "hexkey"}},
    { "wallet",             "importmasterblindingkey",          &importmasterblindingkey,       {"hexkey"}},
    { "wallet",             "importissuanceblindingkey",        &importissuanceblindingkey,     {"txid", "vin", "blindingkey"}},
    { "wallet",             "dumpblindingkey",                  &dumpblindingkey,               {"address"}},
    { "wallet",             "dumpmasterblindingkey",            &dumpmasterblindingkey,         {}},
    { "wallet",             "dumpissuanceblindingkey",          &dumpissuanceblindingkey,       {"txid", "vin"}},
    { "wallet",             "signblock",                        &signblock,                     {"blockhex"}},
    { "wallet",             "listissuances",                    &listissuances,                 {"asset"}},
    { "wallet",             "issueasset",                       &issueasset,                    {"assetamount", "tokenamount", "blind"}},
    { "wallet",             "reissueasset",                     &reissueasset,                  {"asset", "assetamount"}},
    { "wallet",             "destroyamount",                    &destroyamount,                 {"asset", "amount", "comment"} },
    { "hidden",             "generatepegoutproof",              &generatepegoutproof,           {"sumkey", "btcpubkey", "onlinepubkey"} },
    { "hidden",             "getpegoutkeys",                    &getpegoutkeys,                 {"btcprivkey", "offlinepubkey"} },
};
// clang-format on

void RegisterWalletRPCCommands(interfaces::Chain& chain, std::vector<std::unique_ptr<interfaces::Handler>>& handlers)
{
    for (unsigned int vcidx = 0; vcidx < ARRAYLEN(commands); vcidx++)
        handlers.emplace_back(chain.handleRpc(commands[vcidx]));
}<|MERGE_RESOLUTION|>--- conflicted
+++ resolved
@@ -4276,20 +4276,6 @@
     return NullUniValue;
 }
 
-<<<<<<< HEAD
-void AddKeypathToMap(const CWallet* pwallet, const CKeyID& keyID, std::map<CPubKey, KeyOriginInfo>& hd_keypaths)
-{
-    CPubKey vchPubKey;
-    if (!pwallet->GetPubKey(keyID, vchPubKey)) {
-        return;
-    }
-    KeyOriginInfo info;
-    if (!pwallet->GetKeyOrigin(keyID, info)) {
-        throw JSONRPCError(RPC_INTERNAL_ERROR, "Internal keypath is broken");
-    }
-    hd_keypaths.emplace(vchPubKey, std::move(info));
-}
-
 bool FillPSBT(const CWallet* pwallet, PartiallySignedTransaction& psbtx, int sighash_type, bool sign, bool bip32derivs)
 {
     LOCK(pwallet->cs_wallet);
@@ -4344,8 +4330,6 @@
     return complete;
 }
 
-=======
->>>>>>> 717fd58c
 UniValue walletprocesspsbt(const JSONRPCRequest& request)
 {
     std::shared_ptr<CWallet> const wallet = GetWalletForJSONRPCRequest(request);
