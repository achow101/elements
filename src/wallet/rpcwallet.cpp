--- conflicted
+++ resolved
@@ -4249,14 +4249,10 @@
             "                                                         getaddressinfo output fields for the embedded address, excluding metadata (timestamp, hdkeypath,\n"
             "                                                         hdseedid) and relation to the wallet (ismine, iswatchonly).\n"
             "  \"iscompressed\" : true|false,        (boolean, optional) If the pubkey is compressed.\n"
-<<<<<<< HEAD
             "  \"confidential_key\" : \"hex\",         (string) The hex value of the raw blinding public key for that address, if any. \"\" if none.\n"
             "  \"unconfidential\" : \"address\",       (string) The address without confidentiality key.\n"
             "  \"confidential\" : \"address\",         (string) The address with wallet-stored confidentiality key if known. Only displayed for non-confidential address inputs.\n"
-            "  \"label\" :  \"label\"                  (string) The label associated with the address. Defaults to \"\". Equivalent to the name field in the labels array.\n"
-=======
             "  \"label\" :  \"label\"                  (string) The label associated with the address. Defaults to \"\". Equivalent to the label name in the labels array below.\n"
->>>>>>> 7ea3b85e
             "  \"timestamp\" : timestamp,            (number, optional) The creation time of the key, if available, expressed in " + UNIX_EPOCH_TIME + ".\n"
             "  \"hdkeypath\" : \"keypath\"             (string, optional) The HD keypath, if the key is HD and available.\n"
             "  \"hdseedid\" : \"<hash160>\"            (string, optional) The Hash160 of the HD seed.\n"
