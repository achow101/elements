--- conflicted
+++ resolved
@@ -457,28 +457,16 @@
     }
 
     //! filter decides which addresses will count towards the debit
-<<<<<<< HEAD
     CAmountMap GetDebit(const isminefilter& filter) const;
-    CAmountMap GetCredit(interfaces::Chain::Lock& locked_chain, const isminefilter& filter) const;
-    CAmountMap GetImmatureCredit(interfaces::Chain::Lock& locked_chain, bool fUseCache=true) const;
-=======
-    CAmount GetDebit(const isminefilter& filter) const;
-    CAmount GetCredit(const isminefilter& filter) const;
-    CAmount GetImmatureCredit(bool fUseCache = true) const;
->>>>>>> 99ab3a72
+    CAmountMap GetCredit(const isminefilter& filter) const;
+    CAmountMap GetImmatureCredit(bool fUseCache=true) const;
     // TODO: Remove "NO_THREAD_SAFETY_ANALYSIS" and replace it with the correct
     // annotation "EXCLUSIVE_LOCKS_REQUIRED(pwallet->cs_wallet)". The
     // annotation "NO_THREAD_SAFETY_ANALYSIS" was temporarily added to avoid
     // having to resolve the issue of member access into incomplete type CWallet.
-<<<<<<< HEAD
-    CAmountMap GetAvailableCredit(interfaces::Chain::Lock& locked_chain, bool fUseCache=true, const isminefilter& filter=ISMINE_SPENDABLE) const NO_THREAD_SAFETY_ANALYSIS;
-    CAmountMap GetImmatureWatchOnlyCredit(interfaces::Chain::Lock& locked_chain, const bool fUseCache=true) const;
+    CAmountMap GetAvailableCredit(bool fUseCache=true, const isminefilter& filter=ISMINE_SPENDABLE) const NO_THREAD_SAFETY_ANALYSIS;
+    CAmountMap GetImmatureWatchOnlyCredit(const bool fUseCache=true) const;
     CAmountMap GetChange() const;
-=======
-    CAmount GetAvailableCredit(bool fUseCache = true, const isminefilter& filter = ISMINE_SPENDABLE) const NO_THREAD_SAFETY_ANALYSIS;
-    CAmount GetImmatureWatchOnlyCredit(const bool fUseCache = true) const;
-    CAmount GetChange() const;
->>>>>>> 99ab3a72
 
     // Get the marginal bytes if spending the specified output from this transaction
     int GetSpendSize(unsigned int out, bool use_max_sig = false) const
@@ -1274,34 +1262,6 @@
     LegacyScriptPubKeyMan::WatchKeyMap& mapWatchKeys GUARDED_BY(cs_KeyStore) = m_spk_man->mapWatchKeys;
     WalletBatch*& encrypted_batch GUARDED_BY(cs_wallet) = m_spk_man->encrypted_batch;
     using CryptedKeyMap = LegacyScriptPubKeyMan::CryptedKeyMap;
-
-<<<<<<< HEAD
-    //
-    // ELEMENTS
-
-    //! Setters for online/offline pubkey pairs for PAK
-    bool SetOnlinePubKey(const CPubKey& online_key_in);
-    bool SetOfflineCounter(int counter);
-    bool SetOfflineDescriptor(const std::string& offline_desc_in);
-    bool SetOfflineXPubKey(const CExtPubKey& offline_xpub_in);
-
-    void ComputeBlindingData(const CConfidentialValue& conf_value, const CConfidentialAsset& conf_asset, const CConfidentialNonce& nonce, const CScript& scriptPubKey, const std::vector<unsigned char>& vchRangeproof, CAmount& value, CPubKey& blinding_pubkey, uint256& value_factor, CAsset& asset, uint256& asset_factor) const;
-
-    // First looks in imported blinding key store, then derives on its own
-    CKey GetBlindingKey(const CScript* script) const;
-    // Pubkey accessor for GetBlindingKey
-    CPubKey GetBlindingPubKey(const CScript& script) const;
-
-    bool LoadSpecificBlindingKey(const CScriptID& scriptid, const uint256& key);
-    bool AddSpecificBlindingKey(const CScriptID& scriptid, const uint256& key);
-    bool SetMasterBlindingKey(const uint256& key);
-
-    /// Returns a map of entropy to the respective pair of reissuance token and issuance asset.
-    std::map<uint256, std::pair<CAsset, CAsset> > GetReissuanceTokenTypes() const;
-
-    // END ELEMENTS
-    //
-=======
     /** Get last block processed height */
     int GetLastBlockHeight() const EXCLUSIVE_LOCKS_REQUIRED(cs_wallet)
     {
@@ -1316,7 +1276,32 @@
         m_last_block_processed_height = block_height;
         m_last_block_processed = block_hash;
     };
->>>>>>> 99ab3a72
+
+    //
+    // ELEMENTS
+
+    //! Setters for online/offline pubkey pairs for PAK
+    bool SetOnlinePubKey(const CPubKey& online_key_in);
+    bool SetOfflineCounter(int counter);
+    bool SetOfflineDescriptor(const std::string& offline_desc_in);
+    bool SetOfflineXPubKey(const CExtPubKey& offline_xpub_in);
+
+    void ComputeBlindingData(const CConfidentialValue& conf_value, const CConfidentialAsset& conf_asset, const CConfidentialNonce& nonce, const CScript& scriptPubKey, const std::vector<unsigned char>& vchRangeproof, CAmount& value, CPubKey& blinding_pubkey, uint256& value_factor, CAsset& asset, uint256& asset_factor) const;
+
+    // First looks in imported blinding key store, then derives on its own
+    CKey GetBlindingKey(const CScript* script) const;
+    // Pubkey accessor for GetBlindingKey
+    CPubKey GetBlindingPubKey(const CScript& script) const;
+
+    bool LoadSpecificBlindingKey(const CScriptID& scriptid, const uint256& key);
+    bool AddSpecificBlindingKey(const CScriptID& scriptid, const uint256& key);
+    bool SetMasterBlindingKey(const uint256& key);
+
+    /// Returns a map of entropy to the respective pair of reissuance token and issuance asset.
+    std::map<uint256, std::pair<CAsset, CAsset> > GetReissuanceTokenTypes() const;
+
+    // END ELEMENTS
+    //
 };
 
 /**
