// Copyright (c) 2009-2010 Satoshi Nakamoto
// Copyright (c) 2009-2018 The Bitcoin Core developers
// Distributed under the MIT software license, see the accompanying
// file COPYING or http://www.opensource.org/licenses/mit-license.php.

#ifndef BITCOIN_WALLET_WALLET_H
#define BITCOIN_WALLET_WALLET_H

#include <amount.h>
#include <asset.h>
#include <interfaces/chain.h>
#include <interfaces/handler.h>
#include <outputtype.h>
#include <policy/feerate.h>
#include <script/ismine.h>
#include <script/sign.h>
#include <streams.h>
#include <tinyformat.h>
#include <ui_interface.h>
#include <util/strencodings.h>
#include <util/system.h>
#include <validationinterface.h>
#include <wallet/coinselection.h>
#include <wallet/crypter.h>
#include <wallet/walletdb.h>
#include <wallet/walletutil.h>

#include <algorithm>
#include <atomic>
#include <map>
#include <memory>
#include <set>
#include <stdexcept>
#include <stdint.h>
#include <string>
#include <utility>
#include <vector>

//! Explicitly unload and delete the wallet.
//! Blocks the current thread after signaling the unload intent so that all
//! wallet clients release the wallet.
//! Note that, when blocking is not required, the wallet is implicitly unloaded
//! by the shared pointer deleter.
void UnloadWallet(std::shared_ptr<CWallet>&& wallet);

bool AddWallet(const std::shared_ptr<CWallet>& wallet);
bool RemoveWallet(const std::shared_ptr<CWallet>& wallet);
bool HasWallets();
std::vector<std::shared_ptr<CWallet>> GetWallets();
std::shared_ptr<CWallet> GetWallet(const std::string& name);
std::shared_ptr<CWallet> LoadWallet(interfaces::Chain& chain, const WalletLocation& location, std::string& error, std::string& warning);

//! Default for -keypool
static const unsigned int DEFAULT_KEYPOOL_SIZE = 1000;
//! -paytxfee default
constexpr CAmount DEFAULT_PAY_TX_FEE = 0;
//! -fallbackfee default
static const CAmount DEFAULT_FALLBACK_FEE = 20000;
//! -discardfee default
static const CAmount DEFAULT_DISCARD_FEE = 10000;
//! -mintxfee default
static const CAmount DEFAULT_TRANSACTION_MINFEE = 1000;
//! minimum recommended increment for BIP 125 replacement txs
static const CAmount WALLET_INCREMENTAL_RELAY_FEE = 5000;
//! Default for -spendzeroconfchange
static const bool DEFAULT_SPEND_ZEROCONF_CHANGE = true;
//! Default for -walletrejectlongchains
static const bool DEFAULT_WALLET_REJECT_LONG_CHAINS = false;
//! Default for -avoidpartialspends
static const bool DEFAULT_AVOIDPARTIALSPENDS = false;
//! -txconfirmtarget default
static const unsigned int DEFAULT_TX_CONFIRM_TARGET = 6;
//! -walletrbf default
static const bool DEFAULT_WALLET_RBF = true;
static const bool DEFAULT_WALLETBROADCAST = true;
static const bool DEFAULT_DISABLE_WALLET = false;

//! Pre-calculated constants for input size estimation in *virtual size*
static constexpr size_t DUMMY_NESTED_P2WPKH_INPUT_SIZE = 91;

class CCoinControl;
class COutput;
class CReserveKey;
class CScript;
class CWalletTx;
struct FeeCalculation;
enum class FeeEstimateMode;

/** (client) version numbers for particular wallet features */
enum WalletFeature
{
    FEATURE_BASE = 10500, // the earliest version new wallets supports (only useful for getwalletinfo's clientversion output)

    FEATURE_WALLETCRYPT = 40000, // wallet encryption
    FEATURE_COMPRPUBKEY = 60000, // compressed public keys

    FEATURE_HD = 130000, // Hierarchical key derivation after BIP32 (HD Wallet)

    FEATURE_HD_SPLIT = 139900, // Wallet with HD chain split (change outputs will use m/0'/1'/k)

    FEATURE_NO_DEFAULT_KEY = 159900, // Wallet without a default key written

    FEATURE_PRE_SPLIT_KEYPOOL = 169900, // Upgraded to HD SPLIT and can have a pre-split keypool

    FEATURE_LATEST = FEATURE_PRE_SPLIT_KEYPOOL
};

//! Default for -addresstype
constexpr OutputType DEFAULT_ADDRESS_TYPE{OutputType::P2SH_SEGWIT};

//! Default for -changetype
constexpr OutputType DEFAULT_CHANGE_TYPE{OutputType::CHANGE_AUTO};

enum WalletFlags : uint64_t {
    // wallet flags in the upper section (> 1 << 31) will lead to not opening the wallet if flag is unknown
    // unknown wallet flags in the lower section <= (1 << 31) will be tolerated

    // Indicates that the metadata has already been upgraded to contain key origins
    WALLET_FLAG_KEY_ORIGIN_METADATA = (1ULL << 1),

    // will enforce the rule that the wallet can't contain any private keys (only watch-only/pubkeys)
    WALLET_FLAG_DISABLE_PRIVATE_KEYS = (1ULL << 32),

    //! Flag set when a wallet contains no HD seed and no private keys, scripts,
    //! addresses, and other watch only things, and is therefore "blank."
    //!
    //! The only function this flag serves is to distinguish a blank wallet from
    //! a newly created wallet when the wallet database is loaded, to avoid
    //! initialization that should only happen on first run.
    //!
    //! This flag is also a mandatory flag to prevent previous versions of
    //! bitcoin from opening the wallet, thinking it was newly created, and
    //! then improperly reinitializing it.
    WALLET_FLAG_BLANK_WALLET = (1ULL << 33),
};

static constexpr uint64_t g_known_wallet_flags = WALLET_FLAG_DISABLE_PRIVATE_KEYS | WALLET_FLAG_BLANK_WALLET | WALLET_FLAG_KEY_ORIGIN_METADATA;

/** A key pool entry */
class CKeyPool
{
public:
    int64_t nTime;
    CPubKey vchPubKey;
    bool fInternal; // for change outputs
    bool m_pre_split; // For keys generated before keypool split upgrade

    CKeyPool();
    CKeyPool(const CPubKey& vchPubKeyIn, bool internalIn);

    ADD_SERIALIZE_METHODS;

    template <typename Stream, typename Operation>
    inline void SerializationOp(Stream& s, Operation ser_action) {
        int nVersion = s.GetVersion();
        if (!(s.GetType() & SER_GETHASH))
            READWRITE(nVersion);
        READWRITE(nTime);
        READWRITE(vchPubKey);
        if (ser_action.ForRead()) {
            try {
                READWRITE(fInternal);
            }
            catch (std::ios_base::failure&) {
                /* flag as external address if we can't read the internal boolean
                   (this will be the case for any wallet before the HD chain split version) */
                fInternal = false;
            }
            try {
                READWRITE(m_pre_split);
            }
            catch (std::ios_base::failure&) {
                /* flag as postsplit address if we can't read the m_pre_split boolean
                   (this will be the case for any wallet that upgrades to HD chain split)*/
                m_pre_split = false;
            }
        }
        else {
            READWRITE(fInternal);
            READWRITE(m_pre_split);
        }
    }
};

/** Address book data */
class CAddressBookData
{
public:
    std::string name;
    std::string purpose;

    CAddressBookData() : purpose("unknown") {}

    typedef std::map<std::string, std::string> StringMap;
    StringMap destdata;
};

struct CRecipient
{
    CScript scriptPubKey;
    CAmount nAmount;
    CAsset asset;
    CPubKey confidentiality_key;
    bool fSubtractFeeFromAmount;
};

typedef std::map<std::string, std::string> mapValue_t;


static inline void ReadOrderPos(int64_t& nOrderPos, mapValue_t& mapValue)
{
    if (!mapValue.count("n"))
    {
        nOrderPos = -1; // TODO: calculate elsewhere
        return;
    }
    nOrderPos = atoi64(mapValue["n"].c_str());
}


static inline void WriteOrderPos(const int64_t& nOrderPos, mapValue_t& mapValue)
{
    if (nOrderPos == -1)
        return;
    mapValue["n"] = i64tostr(nOrderPos);
}

struct COutputEntry
{
    CTxDestination destination;
    CAmount amount;
    int vout;
    CAsset asset;
    uint256 amount_blinding_factor;
    uint256 asset_blinding_factor;
};

/** A transaction with a merkle branch linking it to the block chain. */
class CMerkleTx
{
private:
  /** Constant used in hashBlock to indicate tx has been abandoned */
    static const uint256 ABANDON_HASH;

public:
    CTransactionRef tx;
    uint256 hashBlock;

    /* An nIndex == -1 means that hashBlock (in nonzero) refers to the earliest
     * block in the chain we know this or any in-wallet dependency conflicts
     * with. Older clients interpret nIndex == -1 as unconfirmed for backward
     * compatibility.
     */
    int nIndex;

    CMerkleTx()
    {
        SetTx(MakeTransactionRef());
        Init();
    }

    explicit CMerkleTx(CTransactionRef arg)
    {
        SetTx(std::move(arg));
        Init();
    }

    void Init()
    {
        hashBlock = uint256();
        nIndex = -1;
    }

    void SetTx(CTransactionRef arg)
    {
        tx = std::move(arg);
    }

    ADD_SERIALIZE_METHODS;

    template <typename Stream, typename Operation>
    inline void SerializationOp(Stream& s, Operation ser_action) {
        std::vector<uint256> vMerkleBranch; // For compatibility with older versions.
        READWRITE(tx);
        READWRITE(hashBlock);
        READWRITE(vMerkleBranch);
        READWRITE(nIndex);
    }

    void SetMerkleBranch(const uint256& block_hash, int posInBlock);

    /**
     * Return depth of transaction in blockchain:
     * <0  : conflicts with a transaction this deep in the blockchain
     *  0  : in memory pool, waiting to be included in a block
     * >=1 : this many blocks deep in the main chain
     */
    int GetDepthInMainChain(interfaces::Chain::Lock& locked_chain) const;
    bool IsInMainChain(interfaces::Chain::Lock& locked_chain) const { return GetDepthInMainChain(locked_chain) > 0; }

    /**
     * @return number of blocks to maturity for this transaction:
     *  0 : is not a coinbase transaction, or is a mature coinbase transaction
     * >0 : is a coinbase transaction which matures in this many blocks
     */
    int GetBlocksToMaturity(interfaces::Chain::Lock& locked_chain) const;
    bool hashUnset() const { return (hashBlock.IsNull() || hashBlock == ABANDON_HASH); }
    bool isAbandoned() const { return (hashBlock == ABANDON_HASH); }
    void setAbandoned() { hashBlock = ABANDON_HASH; }

    const uint256& GetHash() const { return tx->GetHash(); }
    bool IsCoinBase() const { return tx->IsCoinBase(); }
    bool IsImmatureCoinBase(interfaces::Chain::Lock& locked_chain) const;
};

//Get the marginal bytes of spending the specified output
int CalculateMaximumSignedInputSize(const CTxOut& txout, const CWallet* pwallet, bool use_max_sig = false);

/**
 * A transaction with a bunch of additional info that only the owner cares about.
 * It includes any unrecorded transactions needed to link it back to the block chain.
 */
class CWalletTx : public CMerkleTx
{
private:
    const CWallet* pwallet;

public:
    /**
     * Key/value map with information about the transaction.
     *
     * The following keys can be read and written through the map and are
     * serialized in the wallet database:
     *
     *     "comment", "to"   - comment strings provided to sendtoaddress,
     *                         and sendmany wallet RPCs
     *     "replaces_txid"   - txid (as HexStr) of transaction replaced by
     *                         bumpfee on transaction created by bumpfee
     *     "replaced_by_txid" - txid (as HexStr) of transaction created by
     *                         bumpfee on transaction replaced by bumpfee
     *     "from", "message" - obsolete fields that could be set in UI prior to
     *                         2011 (removed in commit 4d9b223)
     *
     * The following keys are serialized in the wallet database, but shouldn't
     * be read or written through the map (they will be temporarily added and
     * removed from the map during serialization):
     *
     *     "fromaccount"     - serialized strFromAccount value
     *     "n"               - serialized nOrderPos value
     *     "timesmart"       - serialized nTimeSmart value
     *     "spent"           - serialized vfSpent value that existed prior to
     *                         2014 (removed in commit 93a18a3)
     */
    mutable mapValue_t mapValue;
    std::vector<std::pair<std::string, std::string> > vOrderForm;
    unsigned int fTimeReceivedIsTxTime;
    unsigned int nTimeReceived; //!< time received by this node
    /**
     * Stable timestamp that never changes, and reflects the order a transaction
     * was added to the wallet. Timestamp is based on the block time for a
     * transaction added as part of a block, or else the time when the
     * transaction was received if it wasn't part of a block, with the timestamp
     * adjusted in both cases so timestamp order matches the order transactions
     * were added to the wallet. More details can be found in
     * CWallet::ComputeTimeSmart().
     */
    unsigned int nTimeSmart;
    /**
     * From me flag is set to 1 for transactions that were created by the wallet
     * on this bitcoin node, and set to 0 for transactions that were created
     * externally and came in through the network or sendrawtransaction RPC.
     */
    char fFromMe;
    int64_t nOrderPos; //!< position in ordered transaction list
    std::multimap<int64_t, CWalletTx*>::const_iterator m_it_wtxOrdered;

    // memory only
    enum AmountType { DEBIT, CREDIT, IMMATURE_CREDIT, AVAILABLE_CREDIT, AMOUNTTYPE_ENUM_ELEMENTS };
    CAmount GetCachableAmount(AmountType type, const isminefilter& filter, bool recalculate = false) const;
    mutable CachableAmount m_amounts[AMOUNTTYPE_ENUM_ELEMENTS];
    mutable bool fChangeCached;
    mutable bool fInMempool;
<<<<<<< HEAD
    mutable CAmountMap nDebitCached;
    mutable CAmountMap nCreditCached;
    mutable CAmountMap nImmatureCreditCached;
    mutable CAmountMap nAvailableCreditCached;
    mutable CAmountMap nWatchDebitCached;
    mutable CAmountMap nWatchCreditCached;
    mutable CAmountMap nImmatureWatchCreditCached;
    mutable CAmountMap nAvailableWatchCreditCached;
    mutable CAmountMap nChangeCached;
=======
    mutable CAmount nChangeCached;
>>>>>>> 2d5419fe

    CWalletTx(const CWallet* pwalletIn, CTransactionRef arg) : CMerkleTx(std::move(arg))
    {
        Init(pwalletIn);
    }

    void Init(const CWallet* pwalletIn)
    {
        pwallet = pwalletIn;
        mapValue.clear();
        vOrderForm.clear();
        fTimeReceivedIsTxTime = false;
        nTimeReceived = 0;
        nTimeSmart = 0;
        fFromMe = false;
        fChangeCached = false;
        fInMempool = false;
<<<<<<< HEAD
        nDebitCached = CAmountMap();
        nCreditCached = CAmountMap();
        nImmatureCreditCached = CAmountMap();
        nAvailableCreditCached = CAmountMap();
        nWatchDebitCached = CAmountMap();
        nWatchCreditCached = CAmountMap();
        nAvailableWatchCreditCached = CAmountMap();
        nImmatureWatchCreditCached = CAmountMap();
        nChangeCached = CAmountMap();
=======
        nChangeCached = 0;
>>>>>>> 2d5419fe
        nOrderPos = -1;
    }

    template<typename Stream>
    void Serialize(Stream& s) const
    {
        char fSpent = false;
        mapValue_t mapValueCopy = mapValue;

        mapValueCopy["fromaccount"] = "";
        WriteOrderPos(nOrderPos, mapValueCopy);
        if (nTimeSmart) {
            mapValueCopy["timesmart"] = strprintf("%u", nTimeSmart);
        }

        s << static_cast<const CMerkleTx&>(*this);
        std::vector<CMerkleTx> vUnused; //!< Used to be vtxPrev
        s << vUnused << mapValueCopy << vOrderForm << fTimeReceivedIsTxTime << nTimeReceived << fFromMe << fSpent;
    }

    template<typename Stream>
    void Unserialize(Stream& s)
    {
        Init(nullptr);
        char fSpent;

        s >> static_cast<CMerkleTx&>(*this);
        std::vector<CMerkleTx> vUnused; //!< Used to be vtxPrev
        s >> vUnused >> mapValue >> vOrderForm >> fTimeReceivedIsTxTime >> nTimeReceived >> fFromMe >> fSpent;

        ReadOrderPos(nOrderPos, mapValue);
        nTimeSmart = mapValue.count("timesmart") ? (unsigned int)atoi64(mapValue["timesmart"]) : 0;

        mapValue.erase("fromaccount");
        mapValue.erase("spent");
        mapValue.erase("n");
        mapValue.erase("timesmart");
    }

    //! make sure balances are recalculated
    void MarkDirty()
    {
        m_amounts[DEBIT].Reset();
        m_amounts[CREDIT].Reset();
        m_amounts[IMMATURE_CREDIT].Reset();
        m_amounts[AVAILABLE_CREDIT].Reset();
        fChangeCached = false;
        WipeUnknownBlindingData();
    }

    void BindWallet(CWallet *pwalletIn)
    {
        pwallet = pwalletIn;
        MarkDirty();
    }

    //! filter decides which addresses will count towards the debit
    CAmountMap GetDebit(const isminefilter& filter) const;
    CAmountMap GetCredit(interfaces::Chain::Lock& locked_chain, const isminefilter& filter) const;
    CAmountMap GetImmatureCredit(interfaces::Chain::Lock& locked_chain, bool fUseCache=true) const;
    // TODO: Remove "NO_THREAD_SAFETY_ANALYSIS" and replace it with the correct
    // annotation "EXCLUSIVE_LOCKS_REQUIRED(pwallet->cs_wallet)". The
    // annotation "NO_THREAD_SAFETY_ANALYSIS" was temporarily added to avoid
    // having to resolve the issue of member access into incomplete type CWallet.
    CAmountMap GetAvailableCredit(interfaces::Chain::Lock& locked_chain, bool fUseCache=true, const isminefilter& filter=ISMINE_SPENDABLE) const NO_THREAD_SAFETY_ANALYSIS;
    CAmountMap GetImmatureWatchOnlyCredit(interfaces::Chain::Lock& locked_chain, const bool fUseCache=true) const;
    CAmountMap GetChange() const;

    // Get the marginal bytes if spending the specified output from this transaction
    int GetSpendSize(unsigned int out, bool use_max_sig = false) const
    {
        return CalculateMaximumSignedInputSize(tx->vout[out], pwallet, use_max_sig);
    }

    void GetAmounts(std::list<COutputEntry>& listReceived,
                    std::list<COutputEntry>& listSent, CAmount& nFee, const isminefilter& filter) const;

    bool IsFromMe(const isminefilter& filter) const
    {
        return (GetDebit(filter) > CAmountMap());
    }

    // True if only scriptSigs are different
    bool IsEquivalentTo(const CWalletTx& tx) const;

    bool InMempool() const;
    bool IsTrusted(interfaces::Chain::Lock& locked_chain) const;

    int64_t GetTxTime() const;

    // Pass this transaction to the node to relay to its peers
    bool RelayWalletTransaction(interfaces::Chain::Lock& locked_chain);

    /** Pass this transaction to the mempool. Fails if absolute fee exceeds absurd fee. */
    bool AcceptToMemoryPool(interfaces::Chain::Lock& locked_chain, CValidationState& state);

    // ELEMENTS:

private:
    /* Computes, stores and returns the unblinded info, or retrieves if already computed previously.
    * @param[in]    map_index - Where to store the blinding data. Issuance data is stored after the output data, with additional index offset calculated via GetPseudoInputOffset
    * @param[in]    vchRangeproof - The rangeproof to unwind
    * @param[in]    conf_value - The value to unblind
    * @param[in]    conf_asset - The asset to unblind
    * @param[in]    nonce - The nonce used to ECDH with the blinding key. This is null for issuance as blinding key is directly used as nonce
    * @param[in]    scriptPubKey - The script being committed to by the rangeproof
    * @param[out]   blinding_pubkey_out - Pointer to the recovered pubkey of the destination
    * @param[out]   value_out - Pointer to the CAmount where the unblinded amount will be stored
    * @param[out]   value_factor_out - Pointer to the recovered value blinding factor of the output
    * @param[out]   asset_out - Pointer to the recovered underlying asset type
    * @param[out]   asset_factor_out - Pointer to the recovered asset blinding factor of the output
    */
    void GetBlindingData(const unsigned int map_index, const std::vector<unsigned char>& vchRangeproof, const CConfidentialValue& conf_value, const CConfidentialAsset& conf_asset, const CConfidentialNonce nonce, const CScript& scriptPubKey, CPubKey* blinding_pubkey_out, CAmount* value_out, uint256* value_factor_out, CAsset* asset_out, uint256* asset_factor_out) const;
    void WipeUnknownBlindingData();

public:
    // For use in wallet transaction creation to remember 3rd party values
    // Unneeded for issuance.
    void SetBlindingData(const unsigned int output_index, const CPubKey& blinding_pubkey, const CAmount value, const uint256& value_factor, const CAsset& asset, const uint256& asset_factor);

    //! Returns either the value out (if it is known) or -1
    CAmount GetOutputValueOut(unsigned int ouput_index) const;

    //! Returns either the blinding factor (if it is to us) or 0
    uint256 GetOutputAmountBlindingFactor(unsigned int output_index) const;
    uint256 GetOutputAssetBlindingFactor(unsigned int output_index) const;
    //! Returns the underlying asset type, or 0 if unknown
    CAsset GetOutputAsset(unsigned int output_index) const;
    //! Get the issuance CAssets for both the asset itself and the issuing tokens
    void GetIssuanceAssets(unsigned int vinIndex, CAsset* out_asset, CAsset* out_reissuance_token) const;
    // ! Return map of issued assets at input_index
    CAmountMap GetIssuanceAssets(unsigned int input_index) const;
    // ! Returns receiver's blinding pubkey
    CPubKey GetOutputBlindingPubKey(unsigned int output_index) const;
    //! Get the issuance blinder for either the asset itself or the issuing tokens
    uint256 GetIssuanceBlindingFactor(unsigned int input_index, bool reissuance_token) const;
    //! Get the issuance amount for either the asset itself or the issuing tokens
    CAmount GetIssuanceAmount(unsigned int input_index, bool reissuance_token) const;

    //! Get the mapValue offset for a specific vin index and type of issuance pseudo-input
    unsigned int GetPseudoInputOffset(unsigned int input_index, bool reissuance_token) const;

    // TODO: Remove "NO_THREAD_SAFETY_ANALYSIS" and replace it with the correct
    // annotation "EXCLUSIVE_LOCKS_REQUIRED(pwallet->cs_wallet)". The annotation
    // "NO_THREAD_SAFETY_ANALYSIS" was temporarily added to avoid having to
    // resolve the issue of member access into incomplete type CWallet. Note
    // that we still have the runtime check "AssertLockHeld(pwallet->cs_wallet)"
    // in place.
    std::set<uint256> GetConflicts() const NO_THREAD_SAFETY_ANALYSIS;
};

class COutput
{
public:
    const CWalletTx *tx;
    int i;
    int nDepth;

    /** Pre-computed estimated size of this output as a fully-signed input in a transaction. Can be -1 if it could not be calculated */
    int nInputBytes;

    /** Whether we have the private keys to spend this output */
    bool fSpendable;

    /** Whether we know how to spend this output, ignoring the lack of keys */
    bool fSolvable;

    /** Whether to use the maximum sized, 72 byte signature when calculating the size of the input spend. This should only be set when watch-only outputs are allowed */
    bool use_max_sig;

    /**
     * Whether this output is considered safe to spend. Unconfirmed transactions
     * from outside keys and unconfirmed replacement transactions are considered
     * unsafe and will not be used to fund new spending transactions.
     */
    bool fSafe;

    COutput(const CWalletTx *txIn, int iIn, int nDepthIn, bool fSpendableIn, bool fSolvableIn, bool fSafeIn, bool use_max_sig_in = false)
    {
        tx = txIn; i = iIn; nDepth = nDepthIn; fSpendable = fSpendableIn; fSolvable = fSolvableIn; fSafe = fSafeIn; nInputBytes = -1; use_max_sig = use_max_sig_in;
        // If known and signable by the given wallet, compute nInputBytes
        // Failure will keep this value -1
        if (fSpendable && tx) {
            nInputBytes = tx->GetSpendSize(i, use_max_sig);
        }
    }

    std::string ToString() const;

    inline CInputCoin GetInputCoin() const
    {
        return CInputCoin(tx, i, nInputBytes);
    }
};

/** Private key that includes an expiration date in case it never gets used. */
class CWalletKey
{
public:
    CPrivKey vchPrivKey;
    int64_t nTimeCreated;
    int64_t nTimeExpires;
    std::string strComment;
    // todo: add something to note what created it (user, getnewaddress, change)
    //   maybe should have a map<string, string> property map

    explicit CWalletKey(int64_t nExpires=0);

    ADD_SERIALIZE_METHODS;

    template <typename Stream, typename Operation>
    inline void SerializationOp(Stream& s, Operation ser_action) {
        int nVersion = s.GetVersion();
        if (!(s.GetType() & SER_GETHASH))
            READWRITE(nVersion);
        READWRITE(vchPrivKey);
        READWRITE(nTimeCreated);
        READWRITE(nTimeExpires);
        READWRITE(LIMITED_STRING(strComment, 65536));
    }
};

struct CoinSelectionParams
{
    bool use_bnb = true;
    size_t change_output_size = 0;
    size_t change_spend_size = 0;
    CFeeRate effective_fee = CFeeRate(0);
    size_t tx_noinputs_size = 0;

    CoinSelectionParams(bool use_bnb, size_t change_output_size, size_t change_spend_size, CFeeRate effective_fee, size_t tx_noinputs_size) : use_bnb(use_bnb), change_output_size(change_output_size), change_spend_size(change_spend_size), effective_fee(effective_fee), tx_noinputs_size(tx_noinputs_size) {}
    CoinSelectionParams() {}
};

struct IssuanceDetails {
    bool issuing = false;

    bool blind_issuance = true;
    CAsset reissuance_asset;
    CAsset reissuance_token;
    uint256 entropy;
};

struct BlindDetails {
    bool ignore_blind_failure = true; // Certain corner-cases are hard to avoid

    // Temporary tx-specific details.
    std::vector<uint256> i_amount_blinds;
    std::vector<uint256> i_asset_blinds;
    std::vector<CAsset>  i_assets;
    std::vector<CAmount> i_amounts;
    std::vector<CAmount> o_amounts;
    std::vector<CPubKey> o_pubkeys;
    std::vector<uint256> o_amount_blinds;
    std::vector<CAsset>  o_assets;
    std::vector<uint256> o_asset_blinds;
    // We need to store an unblinded and unsigned version of the transaction
    // in case of !sign
    CMutableTransaction tx_unblinded_unsigned;

    int num_to_blind;
    int change_to_blind;
    // Only used to strip blinding if its the only blind output in certain situations
    int only_recipient_blind_index;
    // Needed in case of one blinded output that is change and no blind inputs
    int only_change_pos;
};

class WalletRescanReserver; //forward declarations for ScanForWalletTransactions/RescanFromTime
/**
 * A CWallet is an extension of a keystore, which also maintains a set of transactions and balances,
 * and provides the ability to create new transactions.
 */
class CWallet final : public CCryptoKeyStore, private interfaces::Chain::Notifications
{
private:
    std::atomic<bool> fAbortRescan{false};
    std::atomic<bool> fScanningWallet{false}; // controlled by WalletRescanReserver
    std::mutex mutexScanning;
    friend class WalletRescanReserver;

    WalletBatch *encrypted_batch GUARDED_BY(cs_wallet) = nullptr;

    //! the current wallet version: clients below this version are not able to load the wallet
    int nWalletVersion GUARDED_BY(cs_wallet){FEATURE_BASE};

    //! the maximum wallet format version: memory-only variable that specifies to what version this wallet may be upgraded
    int nWalletMaxVersion GUARDED_BY(cs_wallet) = FEATURE_BASE;

    int64_t nNextResend = 0;
    int64_t nLastResend = 0;
    bool fBroadcastTransactions = false;
    // Local time that the tip block was received. Used to schedule wallet rebroadcasts.
    std::atomic<int64_t> m_best_block_time {0};

    /**
     * Used to keep track of spent outpoints, and
     * detect and report conflicts (double-spends or
     * mutated transactions where the mutant gets mined).
     */
    typedef std::multimap<COutPoint, uint256> TxSpends;
    TxSpends mapTxSpends GUARDED_BY(cs_wallet);
    void AddToSpends(const COutPoint& outpoint, const uint256& wtxid) EXCLUSIVE_LOCKS_REQUIRED(cs_wallet);
    void AddToSpends(const uint256& wtxid) EXCLUSIVE_LOCKS_REQUIRED(cs_wallet);

    /**
     * Add a transaction to the wallet, or update it.  pIndex and posInBlock should
     * be set when the transaction was known to be included in a block.  When
     * pIndex == nullptr, then wallet state is not updated in AddToWallet, but
     * notifications happen and cached balances are marked dirty.
     *
     * If fUpdate is true, existing transactions will be updated.
     * TODO: One exception to this is that the abandoned state is cleared under the
     * assumption that any further notification of a transaction that was considered
     * abandoned is an indication that it is not safe to be considered abandoned.
     * Abandoned state should probably be more carefully tracked via different
     * posInBlock signals or by checking mempool presence when necessary.
     */
    bool AddToWalletIfInvolvingMe(const CTransactionRef& tx, const uint256& block_hash, int posInBlock, bool fUpdate) EXCLUSIVE_LOCKS_REQUIRED(cs_wallet);

    /* Mark a transaction (and its in-wallet descendants) as conflicting with a particular block. */
    void MarkConflicted(const uint256& hashBlock, const uint256& hashTx);

    /* Mark a transaction's inputs dirty, thus forcing the outputs to be recomputed */
    void MarkInputsDirty(const CTransactionRef& tx) EXCLUSIVE_LOCKS_REQUIRED(cs_wallet);

    void SyncMetaData(std::pair<TxSpends::iterator, TxSpends::iterator>) EXCLUSIVE_LOCKS_REQUIRED(cs_wallet);

    /* Used by TransactionAddedToMemorypool/BlockConnected/Disconnected/ScanForWalletTransactions.
     * Should be called with non-zero block_hash and posInBlock if this is for a transaction that is included in a block. */
    void SyncTransaction(const CTransactionRef& tx, const uint256& block_hash, int posInBlock = 0, bool update_tx = true) EXCLUSIVE_LOCKS_REQUIRED(cs_wallet);

    /* the HD chain data model (external chain counters) */
    CHDChain hdChain;

    /* HD derive new child key (on internal or external chain) */
    void DeriveNewChildKey(WalletBatch& batch, CKeyMetadata& metadata, CKey& secret, bool internal = false) EXCLUSIVE_LOCKS_REQUIRED(cs_wallet);

    std::set<int64_t> setInternalKeyPool GUARDED_BY(cs_wallet);
    std::set<int64_t> setExternalKeyPool GUARDED_BY(cs_wallet);
    std::set<int64_t> set_pre_split_keypool GUARDED_BY(cs_wallet);
    int64_t m_max_keypool_index GUARDED_BY(cs_wallet) = 0;
    std::map<CKeyID, int64_t> m_pool_key_to_index;
    std::atomic<uint64_t> m_wallet_flags{0};

    int64_t nTimeFirstKey GUARDED_BY(cs_wallet) = 0;

    /**
     * Private version of AddWatchOnly method which does not accept a
     * timestamp, and which will reset the wallet's nTimeFirstKey value to 1 if
     * the watch key did not previously have a timestamp associated with it.
     * Because this is an inherited virtual method, it is accessible despite
     * being marked private, but it is marked private anyway to encourage use
     * of the other AddWatchOnly which accepts a timestamp and sets
     * nTimeFirstKey more intelligently for more efficient rescans.
     */
    bool AddWatchOnly(const CScript& dest) override EXCLUSIVE_LOCKS_REQUIRED(cs_wallet);

    /** Interface for accessing chain state. */
    interfaces::Chain* m_chain;

    /** Wallet location which includes wallet name (see WalletLocation). */
    WalletLocation m_location;

    /** Internal database handle. */
    std::unique_ptr<WalletDatabase> database;

    /**
     * The following is used to keep track of how far behind the wallet is
     * from the chain sync, and to allow clients to block on us being caught up.
     *
     * Note that this is *not* how far we've processed, we may need some rescan
     * to have seen all transactions in the chain, but is only used to track
     * live BlockConnected callbacks.
     */
    uint256 m_last_block_processed;

public:
    /*
     * Main wallet lock.
     * This lock protects all the fields added by CWallet.
     */
    mutable CCriticalSection cs_wallet;

    /** Get database handle used by this wallet. Ideally this function would
     * not be necessary.
     */
    WalletDatabase& GetDBHandle()
    {
        return *database;
    }

    /**
     * Select a set of coins such that nValueRet >= nTargetValue and at least
     * all coins from coinControl are selected; Never select unconfirmed coins
     * if they are not ours
     */
    bool SelectCoins(const std::vector<COutput>& vAvailableCoins, const CAmountMap& mapTargetValue, std::set<CInputCoin>& setCoinsRet, CAmountMap& mapValueRet,
                    const CCoinControl& coin_control, CoinSelectionParams& coin_selection_params, bool& bnb_used) const;

    const WalletLocation& GetLocation() const { return m_location; }

    /** Get a name for this wallet for logging/debugging purposes.
     */
    const std::string& GetName() const { return m_location.GetName(); }

    void LoadKeyPool(int64_t nIndex, const CKeyPool &keypool) EXCLUSIVE_LOCKS_REQUIRED(cs_wallet);
    void MarkPreSplitKeys() EXCLUSIVE_LOCKS_REQUIRED(cs_wallet);

    // Map from Key ID to key metadata.
    std::map<CKeyID, CKeyMetadata> mapKeyMetadata GUARDED_BY(cs_wallet);

    // Map from Script ID to key metadata (for watch-only keys).
    std::map<CScriptID, CKeyMetadata> m_script_metadata GUARDED_BY(cs_wallet);

    bool WriteKeyMetadata(const CKeyMetadata& meta, const CPubKey& pubkey, bool overwrite);

    typedef std::map<unsigned int, CMasterKey> MasterKeyMap;
    MasterKeyMap mapMasterKeys;
    unsigned int nMasterKeyMaxID = 0;

    /** Construct wallet with specified name and database implementation. */
    CWallet(interfaces::Chain* chain, const WalletLocation& location, std::unique_ptr<WalletDatabase> database)
        : m_chain(chain),
          m_location(location),
          database(std::move(database))
    {
    }

    ~CWallet()
    {
        // Should not have slots connected at this point.
        assert(NotifyUnload.empty());
        delete encrypted_batch;
        encrypted_batch = nullptr;
    }

    std::map<uint256, CWalletTx> mapWallet GUARDED_BY(cs_wallet);

    typedef std::multimap<int64_t, CWalletTx*> TxItems;
    TxItems wtxOrdered;

    int64_t nOrderPosNext GUARDED_BY(cs_wallet) = 0;
    uint64_t nAccountingEntryNumber = 0;

    std::map<CTxDestination, CAddressBookData> mapAddressBook GUARDED_BY(cs_wallet);

    std::set<COutPoint> setLockedCoins GUARDED_BY(cs_wallet);

    /** Registered interfaces::Chain::Notifications handler. */
    std::unique_ptr<interfaces::Handler> m_chain_notifications_handler;

    /** Register the wallet for chain notifications */
    void handleNotifications();

    /** Interface for accessing chain state. */
    interfaces::Chain& chain() const { assert(m_chain); return *m_chain; }

    // ELEMENTS //
    //! The online PAK aka `liquid_pak` in the wallet set by `initpegoutwallet`
    CPubKey online_key;


    //! The derivation counter for offline_xpub
    int offline_counter = -1;

    //! The offline descriptor aka `bitcoind_descriptor` set by `initpegoutwallet`
    std::string offline_desc;

    //The offline xpub aka `bitcoin_xpub` in the wallet set by `initpegoutwallet`
    CExtPubKey offline_xpub;

    // Master derivation blinding key
    uint256 blinding_derivation_key;
    // Specifically imported blinding keys
    std::map<CScriptID, uint256> mapSpecificBlindingKeys;

    // END ELEMENTS

    const CWalletTx* GetWalletTx(const uint256& hash) const;

    //! check whether we are allowed to upgrade (or already support) to the named feature
    bool CanSupportFeature(enum WalletFeature wf) const EXCLUSIVE_LOCKS_REQUIRED(cs_wallet) { AssertLockHeld(cs_wallet); return nWalletMaxVersion >= wf; }

    /**
     * populate vCoins with vector of available COutputs.
     */
    void AvailableCoins(interfaces::Chain::Lock& locked_chain, std::vector<COutput>& vCoins, bool fOnlySafe=true, const CCoinControl *coinControl = nullptr, const CAmount& nMinimumAmount = 1, const CAmount& nMaximumAmount = MAX_MONEY, const CAmount& nMinimumSumAmount = MAX_MONEY, const uint64_t nMaximumCount = 0, const int nMinDepth = 0, const int nMaxDepth = 9999999, const CAsset* = nullptr) const EXCLUSIVE_LOCKS_REQUIRED(cs_wallet);

    /**
     * Return list of available coins and locked coins grouped by non-change output address.
     */
    std::map<CTxDestination, std::vector<COutput>> ListCoins(interfaces::Chain::Lock& locked_chain) const EXCLUSIVE_LOCKS_REQUIRED(cs_wallet);

    /**
     * Find non-change parent output.
     */
    const CTxOut& FindNonChangeParentOutput(const CTransaction& tx, int output) const EXCLUSIVE_LOCKS_REQUIRED(cs_wallet);

    /**
     * Shuffle and select coins until nTargetValue is reached while avoiding
     * small change; This method is stochastic for some inputs and upon
     * completion the coin set and corresponding actual target value is
     * assembled
     */
    bool SelectCoinsMinConf(const CAmountMap& mapTargetValue, const CoinEligibilityFilter& eligibility_filter, std::vector<OutputGroup> groups,
        std::set<CInputCoin>& setCoinsRet, CAmountMap& mapValueRet, const CoinSelectionParams& coin_selection_params, bool& bnb_used) const;

    bool IsSpent(interfaces::Chain::Lock& locked_chain, const uint256& hash, unsigned int n) const EXCLUSIVE_LOCKS_REQUIRED(cs_wallet);
    std::vector<OutputGroup> GroupOutputs(const std::vector<COutput>& outputs, bool single_coin) const;

    bool IsLockedCoin(uint256 hash, unsigned int n) const EXCLUSIVE_LOCKS_REQUIRED(cs_wallet);
    void LockCoin(const COutPoint& output) EXCLUSIVE_LOCKS_REQUIRED(cs_wallet);
    void UnlockCoin(const COutPoint& output) EXCLUSIVE_LOCKS_REQUIRED(cs_wallet);
    void UnlockAllCoins() EXCLUSIVE_LOCKS_REQUIRED(cs_wallet);
    void ListLockedCoins(std::vector<COutPoint>& vOutpts) const EXCLUSIVE_LOCKS_REQUIRED(cs_wallet);

    /*
     * Rescan abort properties
     */
    void AbortRescan() { fAbortRescan = true; }
    bool IsAbortingRescan() { return fAbortRescan; }
    bool IsScanning() { return fScanningWallet; }

    /**
     * keystore implementation
     * Generate a new key
     */
    CPubKey GenerateNewKey(WalletBatch& batch, bool internal = false) EXCLUSIVE_LOCKS_REQUIRED(cs_wallet);
    //! Adds a key to the store, and saves it to disk.
    bool AddKeyPubKey(const CKey& key, const CPubKey &pubkey) override EXCLUSIVE_LOCKS_REQUIRED(cs_wallet);
    bool AddKeyPubKeyWithDB(WalletBatch &batch,const CKey& key, const CPubKey &pubkey) EXCLUSIVE_LOCKS_REQUIRED(cs_wallet);
    //! Adds a key to the store, without saving it to disk (used by LoadWallet)
    bool LoadKey(const CKey& key, const CPubKey &pubkey) { return CCryptoKeyStore::AddKeyPubKey(key, pubkey); }
    //! Load metadata (used by LoadWallet)
    void LoadKeyMetadata(const CKeyID& keyID, const CKeyMetadata &metadata) EXCLUSIVE_LOCKS_REQUIRED(cs_wallet);
    void LoadScriptMetadata(const CScriptID& script_id, const CKeyMetadata &metadata) EXCLUSIVE_LOCKS_REQUIRED(cs_wallet);
    //! Upgrade stored CKeyMetadata objects to store key origin info as KeyOriginInfo
    void UpgradeKeyMetadata() EXCLUSIVE_LOCKS_REQUIRED(cs_wallet);

    bool LoadMinVersion(int nVersion) EXCLUSIVE_LOCKS_REQUIRED(cs_wallet) { AssertLockHeld(cs_wallet); nWalletVersion = nVersion; nWalletMaxVersion = std::max(nWalletMaxVersion, nVersion); return true; }
    void UpdateTimeFirstKey(int64_t nCreateTime) EXCLUSIVE_LOCKS_REQUIRED(cs_wallet);

    //! Adds an encrypted key to the store, and saves it to disk.
    bool AddCryptedKey(const CPubKey &vchPubKey, const std::vector<unsigned char> &vchCryptedSecret) override;
    //! Adds an encrypted key to the store, without saving it to disk (used by LoadWallet)
    bool LoadCryptedKey(const CPubKey &vchPubKey, const std::vector<unsigned char> &vchCryptedSecret);
    bool AddCScript(const CScript& redeemScript) override;
    bool LoadCScript(const CScript& redeemScript);

    //! Adds a destination data tuple to the store, and saves it to disk
    bool AddDestData(const CTxDestination& dest, const std::string& key, const std::string& value) EXCLUSIVE_LOCKS_REQUIRED(cs_wallet);
    //! Erases a destination data tuple in the store and on disk
    bool EraseDestData(const CTxDestination& dest, const std::string& key) EXCLUSIVE_LOCKS_REQUIRED(cs_wallet);
    //! Adds a destination data tuple to the store, without saving it to disk
    void LoadDestData(const CTxDestination& dest, const std::string& key, const std::string& value) EXCLUSIVE_LOCKS_REQUIRED(cs_wallet);
    //! Look up a destination data tuple in the store, return true if found false otherwise
    bool GetDestData(const CTxDestination& dest, const std::string& key, std::string* value) const EXCLUSIVE_LOCKS_REQUIRED(cs_wallet);
    //! Get all destination values matching a prefix.
    std::vector<std::string> GetDestValues(const std::string& prefix) const EXCLUSIVE_LOCKS_REQUIRED(cs_wallet);

    //! Adds a watch-only address to the store, and saves it to disk.
    bool AddWatchOnly(const CScript& dest, int64_t nCreateTime) EXCLUSIVE_LOCKS_REQUIRED(cs_wallet);
    bool RemoveWatchOnly(const CScript &dest) override EXCLUSIVE_LOCKS_REQUIRED(cs_wallet);
    //! Adds a watch-only address to the store, without saving it to disk (used by LoadWallet)
    bool LoadWatchOnly(const CScript &dest);

    //! Holds a timestamp at which point the wallet is scheduled (externally) to be relocked. Caller must arrange for actual relocking to occur via Lock().
    int64_t nRelockTime = 0;

    bool Unlock(const SecureString& strWalletPassphrase, bool accept_no_keys = false);
    bool ChangeWalletPassphrase(const SecureString& strOldWalletPassphrase, const SecureString& strNewWalletPassphrase);
    bool EncryptWallet(const SecureString& strWalletPassphrase);

    void GetKeyBirthTimes(interfaces::Chain::Lock& locked_chain, std::map<CTxDestination, int64_t> &mapKeyBirth) const EXCLUSIVE_LOCKS_REQUIRED(cs_wallet);
    unsigned int ComputeTimeSmart(const CWalletTx& wtx) const;

    /**
     * Increment the next transaction order id
     * @return next transaction order id
     */
    int64_t IncOrderPosNext(WalletBatch *batch = nullptr) EXCLUSIVE_LOCKS_REQUIRED(cs_wallet);
    DBErrors ReorderTransactions();

    void MarkDirty();
    bool AddToWallet(const CWalletTx& wtxIn, bool fFlushOnClose=true);
    void LoadToWallet(const CWalletTx& wtxIn) EXCLUSIVE_LOCKS_REQUIRED(cs_wallet);
    void TransactionAddedToMempool(const CTransactionRef& tx) override;
    void BlockConnected(const CBlock& block, const std::vector<CTransactionRef>& vtxConflicted) override;
    void BlockDisconnected(const CBlock& block) override;
    void UpdatedBlockTip() override;
    int64_t RescanFromTime(int64_t startTime, const WalletRescanReserver& reserver, bool update);

    struct ScanResult {
        enum { SUCCESS, FAILURE, USER_ABORT } status = SUCCESS;

        //! Hash and height of most recent block that was successfully scanned.
        //! Unset if no blocks were scanned due to read errors or the chain
        //! being empty.
        uint256 last_scanned_block;
        Optional<int> last_scanned_height;

        //! Height of the most recent block that could not be scanned due to
        //! read errors or pruning. Will be set if status is FAILURE, unset if
        //! status is SUCCESS, and may or may not be set if status is
        //! USER_ABORT.
        uint256 last_failed_block;
    };
    ScanResult ScanForWalletTransactions(const uint256& first_block, const uint256& last_block, const WalletRescanReserver& reserver, bool fUpdate);
    void TransactionRemovedFromMempool(const CTransactionRef &ptx) override;
    void ReacceptWalletTransactions(interfaces::Chain::Lock& locked_chain) EXCLUSIVE_LOCKS_REQUIRED(cs_wallet);
    void ResendWalletTransactions();
    struct Balance {
        CAmountMap m_mine_trusted;           //!< Trusted, at depth=GetBalance.min_depth or more
        CAmountMap m_mine_untrusted_pending; //!< Untrusted, but in mempool (pending)
        CAmountMap m_mine_immature;          //!< Immature coinbases in the main chain
        CAmountMap m_watchonly_trusted;
        CAmountMap m_watchonly_untrusted_pending;
        CAmountMap m_watchonly_immature;
    };
    Balance GetBalance(int min_depth = 0) const;
    CAmountMap GetAvailableBalance(const CCoinControl* coinControl = nullptr) const;

    OutputType TransactionChangeType(OutputType change_type, const std::vector<CRecipient>& vecSend);

    /**
     * Insert additional inputs into the transaction by
     * calling CreateTransaction();
     */
    bool FundTransaction(CMutableTransaction& tx, CAmount& nFeeRet, int& nChangePosInOut, std::string& strFailReason, bool lockUnspents, const std::set<int>& setSubtractFeeFromOutputs, CCoinControl);
    bool SignTransaction(CMutableTransaction& tx) EXCLUSIVE_LOCKS_REQUIRED(cs_wallet);

    /**
     * Create a new transaction paying the recipients with a set of coins
     * selected by SelectCoins(); Also create the change output, when needed
     * @note passing nChangePosInOut as -1 will result in setting a random position
     */
    bool CreateTransaction(interfaces::Chain::Lock& locked_chain, const std::vector<CRecipient>& vecSend, CTransactionRef& tx, std::vector<std::unique_ptr<CReserveKey>>& reservekey, CAmount& nFeeRet, int& nChangePosInOut,
                           std::string& strFailReason, const CCoinControl& coin_control, bool sign = true, BlindDetails* blind_details = nullptr, const IssuanceDetails* issuance_details = nullptr);
    bool CommitTransaction(CTransactionRef tx, mapValue_t mapValue, std::vector<std::pair<std::string, std::string>> orderForm, std::vector<std::unique_ptr<CReserveKey>>& reservekey, CValidationState& state, const BlindDetails* blind_details = nullptr);

    bool DummySignTx(CMutableTransaction &txNew, const std::set<CTxOut> &txouts, bool use_max_sig = false) const
    {
        std::vector<CTxOut> v_txouts(txouts.size());
        std::copy(txouts.begin(), txouts.end(), v_txouts.begin());
        return DummySignTx(txNew, v_txouts, use_max_sig);
    }
    bool DummySignTx(CMutableTransaction &txNew, const std::vector<CTxOut> &txouts, bool use_max_sig = false) const;
    bool DummySignInput(CMutableTransaction &tx, const size_t nIn, const CTxOut &txout, bool use_max_sig = false) const;

    CFeeRate m_pay_tx_fee{DEFAULT_PAY_TX_FEE};
    unsigned int m_confirm_target{DEFAULT_TX_CONFIRM_TARGET};
    bool m_spend_zero_conf_change{DEFAULT_SPEND_ZEROCONF_CHANGE};
    bool m_signal_rbf{DEFAULT_WALLET_RBF};
    bool m_allow_fallback_fee{true}; //!< will be defined via chainparams
    CFeeRate m_min_fee{DEFAULT_TRANSACTION_MINFEE}; //!< Override with -mintxfee
    /**
     * If fee estimation does not have enough data to provide estimates, use this fee instead.
     * Has no effect if not using fee estimation
     * Override with -fallbackfee
     */
    CFeeRate m_fallback_fee{DEFAULT_FALLBACK_FEE};
    CFeeRate m_discard_rate{DEFAULT_DISCARD_FEE};
    OutputType m_default_address_type{DEFAULT_ADDRESS_TYPE};
    OutputType m_default_change_type{DEFAULT_CHANGE_TYPE};

    bool NewKeyPool();
    size_t KeypoolCountExternalKeys() EXCLUSIVE_LOCKS_REQUIRED(cs_wallet);
    bool TopUpKeyPool(unsigned int kpSize = 0);
    void AddKeypoolPubkey(const CPubKey& pubkey, const bool internal);
    void AddKeypoolPubkeyWithDB(const CPubKey& pubkey, const bool internal, WalletBatch& batch);

    /**
     * Reserves a key from the keypool and sets nIndex to its index
     *
     * @param[out] nIndex the index of the key in keypool
     * @param[out] keypool the keypool the key was drawn from, which could be the
     *     the pre-split pool if present, or the internal or external pool
     * @param fRequestedInternal true if the caller would like the key drawn
     *     from the internal keypool, false if external is preferred
     *
     * @return true if succeeded, false if failed due to empty keypool
     * @throws std::runtime_error if keypool read failed, key was invalid,
     *     was not found in the wallet, or was misclassified in the internal
     *     or external keypool
     */
    bool ReserveKeyFromKeyPool(int64_t& nIndex, CKeyPool& keypool, bool fRequestedInternal);
    void KeepKey(int64_t nIndex);
    void ReturnKey(int64_t nIndex, bool fInternal, const CPubKey& pubkey);
    bool GetKeyFromPool(CPubKey &key, bool internal = false);
    int64_t GetOldestKeyPoolTime();
    /**
     * Marks all keys in the keypool up to and including reserve_key as used.
     */
    void MarkReserveKeysAsUsed(int64_t keypool_id) EXCLUSIVE_LOCKS_REQUIRED(cs_wallet);
    const std::map<CKeyID, int64_t>& GetAllReserveKeys() const { return m_pool_key_to_index; }

    std::set<std::set<CTxDestination>> GetAddressGroupings() EXCLUSIVE_LOCKS_REQUIRED(cs_wallet);
    std::map<CTxDestination, CAmount> GetAddressBalances(interfaces::Chain::Lock& locked_chain);

    std::set<CTxDestination> GetLabelAddresses(const std::string& label) const;

    isminetype IsMine(const CTxIn& txin) const;
    /**
     * Returns amount of debit if the input matches the
     * filter, otherwise returns 0
     */
    CAmountMap GetDebit(const CTxIn& txin, const isminefilter& filter) const;
    isminetype IsMine(const CTxOut& txout) const;
    CAmountMap GetCredit(const CTxOut& txout, const isminefilter& filter) const;
    bool IsChange(const CTxOut& txout) const;
    bool IsChange(const CScript& script) const;
    CAmountMap GetChange(const CTxOut& txout) const;
    bool IsMine(const CTransaction& tx) const;
    /** should probably be renamed to IsRelevantToMe */
    bool IsFromMe(const CTransaction& tx) const;
    CAmountMap GetDebit(const CTransaction& tx, const isminefilter& filter) const;
    /** Returns whether all of the inputs match the filter */
    bool IsAllFromMe(const CTransaction& tx, const isminefilter& filter) const;
    CAmountMap GetCredit(const CTransaction& tx, const isminefilter& filter) const;
    CAmountMap GetChange(const CTransaction& tx) const;

    // ELEMENTS:
    CAmountMap GetCredit(const CWalletTx& wtx, const isminefilter& filter) const;
    CAmountMap GetChange(const CWalletTx& wtx) const;

    void ChainStateFlushed(const CBlockLocator& loc) override;

    DBErrors LoadWallet(bool& fFirstRunRet);
    DBErrors ZapWalletTx(std::vector<CWalletTx>& vWtx);
    DBErrors ZapSelectTx(std::vector<uint256>& vHashIn, std::vector<uint256>& vHashOut) EXCLUSIVE_LOCKS_REQUIRED(cs_wallet);

    bool SetAddressBook(const CTxDestination& address, const std::string& strName, const std::string& purpose);

    bool DelAddressBook(const CTxDestination& address);

    const std::string& GetLabelName(const CScript& scriptPubKey) const EXCLUSIVE_LOCKS_REQUIRED(cs_wallet);

    unsigned int GetKeyPoolSize() EXCLUSIVE_LOCKS_REQUIRED(cs_wallet)
    {
        AssertLockHeld(cs_wallet);
        return setInternalKeyPool.size() + setExternalKeyPool.size();
    }

    //! signify that a particular wallet feature is now used. this may change nWalletVersion and nWalletMaxVersion if those are lower
    void SetMinVersion(enum WalletFeature, WalletBatch* batch_in = nullptr, bool fExplicit = false);

    //! change which version we're allowed to upgrade to (note that this does not immediately imply upgrading to that format)
    bool SetMaxVersion(int nVersion);

    //! get the current wallet format (the oldest client version guaranteed to understand this wallet)
    int GetVersion() { LOCK(cs_wallet); return nWalletVersion; }

    //! Get wallet transactions that conflict with given transaction (spend same outputs)
    std::set<uint256> GetConflicts(const uint256& txid) const EXCLUSIVE_LOCKS_REQUIRED(cs_wallet);

    //! Check if a given transaction has any of its outputs spent by another transaction in the wallet
    bool HasWalletSpend(const uint256& txid) const EXCLUSIVE_LOCKS_REQUIRED(cs_wallet);

    //! Flush wallet (bitdb flush)
    void Flush(bool shutdown=false);

    /** Wallet is about to be unloaded */
    boost::signals2::signal<void ()> NotifyUnload;

    /**
     * Address book entry changed.
     * @note called with lock cs_wallet held.
     */
    boost::signals2::signal<void (CWallet *wallet, const CTxDestination
            &address, const std::string &label, bool isMine,
            const std::string &purpose,
            ChangeType status)> NotifyAddressBookChanged;

    /**
     * Wallet transaction added, removed or updated.
     * @note called with lock cs_wallet held.
     */
    boost::signals2::signal<void (CWallet *wallet, const uint256 &hashTx,
            ChangeType status)> NotifyTransactionChanged;

    /** Show progress e.g. for rescan */
    boost::signals2::signal<void (const std::string &title, int nProgress)> ShowProgress;

    /** Watch-only address added */
    boost::signals2::signal<void (bool fHaveWatchOnly)> NotifyWatchonlyChanged;

    /** Keypool has new keys */
    boost::signals2::signal<void ()> NotifyCanGetAddressesChanged;

    /** Inquire whether this wallet broadcasts transactions. */
    bool GetBroadcastTransactions() const { return fBroadcastTransactions; }
    /** Set whether this wallet broadcasts transactions. */
    void SetBroadcastTransactions(bool broadcast) { fBroadcastTransactions = broadcast; }

    /** Return whether transaction can be abandoned */
    bool TransactionCanBeAbandoned(const uint256& hashTx) const;

    /* Mark a transaction (and it in-wallet descendants) as abandoned so its inputs may be respent. */
    bool AbandonTransaction(interfaces::Chain::Lock& locked_chain, const uint256& hashTx);

    /** Mark a transaction as replaced by another transaction (e.g., BIP 125). */
    bool MarkReplaced(const uint256& originalHash, const uint256& newHash);

    //! Verify wallet naming and perform salvage on the wallet if required
    static bool Verify(interfaces::Chain& chain, const WalletLocation& location, bool salvage_wallet, std::string& error_string, std::string& warning_string);

    /* Initializes the wallet, returns a new CWallet instance or a null pointer in case of an error */
    static std::shared_ptr<CWallet> CreateWalletFromFile(interfaces::Chain& chain, const WalletLocation& location, uint64_t wallet_creation_flags = 0);

    /**
     * Wallet post-init setup
     * Gives the wallet a chance to register repetitive tasks and complete post-init tasks
     */
    void postInitProcess();

    bool BackupWallet(const std::string& strDest);

    /* Set the HD chain model (chain child index counters) */
    void SetHDChain(const CHDChain& chain, bool memonly);
    const CHDChain& GetHDChain() const { return hdChain; }

    /* Returns true if HD is enabled */
    bool IsHDEnabled() const;

    /* Returns true if the wallet can generate new keys */
    bool CanGenerateKeys();

    /* Returns true if the wallet can give out new addresses. This means it has keys in the keypool or can generate new keys */
    bool CanGetAddresses(bool internal = false);

    /* Generates a new HD seed (will not be activated) */
    CPubKey GenerateNewSeed();

    /* Derives a new HD seed (will not be activated) */
    CPubKey DeriveNewSeed(const CKey& key);

    /* Set the current HD seed (will reset the chain child index counters)
       Sets the seed's version based on the current wallet version (so the
       caller must ensure the current wallet version is correct before calling
       this function). */
    void SetHDSeed(const CPubKey& key);

    /**
     * Blocks until the wallet state is up-to-date to /at least/ the current
     * chain at the time this function is entered
     * Obviously holding cs_main/cs_wallet when going into this call may cause
     * deadlock
     */
    void BlockUntilSyncedToCurrentChain() LOCKS_EXCLUDED(cs_main, cs_wallet);

    /**
     * Explicitly make the wallet learn the related scripts for outputs to the
     * given key. This is purely to make the wallet file compatible with older
     * software, as CBasicKeyStore automatically does this implicitly for all
     * keys now.
     */
    void LearnRelatedScripts(const CPubKey& key, OutputType);

    /**
     * Same as LearnRelatedScripts, but when the OutputType is not known (and could
     * be anything).
     */
    void LearnAllRelatedScripts(const CPubKey& key);

    /** set a single wallet flag */
    void SetWalletFlag(uint64_t flags);

    /** Unsets a single wallet flag */
    void UnsetWalletFlag(uint64_t flag);

    /** check if a certain wallet flag is set */
    bool IsWalletFlagSet(uint64_t flag);

    /** overwrite all flags by the given uint64_t
       returns false if unknown, non-tolerable flags are present */
    bool SetWalletFlags(uint64_t overwriteFlags, bool memOnly);

    /** Returns a bracketed wallet name for displaying in logs, will return [default wallet] if the wallet has no name */
    const std::string GetDisplayName() const {
        std::string wallet_name = GetName().length() == 0 ? "default wallet" : GetName();
        return strprintf("[%s]", wallet_name);
    };

    /** Prepends the wallet name in logging output to ease debugging in multi-wallet use cases */
    template<typename... Params>
    void WalletLogPrintf(std::string fmt, Params... parameters) const {
        LogPrintf(("%s " + fmt).c_str(), GetDisplayName(), parameters...);
    };

    /** Implement lookup of key origin information through wallet key metadata. */
    bool GetKeyOrigin(const CKeyID& keyid, KeyOriginInfo& info) const override;

    /** Add a KeyOriginInfo to the wallet */
    bool AddKeyOrigin(const CPubKey& pubkey, const KeyOriginInfo& info);

    //
    // ELEMENTS

    //! Setters for online/offline pubkey pairs for PAK
    bool SetOnlinePubKey(const CPubKey& online_key_in);
    bool SetOfflineCounter(int counter);
    bool SetOfflineDescriptor(const std::string& offline_desc_in);
    bool SetOfflineXPubKey(const CExtPubKey& offline_xpub_in);

    void ComputeBlindingData(const CConfidentialValue& conf_value, const CConfidentialAsset& conf_asset, const CConfidentialNonce& nonce, const CScript& scriptPubKey, const std::vector<unsigned char>& vchRangeproof, CAmount& value, CPubKey& blinding_pubkey, uint256& value_factor, CAsset& asset, uint256& asset_factor) const;

    // First looks in imported blinding key store, then derives on its own
    CKey GetBlindingKey(const CScript* script) const;
    // Pubkey accessor for GetBlindingKey
    CPubKey GetBlindingPubKey(const CScript& script) const;

    bool LoadSpecificBlindingKey(const CScriptID& scriptid, const uint256& key);
    bool AddSpecificBlindingKey(const CScriptID& scriptid, const uint256& key);
    bool SetMasterBlindingKey(const uint256& key);

    /// Returns a map of entropy to the respective pair of reissuance token and issuance asset.
    std::map<uint256, std::pair<CAsset, CAsset> > GetReissuanceTokenTypes() const;

    // END ELEMENTS
    //
};

/**
 * Called periodically by the schedule thread. Prompts individual wallets to resend
 * their transactions. Actual rebroadcast schedule is managed by the wallets themselves.
 */
void MaybeResendWalletTxs();

/** A key allocated from the key pool. */
class CReserveKey
{
protected:
    CWallet* pwallet;
    int64_t nIndex{-1};
    CPubKey vchPubKey;
    bool fInternal{false};

public:
    explicit CReserveKey(CWallet* pwalletIn)
    {
        pwallet = pwalletIn;
    }

    CReserveKey(const CReserveKey&) = delete;
    CReserveKey& operator=(const CReserveKey&) = delete;
    // ELEMENTS:
    CReserveKey& operator=(CReserveKey&&) = delete;
    CReserveKey(CReserveKey&& in) {
        // Copy fields over
        pwallet = in.pwallet;
        nIndex = in.nIndex;
        vchPubKey = in.vchPubKey;
        fInternal = in.fInternal;
        // Invalidate the object being moved from
        in.nIndex = -1;
        in.vchPubKey = CPubKey();
    }

    ~CReserveKey()
    {
        ReturnKey();
    }

    void ReturnKey();
    bool GetReservedKey(CPubKey &pubkey, bool internal = false);
    void KeepKey();
};

/** RAII object to check and reserve a wallet rescan */
class WalletRescanReserver
{
private:
    CWallet* m_wallet;
    bool m_could_reserve;
public:
    explicit WalletRescanReserver(CWallet* w) : m_wallet(w), m_could_reserve(false) {}

    bool reserve()
    {
        assert(!m_could_reserve);
        std::lock_guard<std::mutex> lock(m_wallet->mutexScanning);
        if (m_wallet->fScanningWallet) {
            return false;
        }
        m_wallet->fScanningWallet = true;
        m_could_reserve = true;
        return true;
    }

    bool isReserved() const
    {
        return (m_could_reserve && m_wallet->fScanningWallet);
    }

    ~WalletRescanReserver()
    {
        std::lock_guard<std::mutex> lock(m_wallet->mutexScanning);
        if (m_could_reserve) {
            m_wallet->fScanningWallet = false;
        }
    }
};

// Calculate the size of the transaction assuming all signatures are max size
// Use DummySignatureCreator, which inserts 71 byte signatures everywhere.
// NOTE: this requires that all inputs must be in mapWallet (eg the tx should
// be IsAllFromMe).
int64_t CalculateMaximumSignedTxSize(const CTransaction &tx, const CWallet *wallet, bool use_max_sig = false) EXCLUSIVE_LOCKS_REQUIRED(wallet->cs_wallet);
int64_t CalculateMaximumSignedTxSize(const CTransaction &tx, const CWallet *wallet, const std::vector<CTxOut>& txouts, bool use_max_sig = false);
#endif // BITCOIN_WALLET_WALLET_H<|MERGE_RESOLUTION|>--- conflicted
+++ resolved
@@ -376,23 +376,11 @@
 
     // memory only
     enum AmountType { DEBIT, CREDIT, IMMATURE_CREDIT, AVAILABLE_CREDIT, AMOUNTTYPE_ENUM_ELEMENTS };
-    CAmount GetCachableAmount(AmountType type, const isminefilter& filter, bool recalculate = false) const;
-    mutable CachableAmount m_amounts[AMOUNTTYPE_ENUM_ELEMENTS];
+    CAmountMap GetCachableAmount(AmountType type, const isminefilter& filter, bool recalculate = false) const;
+    mutable CachableAmountMap m_amounts[AMOUNTTYPE_ENUM_ELEMENTS];
     mutable bool fChangeCached;
     mutable bool fInMempool;
-<<<<<<< HEAD
-    mutable CAmountMap nDebitCached;
-    mutable CAmountMap nCreditCached;
-    mutable CAmountMap nImmatureCreditCached;
-    mutable CAmountMap nAvailableCreditCached;
-    mutable CAmountMap nWatchDebitCached;
-    mutable CAmountMap nWatchCreditCached;
-    mutable CAmountMap nImmatureWatchCreditCached;
-    mutable CAmountMap nAvailableWatchCreditCached;
     mutable CAmountMap nChangeCached;
-=======
-    mutable CAmount nChangeCached;
->>>>>>> 2d5419fe
 
     CWalletTx(const CWallet* pwalletIn, CTransactionRef arg) : CMerkleTx(std::move(arg))
     {
@@ -410,19 +398,7 @@
         fFromMe = false;
         fChangeCached = false;
         fInMempool = false;
-<<<<<<< HEAD
-        nDebitCached = CAmountMap();
-        nCreditCached = CAmountMap();
-        nImmatureCreditCached = CAmountMap();
-        nAvailableCreditCached = CAmountMap();
-        nWatchDebitCached = CAmountMap();
-        nWatchCreditCached = CAmountMap();
-        nAvailableWatchCreditCached = CAmountMap();
-        nImmatureWatchCreditCached = CAmountMap();
         nChangeCached = CAmountMap();
-=======
-        nChangeCached = 0;
->>>>>>> 2d5419fe
         nOrderPos = -1;
     }
 
