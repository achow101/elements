// Copyright (c) 2009-2010 Satoshi Nakamoto
// Copyright (c) 2009-2019 The Bitcoin Core developers
// Distributed under the MIT software license, see the accompanying
// file COPYING or http://www.opensource.org/licenses/mit-license.php.

#ifndef BITCOIN_WALLET_WALLET_H
#define BITCOIN_WALLET_WALLET_H

#include <amount.h>
#include <asset.h>
#include <interfaces/chain.h>
#include <interfaces/handler.h>
#include <outputtype.h>
#include <policy/feerate.h>
#include <script/sign.h>
#include <streams.h>
#include <tinyformat.h>
#include <ui_interface.h>
#include <util/strencodings.h>
#include <util/system.h>
#include <validationinterface.h>
#include <wallet/coinselection.h>
#include <wallet/crypter.h>
#include <wallet/ismine.h>
#include <wallet/walletdb.h>
#include <wallet/walletutil.h>

#include <algorithm>
#include <atomic>
#include <map>
#include <memory>
#include <set>
#include <stdexcept>
#include <stdint.h>
#include <string>
#include <utility>
#include <vector>

#include <boost/signals2/signal.hpp>

//! Explicitly unload and delete the wallet.
//! Blocks the current thread after signaling the unload intent so that all
//! wallet clients release the wallet.
//! Note that, when blocking is not required, the wallet is implicitly unloaded
//! by the shared pointer deleter.
void UnloadWallet(std::shared_ptr<CWallet>&& wallet);

bool AddWallet(const std::shared_ptr<CWallet>& wallet);
bool RemoveWallet(const std::shared_ptr<CWallet>& wallet);
bool HasWallets();
std::vector<std::shared_ptr<CWallet>> GetWallets();
std::shared_ptr<CWallet> GetWallet(const std::string& name);
std::shared_ptr<CWallet> LoadWallet(interfaces::Chain& chain, const WalletLocation& location, std::string& error, std::string& warning);

enum WalletCreationStatus {
    SUCCESS,
    CREATION_FAILED,
    ENCRYPTION_FAILED
};

std::shared_ptr<CWallet> CreateWallet(interfaces::Chain& chain, const std::string& name, std::string& error, std::string& warning, WalletCreationStatus& status, const SecureString& passphrase, uint64_t wallet_creation_flags);

//! Default for -keypool
static const unsigned int DEFAULT_KEYPOOL_SIZE = 1000;
//! -paytxfee default
constexpr CAmount DEFAULT_PAY_TX_FEE = 0;
//! -fallbackfee default
static const CAmount DEFAULT_FALLBACK_FEE = 20000;
//! -discardfee default
static const CAmount DEFAULT_DISCARD_FEE = 10000;
//! -mintxfee default
static const CAmount DEFAULT_TRANSACTION_MINFEE = 1000;
//! minimum recommended increment for BIP 125 replacement txs
static const CAmount WALLET_INCREMENTAL_RELAY_FEE = 5000;
//! Default for -spendzeroconfchange
static const bool DEFAULT_SPEND_ZEROCONF_CHANGE = true;
//! Default for -walletrejectlongchains
static const bool DEFAULT_WALLET_REJECT_LONG_CHAINS = false;
//! Default for -avoidpartialspends
static const bool DEFAULT_AVOIDPARTIALSPENDS = false;
//! -txconfirmtarget default
static const unsigned int DEFAULT_TX_CONFIRM_TARGET = 6;
//! -walletrbf default
static const bool DEFAULT_WALLET_RBF = true;
static const bool DEFAULT_WALLETBROADCAST = true;
static const bool DEFAULT_DISABLE_WALLET = false;
//! -maxtxfee default
constexpr CAmount DEFAULT_TRANSACTION_MAXFEE{COIN / 10};
//! Discourage users to set fees higher than this amount (in satoshis) per kB
constexpr CAmount HIGH_TX_FEE_PER_KB{COIN / 100};
//! -maxtxfee will warn if called with a higher fee than this amount (in satoshis)
constexpr CAmount HIGH_MAX_TX_FEE{100 * HIGH_TX_FEE_PER_KB};

//! Pre-calculated constants for input size estimation in *virtual size*
static constexpr size_t DUMMY_NESTED_P2WPKH_INPUT_SIZE = 91;

class CCoinControl;
class COutput;
class CScript;
class CWalletTx;
struct FeeCalculation;
enum class FeeEstimateMode;
class ReserveDestination;

/** (client) version numbers for particular wallet features */
enum WalletFeature
{
    FEATURE_BASE = 10500, // the earliest version new wallets supports (only useful for getwalletinfo's clientversion output)

    FEATURE_WALLETCRYPT = 40000, // wallet encryption
    FEATURE_COMPRPUBKEY = 60000, // compressed public keys

    FEATURE_HD = 130000, // Hierarchical key derivation after BIP32 (HD Wallet)

    FEATURE_HD_SPLIT = 139900, // Wallet with HD chain split (change outputs will use m/0'/1'/k)

    FEATURE_NO_DEFAULT_KEY = 159900, // Wallet without a default key written

    FEATURE_PRE_SPLIT_KEYPOOL = 169900, // Upgraded to HD SPLIT and can have a pre-split keypool

    FEATURE_LATEST = FEATURE_PRE_SPLIT_KEYPOOL
};

//! Default for -addresstype
constexpr OutputType DEFAULT_ADDRESS_TYPE{OutputType::P2SH_SEGWIT};

//! Default for -changetype
constexpr OutputType DEFAULT_CHANGE_TYPE{OutputType::CHANGE_AUTO};

enum WalletFlags : uint64_t {
    // wallet flags in the upper section (> 1 << 31) will lead to not opening the wallet if flag is unknown
    // unknown wallet flags in the lower section <= (1 << 31) will be tolerated

    // will categorize coins as clean (not reused) and dirty (reused), and handle
    // them with privacy considerations in mind
    WALLET_FLAG_AVOID_REUSE = (1ULL << 0),

    // Indicates that the metadata has already been upgraded to contain key origins
    WALLET_FLAG_KEY_ORIGIN_METADATA = (1ULL << 1),

    // will enforce the rule that the wallet can't contain any private keys (only watch-only/pubkeys)
    WALLET_FLAG_DISABLE_PRIVATE_KEYS = (1ULL << 32),

    //! Flag set when a wallet contains no HD seed and no private keys, scripts,
    //! addresses, and other watch only things, and is therefore "blank."
    //!
    //! The only function this flag serves is to distinguish a blank wallet from
    //! a newly created wallet when the wallet database is loaded, to avoid
    //! initialization that should only happen on first run.
    //!
    //! This flag is also a mandatory flag to prevent previous versions of
    //! bitcoin from opening the wallet, thinking it was newly created, and
    //! then improperly reinitializing it.
    WALLET_FLAG_BLANK_WALLET = (1ULL << 33),
};

static constexpr uint64_t KNOWN_WALLET_FLAGS =
        WALLET_FLAG_AVOID_REUSE
    |   WALLET_FLAG_BLANK_WALLET
    |   WALLET_FLAG_KEY_ORIGIN_METADATA
    |   WALLET_FLAG_DISABLE_PRIVATE_KEYS;

static constexpr uint64_t MUTABLE_WALLET_FLAGS =
        WALLET_FLAG_AVOID_REUSE;

static const std::map<std::string,WalletFlags> WALLET_FLAG_MAP{
    {"avoid_reuse", WALLET_FLAG_AVOID_REUSE},
    {"blank", WALLET_FLAG_BLANK_WALLET},
    {"key_origin_metadata", WALLET_FLAG_KEY_ORIGIN_METADATA},
    {"disable_private_keys", WALLET_FLAG_DISABLE_PRIVATE_KEYS},
};

extern const std::map<uint64_t,std::string> WALLET_FLAG_CAVEATS;

/** A key from a CWallet's keypool
 *
 * The wallet holds one (for pre HD-split wallets) or several keypools. These
 * are sets of keys that have not yet been used to provide addresses or receive
 * change.
 *
 * The Bitcoin Core wallet was originally a collection of unrelated private
 * keys with their associated addresses. If a non-HD wallet generated a
 * key/address, gave that address out and then restored a backup from before
 * that key's generation, then any funds sent to that address would be
 * lost definitively.
 *
 * The keypool was implemented to avoid this scenario (commit: 10384941). The
 * wallet would generate a set of keys (100 by default). When a new public key
 * was required, either to give out as an address or to use in a change output,
 * it would be drawn from the keypool. The keypool would then be topped up to
 * maintain 100 keys. This ensured that as long as the wallet hadn't used more
 * than 100 keys since the previous backup, all funds would be safe, since a
 * restored wallet would be able to scan for all owned addresses.
 *
 * A keypool also allowed encrypted wallets to give out addresses without
 * having to be decrypted to generate a new private key.
 *
 * With the introduction of HD wallets (commit: f1902510), the keypool
 * essentially became an address look-ahead pool. Restoring old backups can no
 * longer definitively lose funds as long as the addresses used were from the
 * wallet's HD seed (since all private keys can be rederived from the seed).
 * However, if many addresses were used since the backup, then the wallet may
 * not know how far ahead in the HD chain to look for its addresses. The
 * keypool is used to implement a 'gap limit'. The keypool maintains a set of
 * keys (by default 1000) ahead of the last used key and scans for the
 * addresses of those keys.  This avoids the risk of not seeing transactions
 * involving the wallet's addresses, or of re-using the same address.
 *
 * The HD-split wallet feature added a second keypool (commit: 02592f4c). There
 * is an external keypool (for addresses to hand out) and an internal keypool
 * (for change addresses).
 *
 * Keypool keys are stored in the wallet/keystore's keymap. The keypool data is
 * stored as sets of indexes in the wallet (setInternalKeyPool,
 * setExternalKeyPool and set_pre_split_keypool), and a map from the key to the
 * index (m_pool_key_to_index). The CKeyPool object is used to
 * serialize/deserialize the pool data to/from the database.
 */
class CKeyPool
{
public:
    //! The time at which the key was generated. Set in AddKeypoolPubKeyWithDB
    int64_t nTime;
    //! The public key
    CPubKey vchPubKey;
    //! Whether this keypool entry is in the internal keypool (for change outputs)
    bool fInternal;
    //! Whether this key was generated for a keypool before the wallet was upgraded to HD-split
    bool m_pre_split;

    CKeyPool();
    CKeyPool(const CPubKey& vchPubKeyIn, bool internalIn);

    ADD_SERIALIZE_METHODS;

    template <typename Stream, typename Operation>
    inline void SerializationOp(Stream& s, Operation ser_action) {
        int nVersion = s.GetVersion();
        if (!(s.GetType() & SER_GETHASH))
            READWRITE(nVersion);
        READWRITE(nTime);
        READWRITE(vchPubKey);
        if (ser_action.ForRead()) {
            try {
                READWRITE(fInternal);
            }
            catch (std::ios_base::failure&) {
                /* flag as external address if we can't read the internal boolean
                   (this will be the case for any wallet before the HD chain split version) */
                fInternal = false;
            }
            try {
                READWRITE(m_pre_split);
            }
            catch (std::ios_base::failure&) {
                /* flag as postsplit address if we can't read the m_pre_split boolean
                   (this will be the case for any wallet that upgrades to HD chain split)*/
                m_pre_split = false;
            }
        }
        else {
            READWRITE(fInternal);
            READWRITE(m_pre_split);
        }
    }
};

/** A wrapper to reserve an address from a wallet
 *
 * ReserveDestination is used to reserve an address.
 * It is currently only used inside of CreateTransaction.
 *
 * Instantiating a ReserveDestination does not reserve an address. To do so,
 * GetReservedDestination() needs to be called on the object. Once an address has been
 * reserved, call KeepDestination() on the ReserveDestination object to make sure it is not
 * returned. Call ReturnDestination() to return the address so it can be re-used (for
 * example, if the address was used in a new transaction
 * and that transaction was not completed and needed to be aborted).
 *
 * If an address is reserved and KeepDestination() is not called, then the address will be
 * returned when the ReserveDestination goes out of scope.
 */
class ReserveDestination
{
protected:
    //! The wallet to reserve from
    CWallet* pwallet;
    //! The index of the address's key in the keypool
    int64_t nIndex{-1};
    //! The public key for the address
    CPubKey vchPubKey;
    //! The destination
    CTxDestination address;
    //! Whether this is from the internal (change output) keypool
    bool fInternal{false};

public:
    //! Construct a ReserveDestination object. This does NOT reserve an address yet
    explicit ReserveDestination(CWallet* pwalletIn)
    {
        pwallet = pwalletIn;
    }

    ReserveDestination(const ReserveDestination&) = delete;
    ReserveDestination& operator=(const ReserveDestination&) = delete;

    //! Destructor. If a key has been reserved and not KeepKey'ed, it will be returned to the keypool
    ~ReserveDestination()
    {
        ReturnDestination();
    }

    //! Reserve an address
    bool GetReservedDestination(const OutputType type, CTxDestination& pubkey, bool internal);
    //! Attach a blinding pubkey to a reserved address
    void SetBlindingPubKey(const OutputType type, const CPubKey& blinding_pubkey, CTxDestination& dest);
    //! Return reserved address
    void ReturnDestination();
    //! Keep the address. Do not return it's key to the keypool when this object goes out of scope
    void KeepDestination();
};

/** Address book data */
class CAddressBookData
{
public:
    std::string name;
    std::string purpose;

    CAddressBookData() : purpose("unknown") {}

    typedef std::map<std::string, std::string> StringMap;
    StringMap destdata;
};

struct CRecipient
{
    CScript scriptPubKey;
    CAmount nAmount;
    CAsset asset;
    CPubKey confidentiality_key;
    bool fSubtractFeeFromAmount;
};

typedef std::map<std::string, std::string> mapValue_t;


static inline void ReadOrderPos(int64_t& nOrderPos, mapValue_t& mapValue)
{
    if (!mapValue.count("n"))
    {
        nOrderPos = -1; // TODO: calculate elsewhere
        return;
    }
    nOrderPos = atoi64(mapValue["n"].c_str());
}


static inline void WriteOrderPos(const int64_t& nOrderPos, mapValue_t& mapValue)
{
    if (nOrderPos == -1)
        return;
    mapValue["n"] = i64tostr(nOrderPos);
}

struct COutputEntry
{
    CTxDestination destination;
    CAmount amount;
    int vout;
    CAsset asset;
    uint256 amount_blinding_factor;
    uint256 asset_blinding_factor;
};

/** A transaction with a merkle branch linking it to the block chain. */
class CMerkleTx
{
private:
  /** Constant used in hashBlock to indicate tx has been abandoned */
    static const uint256 ABANDON_HASH;

public:
    CTransactionRef tx;
    uint256 hashBlock;

    /* An nIndex == -1 means that hashBlock (in nonzero) refers to the earliest
     * block in the chain we know this or any in-wallet dependency conflicts
     * with. Older clients interpret nIndex == -1 as unconfirmed for backward
     * compatibility.
     */
    int nIndex;

    CMerkleTx()
    {
        SetTx(MakeTransactionRef());
        Init();
    }

    explicit CMerkleTx(CTransactionRef arg)
    {
        SetTx(std::move(arg));
        Init();
    }

    void Init()
    {
        hashBlock = uint256();
        nIndex = -1;
    }

    void SetTx(CTransactionRef arg)
    {
        tx = std::move(arg);
    }

    ADD_SERIALIZE_METHODS;

    template <typename Stream, typename Operation>
    inline void SerializationOp(Stream& s, Operation ser_action) {
        std::vector<uint256> vMerkleBranch; // For compatibility with older versions.
        READWRITE(tx);
        READWRITE(hashBlock);
        READWRITE(vMerkleBranch);
        READWRITE(nIndex);
    }

    void SetMerkleBranch(const uint256& block_hash, int posInBlock);

    /**
     * Return depth of transaction in blockchain:
     * <0  : conflicts with a transaction this deep in the blockchain
     *  0  : in memory pool, waiting to be included in a block
     * >=1 : this many blocks deep in the main chain
     */
    int GetDepthInMainChain(interfaces::Chain::Lock& locked_chain) const;
    bool IsInMainChain(interfaces::Chain::Lock& locked_chain) const { return GetDepthInMainChain(locked_chain) > 0; }

    /**
     * @return number of blocks to maturity for this transaction:
     *  0 : is not a coinbase transaction, or is a mature coinbase transaction
     * >0 : is a coinbase transaction which matures in this many blocks
     */
    int GetBlocksToMaturity(interfaces::Chain::Lock& locked_chain) const;
    bool hashUnset() const { return (hashBlock.IsNull() || hashBlock == ABANDON_HASH); }
    bool isAbandoned() const { return (hashBlock == ABANDON_HASH); }
    void setAbandoned() { hashBlock = ABANDON_HASH; }

    const uint256& GetHash() const { return tx->GetHash(); }
    bool IsCoinBase() const { return tx->IsCoinBase(); }
    bool IsImmatureCoinBase(interfaces::Chain::Lock& locked_chain) const;
};

//Get the marginal bytes of spending the specified output
int CalculateMaximumSignedInputSize(const CTxOut& txout, const CWallet* pwallet, bool use_max_sig = false);

/**
 * A transaction with a bunch of additional info that only the owner cares about.
 * It includes any unrecorded transactions needed to link it back to the block chain.
 */
class CWalletTx : public CMerkleTx
{
private:
    const CWallet* pwallet;

public:
    /**
     * Key/value map with information about the transaction.
     *
     * The following keys can be read and written through the map and are
     * serialized in the wallet database:
     *
     *     "comment", "to"   - comment strings provided to sendtoaddress,
     *                         and sendmany wallet RPCs
     *     "replaces_txid"   - txid (as HexStr) of transaction replaced by
     *                         bumpfee on transaction created by bumpfee
     *     "replaced_by_txid" - txid (as HexStr) of transaction created by
     *                         bumpfee on transaction replaced by bumpfee
     *     "from", "message" - obsolete fields that could be set in UI prior to
     *                         2011 (removed in commit 4d9b223)
     *
     * The following keys are serialized in the wallet database, but shouldn't
     * be read or written through the map (they will be temporarily added and
     * removed from the map during serialization):
     *
     *     "fromaccount"     - serialized strFromAccount value
     *     "n"               - serialized nOrderPos value
     *     "timesmart"       - serialized nTimeSmart value
     *     "spent"           - serialized vfSpent value that existed prior to
     *                         2014 (removed in commit 93a18a3)
     */
    mutable mapValue_t mapValue;
    std::vector<std::pair<std::string, std::string> > vOrderForm;
    unsigned int fTimeReceivedIsTxTime;
    unsigned int nTimeReceived; //!< time received by this node
    /**
     * Stable timestamp that never changes, and reflects the order a transaction
     * was added to the wallet. Timestamp is based on the block time for a
     * transaction added as part of a block, or else the time when the
     * transaction was received if it wasn't part of a block, with the timestamp
     * adjusted in both cases so timestamp order matches the order transactions
     * were added to the wallet. More details can be found in
     * CWallet::ComputeTimeSmart().
     */
    unsigned int nTimeSmart;
    /**
     * From me flag is set to 1 for transactions that were created by the wallet
     * on this bitcoin node, and set to 0 for transactions that were created
     * externally and came in through the network or sendrawtransaction RPC.
     */
    char fFromMe;
    int64_t nOrderPos; //!< position in ordered transaction list
    std::multimap<int64_t, CWalletTx*>::const_iterator m_it_wtxOrdered;

    // memory only
    enum AmountType { DEBIT, CREDIT, IMMATURE_CREDIT, AVAILABLE_CREDIT, AMOUNTTYPE_ENUM_ELEMENTS };
    CAmountMap GetCachableAmount(AmountType type, const isminefilter& filter, bool recalculate = false) const;
    mutable CachableAmountMap m_amounts[AMOUNTTYPE_ENUM_ELEMENTS];
    mutable bool fChangeCached;
    mutable bool fInMempool;
    mutable CAmountMap nChangeCached;

    CWalletTx(const CWallet* pwalletIn, CTransactionRef arg) : CMerkleTx(std::move(arg))
    {
        Init(pwalletIn);
    }

    void Init(const CWallet* pwalletIn)
    {
        pwallet = pwalletIn;
        mapValue.clear();
        vOrderForm.clear();
        fTimeReceivedIsTxTime = false;
        nTimeReceived = 0;
        nTimeSmart = 0;
        fFromMe = false;
        fChangeCached = false;
        fInMempool = false;
        nChangeCached = CAmountMap();
        nOrderPos = -1;
    }

    template<typename Stream>
    void Serialize(Stream& s) const
    {
        char fSpent = false;
        mapValue_t mapValueCopy = mapValue;

        mapValueCopy["fromaccount"] = "";
        WriteOrderPos(nOrderPos, mapValueCopy);
        if (nTimeSmart) {
            mapValueCopy["timesmart"] = strprintf("%u", nTimeSmart);
        }

        s << static_cast<const CMerkleTx&>(*this);
        std::vector<CMerkleTx> vUnused; //!< Used to be vtxPrev
        s << vUnused << mapValueCopy << vOrderForm << fTimeReceivedIsTxTime << nTimeReceived << fFromMe << fSpent;
    }

    template<typename Stream>
    void Unserialize(Stream& s)
    {
        Init(nullptr);
        char fSpent;

        s >> static_cast<CMerkleTx&>(*this);
        std::vector<CMerkleTx> vUnused; //!< Used to be vtxPrev
        s >> vUnused >> mapValue >> vOrderForm >> fTimeReceivedIsTxTime >> nTimeReceived >> fFromMe >> fSpent;

        ReadOrderPos(nOrderPos, mapValue);
        nTimeSmart = mapValue.count("timesmart") ? (unsigned int)atoi64(mapValue["timesmart"]) : 0;

        mapValue.erase("fromaccount");
        mapValue.erase("spent");
        mapValue.erase("n");
        mapValue.erase("timesmart");
    }

    //! make sure balances are recalculated
    void MarkDirty()
    {
        m_amounts[DEBIT].Reset();
        m_amounts[CREDIT].Reset();
        m_amounts[IMMATURE_CREDIT].Reset();
        m_amounts[AVAILABLE_CREDIT].Reset();
        fChangeCached = false;
        WipeUnknownBlindingData();
    }

    void BindWallet(CWallet *pwalletIn)
    {
        pwallet = pwalletIn;
        MarkDirty();
    }

    //! filter decides which addresses will count towards the debit
    CAmountMap GetDebit(const isminefilter& filter) const;
    CAmountMap GetCredit(interfaces::Chain::Lock& locked_chain, const isminefilter& filter) const;
    CAmountMap GetImmatureCredit(interfaces::Chain::Lock& locked_chain, bool fUseCache=true) const;
    // TODO: Remove "NO_THREAD_SAFETY_ANALYSIS" and replace it with the correct
    // annotation "EXCLUSIVE_LOCKS_REQUIRED(pwallet->cs_wallet)". The
    // annotation "NO_THREAD_SAFETY_ANALYSIS" was temporarily added to avoid
    // having to resolve the issue of member access into incomplete type CWallet.
    CAmountMap GetAvailableCredit(interfaces::Chain::Lock& locked_chain, bool fUseCache=true, const isminefilter& filter=ISMINE_SPENDABLE) const NO_THREAD_SAFETY_ANALYSIS;
    CAmountMap GetImmatureWatchOnlyCredit(interfaces::Chain::Lock& locked_chain, const bool fUseCache=true) const;
    CAmountMap GetChange() const;

    // Get the marginal bytes if spending the specified output from this transaction
    int GetSpendSize(unsigned int out, bool use_max_sig = false) const
    {
        return CalculateMaximumSignedInputSize(tx->vout[out], pwallet, use_max_sig);
    }

    void GetAmounts(std::list<COutputEntry>& listReceived,
                    std::list<COutputEntry>& listSent, CAmount& nFee, const isminefilter& filter) const;

    bool IsFromMe(const isminefilter& filter) const
    {
        return (GetDebit(filter) > CAmountMap());
    }

    // True if only scriptSigs are different
    bool IsEquivalentTo(const CWalletTx& tx) const;

    bool InMempool() const;
    bool IsTrusted(interfaces::Chain::Lock& locked_chain) const;

    int64_t GetTxTime() const;

    // Pass this transaction to the node to relay to its peers
    bool RelayWalletTransaction(interfaces::Chain::Lock& locked_chain);

    /** Pass this transaction to the mempool. Fails if absolute fee exceeds absurd fee. */
    bool AcceptToMemoryPool(interfaces::Chain::Lock& locked_chain, CValidationState& state);

    // ELEMENTS:

private:
    /* Computes, stores and returns the unblinded info, or retrieves if already computed previously.
    * @param[in]    map_index - Where to store the blinding data. Issuance data is stored after the output data, with additional index offset calculated via GetPseudoInputOffset
    * @param[in]    vchRangeproof - The rangeproof to unwind
    * @param[in]    conf_value - The value to unblind
    * @param[in]    conf_asset - The asset to unblind
    * @param[in]    nonce - The nonce used to ECDH with the blinding key. This is null for issuance as blinding key is directly used as nonce
    * @param[in]    scriptPubKey - The script being committed to by the rangeproof
    * @param[out]   blinding_pubkey_out - Pointer to the recovered pubkey of the destination
    * @param[out]   value_out - Pointer to the CAmount where the unblinded amount will be stored
    * @param[out]   value_factor_out - Pointer to the recovered value blinding factor of the output
    * @param[out]   asset_out - Pointer to the recovered underlying asset type
    * @param[out]   asset_factor_out - Pointer to the recovered asset blinding factor of the output
    */
    void GetBlindingData(const unsigned int map_index, const std::vector<unsigned char>& vchRangeproof, const CConfidentialValue& conf_value, const CConfidentialAsset& conf_asset, const CConfidentialNonce nonce, const CScript& scriptPubKey, CPubKey* blinding_pubkey_out, CAmount* value_out, uint256* value_factor_out, CAsset* asset_out, uint256* asset_factor_out) const;
    void WipeUnknownBlindingData();

public:
    // For use in wallet transaction creation to remember 3rd party values
    // Unneeded for issuance.
    void SetBlindingData(const unsigned int output_index, const CPubKey& blinding_pubkey, const CAmount value, const uint256& value_factor, const CAsset& asset, const uint256& asset_factor);

    //! Returns either the value out (if it is known) or -1
    CAmount GetOutputValueOut(unsigned int ouput_index) const;

    //! Returns either the blinding factor (if it is to us) or 0
    uint256 GetOutputAmountBlindingFactor(unsigned int output_index) const;
    uint256 GetOutputAssetBlindingFactor(unsigned int output_index) const;
    //! Returns the underlying asset type, or 0 if unknown
    CAsset GetOutputAsset(unsigned int output_index) const;
    //! Get the issuance CAssets for both the asset itself and the issuing tokens
    void GetIssuanceAssets(unsigned int vinIndex, CAsset* out_asset, CAsset* out_reissuance_token) const;
    // ! Return map of issued assets at input_index
    CAmountMap GetIssuanceAssets(unsigned int input_index) const;
    // ! Returns receiver's blinding pubkey
    CPubKey GetOutputBlindingPubKey(unsigned int output_index) const;
    //! Get the issuance blinder for either the asset itself or the issuing tokens
    uint256 GetIssuanceBlindingFactor(unsigned int input_index, bool reissuance_token) const;
    //! Get the issuance amount for either the asset itself or the issuing tokens
    CAmount GetIssuanceAmount(unsigned int input_index, bool reissuance_token) const;

    //! Get the mapValue offset for a specific vin index and type of issuance pseudo-input
    unsigned int GetPseudoInputOffset(unsigned int input_index, bool reissuance_token) const;

    // TODO: Remove "NO_THREAD_SAFETY_ANALYSIS" and replace it with the correct
    // annotation "EXCLUSIVE_LOCKS_REQUIRED(pwallet->cs_wallet)". The annotation
    // "NO_THREAD_SAFETY_ANALYSIS" was temporarily added to avoid having to
    // resolve the issue of member access into incomplete type CWallet. Note
    // that we still have the runtime check "AssertLockHeld(pwallet->cs_wallet)"
    // in place.
    std::set<uint256> GetConflicts() const NO_THREAD_SAFETY_ANALYSIS;
};

class COutput
{
public:
    const CWalletTx *tx;
    int i;
    int nDepth;

    /** Pre-computed estimated size of this output as a fully-signed input in a transaction. Can be -1 if it could not be calculated */
    int nInputBytes;

    /** Whether we have the private keys to spend this output */
    bool fSpendable;

    /** Whether we know how to spend this output, ignoring the lack of keys */
    bool fSolvable;

    /** Whether to use the maximum sized, 72 byte signature when calculating the size of the input spend. This should only be set when watch-only outputs are allowed */
    bool use_max_sig;

    /**
     * Whether this output is considered safe to spend. Unconfirmed transactions
     * from outside keys and unconfirmed replacement transactions are considered
     * unsafe and will not be used to fund new spending transactions.
     */
    bool fSafe;

    COutput(const CWalletTx *txIn, int iIn, int nDepthIn, bool fSpendableIn, bool fSolvableIn, bool fSafeIn, bool use_max_sig_in = false)
    {
        tx = txIn; i = iIn; nDepth = nDepthIn; fSpendable = fSpendableIn; fSolvable = fSolvableIn; fSafe = fSafeIn; nInputBytes = -1; use_max_sig = use_max_sig_in;
        // If known and signable by the given wallet, compute nInputBytes
        // Failure will keep this value -1
        if (fSpendable && tx) {
            nInputBytes = tx->GetSpendSize(i, use_max_sig);
        }
    }

    std::string ToString() const;

    inline CInputCoin GetInputCoin() const
    {
        return CInputCoin(tx, i, nInputBytes);
    }
};

/** Private key that includes an expiration date in case it never gets used. */
class CWalletKey
{
public:
    CPrivKey vchPrivKey;
    int64_t nTimeCreated;
    int64_t nTimeExpires;
    std::string strComment;
    // todo: add something to note what created it (user, getnewaddress, change)
    //   maybe should have a map<string, string> property map

    explicit CWalletKey(int64_t nExpires=0);

    ADD_SERIALIZE_METHODS;

    template <typename Stream, typename Operation>
    inline void SerializationOp(Stream& s, Operation ser_action) {
        int nVersion = s.GetVersion();
        if (!(s.GetType() & SER_GETHASH))
            READWRITE(nVersion);
        READWRITE(vchPrivKey);
        READWRITE(nTimeCreated);
        READWRITE(nTimeExpires);
        READWRITE(LIMITED_STRING(strComment, 65536));
    }
};

struct CoinSelectionParams
{
    bool use_bnb = true;
    size_t change_output_size = 0;
    size_t change_spend_size = 0;
    CFeeRate effective_fee = CFeeRate(0);
    size_t tx_noinputs_size = 0;

    CoinSelectionParams(bool use_bnb, size_t change_output_size, size_t change_spend_size, CFeeRate effective_fee, size_t tx_noinputs_size) : use_bnb(use_bnb), change_output_size(change_output_size), change_spend_size(change_spend_size), effective_fee(effective_fee), tx_noinputs_size(tx_noinputs_size) {}
    CoinSelectionParams() {}
};

struct IssuanceDetails {
    bool issuing = false;

    bool blind_issuance = true;
    CAsset reissuance_asset;
    CAsset reissuance_token;
    uint256 entropy;
};

struct BlindDetails {
    bool ignore_blind_failure = true; // Certain corner-cases are hard to avoid

    // Temporary tx-specific details.
    std::vector<uint256> i_amount_blinds;
    std::vector<uint256> i_asset_blinds;
    std::vector<CAsset>  i_assets;
    std::vector<CAmount> i_amounts;
    std::vector<CAmount> o_amounts;
    std::vector<CPubKey> o_pubkeys;
    std::vector<uint256> o_amount_blinds;
    std::vector<CAsset>  o_assets;
    std::vector<uint256> o_asset_blinds;
    // We need to store an unblinded and unsigned version of the transaction
    // in case of !sign
    CMutableTransaction tx_unblinded_unsigned;

    int num_to_blind;
    int change_to_blind;
    // Only used to strip blinding if its the only blind output in certain situations
    int only_recipient_blind_index;
    // Needed in case of one blinded output that is change and no blind inputs
    int only_change_pos;
};

class WalletRescanReserver; //forward declarations for ScanForWalletTransactions/RescanFromTime
/**
 * A CWallet is an extension of a keystore, which also maintains a set of transactions and balances,
 * and provides the ability to create new transactions.
 */
class CWallet final : public FillableSigningProvider, private interfaces::Chain::Notifications
{
private:
    CKeyingMaterial vMasterKey GUARDED_BY(cs_KeyStore);

    //! if fUseCrypto is true, mapKeys must be empty
    //! if fUseCrypto is false, vMasterKey must be empty
    std::atomic<bool> fUseCrypto;

    //! keeps track of whether Unlock has run a thorough check before
    bool fDecryptionThoroughlyChecked;

    using CryptedKeyMap = std::map<CKeyID, std::pair<CPubKey, std::vector<unsigned char>>>;
    using WatchOnlySet = std::set<CScript>;
    using WatchKeyMap = std::map<CKeyID, CPubKey>;

    bool SetCrypted();

    //! will encrypt previously unencrypted keys
    bool EncryptKeys(CKeyingMaterial& vMasterKeyIn);

    bool Unlock(const CKeyingMaterial& vMasterKeyIn, bool accept_no_keys = false);
    CryptedKeyMap mapCryptedKeys GUARDED_BY(cs_KeyStore);
    WatchOnlySet setWatchOnly GUARDED_BY(cs_KeyStore);
    WatchKeyMap mapWatchKeys GUARDED_BY(cs_KeyStore);

    bool AddCryptedKeyInner(const CPubKey &vchPubKey, const std::vector<unsigned char> &vchCryptedSecret);
    bool AddKeyPubKeyInner(const CKey& key, const CPubKey &pubkey);

    std::atomic<bool> fAbortRescan{false};
    std::atomic<bool> fScanningWallet{false}; // controlled by WalletRescanReserver
    std::atomic<int64_t> m_scanning_start{0};
    std::atomic<double> m_scanning_progress{0};
    std::mutex mutexScanning;
    friend class WalletRescanReserver;

    WalletBatch *encrypted_batch GUARDED_BY(cs_wallet) = nullptr;

    //! the current wallet version: clients below this version are not able to load the wallet
    int nWalletVersion GUARDED_BY(cs_wallet){FEATURE_BASE};

    //! the maximum wallet format version: memory-only variable that specifies to what version this wallet may be upgraded
    int nWalletMaxVersion GUARDED_BY(cs_wallet) = FEATURE_BASE;

    int64_t nNextResend = 0;
    int64_t nLastResend = 0;
    bool fBroadcastTransactions = false;
    // Local time that the tip block was received. Used to schedule wallet rebroadcasts.
    std::atomic<int64_t> m_best_block_time {0};

    /**
     * Used to keep track of spent outpoints, and
     * detect and report conflicts (double-spends or
     * mutated transactions where the mutant gets mined).
     */
    typedef std::multimap<COutPoint, uint256> TxSpends;
    TxSpends mapTxSpends GUARDED_BY(cs_wallet);
    void AddToSpends(const COutPoint& outpoint, const uint256& wtxid) EXCLUSIVE_LOCKS_REQUIRED(cs_wallet);
    void AddToSpends(const uint256& wtxid) EXCLUSIVE_LOCKS_REQUIRED(cs_wallet);

    /**
     * Add a transaction to the wallet, or update it.  pIndex and posInBlock should
     * be set when the transaction was known to be included in a block.  When
     * pIndex == nullptr, then wallet state is not updated in AddToWallet, but
     * notifications happen and cached balances are marked dirty.
     *
     * If fUpdate is true, existing transactions will be updated.
     * TODO: One exception to this is that the abandoned state is cleared under the
     * assumption that any further notification of a transaction that was considered
     * abandoned is an indication that it is not safe to be considered abandoned.
     * Abandoned state should probably be more carefully tracked via different
     * posInBlock signals or by checking mempool presence when necessary.
     */
    bool AddToWalletIfInvolvingMe(const CTransactionRef& tx, const uint256& block_hash, int posInBlock, bool fUpdate) EXCLUSIVE_LOCKS_REQUIRED(cs_wallet);

    /* Mark a transaction (and its in-wallet descendants) as conflicting with a particular block. */
    void MarkConflicted(const uint256& hashBlock, const uint256& hashTx);

    /* Mark a transaction's inputs dirty, thus forcing the outputs to be recomputed */
    void MarkInputsDirty(const CTransactionRef& tx) EXCLUSIVE_LOCKS_REQUIRED(cs_wallet);

    void SyncMetaData(std::pair<TxSpends::iterator, TxSpends::iterator>) EXCLUSIVE_LOCKS_REQUIRED(cs_wallet);

    /* Used by TransactionAddedToMemorypool/BlockConnected/Disconnected/ScanForWalletTransactions.
     * Should be called with non-zero block_hash and posInBlock if this is for a transaction that is included in a block. */
    void SyncTransaction(const CTransactionRef& tx, const uint256& block_hash, int posInBlock = 0, bool update_tx = true) EXCLUSIVE_LOCKS_REQUIRED(cs_wallet);

    /* the HD chain data model (external chain counters) */
    CHDChain hdChain;

    /* HD derive new child key (on internal or external chain) */
    void DeriveNewChildKey(WalletBatch& batch, CKeyMetadata& metadata, CKey& secret, bool internal = false) EXCLUSIVE_LOCKS_REQUIRED(cs_wallet);

    std::set<int64_t> setInternalKeyPool GUARDED_BY(cs_wallet);
    std::set<int64_t> setExternalKeyPool GUARDED_BY(cs_wallet);
    std::set<int64_t> set_pre_split_keypool GUARDED_BY(cs_wallet);
    int64_t m_max_keypool_index GUARDED_BY(cs_wallet) = 0;
    std::map<CKeyID, int64_t> m_pool_key_to_index;
    std::atomic<uint64_t> m_wallet_flags{0};

    int64_t nTimeFirstKey GUARDED_BY(cs_wallet) = 0;

    /**
     * Private version of AddWatchOnly method which does not accept a
     * timestamp, and which will reset the wallet's nTimeFirstKey value to 1 if
     * the watch key did not previously have a timestamp associated with it.
     * Because this is an inherited virtual method, it is accessible despite
     * being marked private, but it is marked private anyway to encourage use
     * of the other AddWatchOnly which accepts a timestamp and sets
     * nTimeFirstKey more intelligently for more efficient rescans.
     */
    bool AddWatchOnly(const CScript& dest) EXCLUSIVE_LOCKS_REQUIRED(cs_wallet);
    bool AddWatchOnlyWithDB(WalletBatch &batch, const CScript& dest) EXCLUSIVE_LOCKS_REQUIRED(cs_wallet);
    bool AddWatchOnlyInMem(const CScript &dest);

    /** Add a KeyOriginInfo to the wallet */
    bool AddKeyOriginWithDB(WalletBatch& batch, const CPubKey& pubkey, const KeyOriginInfo& info);

    //! Adds a key to the store, and saves it to disk.
    bool AddKeyPubKeyWithDB(WalletBatch &batch,const CKey& key, const CPubKey &pubkey) EXCLUSIVE_LOCKS_REQUIRED(cs_wallet);

    //! Adds a watch-only address to the store, and saves it to disk.
    bool AddWatchOnlyWithDB(WalletBatch &batch, const CScript& dest, int64_t create_time) EXCLUSIVE_LOCKS_REQUIRED(cs_wallet);

    void AddKeypoolPubkeyWithDB(const CPubKey& pubkey, const bool internal, WalletBatch& batch);

    bool SetAddressBookWithDB(WalletBatch& batch, const CTxDestination& address, const std::string& strName, const std::string& strPurpose);

    //! Adds a script to the store and saves it to disk
    bool AddCScriptWithDB(WalletBatch& batch, const CScript& script);

    //! Unsets a wallet flag and saves it to disk
    void UnsetWalletFlagWithDB(WalletBatch& batch, uint64_t flag);

    /** Interface for accessing chain state. */
    interfaces::Chain* m_chain;

    /** Wallet location which includes wallet name (see WalletLocation). */
    WalletLocation m_location;

    /** Internal database handle. */
    std::unique_ptr<WalletDatabase> database;

    /**
     * The following is used to keep track of how far behind the wallet is
     * from the chain sync, and to allow clients to block on us being caught up.
     *
     * Note that this is *not* how far we've processed, we may need some rescan
     * to have seen all transactions in the chain, but is only used to track
     * live BlockConnected callbacks.
     */
    uint256 m_last_block_processed GUARDED_BY(cs_wallet);

    //! Fetches a key from the keypool
    bool GetKeyFromPool(CPubKey &key, bool internal = false);

public:
    /*
     * Main wallet lock.
     * This lock protects all the fields added by CWallet.
     */
    mutable CCriticalSection cs_wallet;

    /** Get database handle used by this wallet. Ideally this function would
     * not be necessary.
     */
    WalletDatabase& GetDBHandle()
    {
        return *database;
    }

    /**
     * Select a set of coins such that nValueRet >= nTargetValue and at least
     * all coins from coinControl are selected; Never select unconfirmed coins
     * if they are not ours
     */
    bool SelectCoins(const std::vector<COutput>& vAvailableCoins, const CAmountMap& mapTargetValue, std::set<CInputCoin>& setCoinsRet, CAmountMap& mapValueRet,
                    const CCoinControl& coin_control, CoinSelectionParams& coin_selection_params, bool& bnb_used) const;

    const WalletLocation& GetLocation() const { return m_location; }

    /** Get a name for this wallet for logging/debugging purposes.
     */
    const std::string& GetName() const { return m_location.GetName(); }

    void LoadKeyPool(int64_t nIndex, const CKeyPool &keypool) EXCLUSIVE_LOCKS_REQUIRED(cs_wallet);
    void MarkPreSplitKeys() EXCLUSIVE_LOCKS_REQUIRED(cs_wallet);

    // Map from Key ID to key metadata.
    std::map<CKeyID, CKeyMetadata> mapKeyMetadata GUARDED_BY(cs_wallet);

    // Map from Script ID to key metadata (for watch-only keys).
    std::map<CScriptID, CKeyMetadata> m_script_metadata GUARDED_BY(cs_wallet);

    typedef std::map<unsigned int, CMasterKey> MasterKeyMap;
    MasterKeyMap mapMasterKeys;
    unsigned int nMasterKeyMaxID = 0;

    /** Construct wallet with specified name and database implementation. */
    CWallet(interfaces::Chain* chain, const WalletLocation& location, std::unique_ptr<WalletDatabase> database)
        : fUseCrypto(false),
          fDecryptionThoroughlyChecked(false),
          m_chain(chain),
          m_location(location),
          database(std::move(database))
    {
    }

    ~CWallet()
    {
        // Should not have slots connected at this point.
        assert(NotifyUnload.empty());
        delete encrypted_batch;
        encrypted_batch = nullptr;
    }

    bool IsCrypted() const { return fUseCrypto; }
    bool IsLocked() const;
    bool Lock();

    std::map<uint256, CWalletTx> mapWallet GUARDED_BY(cs_wallet);

    typedef std::multimap<int64_t, CWalletTx*> TxItems;
    TxItems wtxOrdered;

    int64_t nOrderPosNext GUARDED_BY(cs_wallet) = 0;
    uint64_t nAccountingEntryNumber = 0;

    std::map<CTxDestination, CAddressBookData> mapAddressBook GUARDED_BY(cs_wallet);

    std::set<COutPoint> setLockedCoins GUARDED_BY(cs_wallet);

    /** Registered interfaces::Chain::Notifications handler. */
    std::unique_ptr<interfaces::Handler> m_chain_notifications_handler;

    /** Register the wallet for chain notifications */
    void handleNotifications();

    /** Interface for accessing chain state. */
    interfaces::Chain& chain() const { assert(m_chain); return *m_chain; }

    // ELEMENTS //
    //! The online PAK aka `liquid_pak` in the wallet set by `initpegoutwallet`
    CPubKey online_key;


    //! The derivation counter for offline_xpub
    int offline_counter = -1;

    //! The offline descriptor aka `bitcoind_descriptor` set by `initpegoutwallet`
    std::string offline_desc;

    //The offline xpub aka `bitcoin_xpub` in the wallet set by `initpegoutwallet`
    CExtPubKey offline_xpub;

    // Master derivation blinding key
    uint256 blinding_derivation_key;
    // Specifically imported blinding keys
    std::map<CScriptID, uint256> mapSpecificBlindingKeys;

    // END ELEMENTS

    const CWalletTx* GetWalletTx(const uint256& hash) const;

    //! check whether we are allowed to upgrade (or already support) to the named feature
    bool CanSupportFeature(enum WalletFeature wf) const EXCLUSIVE_LOCKS_REQUIRED(cs_wallet) { AssertLockHeld(cs_wallet); return nWalletMaxVersion >= wf; }

    /**
     * populate vCoins with vector of available COutputs.
     */
    void AvailableCoins(interfaces::Chain::Lock& locked_chain, std::vector<COutput>& vCoins, bool fOnlySafe=true, const CCoinControl *coinControl = nullptr, const CAmount& nMinimumAmount = 1, const CAmount& nMaximumAmount = MAX_MONEY, const CAmount& nMinimumSumAmount = MAX_MONEY, const uint64_t nMaximumCount = 0, const int nMinDepth = 0, const int nMaxDepth = 9999999, const CAsset* = nullptr) const EXCLUSIVE_LOCKS_REQUIRED(cs_wallet);

    /**
     * Return list of available coins and locked coins grouped by non-change output address.
     */
    std::map<CTxDestination, std::vector<COutput>> ListCoins(interfaces::Chain::Lock& locked_chain) const EXCLUSIVE_LOCKS_REQUIRED(cs_wallet);

    /**
     * Find non-change parent output.
     */
    const CTxOut& FindNonChangeParentOutput(const CTransaction& tx, int output) const EXCLUSIVE_LOCKS_REQUIRED(cs_wallet);

    /**
     * Shuffle and select coins until nTargetValue is reached while avoiding
     * small change; This method is stochastic for some inputs and upon
     * completion the coin set and corresponding actual target value is
     * assembled
     */
    bool SelectCoinsMinConf(const CAmountMap& mapTargetValue, const CoinEligibilityFilter& eligibility_filter, std::vector<OutputGroup> groups,
        std::set<CInputCoin>& setCoinsRet, CAmountMap& mapValueRet, const CoinSelectionParams& coin_selection_params, bool& bnb_used) const;

    bool IsSpent(interfaces::Chain::Lock& locked_chain, const uint256& hash, unsigned int n) const EXCLUSIVE_LOCKS_REQUIRED(cs_wallet);

    // Whether this or any UTXO with the same CTxDestination has been spent.
    bool IsUsedDestination(const CTxDestination& dst) const;
    bool IsUsedDestination(const uint256& hash, unsigned int n) const;
    void SetUsedDestinationState(const uint256& hash, unsigned int n, bool used);

    std::vector<OutputGroup> GroupOutputs(const std::vector<COutput>& outputs, bool single_coin) const;

    bool IsLockedCoin(uint256 hash, unsigned int n) const EXCLUSIVE_LOCKS_REQUIRED(cs_wallet);
    void LockCoin(const COutPoint& output) EXCLUSIVE_LOCKS_REQUIRED(cs_wallet);
    void UnlockCoin(const COutPoint& output) EXCLUSIVE_LOCKS_REQUIRED(cs_wallet);
    void UnlockAllCoins() EXCLUSIVE_LOCKS_REQUIRED(cs_wallet);
    void ListLockedCoins(std::vector<COutPoint>& vOutpts) const EXCLUSIVE_LOCKS_REQUIRED(cs_wallet);

    /*
     * Rescan abort properties
     */
    void AbortRescan() { fAbortRescan = true; }
    bool IsAbortingRescan() { return fAbortRescan; }
    bool IsScanning() { return fScanningWallet; }
    int64_t ScanningDuration() const { return fScanningWallet ? GetTimeMillis() - m_scanning_start : 0; }
    double ScanningProgress() const { return fScanningWallet ? (double) m_scanning_progress : 0; }

    /**
     * keystore implementation
     * Generate a new key
     */
    CPubKey GenerateNewKey(WalletBatch& batch, bool internal = false) EXCLUSIVE_LOCKS_REQUIRED(cs_wallet);
    //! Adds a key to the store, and saves it to disk.
    bool AddKeyPubKey(const CKey& key, const CPubKey &pubkey) override EXCLUSIVE_LOCKS_REQUIRED(cs_wallet);
    //! Adds a key to the store, without saving it to disk (used by LoadWallet)
    bool LoadKey(const CKey& key, const CPubKey &pubkey) { return AddKeyPubKeyInner(key, pubkey); }
    //! Load metadata (used by LoadWallet)
    void LoadKeyMetadata(const CKeyID& keyID, const CKeyMetadata &metadata) EXCLUSIVE_LOCKS_REQUIRED(cs_wallet);
    void LoadScriptMetadata(const CScriptID& script_id, const CKeyMetadata &metadata) EXCLUSIVE_LOCKS_REQUIRED(cs_wallet);
    //! Upgrade stored CKeyMetadata objects to store key origin info as KeyOriginInfo
    void UpgradeKeyMetadata() EXCLUSIVE_LOCKS_REQUIRED(cs_wallet);

    bool LoadMinVersion(int nVersion) EXCLUSIVE_LOCKS_REQUIRED(cs_wallet) { AssertLockHeld(cs_wallet); nWalletVersion = nVersion; nWalletMaxVersion = std::max(nWalletMaxVersion, nVersion); return true; }
    void UpdateTimeFirstKey(int64_t nCreateTime) EXCLUSIVE_LOCKS_REQUIRED(cs_wallet);

    //! Adds an encrypted key to the store, and saves it to disk.
    bool AddCryptedKey(const CPubKey &vchPubKey, const std::vector<unsigned char> &vchCryptedSecret);
    //! Adds an encrypted key to the store, without saving it to disk (used by LoadWallet)
    bool LoadCryptedKey(const CPubKey &vchPubKey, const std::vector<unsigned char> &vchCryptedSecret);
    bool GetKey(const CKeyID &address, CKey& keyOut) const override;
    bool GetPubKey(const CKeyID &address, CPubKey& vchPubKeyOut) const override;
    bool HaveKey(const CKeyID &address) const override;
    std::set<CKeyID> GetKeys() const override;
    bool AddCScript(const CScript& redeemScript) override;
    bool LoadCScript(const CScript& redeemScript);

    //! Adds a destination data tuple to the store, and saves it to disk
    bool AddDestData(const CTxDestination& dest, const std::string& key, const std::string& value) EXCLUSIVE_LOCKS_REQUIRED(cs_wallet);
    //! Erases a destination data tuple in the store and on disk
    bool EraseDestData(const CTxDestination& dest, const std::string& key) EXCLUSIVE_LOCKS_REQUIRED(cs_wallet);
    //! Adds a destination data tuple to the store, without saving it to disk
    void LoadDestData(const CTxDestination& dest, const std::string& key, const std::string& value) EXCLUSIVE_LOCKS_REQUIRED(cs_wallet);
    //! Look up a destination data tuple in the store, return true if found false otherwise
    bool GetDestData(const CTxDestination& dest, const std::string& key, std::string* value) const EXCLUSIVE_LOCKS_REQUIRED(cs_wallet);
    //! Get all destination values matching a prefix.
    std::vector<std::string> GetDestValues(const std::string& prefix) const EXCLUSIVE_LOCKS_REQUIRED(cs_wallet);

    //! Adds a watch-only address to the store, and saves it to disk.
    bool AddWatchOnly(const CScript& dest, int64_t nCreateTime) EXCLUSIVE_LOCKS_REQUIRED(cs_wallet);
    bool RemoveWatchOnly(const CScript &dest) EXCLUSIVE_LOCKS_REQUIRED(cs_wallet);
    //! Adds a watch-only address to the store, without saving it to disk (used by LoadWallet)
    bool LoadWatchOnly(const CScript &dest);
    //! Returns whether the watch-only script is in the wallet
    bool HaveWatchOnly(const CScript &dest) const;
    //! Returns whether there are any watch-only things in the wallet
    bool HaveWatchOnly() const;
    //! Fetches a pubkey from mapWatchKeys if it exists there
    bool GetWatchPubKey(const CKeyID &address, CPubKey &pubkey_out) const;

    //! Holds a timestamp at which point the wallet is scheduled (externally) to be relocked. Caller must arrange for actual relocking to occur via Lock().
    int64_t nRelockTime = 0;

    bool Unlock(const SecureString& strWalletPassphrase, bool accept_no_keys = false);
    bool ChangeWalletPassphrase(const SecureString& strOldWalletPassphrase, const SecureString& strNewWalletPassphrase);
    bool EncryptWallet(const SecureString& strWalletPassphrase);

    void GetKeyBirthTimes(interfaces::Chain::Lock& locked_chain, std::map<CKeyID, int64_t> &mapKeyBirth) const EXCLUSIVE_LOCKS_REQUIRED(cs_wallet);
    unsigned int ComputeTimeSmart(const CWalletTx& wtx) const;

    /**
     * Increment the next transaction order id
     * @return next transaction order id
     */
    int64_t IncOrderPosNext(WalletBatch *batch = nullptr) EXCLUSIVE_LOCKS_REQUIRED(cs_wallet);
    DBErrors ReorderTransactions();

    void MarkDirty();
    bool AddToWallet(const CWalletTx& wtxIn, bool fFlushOnClose=true);
    void LoadToWallet(const CWalletTx& wtxIn) EXCLUSIVE_LOCKS_REQUIRED(cs_wallet);
    void TransactionAddedToMempool(const CTransactionRef& tx) override;
    void BlockConnected(const CBlock& block, const std::vector<CTransactionRef>& vtxConflicted) override;
    void BlockDisconnected(const CBlock& block) override;
    void UpdatedBlockTip() override;
    int64_t RescanFromTime(int64_t startTime, const WalletRescanReserver& reserver, bool update);

    struct ScanResult {
        enum { SUCCESS, FAILURE, USER_ABORT } status = SUCCESS;

        //! Hash and height of most recent block that was successfully scanned.
        //! Unset if no blocks were scanned due to read errors or the chain
        //! being empty.
        uint256 last_scanned_block;
        Optional<int> last_scanned_height;

        //! Height of the most recent block that could not be scanned due to
        //! read errors or pruning. Will be set if status is FAILURE, unset if
        //! status is SUCCESS, and may or may not be set if status is
        //! USER_ABORT.
        uint256 last_failed_block;
    };
    ScanResult ScanForWalletTransactions(const uint256& first_block, const uint256& last_block, const WalletRescanReserver& reserver, bool fUpdate);
    void TransactionRemovedFromMempool(const CTransactionRef &ptx) override;
    void ReacceptWalletTransactions(interfaces::Chain::Lock& locked_chain) EXCLUSIVE_LOCKS_REQUIRED(cs_wallet);
    void ResendWalletTransactions();
    struct Balance {
        CAmountMap m_mine_trusted;           //!< Trusted, at depth=GetBalance.min_depth or more
        CAmountMap m_mine_untrusted_pending; //!< Untrusted, but in mempool (pending)
        CAmountMap m_mine_immature;          //!< Immature coinbases in the main chain
        CAmountMap m_watchonly_trusted;
        CAmountMap m_watchonly_untrusted_pending;
        CAmountMap m_watchonly_immature;
    };
    Balance GetBalance(int min_depth = 0, bool avoid_reuse = true) const;
    CAmountMap GetAvailableBalance(const CCoinControl* coinControl = nullptr) const;

    OutputType TransactionChangeType(OutputType change_type, const std::vector<CRecipient>& vecSend);

    /**
     * Insert additional inputs into the transaction by
     * calling CreateTransaction();
     */
    bool FundTransaction(CMutableTransaction& tx, CAmount& nFeeRet, int& nChangePosInOut, std::string& strFailReason, bool lockUnspents, const std::set<int>& setSubtractFeeFromOutputs, CCoinControl);
    bool SignTransaction(CMutableTransaction& tx) EXCLUSIVE_LOCKS_REQUIRED(cs_wallet);

    /**
     * Create a new transaction paying the recipients with a set of coins
     * selected by SelectCoins(); Also create the change output, when needed
     * @note passing nChangePosInOut as -1 will result in setting a random position
     */
<<<<<<< HEAD
    bool CreateTransaction(interfaces::Chain::Lock& locked_chain, const std::vector<CRecipient>& vecSend, CTransactionRef& tx, std::vector<std::unique_ptr<ReserveDestination>>& reservedest, CAmount& nFeeRet, int& nChangePosInOut,
                           std::string& strFailReason, const CCoinControl& coin_control, bool sign = true, BlindDetails* blind_details = nullptr, const IssuanceDetails* issuance_details = nullptr);
    bool CommitTransaction(CTransactionRef tx, mapValue_t mapValue, std::vector<std::pair<std::string, std::string>> orderForm, std::vector<std::unique_ptr<ReserveDestination>>& reservedest, CValidationState& state, const BlindDetails* blind_details = nullptr);
=======
    bool CreateTransaction(interfaces::Chain::Lock& locked_chain, const std::vector<CRecipient>& vecSend, CTransactionRef& tx, CAmount& nFeeRet, int& nChangePosInOut,
                           std::string& strFailReason, const CCoinControl& coin_control, bool sign = true);
    bool CommitTransaction(CTransactionRef tx, mapValue_t mapValue, std::vector<std::pair<std::string, std::string>> orderForm, CValidationState& state);
>>>>>>> 459baa17

    bool DummySignTx(CMutableTransaction &txNew, const std::set<CTxOut> &txouts, bool use_max_sig = false) const
    {
        std::vector<CTxOut> v_txouts(txouts.size());
        std::copy(txouts.begin(), txouts.end(), v_txouts.begin());
        return DummySignTx(txNew, v_txouts, use_max_sig);
    }
    bool DummySignTx(CMutableTransaction &txNew, const std::vector<CTxOut> &txouts, bool use_max_sig = false) const;
    bool DummySignInput(CMutableTransaction &tx, const size_t nIn, const CTxOut &txout, bool use_max_sig = false) const;

    bool ImportScripts(const std::set<CScript> scripts) EXCLUSIVE_LOCKS_REQUIRED(cs_wallet);
    bool ImportPrivKeys(const std::map<CKeyID, CKey>& privkey_map, const int64_t timestamp) EXCLUSIVE_LOCKS_REQUIRED(cs_wallet);
    bool ImportPubKeys(const std::vector<CKeyID>& ordered_pubkeys, const std::map<CKeyID, CPubKey>& pubkey_map, const std::map<CKeyID, std::pair<CPubKey, KeyOriginInfo>>& key_origins, const bool add_keypool, const bool internal, const int64_t timestamp) EXCLUSIVE_LOCKS_REQUIRED(cs_wallet);
    bool ImportScriptPubKeys(const std::string& label, const std::set<CScript>& script_pub_keys, const bool have_solving_data, const bool internal, const int64_t timestamp) EXCLUSIVE_LOCKS_REQUIRED(cs_wallet);

    CFeeRate m_pay_tx_fee{DEFAULT_PAY_TX_FEE};
    unsigned int m_confirm_target{DEFAULT_TX_CONFIRM_TARGET};
    bool m_spend_zero_conf_change{DEFAULT_SPEND_ZEROCONF_CHANGE};
    bool m_signal_rbf{DEFAULT_WALLET_RBF};
    bool m_allow_fallback_fee{true}; //!< will be defined via chainparams
    CFeeRate m_min_fee{DEFAULT_TRANSACTION_MINFEE}; //!< Override with -mintxfee
    /**
     * If fee estimation does not have enough data to provide estimates, use this fee instead.
     * Has no effect if not using fee estimation
     * Override with -fallbackfee
     */
    CFeeRate m_fallback_fee{DEFAULT_FALLBACK_FEE};
    CFeeRate m_discard_rate{DEFAULT_DISCARD_FEE};
    OutputType m_default_address_type{DEFAULT_ADDRESS_TYPE};
    OutputType m_default_change_type{DEFAULT_CHANGE_TYPE};
    /** Absolute maximum transaction fee (in satoshis) used by default for the wallet */
    CAmount m_default_max_tx_fee{DEFAULT_TRANSACTION_MAXFEE};

    bool NewKeyPool();
    size_t KeypoolCountExternalKeys() EXCLUSIVE_LOCKS_REQUIRED(cs_wallet);
    bool TopUpKeyPool(unsigned int kpSize = 0);

    /**
     * Reserves a key from the keypool and sets nIndex to its index
     *
     * @param[out] nIndex the index of the key in keypool
     * @param[out] keypool the keypool the key was drawn from, which could be the
     *     the pre-split pool if present, or the internal or external pool
     * @param fRequestedInternal true if the caller would like the key drawn
     *     from the internal keypool, false if external is preferred
     *
     * @return true if succeeded, false if failed due to empty keypool
     * @throws std::runtime_error if keypool read failed, key was invalid,
     *     was not found in the wallet, or was misclassified in the internal
     *     or external keypool
     */
    bool ReserveKeyFromKeyPool(int64_t& nIndex, CKeyPool& keypool, bool fRequestedInternal);
    void KeepKey(int64_t nIndex);
    void ReturnKey(int64_t nIndex, bool fInternal, const CPubKey& pubkey);
    int64_t GetOldestKeyPoolTime();
    /**
     * Marks all keys in the keypool up to and including reserve_key as used.
     */
    void MarkReserveKeysAsUsed(int64_t keypool_id) EXCLUSIVE_LOCKS_REQUIRED(cs_wallet);
    const std::map<CKeyID, int64_t>& GetAllReserveKeys() const { return m_pool_key_to_index; }

    std::set<std::set<CTxDestination>> GetAddressGroupings() EXCLUSIVE_LOCKS_REQUIRED(cs_wallet);
    std::map<CTxDestination, CAmount> GetAddressBalances(interfaces::Chain::Lock& locked_chain);

    std::set<CTxDestination> GetLabelAddresses(const std::string& label) const;

    bool GetOnlinePakKey(CPubKey& online_pubkey, std::string& error);
    bool GetNewDestination(const OutputType type, const std::string label, CTxDestination& dest, std::string& error, bool add_blinding_key = false);
    bool GetNewChangeDestination(const OutputType type, CTxDestination& dest, std::string& error, bool add_blinding_key = false);

    isminetype IsMine(const CTxIn& txin) const;
    /**
     * Returns amount of debit if the input matches the
     * filter, otherwise returns 0
     */
    CAmountMap GetDebit(const CTxIn& txin, const isminefilter& filter) const;
    isminetype IsMine(const CTxOut& txout) const;
    CAmountMap GetCredit(const CTransaction& tx, const size_t out_index, const isminefilter& filter) const;
    bool IsChange(const CTxOut& txout) const;
    bool IsChange(const CScript& script) const;
    CAmountMap GetChange(const CTxOut& txout) const;
    bool IsMine(const CTransaction& tx) const;
    /** should probably be renamed to IsRelevantToMe */
    bool IsFromMe(const CTransaction& tx) const;
    CAmountMap GetDebit(const CTransaction& tx, const isminefilter& filter) const;
    /** Returns whether all of the inputs match the filter */
    bool IsAllFromMe(const CTransaction& tx, const isminefilter& filter) const;
    CAmountMap GetChange(const CTransaction& tx) const;

    // ELEMENTS:
    CAmountMap GetCredit(const CWalletTx& wtx, const isminefilter& filter) const;
    CAmountMap GetChange(const CWalletTx& wtx) const;

    void ChainStateFlushed(const CBlockLocator& loc) override;

    DBErrors LoadWallet(bool& fFirstRunRet);
    DBErrors ZapWalletTx(std::vector<CWalletTx>& vWtx);
    DBErrors ZapSelectTx(std::vector<uint256>& vHashIn, std::vector<uint256>& vHashOut) EXCLUSIVE_LOCKS_REQUIRED(cs_wallet);

    bool SetAddressBook(const CTxDestination& address, const std::string& strName, const std::string& purpose);

    bool DelAddressBook(const CTxDestination& address);

    const std::string& GetLabelName(const CScript& scriptPubKey) const EXCLUSIVE_LOCKS_REQUIRED(cs_wallet);

    unsigned int GetKeyPoolSize() EXCLUSIVE_LOCKS_REQUIRED(cs_wallet)
    {
        AssertLockHeld(cs_wallet);
        return setInternalKeyPool.size() + setExternalKeyPool.size();
    }

    //! signify that a particular wallet feature is now used. this may change nWalletVersion and nWalletMaxVersion if those are lower
    void SetMinVersion(enum WalletFeature, WalletBatch* batch_in = nullptr, bool fExplicit = false);

    //! change which version we're allowed to upgrade to (note that this does not immediately imply upgrading to that format)
    bool SetMaxVersion(int nVersion);

    //! get the current wallet format (the oldest client version guaranteed to understand this wallet)
    int GetVersion() { LOCK(cs_wallet); return nWalletVersion; }

    //! Get wallet transactions that conflict with given transaction (spend same outputs)
    std::set<uint256> GetConflicts(const uint256& txid) const EXCLUSIVE_LOCKS_REQUIRED(cs_wallet);

    //! Check if a given transaction has any of its outputs spent by another transaction in the wallet
    bool HasWalletSpend(const uint256& txid) const EXCLUSIVE_LOCKS_REQUIRED(cs_wallet);

    //! Flush wallet (bitdb flush)
    void Flush(bool shutdown=false);

    /** Wallet is about to be unloaded */
    boost::signals2::signal<void ()> NotifyUnload;

    /**
     * Address book entry changed.
     * @note called with lock cs_wallet held.
     */
    boost::signals2::signal<void (CWallet *wallet, const CTxDestination
            &address, const std::string &label, bool isMine,
            const std::string &purpose,
            ChangeType status)> NotifyAddressBookChanged;

    /**
     * Wallet transaction added, removed or updated.
     * @note called with lock cs_wallet held.
     */
    boost::signals2::signal<void (CWallet *wallet, const uint256 &hashTx,
            ChangeType status)> NotifyTransactionChanged;

    /** Show progress e.g. for rescan */
    boost::signals2::signal<void (const std::string &title, int nProgress)> ShowProgress;

    /** Watch-only address added */
    boost::signals2::signal<void (bool fHaveWatchOnly)> NotifyWatchonlyChanged;

    /** Keypool has new keys */
    boost::signals2::signal<void ()> NotifyCanGetAddressesChanged;

    /**
     * Wallet status (encrypted, locked) changed.
     * Note: Called without locks held.
     */
    boost::signals2::signal<void (CWallet* wallet)> NotifyStatusChanged;

    /** Inquire whether this wallet broadcasts transactions. */
    bool GetBroadcastTransactions() const { return fBroadcastTransactions; }
    /** Set whether this wallet broadcasts transactions. */
    void SetBroadcastTransactions(bool broadcast) { fBroadcastTransactions = broadcast; }

    /** Return whether transaction can be abandoned */
    bool TransactionCanBeAbandoned(const uint256& hashTx) const;

    /* Mark a transaction (and it in-wallet descendants) as abandoned so its inputs may be respent. */
    bool AbandonTransaction(interfaces::Chain::Lock& locked_chain, const uint256& hashTx);

    /** Mark a transaction as replaced by another transaction (e.g., BIP 125). */
    bool MarkReplaced(const uint256& originalHash, const uint256& newHash);

    //! Verify wallet naming and perform salvage on the wallet if required
    static bool Verify(interfaces::Chain& chain, const WalletLocation& location, bool salvage_wallet, std::string& error_string, std::string& warning_string);

    /* Initializes the wallet, returns a new CWallet instance or a null pointer in case of an error */
    static std::shared_ptr<CWallet> CreateWalletFromFile(interfaces::Chain& chain, const WalletLocation& location, uint64_t wallet_creation_flags = 0);

    /**
     * Wallet post-init setup
     * Gives the wallet a chance to register repetitive tasks and complete post-init tasks
     */
    void postInitProcess();

    bool BackupWallet(const std::string& strDest);

    /* Set the HD chain model (chain child index counters) */
    void SetHDChain(const CHDChain& chain, bool memonly);
    const CHDChain& GetHDChain() const { return hdChain; }

    /* Returns true if HD is enabled */
    bool IsHDEnabled() const;

    /* Returns true if the wallet can generate new keys */
    bool CanGenerateKeys();

    /* Returns true if the wallet can give out new addresses. This means it has keys in the keypool or can generate new keys */
    bool CanGetAddresses(bool internal = false);

    /* Generates a new HD seed (will not be activated) */
    CPubKey GenerateNewSeed();

    /* Derives a new HD seed (will not be activated) */
    CPubKey DeriveNewSeed(const CKey& key);

    /* Set the current HD seed (will reset the chain child index counters)
       Sets the seed's version based on the current wallet version (so the
       caller must ensure the current wallet version is correct before calling
       this function). */
    void SetHDSeed(const CPubKey& key);

    /**
     * Blocks until the wallet state is up-to-date to /at least/ the current
     * chain at the time this function is entered
     * Obviously holding cs_main/cs_wallet when going into this call may cause
     * deadlock
     */
    void BlockUntilSyncedToCurrentChain() LOCKS_EXCLUDED(cs_main, cs_wallet);

    /**
     * Explicitly make the wallet learn the related scripts for outputs to the
     * given key. This is purely to make the wallet file compatible with older
     * software, as FillableSigningProvider automatically does this implicitly for all
     * keys now.
     */
    void LearnRelatedScripts(const CPubKey& key, OutputType);

    /**
     * Same as LearnRelatedScripts, but when the OutputType is not known (and could
     * be anything).
     */
    void LearnAllRelatedScripts(const CPubKey& key);

    /** set a single wallet flag */
    void SetWalletFlag(uint64_t flags);

    /** Unsets a single wallet flag */
    void UnsetWalletFlag(uint64_t flag);

    /** check if a certain wallet flag is set */
    bool IsWalletFlagSet(uint64_t flag) const;

    /** overwrite all flags by the given uint64_t
       returns false if unknown, non-tolerable flags are present */
    bool SetWalletFlags(uint64_t overwriteFlags, bool memOnly);

    /** Returns a bracketed wallet name for displaying in logs, will return [default wallet] if the wallet has no name */
    const std::string GetDisplayName() const {
        std::string wallet_name = GetName().length() == 0 ? "default wallet" : GetName();
        return strprintf("[%s]", wallet_name);
    };

    /** Prepends the wallet name in logging output to ease debugging in multi-wallet use cases */
    template<typename... Params>
    void WalletLogPrintf(std::string fmt, Params... parameters) const {
        LogPrintf(("%s " + fmt).c_str(), GetDisplayName(), parameters...);
    };

    /** Implement lookup of key origin information through wallet key metadata. */
    bool GetKeyOrigin(const CKeyID& keyid, KeyOriginInfo& info) const override;

    //
    // ELEMENTS

    //! Setters for online/offline pubkey pairs for PAK
    bool SetOnlinePubKey(const CPubKey& online_key_in);
    bool SetOfflineCounter(int counter);
    bool SetOfflineDescriptor(const std::string& offline_desc_in);
    bool SetOfflineXPubKey(const CExtPubKey& offline_xpub_in);

    void ComputeBlindingData(const CConfidentialValue& conf_value, const CConfidentialAsset& conf_asset, const CConfidentialNonce& nonce, const CScript& scriptPubKey, const std::vector<unsigned char>& vchRangeproof, CAmount& value, CPubKey& blinding_pubkey, uint256& value_factor, CAsset& asset, uint256& asset_factor) const;

    // First looks in imported blinding key store, then derives on its own
    CKey GetBlindingKey(const CScript* script) const;
    // Pubkey accessor for GetBlindingKey
    CPubKey GetBlindingPubKey(const CScript& script) const;

    bool LoadSpecificBlindingKey(const CScriptID& scriptid, const uint256& key);
    bool AddSpecificBlindingKey(const CScriptID& scriptid, const uint256& key);
    bool SetMasterBlindingKey(const uint256& key);

    /// Returns a map of entropy to the respective pair of reissuance token and issuance asset.
    std::map<uint256, std::pair<CAsset, CAsset> > GetReissuanceTokenTypes() const;

    // END ELEMENTS
    //
};

/**
 * Called periodically by the schedule thread. Prompts individual wallets to resend
 * their transactions. Actual rebroadcast schedule is managed by the wallets themselves.
 */
void MaybeResendWalletTxs();

/** RAII object to check and reserve a wallet rescan */
class WalletRescanReserver
{
private:
    CWallet* m_wallet;
    bool m_could_reserve;
public:
    explicit WalletRescanReserver(CWallet* w) : m_wallet(w), m_could_reserve(false) {}

    bool reserve()
    {
        assert(!m_could_reserve);
        std::lock_guard<std::mutex> lock(m_wallet->mutexScanning);
        if (m_wallet->fScanningWallet) {
            return false;
        }
        m_wallet->m_scanning_start = GetTimeMillis();
        m_wallet->m_scanning_progress = 0;
        m_wallet->fScanningWallet = true;
        m_could_reserve = true;
        return true;
    }

    bool isReserved() const
    {
        return (m_could_reserve && m_wallet->fScanningWallet);
    }

    ~WalletRescanReserver()
    {
        std::lock_guard<std::mutex> lock(m_wallet->mutexScanning);
        if (m_could_reserve) {
            m_wallet->fScanningWallet = false;
        }
    }
};

// Calculate the size of the transaction assuming all signatures are max size
// Use DummySignatureCreator, which inserts 71 byte signatures everywhere.
// NOTE: this requires that all inputs must be in mapWallet (eg the tx should
// be IsAllFromMe).
int64_t CalculateMaximumSignedTxSize(const CTransaction &tx, const CWallet *wallet, bool use_max_sig = false) EXCLUSIVE_LOCKS_REQUIRED(wallet->cs_wallet);
int64_t CalculateMaximumSignedTxSize(const CTransaction &tx, const CWallet *wallet, const std::vector<CTxOut>& txouts, bool use_max_sig = false);
#endif // BITCOIN_WALLET_WALLET_H<|MERGE_RESOLUTION|>--- conflicted
+++ resolved
@@ -1247,15 +1247,9 @@
      * selected by SelectCoins(); Also create the change output, when needed
      * @note passing nChangePosInOut as -1 will result in setting a random position
      */
-<<<<<<< HEAD
-    bool CreateTransaction(interfaces::Chain::Lock& locked_chain, const std::vector<CRecipient>& vecSend, CTransactionRef& tx, std::vector<std::unique_ptr<ReserveDestination>>& reservedest, CAmount& nFeeRet, int& nChangePosInOut,
+    bool CreateTransaction(interfaces::Chain::Lock& locked_chain, const std::vector<CRecipient>& vecSend, CTransactionRef& tx, CAmount& nFeeRet, int& nChangePosInOut,
                            std::string& strFailReason, const CCoinControl& coin_control, bool sign = true, BlindDetails* blind_details = nullptr, const IssuanceDetails* issuance_details = nullptr);
-    bool CommitTransaction(CTransactionRef tx, mapValue_t mapValue, std::vector<std::pair<std::string, std::string>> orderForm, std::vector<std::unique_ptr<ReserveDestination>>& reservedest, CValidationState& state, const BlindDetails* blind_details = nullptr);
-=======
-    bool CreateTransaction(interfaces::Chain::Lock& locked_chain, const std::vector<CRecipient>& vecSend, CTransactionRef& tx, CAmount& nFeeRet, int& nChangePosInOut,
-                           std::string& strFailReason, const CCoinControl& coin_control, bool sign = true);
-    bool CommitTransaction(CTransactionRef tx, mapValue_t mapValue, std::vector<std::pair<std::string, std::string>> orderForm, CValidationState& state);
->>>>>>> 459baa17
+    bool CommitTransaction(CTransactionRef tx, mapValue_t mapValue, std::vector<std::pair<std::string, std::string>> orderForm, CValidationState& state, const BlindDetails* blind_details = nullptr);
 
     bool DummySignTx(CMutableTransaction &txNew, const std::set<CTxOut> &txouts, bool use_max_sig = false) const
     {
