// Copyright (c) 2009-2010 Satoshi Nakamoto
// Copyright (c) 2009-2018 The Bitcoin Core developers
// Distributed under the MIT software license, see the accompanying
// file COPYING or http://www.opensource.org/licenses/mit-license.php.

#ifndef BITCOIN_WALLET_WALLET_H
#define BITCOIN_WALLET_WALLET_H

#include <amount.h>
#include <asset.h>
#include <interfaces/chain.h>
#include <interfaces/handler.h>
#include <outputtype.h>
#include <policy/feerate.h>
#include <streams.h>
#include <tinyformat.h>
#include <ui_interface.h>
#include <util/strencodings.h>
#include <validationinterface.h>
#include <script/ismine.h>
#include <script/sign.h>
#include <util/system.h>
#include <wallet/crypter.h>
#include <wallet/coinselection.h>
#include <wallet/walletdb.h>
#include <wallet/walletutil.h>

#include <algorithm>
#include <atomic>
#include <map>
#include <memory>
#include <set>
#include <stdexcept>
#include <stdint.h>
#include <string>
#include <utility>
#include <vector>

//! Responsible for reading and validating the -wallet arguments and verifying the wallet database.
//! This function will perform salvage on the wallet if requested, as long as only one wallet is
//! being loaded (WalletParameterInteraction forbids -salvagewallet, -zapwallettxes or -upgradewallet with multiwallet).
bool VerifyWallets(interfaces::Chain& chain, const std::vector<std::string>& wallet_files);

//! Load wallet databases.
bool LoadWallets(interfaces::Chain& chain, const std::vector<std::string>& wallet_files);

//! Complete startup of wallets.
void StartWallets(CScheduler& scheduler);

//! Flush all wallets in preparation for shutdown.
void FlushWallets();

//! Stop all wallets. Wallets will be flushed first.
void StopWallets();

//! Close all wallets.
void UnloadWallets();

//! Explicitly unload and delete the wallet.
//! Blocks the current thread after signaling the unload intent so that all
//! wallet clients release the wallet.
//! Note that, when blocking is not required, the wallet is implicitly unloaded
//! by the shared pointer deleter.
void UnloadWallet(std::shared_ptr<CWallet>&& wallet);

bool AddWallet(const std::shared_ptr<CWallet>& wallet);
bool RemoveWallet(const std::shared_ptr<CWallet>& wallet);
bool HasWallets();
std::vector<std::shared_ptr<CWallet>> GetWallets();
std::shared_ptr<CWallet> GetWallet(const std::string& name);
std::shared_ptr<CWallet> LoadWallet(interfaces::Chain& chain, const WalletLocation& location, std::string& error, std::string& warning);

//! Default for -keypool
static const unsigned int DEFAULT_KEYPOOL_SIZE = 1000;
//! -paytxfee default
constexpr CAmount DEFAULT_PAY_TX_FEE = 0;
//! -fallbackfee default
static const CAmount DEFAULT_FALLBACK_FEE = 20000;
//! -discardfee default
static const CAmount DEFAULT_DISCARD_FEE = 10000;
//! -mintxfee default
static const CAmount DEFAULT_TRANSACTION_MINFEE = 1000;
//! minimum recommended increment for BIP 125 replacement txs
static const CAmount WALLET_INCREMENTAL_RELAY_FEE = 5000;
//! Default for -spendzeroconfchange
static const bool DEFAULT_SPEND_ZEROCONF_CHANGE = true;
//! Default for -walletrejectlongchains
static const bool DEFAULT_WALLET_REJECT_LONG_CHAINS = false;
//! Default for -avoidpartialspends
static const bool DEFAULT_AVOIDPARTIALSPENDS = false;
//! -txconfirmtarget default
static const unsigned int DEFAULT_TX_CONFIRM_TARGET = 6;
//! -walletrbf default
static const bool DEFAULT_WALLET_RBF = true;
static const bool DEFAULT_WALLETBROADCAST = true;
static const bool DEFAULT_DISABLE_WALLET = false;

//! Pre-calculated constants for input size estimation in *virtual size*
static constexpr size_t DUMMY_NESTED_P2WPKH_INPUT_SIZE = 91;

class CCoinControl;
class COutput;
class CReserveKey;
class CScript;
class CWalletTx;
struct FeeCalculation;
enum class FeeEstimateMode;

/** (client) version numbers for particular wallet features */
enum WalletFeature
{
    FEATURE_BASE = 10500, // the earliest version new wallets supports (only useful for getwalletinfo's clientversion output)

    FEATURE_WALLETCRYPT = 40000, // wallet encryption
    FEATURE_COMPRPUBKEY = 60000, // compressed public keys

    FEATURE_HD = 130000, // Hierarchical key derivation after BIP32 (HD Wallet)

    FEATURE_HD_SPLIT = 139900, // Wallet with HD chain split (change outputs will use m/0'/1'/k)

    FEATURE_NO_DEFAULT_KEY = 159900, // Wallet without a default key written

    FEATURE_PRE_SPLIT_KEYPOOL = 169900, // Upgraded to HD SPLIT and can have a pre-split keypool

    FEATURE_LATEST = FEATURE_PRE_SPLIT_KEYPOOL
};

//! Default for -addresstype
constexpr OutputType DEFAULT_ADDRESS_TYPE{OutputType::P2SH_SEGWIT};

//! Default for -changetype
constexpr OutputType DEFAULT_CHANGE_TYPE{OutputType::CHANGE_AUTO};

enum WalletFlags : uint64_t {
    // wallet flags in the upper section (> 1 << 31) will lead to not opening the wallet if flag is unknown
    // unknown wallet flags in the lower section <= (1 << 31) will be tolerated

    // Indicates that the metadata has already been upgraded to contain key origins
    WALLET_FLAG_KEY_ORIGIN_METADATA = (1ULL << 1),

    // will enforce the rule that the wallet can't contain any private keys (only watch-only/pubkeys)
    WALLET_FLAG_DISABLE_PRIVATE_KEYS = (1ULL << 32),

    //! Flag set when a wallet contains no HD seed and no private keys, scripts,
    //! addresses, and other watch only things, and is therefore "blank."
    //!
    //! The only function this flag serves is to distinguish a blank wallet from
    //! a newly created wallet when the wallet database is loaded, to avoid
    //! initialization that should only happen on first run.
    //!
    //! This flag is also a mandatory flag to prevent previous versions of
    //! bitcoin from opening the wallet, thinking it was newly created, and
    //! then improperly reinitializing it.
    WALLET_FLAG_BLANK_WALLET = (1ULL << 33),
};

static constexpr uint64_t g_known_wallet_flags = WALLET_FLAG_DISABLE_PRIVATE_KEYS | WALLET_FLAG_BLANK_WALLET | WALLET_FLAG_KEY_ORIGIN_METADATA;

/** A key pool entry */
class CKeyPool
{
public:
    int64_t nTime;
    CPubKey vchPubKey;
    bool fInternal; // for change outputs
    bool m_pre_split; // For keys generated before keypool split upgrade

    CKeyPool();
    CKeyPool(const CPubKey& vchPubKeyIn, bool internalIn);

    ADD_SERIALIZE_METHODS;

    template <typename Stream, typename Operation>
    inline void SerializationOp(Stream& s, Operation ser_action) {
        int nVersion = s.GetVersion();
        if (!(s.GetType() & SER_GETHASH))
            READWRITE(nVersion);
        READWRITE(nTime);
        READWRITE(vchPubKey);
        if (ser_action.ForRead()) {
            try {
                READWRITE(fInternal);
            }
            catch (std::ios_base::failure&) {
                /* flag as external address if we can't read the internal boolean
                   (this will be the case for any wallet before the HD chain split version) */
                fInternal = false;
            }
            try {
                READWRITE(m_pre_split);
            }
            catch (std::ios_base::failure&) {
                /* flag as postsplit address if we can't read the m_pre_split boolean
                   (this will be the case for any wallet that upgrades to HD chain split)*/
                m_pre_split = false;
            }
        }
        else {
            READWRITE(fInternal);
            READWRITE(m_pre_split);
        }
    }
};

/** Address book data */
class CAddressBookData
{
public:
    std::string name;
    std::string purpose;

    CAddressBookData() : purpose("unknown") {}

    typedef std::map<std::string, std::string> StringMap;
    StringMap destdata;
};

struct CRecipient
{
    CScript scriptPubKey;
    CAmount nAmount;
    CAsset asset;
    CPubKey confidentiality_key;
    bool fSubtractFeeFromAmount;
};

typedef std::map<std::string, std::string> mapValue_t;


static inline void ReadOrderPos(int64_t& nOrderPos, mapValue_t& mapValue)
{
    if (!mapValue.count("n"))
    {
        nOrderPos = -1; // TODO: calculate elsewhere
        return;
    }
    nOrderPos = atoi64(mapValue["n"].c_str());
}


static inline void WriteOrderPos(const int64_t& nOrderPos, mapValue_t& mapValue)
{
    if (nOrderPos == -1)
        return;
    mapValue["n"] = i64tostr(nOrderPos);
}

struct COutputEntry
{
    CTxDestination destination;
    CAmount amount;
    int vout;
    CAsset asset;
    uint256 amount_blinding_factor;
    uint256 asset_blinding_factor;
};

/** A transaction with a merkle branch linking it to the block chain. */
class CMerkleTx
{
private:
  /** Constant used in hashBlock to indicate tx has been abandoned */
    static const uint256 ABANDON_HASH;

public:
    CTransactionRef tx;
    uint256 hashBlock;

    /* An nIndex == -1 means that hashBlock (in nonzero) refers to the earliest
     * block in the chain we know this or any in-wallet dependency conflicts
     * with. Older clients interpret nIndex == -1 as unconfirmed for backward
     * compatibility.
     */
    int nIndex;

    CMerkleTx()
    {
        SetTx(MakeTransactionRef());
        Init();
    }

    explicit CMerkleTx(CTransactionRef arg)
    {
        SetTx(std::move(arg));
        Init();
    }

    void Init()
    {
        hashBlock = uint256();
        nIndex = -1;
    }

    void SetTx(CTransactionRef arg)
    {
        tx = std::move(arg);
    }

    ADD_SERIALIZE_METHODS;

    template <typename Stream, typename Operation>
    inline void SerializationOp(Stream& s, Operation ser_action) {
        std::vector<uint256> vMerkleBranch; // For compatibility with older versions.
        READWRITE(tx);
        READWRITE(hashBlock);
        READWRITE(vMerkleBranch);
        READWRITE(nIndex);
    }

    void SetMerkleBranch(const uint256& block_hash, int posInBlock);

    /**
     * Return depth of transaction in blockchain:
     * <0  : conflicts with a transaction this deep in the blockchain
     *  0  : in memory pool, waiting to be included in a block
     * >=1 : this many blocks deep in the main chain
     */
    int GetDepthInMainChain(interfaces::Chain::Lock& locked_chain) const;
    bool IsInMainChain(interfaces::Chain::Lock& locked_chain) const { return GetDepthInMainChain(locked_chain) > 0; }

    /**
     * @return number of blocks to maturity for this transaction:
     *  0 : is not a coinbase transaction, or is a mature coinbase transaction
     * >0 : is a coinbase transaction which matures in this many blocks
     */
    int GetBlocksToMaturity(interfaces::Chain::Lock& locked_chain) const;
    bool hashUnset() const { return (hashBlock.IsNull() || hashBlock == ABANDON_HASH); }
    bool isAbandoned() const { return (hashBlock == ABANDON_HASH); }
    void setAbandoned() { hashBlock = ABANDON_HASH; }

    const uint256& GetHash() const { return tx->GetHash(); }
    bool IsCoinBase() const { return tx->IsCoinBase(); }
    bool IsImmatureCoinBase(interfaces::Chain::Lock& locked_chain) const;
};

//Get the marginal bytes of spending the specified output
int CalculateMaximumSignedInputSize(const CTxOut& txout, const CWallet* pwallet, bool use_max_sig = false);

/**
 * A transaction with a bunch of additional info that only the owner cares about.
 * It includes any unrecorded transactions needed to link it back to the block chain.
 */
class CWalletTx : public CMerkleTx
{
private:
    const CWallet* pwallet;

public:
    /**
     * Key/value map with information about the transaction.
     *
     * The following keys can be read and written through the map and are
     * serialized in the wallet database:
     *
     *     "comment", "to"   - comment strings provided to sendtoaddress,
     *                         and sendmany wallet RPCs
     *     "replaces_txid"   - txid (as HexStr) of transaction replaced by
     *                         bumpfee on transaction created by bumpfee
     *     "replaced_by_txid" - txid (as HexStr) of transaction created by
     *                         bumpfee on transaction replaced by bumpfee
     *     "from", "message" - obsolete fields that could be set in UI prior to
     *                         2011 (removed in commit 4d9b223)
     *
     * The following keys are serialized in the wallet database, but shouldn't
     * be read or written through the map (they will be temporarily added and
     * removed from the map during serialization):
     *
     *     "fromaccount"     - serialized strFromAccount value
     *     "n"               - serialized nOrderPos value
     *     "timesmart"       - serialized nTimeSmart value
     *     "spent"           - serialized vfSpent value that existed prior to
     *                         2014 (removed in commit 93a18a3)
     */
    mutable mapValue_t mapValue;
    std::vector<std::pair<std::string, std::string> > vOrderForm;
    unsigned int fTimeReceivedIsTxTime;
    unsigned int nTimeReceived; //!< time received by this node
    /**
     * Stable timestamp that never changes, and reflects the order a transaction
     * was added to the wallet. Timestamp is based on the block time for a
     * transaction added as part of a block, or else the time when the
     * transaction was received if it wasn't part of a block, with the timestamp
     * adjusted in both cases so timestamp order matches the order transactions
     * were added to the wallet. More details can be found in
     * CWallet::ComputeTimeSmart().
     */
    unsigned int nTimeSmart;
    /**
     * From me flag is set to 1 for transactions that were created by the wallet
     * on this bitcoin node, and set to 0 for transactions that were created
     * externally and came in through the network or sendrawtransaction RPC.
     */
    char fFromMe;
    int64_t nOrderPos; //!< position in ordered transaction list
    std::multimap<int64_t, CWalletTx*>::const_iterator m_it_wtxOrdered;

    // memory only
    mutable bool fDebitCached;
    mutable bool fCreditCached;
    mutable bool fImmatureCreditCached;
    mutable bool fAvailableCreditCached;
    mutable bool fWatchDebitCached;
    mutable bool fWatchCreditCached;
    mutable bool fImmatureWatchCreditCached;
    mutable bool fAvailableWatchCreditCached;
    mutable bool fChangeCached;
    mutable bool fInMempool;
    mutable CAmountMap nDebitCached;
    mutable CAmountMap nCreditCached;
    mutable CAmountMap nImmatureCreditCached;
    mutable CAmountMap nAvailableCreditCached;
    mutable CAmountMap nWatchDebitCached;
    mutable CAmountMap nWatchCreditCached;
    mutable CAmountMap nImmatureWatchCreditCached;
    mutable CAmountMap nAvailableWatchCreditCached;
    mutable CAmountMap nChangeCached;

    CWalletTx(const CWallet* pwalletIn, CTransactionRef arg) : CMerkleTx(std::move(arg))
    {
        Init(pwalletIn);
    }

    void Init(const CWallet* pwalletIn)
    {
        pwallet = pwalletIn;
        mapValue.clear();
        vOrderForm.clear();
        fTimeReceivedIsTxTime = false;
        nTimeReceived = 0;
        nTimeSmart = 0;
        fFromMe = false;
        fDebitCached = false;
        fCreditCached = false;
        fImmatureCreditCached = false;
        fAvailableCreditCached = false;
        fWatchDebitCached = false;
        fWatchCreditCached = false;
        fImmatureWatchCreditCached = false;
        fAvailableWatchCreditCached = false;
        fChangeCached = false;
        fInMempool = false;
        nDebitCached = CAmountMap();
        nCreditCached = CAmountMap();
        nImmatureCreditCached = CAmountMap();
        nAvailableCreditCached = CAmountMap();
        nWatchDebitCached = CAmountMap();
        nWatchCreditCached = CAmountMap();
        nAvailableWatchCreditCached = CAmountMap();
        nImmatureWatchCreditCached = CAmountMap();
        nChangeCached = CAmountMap();
        nOrderPos = -1;
    }

    template<typename Stream>
    void Serialize(Stream& s) const
    {
        char fSpent = false;
        mapValue_t mapValueCopy = mapValue;

        mapValueCopy["fromaccount"] = "";
        WriteOrderPos(nOrderPos, mapValueCopy);
        if (nTimeSmart) {
            mapValueCopy["timesmart"] = strprintf("%u", nTimeSmart);
        }

        s << static_cast<const CMerkleTx&>(*this);
        std::vector<CMerkleTx> vUnused; //!< Used to be vtxPrev
        s << vUnused << mapValueCopy << vOrderForm << fTimeReceivedIsTxTime << nTimeReceived << fFromMe << fSpent;
    }

    template<typename Stream>
    void Unserialize(Stream& s)
    {
        Init(nullptr);
        char fSpent;

        s >> static_cast<CMerkleTx&>(*this);
        std::vector<CMerkleTx> vUnused; //!< Used to be vtxPrev
        s >> vUnused >> mapValue >> vOrderForm >> fTimeReceivedIsTxTime >> nTimeReceived >> fFromMe >> fSpent;

        ReadOrderPos(nOrderPos, mapValue);
        nTimeSmart = mapValue.count("timesmart") ? (unsigned int)atoi64(mapValue["timesmart"]) : 0;

        mapValue.erase("fromaccount");
        mapValue.erase("spent");
        mapValue.erase("n");
        mapValue.erase("timesmart");
    }

    //! make sure balances are recalculated
    void MarkDirty()
    {
        fCreditCached = false;
        fAvailableCreditCached = false;
        fImmatureCreditCached = false;
        fWatchDebitCached = false;
        fWatchCreditCached = false;
        fAvailableWatchCreditCached = false;
        fImmatureWatchCreditCached = false;
        fDebitCached = false;
        fChangeCached = false;
        WipeUnknownBlindingData();
    }

    void BindWallet(CWallet *pwalletIn)
    {
        pwallet = pwalletIn;
        MarkDirty();
    }

    //! filter decides which addresses will count towards the debit
    CAmountMap GetDebit(const isminefilter& filter) const;
    CAmountMap GetCredit(interfaces::Chain::Lock& locked_chain, const isminefilter& filter) const;
    CAmountMap GetImmatureCredit(interfaces::Chain::Lock& locked_chain, bool fUseCache=true) const;
    // TODO: Remove "NO_THREAD_SAFETY_ANALYSIS" and replace it with the correct
    // annotation "EXCLUSIVE_LOCKS_REQUIRED(pwallet->cs_wallet)". The
    // annotation "NO_THREAD_SAFETY_ANALYSIS" was temporarily added to avoid
    // having to resolve the issue of member access into incomplete type CWallet.
    CAmountMap GetAvailableCredit(interfaces::Chain::Lock& locked_chain, bool fUseCache=true, const isminefilter& filter=ISMINE_SPENDABLE) const NO_THREAD_SAFETY_ANALYSIS;
    CAmountMap GetImmatureWatchOnlyCredit(interfaces::Chain::Lock& locked_chain, const bool fUseCache=true) const;
    CAmountMap GetChange() const;

    // Get the marginal bytes if spending the specified output from this transaction
    int GetSpendSize(unsigned int out, bool use_max_sig = false) const
    {
        return CalculateMaximumSignedInputSize(tx->vout[out], pwallet, use_max_sig);
    }

    void GetAmounts(std::list<COutputEntry>& listReceived,
                    std::list<COutputEntry>& listSent, CAmount& nFee, const isminefilter& filter) const;

    bool IsFromMe(const isminefilter& filter) const
    {
        return (GetDebit(filter) > CAmountMap());
    }

    // True if only scriptSigs are different
    bool IsEquivalentTo(const CWalletTx& tx) const;

    bool InMempool() const;
    bool IsTrusted(interfaces::Chain::Lock& locked_chain) const;

    int64_t GetTxTime() const;

    // RelayWalletTransaction may only be called if fBroadcastTransactions!
    bool RelayWalletTransaction(interfaces::Chain::Lock& locked_chain);

    /** Pass this transaction to the mempool. Fails if absolute fee exceeds absurd fee. */
    bool AcceptToMemoryPool(interfaces::Chain::Lock& locked_chain, CValidationState& state);

    // ELEMENTS:

private:
    /* Computes, stores and returns the unblinded info, or retrieves if already computed previously.
    * @param[in]    map_index - Where to store the blinding data. Issuance data is stored after the output data, with additional index offset calculated via GetPseudoInputOffset
    * @param[in]    vchRangeproof - The rangeproof to unwind
    * @param[in]    conf_value - The value to unblind
    * @param[in]    conf_asset - The asset to unblind
    * @param[in]    nonce - The nonce used to ECDH with the blinding key. This is null for issuance as blinding key is directly used as nonce
    * @param[in]    scriptPubKey - The script being committed to by the rangeproof
    * @param[out]   blinding_pubkey_out - Pointer to the recovered pubkey of the destination
    * @param[out]   value_out - Pointer to the CAmount where the unblinded amount will be stored
    * @param[out]   value_factor_out - Pointer to the recovered value blinding factor of the output
    * @param[out]   asset_out - Pointer to the recovered underlying asset type
    * @param[out]   asset_factor_out - Pointer to the recovered asset blinding factor of the output
    */
    void GetBlindingData(const unsigned int map_index, const std::vector<unsigned char>& vchRangeproof, const CConfidentialValue& conf_value, const CConfidentialAsset& conf_asset, const CConfidentialNonce nonce, const CScript& scriptPubKey, CPubKey* blinding_pubkey_out, CAmount* value_out, uint256* value_factor_out, CAsset* asset_out, uint256* asset_factor_out) const;
    void WipeUnknownBlindingData();

public:
    // For use in wallet transaction creation to remember 3rd party values
    // Unneeded for issuance.
    void SetBlindingData(const unsigned int output_index, const CPubKey& blinding_pubkey, const CAmount value, const uint256& value_factor, const CAsset& asset, const uint256& asset_factor);

    //! Returns either the value out (if it is known) or -1
    CAmount GetOutputValueOut(unsigned int ouput_index) const;

    //! Returns either the blinding factor (if it is to us) or 0
    uint256 GetOutputAmountBlindingFactor(unsigned int output_index) const;
    uint256 GetOutputAssetBlindingFactor(unsigned int output_index) const;
    //! Returns the underlying asset type, or 0 if unknown
    CAsset GetOutputAsset(unsigned int output_index) const;
    //! Get the issuance CAssets for both the asset itself and the issuing tokens
    void GetIssuanceAssets(unsigned int vinIndex, CAsset* out_asset, CAsset* out_reissuance_token) const;
    // ! Return map of issued assets at input_index
    CAmountMap GetIssuanceAssets(unsigned int input_index) const;
    // ! Returns receiver's blinding pubkey
    CPubKey GetOutputBlindingPubKey(unsigned int output_index) const;
    //! Get the issuance blinder for either the asset itself or the issuing tokens
    uint256 GetIssuanceBlindingFactor(unsigned int input_index, bool reissuance_token) const;
    //! Get the issuance amount for either the asset itself or the issuing tokens
    CAmount GetIssuanceAmount(unsigned int input_index, bool reissuance_token) const;

    //! Get the mapValue offset for a specific vin index and type of issuance pseudo-input
    unsigned int GetPseudoInputOffset(unsigned int input_index, bool reissuance_token) const;

    // TODO: Remove "NO_THREAD_SAFETY_ANALYSIS" and replace it with the correct
    // annotation "EXCLUSIVE_LOCKS_REQUIRED(pwallet->cs_wallet)". The annotation
    // "NO_THREAD_SAFETY_ANALYSIS" was temporarily added to avoid having to
    // resolve the issue of member access into incomplete type CWallet. Note
    // that we still have the runtime check "AssertLockHeld(pwallet->cs_wallet)"
    // in place.
    std::set<uint256> GetConflicts() const NO_THREAD_SAFETY_ANALYSIS;
};

class COutput
{
public:
    const CWalletTx *tx;
    int i;
    int nDepth;

    /** Pre-computed estimated size of this output as a fully-signed input in a transaction. Can be -1 if it could not be calculated */
    int nInputBytes;

    /** Whether we have the private keys to spend this output */
    bool fSpendable;

    /** Whether we know how to spend this output, ignoring the lack of keys */
    bool fSolvable;

    /** Whether to use the maximum sized, 72 byte signature when calculating the size of the input spend. This should only be set when watch-only outputs are allowed */
    bool use_max_sig;

    /**
     * Whether this output is considered safe to spend. Unconfirmed transactions
     * from outside keys and unconfirmed replacement transactions are considered
     * unsafe and will not be used to fund new spending transactions.
     */
    bool fSafe;

    COutput(const CWalletTx *txIn, int iIn, int nDepthIn, bool fSpendableIn, bool fSolvableIn, bool fSafeIn, bool use_max_sig_in = false)
    {
        tx = txIn; i = iIn; nDepth = nDepthIn; fSpendable = fSpendableIn; fSolvable = fSolvableIn; fSafe = fSafeIn; nInputBytes = -1; use_max_sig = use_max_sig_in;
        // If known and signable by the given wallet, compute nInputBytes
        // Failure will keep this value -1
        if (fSpendable && tx) {
            nInputBytes = tx->GetSpendSize(i, use_max_sig);
        }
    }

    std::string ToString() const;

    inline CInputCoin GetInputCoin() const
    {
        return CInputCoin(tx, i, nInputBytes);
    }
};

/** Private key that includes an expiration date in case it never gets used. */
class CWalletKey
{
public:
    CPrivKey vchPrivKey;
    int64_t nTimeCreated;
    int64_t nTimeExpires;
    std::string strComment;
    // todo: add something to note what created it (user, getnewaddress, change)
    //   maybe should have a map<string, string> property map

    explicit CWalletKey(int64_t nExpires=0);

    ADD_SERIALIZE_METHODS;

    template <typename Stream, typename Operation>
    inline void SerializationOp(Stream& s, Operation ser_action) {
        int nVersion = s.GetVersion();
        if (!(s.GetType() & SER_GETHASH))
            READWRITE(nVersion);
        READWRITE(vchPrivKey);
        READWRITE(nTimeCreated);
        READWRITE(nTimeExpires);
        READWRITE(LIMITED_STRING(strComment, 65536));
    }
};

struct CoinSelectionParams
{
    bool use_bnb = true;
    size_t change_output_size = 0;
    size_t change_spend_size = 0;
    CFeeRate effective_fee = CFeeRate(0);
    size_t tx_noinputs_size = 0;

    CoinSelectionParams(bool use_bnb, size_t change_output_size, size_t change_spend_size, CFeeRate effective_fee, size_t tx_noinputs_size) : use_bnb(use_bnb), change_output_size(change_output_size), change_spend_size(change_spend_size), effective_fee(effective_fee), tx_noinputs_size(tx_noinputs_size) {}
    CoinSelectionParams() {}
};

struct IssuanceDetails {
    bool issuing = false;

    bool blind_issuance = true;
    CAsset reissuance_asset;
    CAsset reissuance_token;
    uint256 entropy;
};

struct BlindDetails {
    bool ignore_blind_failure = true; // Certain corner-cases are hard to avoid

    // Temporary tx-specific details.
    std::vector<uint256> i_amount_blinds;
    std::vector<uint256> i_asset_blinds;
    std::vector<CAsset>  i_assets;
    std::vector<CAmount> i_amounts;
    std::vector<CAmount> o_amounts;
    std::vector<CPubKey> o_pubkeys;
    std::vector<uint256> o_amount_blinds;
    std::vector<CAsset>  o_assets;
    std::vector<uint256> o_asset_blinds;
    // We need to store an unblinded and unsigned version of the transaction
    // in case of !sign
    CMutableTransaction tx_unblinded_unsigned;

    int num_to_blind;
    int change_to_blind;
    // Only used to strip blinding if its the only blind output in certain situations
    int only_recipient_blind_index;
    // Needed in case of one blinded output that is change and no blind inputs
    int only_change_pos;
};

class WalletRescanReserver; //forward declarations for ScanForWalletTransactions/RescanFromTime
/**
 * A CWallet is an extension of a keystore, which also maintains a set of transactions and balances,
 * and provides the ability to create new transactions.
 */
class CWallet final : public CCryptoKeyStore, private interfaces::Chain::Notifications
{
private:
    std::atomic<bool> fAbortRescan{false};
    std::atomic<bool> fScanningWallet{false}; // controlled by WalletRescanReserver
    std::mutex mutexScanning;
    friend class WalletRescanReserver;

    WalletBatch *encrypted_batch GUARDED_BY(cs_wallet) = nullptr;

    //! the current wallet version: clients below this version are not able to load the wallet
    int nWalletVersion GUARDED_BY(cs_wallet){FEATURE_BASE};

    //! the maximum wallet format version: memory-only variable that specifies to what version this wallet may be upgraded
    int nWalletMaxVersion GUARDED_BY(cs_wallet) = FEATURE_BASE;

    int64_t nNextResend = 0;
    int64_t nLastResend = 0;
    bool fBroadcastTransactions = false;

    /**
     * Used to keep track of spent outpoints, and
     * detect and report conflicts (double-spends or
     * mutated transactions where the mutant gets mined).
     */
    typedef std::multimap<COutPoint, uint256> TxSpends;
    TxSpends mapTxSpends GUARDED_BY(cs_wallet);
    void AddToSpends(const COutPoint& outpoint, const uint256& wtxid) EXCLUSIVE_LOCKS_REQUIRED(cs_wallet);
    void AddToSpends(const uint256& wtxid) EXCLUSIVE_LOCKS_REQUIRED(cs_wallet);

    /**
     * Add a transaction to the wallet, or update it.  pIndex and posInBlock should
     * be set when the transaction was known to be included in a block.  When
     * pIndex == nullptr, then wallet state is not updated in AddToWallet, but
     * notifications happen and cached balances are marked dirty.
     *
     * If fUpdate is true, existing transactions will be updated.
     * TODO: One exception to this is that the abandoned state is cleared under the
     * assumption that any further notification of a transaction that was considered
     * abandoned is an indication that it is not safe to be considered abandoned.
     * Abandoned state should probably be more carefully tracked via different
     * posInBlock signals or by checking mempool presence when necessary.
     */
    bool AddToWalletIfInvolvingMe(const CTransactionRef& tx, const uint256& block_hash, int posInBlock, bool fUpdate) EXCLUSIVE_LOCKS_REQUIRED(cs_wallet);

    /* Mark a transaction (and its in-wallet descendants) as conflicting with a particular block. */
    void MarkConflicted(const uint256& hashBlock, const uint256& hashTx);

    /* Mark a transaction's inputs dirty, thus forcing the outputs to be recomputed */
    void MarkInputsDirty(const CTransactionRef& tx) EXCLUSIVE_LOCKS_REQUIRED(cs_wallet);

    void SyncMetaData(std::pair<TxSpends::iterator, TxSpends::iterator>) EXCLUSIVE_LOCKS_REQUIRED(cs_wallet);

    /* Used by TransactionAddedToMemorypool/BlockConnected/Disconnected/ScanForWalletTransactions.
     * Should be called with non-zero block_hash and posInBlock if this is for a transaction that is included in a block. */
    void SyncTransaction(const CTransactionRef& tx, const uint256& block_hash, int posInBlock = 0, bool update_tx = true) EXCLUSIVE_LOCKS_REQUIRED(cs_wallet);

    /* the HD chain data model (external chain counters) */
    CHDChain hdChain;

    /* HD derive new child key (on internal or external chain) */
    void DeriveNewChildKey(WalletBatch& batch, CKeyMetadata& metadata, CKey& secret, bool internal = false) EXCLUSIVE_LOCKS_REQUIRED(cs_wallet);

    std::set<int64_t> setInternalKeyPool GUARDED_BY(cs_wallet);
    std::set<int64_t> setExternalKeyPool GUARDED_BY(cs_wallet);
    std::set<int64_t> set_pre_split_keypool GUARDED_BY(cs_wallet);
    int64_t m_max_keypool_index GUARDED_BY(cs_wallet) = 0;
    std::map<CKeyID, int64_t> m_pool_key_to_index;
    std::atomic<uint64_t> m_wallet_flags{0};

    int64_t nTimeFirstKey GUARDED_BY(cs_wallet) = 0;

    /**
     * Private version of AddWatchOnly method which does not accept a
     * timestamp, and which will reset the wallet's nTimeFirstKey value to 1 if
     * the watch key did not previously have a timestamp associated with it.
     * Because this is an inherited virtual method, it is accessible despite
     * being marked private, but it is marked private anyway to encourage use
     * of the other AddWatchOnly which accepts a timestamp and sets
     * nTimeFirstKey more intelligently for more efficient rescans.
     */
    bool AddWatchOnly(const CScript& dest) override EXCLUSIVE_LOCKS_REQUIRED(cs_wallet);

    /** Interface for accessing chain state. */
    interfaces::Chain& m_chain;

    /** Wallet location which includes wallet name (see WalletLocation). */
    WalletLocation m_location;

    /** Internal database handle. */
    std::unique_ptr<WalletDatabase> database;

    /**
     * The following is used to keep track of how far behind the wallet is
     * from the chain sync, and to allow clients to block on us being caught up.
     *
     * Note that this is *not* how far we've processed, we may need some rescan
     * to have seen all transactions in the chain, but is only used to track
     * live BlockConnected callbacks.
     */
    uint256 m_last_block_processed;

public:
    /*
     * Main wallet lock.
     * This lock protects all the fields added by CWallet.
     */
    mutable CCriticalSection cs_wallet;

    /** Get database handle used by this wallet. Ideally this function would
     * not be necessary.
     */
    WalletDatabase& GetDBHandle()
    {
        return *database;
    }

    /**
     * Select a set of coins such that nValueRet >= nTargetValue and at least
     * all coins from coinControl are selected; Never select unconfirmed coins
     * if they are not ours
     */
    bool SelectCoins(const std::vector<COutput>& vAvailableCoins, const CAmountMap& mapTargetValue, std::set<CInputCoin>& setCoinsRet, CAmountMap& mapValueRet,
                    const CCoinControl& coin_control, CoinSelectionParams& coin_selection_params, bool& bnb_used) const;

    const WalletLocation& GetLocation() const { return m_location; }

    /** Get a name for this wallet for logging/debugging purposes.
     */
    const std::string& GetName() const { return m_location.GetName(); }

    void LoadKeyPool(int64_t nIndex, const CKeyPool &keypool) EXCLUSIVE_LOCKS_REQUIRED(cs_wallet);
    void MarkPreSplitKeys() EXCLUSIVE_LOCKS_REQUIRED(cs_wallet);

    // Map from Key ID to key metadata.
    std::map<CKeyID, CKeyMetadata> mapKeyMetadata GUARDED_BY(cs_wallet);

    // Map from Script ID to key metadata (for watch-only keys).
    std::map<CScriptID, CKeyMetadata> m_script_metadata GUARDED_BY(cs_wallet);

    bool WriteKeyMetadata(const CKeyMetadata& meta, const CPubKey& pubkey, bool overwrite);

    typedef std::map<unsigned int, CMasterKey> MasterKeyMap;
    MasterKeyMap mapMasterKeys;
    unsigned int nMasterKeyMaxID = 0;

    /** Construct wallet with specified name and database implementation. */
    CWallet(interfaces::Chain& chain, const WalletLocation& location, std::unique_ptr<WalletDatabase> database) : m_chain(chain), m_location(location), database(std::move(database))
    {
    }

    ~CWallet()
    {
        // Should not have slots connected at this point.
        assert(NotifyUnload.empty());
        delete encrypted_batch;
        encrypted_batch = nullptr;
    }

    std::map<uint256, CWalletTx> mapWallet GUARDED_BY(cs_wallet);

    typedef std::multimap<int64_t, CWalletTx*> TxItems;
    TxItems wtxOrdered;

    int64_t nOrderPosNext GUARDED_BY(cs_wallet) = 0;
    uint64_t nAccountingEntryNumber = 0;

    std::map<CTxDestination, CAddressBookData> mapAddressBook GUARDED_BY(cs_wallet);

    std::set<COutPoint> setLockedCoins GUARDED_BY(cs_wallet);

    /** Registered interfaces::Chain::Notifications handler. */
    std::unique_ptr<interfaces::Handler> m_chain_notifications_handler;

    /** Interface for accessing chain state. */
    interfaces::Chain& chain() const { return m_chain; }

    // ELEMENTS //
    //! The online PAK aka `liquid_pak` in the wallet set by `initpegoutwallet`
    CPubKey online_key;


    //! The derivation counter for offline_xpub
    int offline_counter = -1;

    //! The offline descriptor aka `bitcoind_descriptor` set by `initpegoutwallet`
    std::string offline_desc;

    //The offline xpub aka `bitcoin_xpub` in the wallet set by `initpegoutwallet`
    CExtPubKey offline_xpub;

    // Master derivation blinding key
    uint256 blinding_derivation_key;
    // Specifically imported blinding keys
    std::map<CScriptID, uint256> mapSpecificBlindingKeys;

    // END ELEMENTS

    const CWalletTx* GetWalletTx(const uint256& hash) const;

    //! check whether we are allowed to upgrade (or already support) to the named feature
    bool CanSupportFeature(enum WalletFeature wf) const EXCLUSIVE_LOCKS_REQUIRED(cs_wallet) { AssertLockHeld(cs_wallet); return nWalletMaxVersion >= wf; }

    /**
     * populate vCoins with vector of available COutputs.
     */
    void AvailableCoins(interfaces::Chain::Lock& locked_chain, std::vector<COutput>& vCoins, bool fOnlySafe=true, const CCoinControl *coinControl = nullptr, const CAmount& nMinimumAmount = 1, const CAmount& nMaximumAmount = MAX_MONEY, const CAmount& nMinimumSumAmount = MAX_MONEY, const uint64_t nMaximumCount = 0, const int nMinDepth = 0, const int nMaxDepth = 9999999, const CAsset* = nullptr) const EXCLUSIVE_LOCKS_REQUIRED(cs_wallet);

    /**
     * Return list of available coins and locked coins grouped by non-change output address.
     */
    std::map<CTxDestination, std::vector<COutput>> ListCoins(interfaces::Chain::Lock& locked_chain) const EXCLUSIVE_LOCKS_REQUIRED(cs_wallet);

    /**
     * Find non-change parent output.
     */
    const CTxOut& FindNonChangeParentOutput(const CTransaction& tx, int output) const EXCLUSIVE_LOCKS_REQUIRED(cs_wallet);

    /**
     * Shuffle and select coins until nTargetValue is reached while avoiding
     * small change; This method is stochastic for some inputs and upon
     * completion the coin set and corresponding actual target value is
     * assembled
     */
    bool SelectCoinsMinConf(const CAmountMap& mapTargetValue, const CoinEligibilityFilter& eligibility_filter, std::vector<OutputGroup> groups,
        std::set<CInputCoin>& setCoinsRet, CAmountMap& mapValueRet, const CoinSelectionParams& coin_selection_params, bool& bnb_used) const;

    bool IsSpent(interfaces::Chain::Lock& locked_chain, const uint256& hash, unsigned int n) const EXCLUSIVE_LOCKS_REQUIRED(cs_wallet);
    std::vector<OutputGroup> GroupOutputs(const std::vector<COutput>& outputs, bool single_coin) const;

    bool IsLockedCoin(uint256 hash, unsigned int n) const EXCLUSIVE_LOCKS_REQUIRED(cs_wallet);
    void LockCoin(const COutPoint& output) EXCLUSIVE_LOCKS_REQUIRED(cs_wallet);
    void UnlockCoin(const COutPoint& output) EXCLUSIVE_LOCKS_REQUIRED(cs_wallet);
    void UnlockAllCoins() EXCLUSIVE_LOCKS_REQUIRED(cs_wallet);
    void ListLockedCoins(std::vector<COutPoint>& vOutpts) const EXCLUSIVE_LOCKS_REQUIRED(cs_wallet);

    /*
     * Rescan abort properties
     */
    void AbortRescan() { fAbortRescan = true; }
    bool IsAbortingRescan() { return fAbortRescan; }
    bool IsScanning() { return fScanningWallet; }

    /**
     * keystore implementation
     * Generate a new key
     */
    CPubKey GenerateNewKey(WalletBatch& batch, bool internal = false) EXCLUSIVE_LOCKS_REQUIRED(cs_wallet);
    //! Adds a key to the store, and saves it to disk.
    bool AddKeyPubKey(const CKey& key, const CPubKey &pubkey) override EXCLUSIVE_LOCKS_REQUIRED(cs_wallet);
    bool AddKeyPubKeyWithDB(WalletBatch &batch,const CKey& key, const CPubKey &pubkey) EXCLUSIVE_LOCKS_REQUIRED(cs_wallet);
    //! Adds a key to the store, without saving it to disk (used by LoadWallet)
    bool LoadKey(const CKey& key, const CPubKey &pubkey) { return CCryptoKeyStore::AddKeyPubKey(key, pubkey); }
    //! Load metadata (used by LoadWallet)
    void LoadKeyMetadata(const CKeyID& keyID, const CKeyMetadata &metadata) EXCLUSIVE_LOCKS_REQUIRED(cs_wallet);
    void LoadScriptMetadata(const CScriptID& script_id, const CKeyMetadata &metadata) EXCLUSIVE_LOCKS_REQUIRED(cs_wallet);
    //! Upgrade stored CKeyMetadata objects to store key origin info as KeyOriginInfo
    void UpgradeKeyMetadata() EXCLUSIVE_LOCKS_REQUIRED(cs_wallet);

    bool LoadMinVersion(int nVersion) EXCLUSIVE_LOCKS_REQUIRED(cs_wallet) { AssertLockHeld(cs_wallet); nWalletVersion = nVersion; nWalletMaxVersion = std::max(nWalletMaxVersion, nVersion); return true; }
    void UpdateTimeFirstKey(int64_t nCreateTime) EXCLUSIVE_LOCKS_REQUIRED(cs_wallet);

    //! Adds an encrypted key to the store, and saves it to disk.
    bool AddCryptedKey(const CPubKey &vchPubKey, const std::vector<unsigned char> &vchCryptedSecret) override;
    //! Adds an encrypted key to the store, without saving it to disk (used by LoadWallet)
    bool LoadCryptedKey(const CPubKey &vchPubKey, const std::vector<unsigned char> &vchCryptedSecret);
    bool AddCScript(const CScript& redeemScript) override;
    bool LoadCScript(const CScript& redeemScript);

    //! Adds a destination data tuple to the store, and saves it to disk
    bool AddDestData(const CTxDestination& dest, const std::string& key, const std::string& value) EXCLUSIVE_LOCKS_REQUIRED(cs_wallet);
    //! Erases a destination data tuple in the store and on disk
    bool EraseDestData(const CTxDestination& dest, const std::string& key) EXCLUSIVE_LOCKS_REQUIRED(cs_wallet);
    //! Adds a destination data tuple to the store, without saving it to disk
    void LoadDestData(const CTxDestination& dest, const std::string& key, const std::string& value) EXCLUSIVE_LOCKS_REQUIRED(cs_wallet);
    //! Look up a destination data tuple in the store, return true if found false otherwise
    bool GetDestData(const CTxDestination& dest, const std::string& key, std::string* value) const EXCLUSIVE_LOCKS_REQUIRED(cs_wallet);
    //! Get all destination values matching a prefix.
    std::vector<std::string> GetDestValues(const std::string& prefix) const EXCLUSIVE_LOCKS_REQUIRED(cs_wallet);

    //! Adds a watch-only address to the store, and saves it to disk.
    bool AddWatchOnly(const CScript& dest, int64_t nCreateTime) EXCLUSIVE_LOCKS_REQUIRED(cs_wallet);
    bool RemoveWatchOnly(const CScript &dest) override EXCLUSIVE_LOCKS_REQUIRED(cs_wallet);
    //! Adds a watch-only address to the store, without saving it to disk (used by LoadWallet)
    bool LoadWatchOnly(const CScript &dest);

    //! Holds a timestamp at which point the wallet is scheduled (externally) to be relocked. Caller must arrange for actual relocking to occur via Lock().
    int64_t nRelockTime = 0;

    bool Unlock(const SecureString& strWalletPassphrase, bool accept_no_keys = false);
    bool ChangeWalletPassphrase(const SecureString& strOldWalletPassphrase, const SecureString& strNewWalletPassphrase);
    bool EncryptWallet(const SecureString& strWalletPassphrase);

    void GetKeyBirthTimes(interfaces::Chain::Lock& locked_chain, std::map<CTxDestination, int64_t> &mapKeyBirth) const EXCLUSIVE_LOCKS_REQUIRED(cs_wallet);
    unsigned int ComputeTimeSmart(const CWalletTx& wtx) const;

    /**
     * Increment the next transaction order id
     * @return next transaction order id
     */
    int64_t IncOrderPosNext(WalletBatch *batch = nullptr) EXCLUSIVE_LOCKS_REQUIRED(cs_wallet);
    DBErrors ReorderTransactions();

    void MarkDirty();
    bool AddToWallet(const CWalletTx& wtxIn, bool fFlushOnClose=true);
    void LoadToWallet(const CWalletTx& wtxIn) EXCLUSIVE_LOCKS_REQUIRED(cs_wallet);
    void TransactionAddedToMempool(const CTransactionRef& tx) override;
    void BlockConnected(const CBlock& block, const std::vector<CTransactionRef>& vtxConflicted) override;
    void BlockDisconnected(const CBlock& block) override;
    int64_t RescanFromTime(int64_t startTime, const WalletRescanReserver& reserver, bool update);

    struct ScanResult {
        enum { SUCCESS, FAILURE, USER_ABORT } status = SUCCESS;

        //! Hash and height of most recent block that was successfully scanned.
        //! Unset if no blocks were scanned due to read errors or the chain
        //! being empty.
        uint256 last_scanned_block;
        Optional<int> last_scanned_height;

        //! Height of the most recent block that could not be scanned due to
        //! read errors or pruning. Will be set if status is FAILURE, unset if
        //! status is SUCCESS, and may or may not be set if status is
        //! USER_ABORT.
        uint256 last_failed_block;
    };
    ScanResult ScanForWalletTransactions(const uint256& first_block, const uint256& last_block, const WalletRescanReserver& reserver, bool fUpdate);
    void TransactionRemovedFromMempool(const CTransactionRef &ptx) override;
    void ReacceptWalletTransactions(interfaces::Chain::Lock& locked_chain) EXCLUSIVE_LOCKS_REQUIRED(cs_wallet);
    void ResendWalletTransactions(interfaces::Chain::Lock& locked_chain, int64_t nBestBlockTime) override;
<<<<<<< HEAD
    // ResendWalletTransactionsBefore may only be called if fBroadcastTransactions!
    std::vector<uint256> ResendWalletTransactionsBefore(interfaces::Chain::Lock& locked_chain, int64_t nTime);
    CAmountMap GetBalance(const isminefilter& filter=ISMINE_SPENDABLE, const int min_depth=0) const;
    CAmountMap GetUnconfirmedBalance() const;
    CAmountMap GetImmatureBalance() const;
    CAmountMap GetUnconfirmedWatchOnlyBalance() const;
    CAmountMap GetImmatureWatchOnlyBalance() const;
    CAmountMap GetLegacyBalance(const isminefilter& filter, int minDepth) const;
    CAmountMap GetAvailableBalance(const CCoinControl* coinControl = nullptr) const;
=======
    CAmount GetBalance(const isminefilter& filter=ISMINE_SPENDABLE, const int min_depth=0) const;
    CAmount GetUnconfirmedBalance() const;
    CAmount GetImmatureBalance() const;
    CAmount GetUnconfirmedWatchOnlyBalance() const;
    CAmount GetImmatureWatchOnlyBalance() const;
    CAmount GetLegacyBalance(const isminefilter& filter, int minDepth) const;
    CAmount GetAvailableBalance(const CCoinControl* coinControl = nullptr) const;
>>>>>>> 8dbb2c5e

    OutputType TransactionChangeType(OutputType change_type, const std::vector<CRecipient>& vecSend);

    /**
     * Insert additional inputs into the transaction by
     * calling CreateTransaction();
     */
    bool FundTransaction(CMutableTransaction& tx, CAmount& nFeeRet, int& nChangePosInOut, std::string& strFailReason, bool lockUnspents, const std::set<int>& setSubtractFeeFromOutputs, CCoinControl);
    bool SignTransaction(CMutableTransaction& tx) EXCLUSIVE_LOCKS_REQUIRED(cs_wallet);

    /**
     * Create a new transaction paying the recipients with a set of coins
     * selected by SelectCoins(); Also create the change output, when needed
     * @note passing nChangePosInOut as -1 will result in setting a random position
     */
    bool CreateTransaction(interfaces::Chain::Lock& locked_chain, const std::vector<CRecipient>& vecSend, CTransactionRef& tx, std::vector<std::unique_ptr<CReserveKey>>& reservekey, CAmount& nFeeRet, int& nChangePosInOut,
                           std::string& strFailReason, const CCoinControl& coin_control, bool sign = true, BlindDetails* blind_details = nullptr, const IssuanceDetails* issuance_details = nullptr);
    bool CommitTransaction(CTransactionRef tx, mapValue_t mapValue, std::vector<std::pair<std::string, std::string>> orderForm, std::vector<std::unique_ptr<CReserveKey>>& reservekey, CValidationState& state, const BlindDetails* blind_details = nullptr);

    bool DummySignTx(CMutableTransaction &txNew, const std::set<CTxOut> &txouts, bool use_max_sig = false) const
    {
        std::vector<CTxOut> v_txouts(txouts.size());
        std::copy(txouts.begin(), txouts.end(), v_txouts.begin());
        return DummySignTx(txNew, v_txouts, use_max_sig);
    }
    bool DummySignTx(CMutableTransaction &txNew, const std::vector<CTxOut> &txouts, bool use_max_sig = false) const;
    bool DummySignInput(CMutableTransaction &tx, const size_t nIn, const CTxOut &txout, bool use_max_sig = false) const;

    CFeeRate m_pay_tx_fee{DEFAULT_PAY_TX_FEE};
    unsigned int m_confirm_target{DEFAULT_TX_CONFIRM_TARGET};
    bool m_spend_zero_conf_change{DEFAULT_SPEND_ZEROCONF_CHANGE};
    bool m_signal_rbf{DEFAULT_WALLET_RBF};
    bool m_allow_fallback_fee{true}; //!< will be defined via chainparams
    CFeeRate m_min_fee{DEFAULT_TRANSACTION_MINFEE}; //!< Override with -mintxfee
    /**
     * If fee estimation does not have enough data to provide estimates, use this fee instead.
     * Has no effect if not using fee estimation
     * Override with -fallbackfee
     */
    CFeeRate m_fallback_fee{DEFAULT_FALLBACK_FEE};
    CFeeRate m_discard_rate{DEFAULT_DISCARD_FEE};
    OutputType m_default_address_type{DEFAULT_ADDRESS_TYPE};
    OutputType m_default_change_type{DEFAULT_CHANGE_TYPE};

    bool NewKeyPool();
    size_t KeypoolCountExternalKeys() EXCLUSIVE_LOCKS_REQUIRED(cs_wallet);
    bool TopUpKeyPool(unsigned int kpSize = 0);
    void AddKeypoolPubkey(const CPubKey& pubkey, const bool internal);
    void AddKeypoolPubkeyWithDB(const CPubKey& pubkey, const bool internal, WalletBatch& batch);

    /**
     * Reserves a key from the keypool and sets nIndex to its index
     *
     * @param[out] nIndex the index of the key in keypool
     * @param[out] keypool the keypool the key was drawn from, which could be the
     *     the pre-split pool if present, or the internal or external pool
     * @param fRequestedInternal true if the caller would like the key drawn
     *     from the internal keypool, false if external is preferred
     *
     * @return true if succeeded, false if failed due to empty keypool
     * @throws std::runtime_error if keypool read failed, key was invalid,
     *     was not found in the wallet, or was misclassified in the internal
     *     or external keypool
     */
    bool ReserveKeyFromKeyPool(int64_t& nIndex, CKeyPool& keypool, bool fRequestedInternal);
    void KeepKey(int64_t nIndex);
    void ReturnKey(int64_t nIndex, bool fInternal, const CPubKey& pubkey);
    bool GetKeyFromPool(CPubKey &key, bool internal = false);
    int64_t GetOldestKeyPoolTime();
    /**
     * Marks all keys in the keypool up to and including reserve_key as used.
     */
    void MarkReserveKeysAsUsed(int64_t keypool_id) EXCLUSIVE_LOCKS_REQUIRED(cs_wallet);
    const std::map<CKeyID, int64_t>& GetAllReserveKeys() const { return m_pool_key_to_index; }

    std::set<std::set<CTxDestination>> GetAddressGroupings() EXCLUSIVE_LOCKS_REQUIRED(cs_wallet);
    std::map<CTxDestination, CAmount> GetAddressBalances(interfaces::Chain::Lock& locked_chain);

    std::set<CTxDestination> GetLabelAddresses(const std::string& label) const;

    isminetype IsMine(const CTxIn& txin) const;
    /**
     * Returns amount of debit if the input matches the
     * filter, otherwise returns 0
     */
    CAmountMap GetDebit(const CTxIn& txin, const isminefilter& filter) const;
    isminetype IsMine(const CTxOut& txout) const;
    CAmountMap GetCredit(const CTxOut& txout, const isminefilter& filter) const;
    bool IsChange(const CTxOut& txout) const;
    bool IsChange(const CScript& script) const;
    CAmountMap GetChange(const CTxOut& txout) const;
    bool IsMine(const CTransaction& tx) const;
    /** should probably be renamed to IsRelevantToMe */
    bool IsFromMe(const CTransaction& tx) const;
    CAmountMap GetDebit(const CTransaction& tx, const isminefilter& filter) const;
    /** Returns whether all of the inputs match the filter */
    bool IsAllFromMe(const CTransaction& tx, const isminefilter& filter) const;
    CAmountMap GetCredit(const CTransaction& tx, const isminefilter& filter) const;
    CAmountMap GetChange(const CTransaction& tx) const;

    // ELEMENTS:
    CAmountMap GetCredit(const CWalletTx& wtx, const isminefilter& filter) const;
    CAmountMap GetChange(const CWalletTx& wtx) const;

    void ChainStateFlushed(const CBlockLocator& loc) override;

    DBErrors LoadWallet(bool& fFirstRunRet);
    DBErrors ZapWalletTx(std::vector<CWalletTx>& vWtx);
    DBErrors ZapSelectTx(std::vector<uint256>& vHashIn, std::vector<uint256>& vHashOut) EXCLUSIVE_LOCKS_REQUIRED(cs_wallet);

    bool SetAddressBook(const CTxDestination& address, const std::string& strName, const std::string& purpose);

    bool DelAddressBook(const CTxDestination& address);

    const std::string& GetLabelName(const CScript& scriptPubKey) const EXCLUSIVE_LOCKS_REQUIRED(cs_wallet);

    unsigned int GetKeyPoolSize() EXCLUSIVE_LOCKS_REQUIRED(cs_wallet)
    {
        AssertLockHeld(cs_wallet);
        return setInternalKeyPool.size() + setExternalKeyPool.size();
    }

    //! signify that a particular wallet feature is now used. this may change nWalletVersion and nWalletMaxVersion if those are lower
    void SetMinVersion(enum WalletFeature, WalletBatch* batch_in = nullptr, bool fExplicit = false);

    //! change which version we're allowed to upgrade to (note that this does not immediately imply upgrading to that format)
    bool SetMaxVersion(int nVersion);

    //! get the current wallet format (the oldest client version guaranteed to understand this wallet)
    int GetVersion() { LOCK(cs_wallet); return nWalletVersion; }

    //! Get wallet transactions that conflict with given transaction (spend same outputs)
    std::set<uint256> GetConflicts(const uint256& txid) const EXCLUSIVE_LOCKS_REQUIRED(cs_wallet);

    //! Check if a given transaction has any of its outputs spent by another transaction in the wallet
    bool HasWalletSpend(const uint256& txid) const EXCLUSIVE_LOCKS_REQUIRED(cs_wallet);

    //! Flush wallet (bitdb flush)
    void Flush(bool shutdown=false);

    /** Wallet is about to be unloaded */
    boost::signals2::signal<void ()> NotifyUnload;

    /**
     * Address book entry changed.
     * @note called with lock cs_wallet held.
     */
    boost::signals2::signal<void (CWallet *wallet, const CTxDestination
            &address, const std::string &label, bool isMine,
            const std::string &purpose,
            ChangeType status)> NotifyAddressBookChanged;

    /**
     * Wallet transaction added, removed or updated.
     * @note called with lock cs_wallet held.
     */
    boost::signals2::signal<void (CWallet *wallet, const uint256 &hashTx,
            ChangeType status)> NotifyTransactionChanged;

    /** Show progress e.g. for rescan */
    boost::signals2::signal<void (const std::string &title, int nProgress)> ShowProgress;

    /** Watch-only address added */
    boost::signals2::signal<void (bool fHaveWatchOnly)> NotifyWatchonlyChanged;

    /** Keypool has new keys */
    boost::signals2::signal<void ()> NotifyCanGetAddressesChanged;

    /** Inquire whether this wallet broadcasts transactions. */
    bool GetBroadcastTransactions() const { return fBroadcastTransactions; }
    /** Set whether this wallet broadcasts transactions. */
    void SetBroadcastTransactions(bool broadcast) { fBroadcastTransactions = broadcast; }

    /** Return whether transaction can be abandoned */
    bool TransactionCanBeAbandoned(const uint256& hashTx) const;

    /* Mark a transaction (and it in-wallet descendants) as abandoned so its inputs may be respent. */
    bool AbandonTransaction(interfaces::Chain::Lock& locked_chain, const uint256& hashTx);

    /** Mark a transaction as replaced by another transaction (e.g., BIP 125). */
    bool MarkReplaced(const uint256& originalHash, const uint256& newHash);

    //! Verify wallet naming and perform salvage on the wallet if required
    static bool Verify(interfaces::Chain& chain, const WalletLocation& location, bool salvage_wallet, std::string& error_string, std::string& warning_string);

    /* Initializes the wallet, returns a new CWallet instance or a null pointer in case of an error */
    static std::shared_ptr<CWallet> CreateWalletFromFile(interfaces::Chain& chain, const WalletLocation& location, uint64_t wallet_creation_flags = 0);

    /**
     * Wallet post-init setup
     * Gives the wallet a chance to register repetitive tasks and complete post-init tasks
     */
    void postInitProcess();

    bool BackupWallet(const std::string& strDest);

    /* Set the HD chain model (chain child index counters) */
    void SetHDChain(const CHDChain& chain, bool memonly);
    const CHDChain& GetHDChain() const { return hdChain; }

    /* Returns true if HD is enabled */
    bool IsHDEnabled() const;

    /* Returns true if the wallet can generate new keys */
    bool CanGenerateKeys();

    /* Returns true if the wallet can give out new addresses. This means it has keys in the keypool or can generate new keys */
    bool CanGetAddresses(bool internal = false);

    /* Generates a new HD seed (will not be activated) */
    CPubKey GenerateNewSeed();

    /* Derives a new HD seed (will not be activated) */
    CPubKey DeriveNewSeed(const CKey& key);

    /* Set the current HD seed (will reset the chain child index counters)
       Sets the seed's version based on the current wallet version (so the
       caller must ensure the current wallet version is correct before calling
       this function). */
    void SetHDSeed(const CPubKey& key);

    /**
     * Blocks until the wallet state is up-to-date to /at least/ the current
     * chain at the time this function is entered
     * Obviously holding cs_main/cs_wallet when going into this call may cause
     * deadlock
     */
    void BlockUntilSyncedToCurrentChain() LOCKS_EXCLUDED(cs_main, cs_wallet);

    /**
     * Explicitly make the wallet learn the related scripts for outputs to the
     * given key. This is purely to make the wallet file compatible with older
     * software, as CBasicKeyStore automatically does this implicitly for all
     * keys now.
     */
    void LearnRelatedScripts(const CPubKey& key, OutputType);

    /**
     * Same as LearnRelatedScripts, but when the OutputType is not known (and could
     * be anything).
     */
    void LearnAllRelatedScripts(const CPubKey& key);

    /** set a single wallet flag */
    void SetWalletFlag(uint64_t flags);

    /** Unsets a single wallet flag */
    void UnsetWalletFlag(uint64_t flag);

    /** check if a certain wallet flag is set */
    bool IsWalletFlagSet(uint64_t flag);

    /** overwrite all flags by the given uint64_t
       returns false if unknown, non-tolerable flags are present */
    bool SetWalletFlags(uint64_t overwriteFlags, bool memOnly);

    /** Returns a bracketed wallet name for displaying in logs, will return [default wallet] if the wallet has no name */
    const std::string GetDisplayName() const {
        std::string wallet_name = GetName().length() == 0 ? "default wallet" : GetName();
        return strprintf("[%s]", wallet_name);
    };

    /** Prepends the wallet name in logging output to ease debugging in multi-wallet use cases */
    template<typename... Params>
    void WalletLogPrintf(std::string fmt, Params... parameters) const {
        LogPrintf(("%s " + fmt).c_str(), GetDisplayName(), parameters...);
    };

    /** Implement lookup of key origin information through wallet key metadata. */
    bool GetKeyOrigin(const CKeyID& keyid, KeyOriginInfo& info) const override;

    /** Add a KeyOriginInfo to the wallet */
    bool AddKeyOrigin(const CPubKey& pubkey, const KeyOriginInfo& info);

    friend struct WalletTestingSetup;

    //
    // ELEMENTS

    //! Setters for online/offline pubkey pairs for PAK
    bool SetOnlinePubKey(const CPubKey& online_key_in);
    bool SetOfflineCounter(int counter);
    bool SetOfflineDescriptor(const std::string& offline_desc_in);
    bool SetOfflineXPubKey(const CExtPubKey& offline_xpub_in);

    void ComputeBlindingData(const CConfidentialValue& conf_value, const CConfidentialAsset& conf_asset, const CConfidentialNonce& nonce, const CScript& scriptPubKey, const std::vector<unsigned char>& vchRangeproof, CAmount& value, CPubKey& blinding_pubkey, uint256& value_factor, CAsset& asset, uint256& asset_factor) const;

    // First looks in imported blinding key store, then derives on its own
    CKey GetBlindingKey(const CScript* script) const;
    // Pubkey accessor for GetBlindingKey
    CPubKey GetBlindingPubKey(const CScript& script) const;

    bool LoadSpecificBlindingKey(const CScriptID& scriptid, const uint256& key);
    bool AddSpecificBlindingKey(const CScriptID& scriptid, const uint256& key);
    bool SetMasterBlindingKey(const uint256& key);

    /// Returns a map of entropy to the respective pair of reissuance token and issuance asset.
    std::map<uint256, std::pair<CAsset, CAsset> > GetReissuanceTokenTypes() const;

    // END ELEMENTS
    //
};

/** A key allocated from the key pool. */
class CReserveKey final : public CReserveScript
{
protected:
    CWallet* pwallet;
    int64_t nIndex{-1};
    CPubKey vchPubKey;
    bool fInternal{false};

public:
    explicit CReserveKey(CWallet* pwalletIn)
    {
        pwallet = pwalletIn;
    }

    CReserveKey(const CReserveKey&) = delete;
    CReserveKey& operator=(const CReserveKey&) = delete;
    // ELEMENTS:
    CReserveKey& operator=(CReserveKey&&) = delete;
    CReserveKey(CReserveKey&& in) {
        // Copy fields over
        pwallet = in.pwallet;
        nIndex = in.nIndex;
        vchPubKey = in.vchPubKey;
        fInternal = in.fInternal;
        // Invalidate the object being moved from
        in.nIndex = -1;
        in.vchPubKey = CPubKey();
    }

    ~CReserveKey()
    {
        ReturnKey();
    }

    void ReturnKey();
    bool GetReservedKey(CPubKey &pubkey, bool internal = false);
    void KeepKey();
    void KeepScript() override { KeepKey(); }
};

/** RAII object to check and reserve a wallet rescan */
class WalletRescanReserver
{
private:
    CWallet* m_wallet;
    bool m_could_reserve;
public:
    explicit WalletRescanReserver(CWallet* w) : m_wallet(w), m_could_reserve(false) {}

    bool reserve()
    {
        assert(!m_could_reserve);
        std::lock_guard<std::mutex> lock(m_wallet->mutexScanning);
        if (m_wallet->fScanningWallet) {
            return false;
        }
        m_wallet->fScanningWallet = true;
        m_could_reserve = true;
        return true;
    }

    bool isReserved() const
    {
        return (m_could_reserve && m_wallet->fScanningWallet);
    }

    ~WalletRescanReserver()
    {
        std::lock_guard<std::mutex> lock(m_wallet->mutexScanning);
        if (m_could_reserve) {
            m_wallet->fScanningWallet = false;
        }
    }
};

// Calculate the size of the transaction assuming all signatures are max size
// Use DummySignatureCreator, which inserts 71 byte signatures everywhere.
// NOTE: this requires that all inputs must be in mapWallet (eg the tx should
// be IsAllFromMe).
int64_t CalculateMaximumSignedTxSize(const CTransaction &tx, const CWallet *wallet, bool use_max_sig = false) EXCLUSIVE_LOCKS_REQUIRED(wallet->cs_wallet);
int64_t CalculateMaximumSignedTxSize(const CTransaction &tx, const CWallet *wallet, const std::vector<CTxOut>& txouts, bool use_max_sig = false);
#endif // BITCOIN_WALLET_WALLET_H<|MERGE_RESOLUTION|>--- conflicted
+++ resolved
@@ -1055,9 +1055,6 @@
     void TransactionRemovedFromMempool(const CTransactionRef &ptx) override;
     void ReacceptWalletTransactions(interfaces::Chain::Lock& locked_chain) EXCLUSIVE_LOCKS_REQUIRED(cs_wallet);
     void ResendWalletTransactions(interfaces::Chain::Lock& locked_chain, int64_t nBestBlockTime) override;
-<<<<<<< HEAD
-    // ResendWalletTransactionsBefore may only be called if fBroadcastTransactions!
-    std::vector<uint256> ResendWalletTransactionsBefore(interfaces::Chain::Lock& locked_chain, int64_t nTime);
     CAmountMap GetBalance(const isminefilter& filter=ISMINE_SPENDABLE, const int min_depth=0) const;
     CAmountMap GetUnconfirmedBalance() const;
     CAmountMap GetImmatureBalance() const;
@@ -1065,15 +1062,6 @@
     CAmountMap GetImmatureWatchOnlyBalance() const;
     CAmountMap GetLegacyBalance(const isminefilter& filter, int minDepth) const;
     CAmountMap GetAvailableBalance(const CCoinControl* coinControl = nullptr) const;
-=======
-    CAmount GetBalance(const isminefilter& filter=ISMINE_SPENDABLE, const int min_depth=0) const;
-    CAmount GetUnconfirmedBalance() const;
-    CAmount GetImmatureBalance() const;
-    CAmount GetUnconfirmedWatchOnlyBalance() const;
-    CAmount GetImmatureWatchOnlyBalance() const;
-    CAmount GetLegacyBalance(const isminefilter& filter, int minDepth) const;
-    CAmount GetAvailableBalance(const CCoinControl* coinControl = nullptr) const;
->>>>>>> 8dbb2c5e
 
     OutputType TransactionChangeType(OutputType change_type, const std::vector<CRecipient>& vecSend);
 
