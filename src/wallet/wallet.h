--- conflicted
+++ resolved
@@ -1438,49 +1438,6 @@
  */
 void MaybeResendWalletTxs();
 
-<<<<<<< HEAD
-/** A key allocated from the key pool. */
-class CReserveKey
-{
-protected:
-    CWallet* pwallet;
-    int64_t nIndex{-1};
-    CPubKey vchPubKey;
-    bool fInternal{false};
-
-public:
-    explicit CReserveKey(CWallet* pwalletIn)
-    {
-        pwallet = pwalletIn;
-    }
-
-    CReserveKey(const CReserveKey&) = delete;
-    CReserveKey& operator=(const CReserveKey&) = delete;
-    // ELEMENTS:
-    CReserveKey& operator=(CReserveKey&&) = delete;
-    CReserveKey(CReserveKey&& in) {
-        // Copy fields over
-        pwallet = in.pwallet;
-        nIndex = in.nIndex;
-        vchPubKey = in.vchPubKey;
-        fInternal = in.fInternal;
-        // Invalidate the object being moved from
-        in.nIndex = -1;
-        in.vchPubKey = CPubKey();
-    }
-
-    ~CReserveKey()
-    {
-        ReturnKey();
-    }
-
-    void ReturnKey();
-    bool GetReservedKey(CPubKey &pubkey, bool internal = false);
-    void KeepKey();
-};
-
-=======
->>>>>>> 65526fc8
 /** RAII object to check and reserve a wallet rescan */
 class WalletRescanReserver
 {
