--- conflicted
+++ resolved
@@ -1076,20 +1076,15 @@
 
     std::set<CTxDestination> GetLabelAddresses(const std::string& label) const;
 
-<<<<<<< HEAD
+    /**
+     * Marks all outputs in each one of the destinations dirty, so their cache is
+     * reset and does not return outdated information.
+     */
+    void MarkDestinationsDirty(const std::set<CTxDestination>& destinations) EXCLUSIVE_LOCKS_REQUIRED(cs_wallet);
+
     bool GetOnlinePakKey(CPubKey& online_pubkey, std::string& error);
     bool GetNewDestination(const OutputType type, const std::string label, CTxDestination& dest, std::string& error, bool add_blinding_key = false);
     bool GetNewChangeDestination(const OutputType type, CTxDestination& dest, std::string& error, bool add_blinding_key = false);
-=======
-    /**
-     * Marks all outputs in each one of the destinations dirty, so their cache is
-     * reset and does not return outdated information.
-     */
-    void MarkDestinationsDirty(const std::set<CTxDestination>& destinations) EXCLUSIVE_LOCKS_REQUIRED(cs_wallet);
-
-    bool GetNewDestination(const OutputType type, const std::string label, CTxDestination& dest, std::string& error);
-    bool GetNewChangeDestination(const OutputType type, CTxDestination& dest, std::string& error);
->>>>>>> ac61ec9d
 
     isminetype IsMine(const CTxDestination& dest) const;
     isminetype IsMine(const CScript& script) const;
