--- conflicted
+++ resolved
@@ -1421,10 +1421,6 @@
 
     /** Implement lookup of key origin information through wallet key metadata. */
     bool GetKeyOrigin(const CKeyID& keyid, KeyOriginInfo& info) const override;
-<<<<<<< HEAD
-
-    /** Add a KeyOriginInfo to the wallet */
-    bool AddKeyOrigin(const CPubKey& pubkey, const KeyOriginInfo& info);
 
     //
     // ELEMENTS
@@ -1451,8 +1447,6 @@
 
     // END ELEMENTS
     //
-=======
->>>>>>> ed40fbb0
 };
 
 /**
