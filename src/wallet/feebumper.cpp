// Copyright (c) 2017-2019 The Bitcoin Core developers
// Distributed under the MIT software license, see the accompanying
// file COPYING or http://www.opensource.org/licenses/mit-license.php.

#include <consensus/validation.h>
#include <interfaces/chain.h>
#include <wallet/coincontrol.h>
#include <wallet/feebumper.h>
#include <wallet/fees.h>
#include <wallet/wallet.h>
#include <policy/fees.h>
#include <policy/policy.h>
#include <validation.h> //for mempool access
#include <util/moneystr.h>
#include <util/rbf.h>
#include <util/system.h>
#include <util/validation.h>

//! Check whether transaction has descendant in wallet or mempool, or has been
//! mined, or conflicts with a mined transaction. Return a feebumper::Result.
static feebumper::Result PreconditionChecks(interfaces::Chain::Lock& locked_chain, const CWallet& wallet, const CWalletTx& wtx, std::vector<std::string>& errors) EXCLUSIVE_LOCKS_REQUIRED(wallet.cs_wallet)
{
    if (wallet.HasWalletSpend(wtx.GetHash())) {
        errors.push_back("Transaction has descendants in the wallet");
        return feebumper::Result::INVALID_PARAMETER;
    }

    {
        if (wallet.chain().hasDescendantsInMempool(wtx.GetHash())) {
            errors.push_back("Transaction has descendants in the mempool");
            return feebumper::Result::INVALID_PARAMETER;
        }
    }

    if (wtx.GetDepthInMainChain(locked_chain) != 0) {
        errors.push_back("Transaction has been mined, or is conflicted with a mined transaction");
        return feebumper::Result::WALLET_ERROR;
    }

    if (!SignalsOptInRBF(*wtx.tx)) {
        errors.push_back("Transaction is not BIP 125 replaceable");
        return feebumper::Result::WALLET_ERROR;
    }

    if (wtx.mapValue.count("replaced_by_txid")) {
        errors.push_back(strprintf("Cannot bump transaction %s which was already bumped by transaction %s", wtx.GetHash().ToString(), wtx.mapValue.at("replaced_by_txid")));
        return feebumper::Result::WALLET_ERROR;
    }

    // check that original tx consists entirely of our inputs
    // if not, we can't bump the fee, because the wallet has no way of knowing the value of the other inputs (thus the fee)
    if (!wallet.IsAllFromMe(*wtx.tx, ISMINE_SPENDABLE)) {
        errors.push_back("Transaction contains inputs that don't belong to this wallet");
        return feebumper::Result::WALLET_ERROR;
    }


    return feebumper::Result::OK;
}

//! Check if the user provided a valid feeRate
static feebumper::Result CheckFeeRate(const CWallet& wallet, const CWalletTx& wtx, const CFeeRate& newFeerate, const int64_t maxTxSize, std::vector<std::string>& errors) {
    // check that fee rate is higher than mempool's minimum fee
    // (no point in bumping fee if we know that the new tx won't be accepted to the mempool)
    // This may occur if the user set FeeRate, TotalFee or paytxfee too low, if fallbackfee is too low, or, perhaps,
    // in a rare situation where the mempool minimum fee increased significantly since the fee estimation just a
    // moment earlier. In this case, we report an error to the user, who may adjust the fee.
    CFeeRate minMempoolFeeRate = wallet.chain().mempoolMinFee();

    if (newFeerate.GetFeePerK() < minMempoolFeeRate.GetFeePerK()) {
        errors.push_back(strprintf(
            "New fee rate (%s) is lower than the minimum fee rate (%s) to get into the mempool -- ",
            FormatMoney(newFeerate.GetFeePerK()),
            FormatMoney(minMempoolFeeRate.GetFeePerK())));
        return feebumper::Result::WALLET_ERROR;
    }

    CAmount new_total_fee = newFeerate.GetFee(maxTxSize);

    CFeeRate incrementalRelayFee = std::max(wallet.chain().relayIncrementalFee(), CFeeRate(WALLET_INCREMENTAL_RELAY_FEE));

    // Given old total fee and transaction size, calculate the old feeRate
    CAmountMap fee_map = GetFeeMap(*wtx.tx);
    CAmount old_fee = wtx.GetDebit(ISMINE_SPENDABLE)[::policyAsset] - wtx.tx->GetValueOutMap()[::policyAsset];
    if (g_con_elementsmode) {
        old_fee = fee_map[::policyAsset];
    }
    const int64_t txSize = GetVirtualTransactionSize(*(wtx.tx));
    CFeeRate nOldFeeRate(old_fee, txSize);
    // Min total fee is old fee + relay fee
    CAmount minTotalFee = nOldFeeRate.GetFee(maxTxSize) + incrementalRelayFee.GetFee(maxTxSize);

    if (new_total_fee < minTotalFee) {
        errors.push_back(strprintf("Insufficient total fee %s, must be at least %s (oldFee %s + incrementalFee %s)",
            FormatMoney(new_total_fee), FormatMoney(minTotalFee), FormatMoney(nOldFeeRate.GetFee(maxTxSize)), FormatMoney(incrementalRelayFee.GetFee(maxTxSize))));
        return feebumper::Result::INVALID_PARAMETER;
    }

    CAmount requiredFee = GetRequiredFee(wallet, maxTxSize);
    if (new_total_fee < requiredFee) {
        errors.push_back(strprintf("Insufficient total fee (cannot be less than required fee %s)",
            FormatMoney(requiredFee)));
        return feebumper::Result::INVALID_PARAMETER;
    }

    // Check that in all cases the new fee doesn't violate maxTxFee
    const CAmount max_tx_fee = wallet.m_default_max_tx_fee;
    if (new_total_fee > max_tx_fee) {
        errors.push_back(strprintf("Specified or calculated fee %s is too high (cannot be higher than -maxtxfee %s)",
                            FormatMoney(new_total_fee), FormatMoney(max_tx_fee)));
        return feebumper::Result::WALLET_ERROR;
    }

    return feebumper::Result::OK;
}

static CFeeRate EstimateFeeRate(const CWallet& wallet, const CWalletTx& wtx, CCoinControl& coin_control, CAmount& old_fee)
{
    // Get the fee rate of the original transaction. This is calculated from
    // the tx fee/vsize, so it may have been rounded down. Add 1 satoshi to the
    // result.
    old_fee = wtx.GetDebit(ISMINE_SPENDABLE)[::policyAsset] - wtx.tx->GetValueOutMap()[::policyAsset];
    if (g_con_elementsmode) {
        old_fee = GetFeeMap(*wtx.tx)[::policyAsset];
    }
    int64_t txSize = GetVirtualTransactionSize(*(wtx.tx));
    CFeeRate feerate(old_fee, txSize);
    feerate += CFeeRate(1);

    // The node has a configurable incremental relay fee. Increment the fee by
    // the minimum of that and the wallet's conservative
    // WALLET_INCREMENTAL_RELAY_FEE value to future proof against changes to
    // network wide policy for incremental relay fee that our node may not be
    // aware of. This ensures we're over the required relay fee rate
    // (BIP 125 rule 4).  The replacement tx will be at least as large as the
    // original tx, so the total fee will be greater (BIP 125 rule 3)
    CFeeRate node_incremental_relay_fee = wallet.chain().relayIncrementalFee();
    CFeeRate wallet_incremental_relay_fee = CFeeRate(WALLET_INCREMENTAL_RELAY_FEE);
    feerate += std::max(node_incremental_relay_fee, wallet_incremental_relay_fee);

    // Fee rate must also be at least the wallet's GetMinimumFeeRate
    CFeeRate min_feerate(GetMinimumFeeRate(wallet, coin_control, /* feeCalc */ nullptr));

    // Set the required fee rate for the replacement transaction in coin control.
    return std::max(feerate, min_feerate);
}

namespace feebumper {

bool TransactionCanBeBumped(const CWallet& wallet, const uint256& txid)
{
    auto locked_chain = wallet.chain().lock();
    LOCK(wallet.cs_wallet);
    const CWalletTx* wtx = wallet.GetWalletTx(txid);
    if (wtx == nullptr) return false;

    std::vector<std::string> errors_dummy;
    feebumper::Result res = PreconditionChecks(*locked_chain, wallet, *wtx, errors_dummy);
    return res == feebumper::Result::OK;
}

Result CreateTotalBumpTransaction(const CWallet* wallet, const uint256& txid, const CCoinControl& coin_control, CAmount total_fee, std::vector<std::string>& errors,
                                  CAmount& old_fee, CAmount& new_fee, CMutableTransaction& mtx)
{
    new_fee = total_fee;

    auto locked_chain = wallet->chain().lock();
    LOCK(wallet->cs_wallet);
    errors.clear();
    auto it = wallet->mapWallet.find(txid);
    if (it == wallet->mapWallet.end()) {
        errors.push_back("Invalid or non-wallet transaction id");
        return Result::INVALID_ADDRESS_OR_KEY;
    }
    const CWalletTx& wtx = it->second;

    Result result = PreconditionChecks(*locked_chain, *wallet, wtx, errors);
    if (result != Result::OK) {
        return result;
    }

    // figure out which output was change
    // if there was no change output or multiple change outputs, fail
    int nOutput = -1;
    for (size_t i = 0; i < wtx.tx->vout.size(); ++i) {
        if (wtx.GetOutputAsset(i) != ::policyAsset) {
            continue;
        }

        if (wallet->IsChange(wtx.tx->vout[i])) {
            if (nOutput != -1) {
                errors.push_back("Transaction has multiple change outputs");
                return Result::WALLET_ERROR;
            }
            nOutput = i;
        }
    }
    if (nOutput == -1) {
        errors.push_back("Transaction does not have a change output");
        return Result::WALLET_ERROR;
    }

    // Find the fee output.
    int nFeeOutput = -1;
    for (int i = (int)wtx.tx->vout.size()-1; i >= 0; --i) {
        if (wtx.GetOutputAsset(i) == ::policyAsset && wtx.tx->vout[i].IsFee()) {
            nFeeOutput = i;
            break;
        }
    }

    // Calculate the expected size of the new transaction.
    int64_t txSize = GetVirtualTransactionSize(*(wtx.tx));
    if (g_con_elementsmode && nFeeOutput == -1) {
        CMutableTransaction with_fee_output = CMutableTransaction{*wtx.tx};
        with_fee_output.vout.push_back(CTxOut(::policyAsset, 0, CScript()));
        txSize = GetVirtualTransactionSize(CTransaction(with_fee_output));
    }
    const int64_t maxNewTxSize = CalculateMaximumSignedTxSize(*wtx.tx, wallet);
    if (maxNewTxSize < 0) {
        errors.push_back("Transaction contains inputs that cannot be signed");
        return Result::INVALID_ADDRESS_OR_KEY;
    }

    // calculate the old fee and fee-rate
    old_fee = wtx.GetDebit(ISMINE_SPENDABLE)[::policyAsset] - wtx.tx->GetValueOutMap()[::policyAsset];
    if (g_con_elementsmode) {
        old_fee = GetFeeMap(*wtx.tx)[::policyAsset];
    }
    CFeeRate nOldFeeRate(old_fee, txSize);
    // The wallet uses a conservative WALLET_INCREMENTAL_RELAY_FEE value to
    // future proof against changes to network wide policy for incremental relay
    // fee that our node may not be aware of.
    CFeeRate nodeIncrementalRelayFee = wallet->chain().relayIncrementalFee();
    CFeeRate walletIncrementalRelayFee = CFeeRate(WALLET_INCREMENTAL_RELAY_FEE);
    if (nodeIncrementalRelayFee > walletIncrementalRelayFee) {
        walletIncrementalRelayFee = nodeIncrementalRelayFee;
    }

    CAmount minTotalFee = nOldFeeRate.GetFee(maxNewTxSize) + nodeIncrementalRelayFee.GetFee(maxNewTxSize);
    if (total_fee < minTotalFee) {
        errors.push_back(strprintf("Insufficient totalFee, must be at least %s (oldFee %s + incrementalFee %s)",
            FormatMoney(minTotalFee), FormatMoney(nOldFeeRate.GetFee(maxNewTxSize)), FormatMoney(nodeIncrementalRelayFee.GetFee(maxNewTxSize))));
        return Result::INVALID_PARAMETER;
    }
    CAmount requiredFee = GetRequiredFee(*wallet, maxNewTxSize);
    if (total_fee < requiredFee) {
        errors.push_back(strprintf("Insufficient totalFee (cannot be less than required fee %s)",
            FormatMoney(requiredFee)));
        return Result::INVALID_PARAMETER;
    }

    // Check that in all cases the new fee doesn't violate maxTxFee
     const CAmount max_tx_fee = wallet->m_default_max_tx_fee;
     if (new_fee > max_tx_fee) {
         errors.push_back(strprintf("Specified or calculated fee %s is too high (cannot be higher than -maxtxfee %s)",
                               FormatMoney(new_fee), FormatMoney(max_tx_fee)));
         return Result::WALLET_ERROR;
     }

    // check that fee rate is higher than mempool's minimum fee
    // (no point in bumping fee if we know that the new tx won't be accepted to the mempool)
    // This may occur if the user set TotalFee or paytxfee too low, if fallbackfee is too low, or, perhaps,
    // in a rare situation where the mempool minimum fee increased significantly since the fee estimation just a
    // moment earlier. In this case, we report an error to the user, who may use total_fee to make an adjustment.
    CFeeRate minMempoolFeeRate = wallet->chain().mempoolMinFee();
    CFeeRate nNewFeeRate = CFeeRate(total_fee, maxNewTxSize);
    if (nNewFeeRate.GetFeePerK() < minMempoolFeeRate.GetFeePerK()) {
        errors.push_back(strprintf(
            "New fee rate (%s) is lower than the minimum fee rate (%s) to get into the mempool -- "
            "the totalFee value should be at least %s to add transaction",
            FormatMoney(nNewFeeRate.GetFeePerK()),
            FormatMoney(minMempoolFeeRate.GetFeePerK()),
            FormatMoney(minMempoolFeeRate.GetFee(maxNewTxSize))));
        return Result::WALLET_ERROR;
    }

    // Now modify the output to increase the fee.
    // If the output is not large enough to pay the fee, fail.
    CAmount nDelta = new_fee - old_fee;
    assert(nDelta > 0);
    mtx = CMutableTransaction{*wtx.tx};
    CTxOut* poutput = &(mtx.vout[nOutput]);
    // TODO CA: Decrypt output amount using wallet
    if (!poutput->nValue.IsExplicit() || poutput->nValue.GetAmount() < nDelta) {
        errors.push_back("Change output is too small to bump the fee");
        return Result::WALLET_ERROR;
    }

    // If the output would become dust, discard it (converting the dust to fee)
    poutput->nValue = poutput->nValue.GetAmount() - nDelta;
    if (poutput->nValue.GetAmount() <= GetDustThreshold(*poutput, GetDiscardRate(*wallet))) {
        wallet->WalletLogPrintf("Bumping fee and discarding dust output\n");
        new_fee += poutput->nValue.GetAmount();
        mtx.vout.erase(mtx.vout.begin() + nOutput);
        if (mtx.witness.vtxoutwit.size() > (size_t) nOutput) {
            mtx.witness.vtxoutwit.erase(mtx.witness.vtxoutwit.begin() + nOutput);
        }
        if (nFeeOutput > nOutput) {
            --nFeeOutput;
        }
    }

    // Update fee output or add one.
    if (g_con_elementsmode) {
        if (nFeeOutput >= 0) {
            mtx.vout[nFeeOutput].nValue.SetToAmount(new_fee);
        } else {
            mtx.vout.push_back(CTxOut(::policyAsset, new_fee, CScript()));
        }
    }

    // Mark new tx not replaceable, if requested.
    if (!coin_control.m_signal_bip125_rbf.get_value_or(wallet->m_signal_rbf)) {
        for (auto& input : mtx.vin) {
            if (input.nSequence < 0xfffffffe) input.nSequence = 0xfffffffe;
        }
    }

    return Result::OK;
}


Result CreateRateBumpTransaction(CWallet& wallet, const uint256& txid, const CCoinControl& coin_control, std::vector<std::string>& errors,
                                 CAmount& old_fee, CAmount& new_fee, CMutableTransaction& mtx)
{
    // We are going to modify coin control later, copy to re-use
    CCoinControl new_coin_control(coin_control);

    auto locked_chain = wallet.chain().lock();
    LOCK(wallet.cs_wallet);
    errors.clear();
    auto it = wallet.mapWallet.find(txid);
    if (it == wallet.mapWallet.end()) {
        errors.push_back("Invalid or non-wallet transaction id");
        return Result::INVALID_ADDRESS_OR_KEY;
    }
    const CWalletTx& wtx = it->second;

    Result result = PreconditionChecks(*locked_chain, wallet, wtx, errors);
    if (result != Result::OK) {
        return result;
    }

    // Fill in recipients (and preserve a single change key per asset if there is one)
    std::map<CAsset, CTxDestination> destinations;
    std::vector<CRecipient> recipients;
    for (const auto& output : wtx.tx->vout) {
<<<<<<< HEAD
        // ELEMENTS:
        bool is_change = wallet->IsChange(output);
        bool is_fee = output.IsFee();
        if (!output.nValue.IsExplicit() || !output.nAsset.IsExplicit()) {
            errors.push_back("bumpfee can only be called on an unblinded transaction");
            return Result::WALLET_ERROR;
        }

        if (!is_change && !is_fee) {
            CRecipient recipient = {output.scriptPubKey, output.nValue.GetAmount(), output.nAsset.GetAsset(), CPubKey(output.nNonce.vchCommitment), false};
=======
        if (!wallet.IsChange(output)) {
            CRecipient recipient = {output.scriptPubKey, output.nValue, false};
>>>>>>> e180be49
            recipients.push_back(recipient);
        } else if (is_change) {
            CTxDestination change_dest;
            ExtractDestination(output.scriptPubKey, change_dest);
            destinations[output.nAsset.GetAsset()] = change_dest;
        }
    }
    new_coin_control.destChange = destinations;

    if (coin_control.m_feerate) {
        // The user provided a feeRate argument.
        // We calculate this here to avoid compiler warning on the cs_wallet lock
        const int64_t maxTxSize = CalculateMaximumSignedTxSize(*wtx.tx, &wallet);
        Result res = CheckFeeRate(wallet, wtx, *new_coin_control.m_feerate, maxTxSize, errors);
        if (res != Result::OK) {
            return res;
        }
    } else {
        // The user did not provide a feeRate argument
        new_coin_control.m_feerate = EstimateFeeRate(wallet, wtx, new_coin_control, old_fee);
    }

    // Fill in required inputs we are double-spending(all of them)
    // N.B.: bip125 doesn't require all the inputs in the replaced transaction to be
    // used in the replacement transaction, but it's very important for wallets to make
    // sure that happens. If not, it would be possible to bump a transaction A twice to
    // A2 and A3 where A2 and A3 don't conflict (or alternatively bump A to A2 and A2
    // to A3 where A and A3 don't conflict). If both later get confirmed then the sender
    // has accidentally double paid.
    for (const auto& inputs : wtx.tx->vin) {
        new_coin_control.Select(COutPoint(inputs.prevout));
    }
    new_coin_control.fAllowOtherInputs = true;

    // We cannot source new unconfirmed inputs(bip125 rule 2)
    new_coin_control.m_min_depth = 1;

    CTransactionRef tx_new = MakeTransactionRef();
    CAmount fee_ret;
    int change_pos_in_out = -1; // No requested location for change
    std::string fail_reason;
    if (!wallet.CreateTransaction(*locked_chain, recipients, tx_new, fee_ret, change_pos_in_out, fail_reason, new_coin_control, false)) {
        errors.push_back("Unable to create transaction: " + fail_reason);
        return Result::WALLET_ERROR;
    }

    // Write back new fee if successful
    new_fee = fee_ret;

    // Write back transaction
    mtx = CMutableTransaction(*tx_new);
    // Mark new tx not replaceable, if requested.
    if (!coin_control.m_signal_bip125_rbf.get_value_or(wallet.m_signal_rbf)) {
        for (auto& input : mtx.vin) {
            if (input.nSequence < 0xfffffffe) input.nSequence = 0xfffffffe;
        }
    }

    return Result::OK;
}

bool SignTransaction(CWallet& wallet, CMutableTransaction& mtx) {
    auto locked_chain = wallet.chain().lock();
    LOCK(wallet.cs_wallet);
    return wallet.SignTransaction(mtx);
}

Result CommitTransaction(CWallet& wallet, const uint256& txid, CMutableTransaction&& mtx, std::vector<std::string>& errors, uint256& bumped_txid)
{
    auto locked_chain = wallet.chain().lock();
    LOCK(wallet.cs_wallet);
    if (!errors.empty()) {
        return Result::MISC_ERROR;
    }
    auto it = txid.IsNull() ? wallet.mapWallet.end() : wallet.mapWallet.find(txid);
    if (it == wallet.mapWallet.end()) {
        errors.push_back("Invalid or non-wallet transaction id");
        return Result::MISC_ERROR;
    }
    CWalletTx& oldWtx = it->second;

    // make sure the transaction still has no descendants and hasn't been mined in the meantime
    Result result = PreconditionChecks(*locked_chain, wallet, oldWtx, errors);
    if (result != Result::OK) {
        return result;
    }

    // commit/broadcast the tx
    CTransactionRef tx = MakeTransactionRef(std::move(mtx));
    mapValue_t mapValue = oldWtx.mapValue;
    mapValue["replaces_txid"] = oldWtx.GetHash().ToString();
    // wipe blinding details to not store old information
    mapValue["blindingdata"] = "";
    // TODO CA: store new blinding data to remember otherwise unblindable outputs

    CValidationState state;
    if (!wallet.CommitTransaction(tx, std::move(mapValue), oldWtx.vOrderForm, state)) {
        // NOTE: CommitTransaction never returns false, so this should never happen.
        errors.push_back(strprintf("The transaction was rejected: %s", FormatStateMessage(state)));
        return Result::WALLET_ERROR;
    }

    bumped_txid = tx->GetHash();
    if (state.IsInvalid()) {
        // This can happen if the mempool rejected the transaction.  Report
        // what happened in the "errors" response.
        errors.push_back(strprintf("Error: The transaction was rejected: %s", FormatStateMessage(state)));
    }

    // mark the original tx as bumped
    if (!wallet.MarkReplaced(oldWtx.GetHash(), bumped_txid)) {
        // TODO: see if JSON-RPC has a standard way of returning a response
        // along with an exception. It would be good to return information about
        // wtxBumped to the caller even if marking the original transaction
        // replaced does not succeed for some reason.
        errors.push_back("Created new bumpfee transaction but could not mark the original transaction as replaced");
    }
    return Result::OK;
}

} // namespace feebumper<|MERGE_RESOLUTION|>--- conflicted
+++ resolved
@@ -346,9 +346,8 @@
     std::map<CAsset, CTxDestination> destinations;
     std::vector<CRecipient> recipients;
     for (const auto& output : wtx.tx->vout) {
-<<<<<<< HEAD
         // ELEMENTS:
-        bool is_change = wallet->IsChange(output);
+        bool is_change = wallet.IsChange(output);
         bool is_fee = output.IsFee();
         if (!output.nValue.IsExplicit() || !output.nAsset.IsExplicit()) {
             errors.push_back("bumpfee can only be called on an unblinded transaction");
@@ -357,10 +356,6 @@
 
         if (!is_change && !is_fee) {
             CRecipient recipient = {output.scriptPubKey, output.nValue.GetAmount(), output.nAsset.GetAsset(), CPubKey(output.nNonce.vchCommitment), false};
-=======
-        if (!wallet.IsChange(output)) {
-            CRecipient recipient = {output.scriptPubKey, output.nValue, false};
->>>>>>> e180be49
             recipients.push_back(recipient);
         } else if (is_change) {
             CTxDestination change_dest;
