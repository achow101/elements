--- conflicted
+++ resolved
@@ -18,43 +18,37 @@
 
 void SetupChainParamsBaseOptions()
 {
-    gArgs.AddArg("-chain=<chain>", "Use the chain <chain> (default: main). Reserved values: main, test, regtest", false, OptionsCategory::CHAINPARAMS);
+    gArgs.AddArg("-chain=<chain>", "Use the chain <chain> (default: main). Reserved values: main, test, regtest", ArgsManager::ALLOW_ANY, OptionsCategory::CHAINPARAMS);
     gArgs.AddArg("-regtest", "Enter regression test mode, which uses a special chain in which blocks can be solved instantly. "
-<<<<<<< HEAD
-                                   "This is intended for regression testing tools and app development.", true, OptionsCategory::CHAINPARAMS);
-    gArgs.AddArg("-testnet", "Use the test chain", false, OptionsCategory::CHAINPARAMS);
-    gArgs.AddArg("-vbparams=deployment:start:end", "Use given start/end times for specified version bits deployment (regtest or custom only)", true, OptionsCategory::CHAINPARAMS);
-    gArgs.AddArg("-seednode=<ip>", "Use specified node as seed node. This option can be specified multiple times to connect to multiple nodes. (custom only)", true, OptionsCategory::CHAINPARAMS);
+                                   "This is intended for regression testing tools and app development.", ArgsManager::ALLOW_ANY | ArgsManager::DEBUG_ONLY, OptionsCategory::CHAINPARAMS);
+    gArgs.AddArg("-testnet", "Use the test chain", ArgsManager::ALLOW_ANY, OptionsCategory::CHAINPARAMS);
+    gArgs.AddArg("-vbparams=deployment:start:end", "Use given start/end times for specified version bits deployment (regtest or custom only)", ArgsManager::ALLOW_ANY | ArgsManager::DEBUG_ONLY, OptionsCategory::CHAINPARAMS);
+    gArgs.AddArg("-seednode=<ip>", "Use specified node as seed node. This option can be specified multiple times to connect to multiple nodes. (custom only)", ArgsManager::ALLOW_ANY | ArgsManager::DEBUG_ONLY, OptionsCategory::CHAINPARAMS);
 
     //
     // ELEMENTS
-    gArgs.AddArg("-con_mandatorycoinbase", "All non-zero valued coinbase outputs must go to this scriptPubKey, if set.", false, OptionsCategory::ELEMENTS);
-    gArgs.AddArg("-con_blocksubsidy", "Defines the amount of block subsidy to start with, at genesis block, in satoshis.", false, OptionsCategory::ELEMENTS);
-    gArgs.AddArg("-con_connect_genesis_outputs", "Connect outputs in genesis block to utxo database.", false, OptionsCategory::ELEMENTS);
-    gArgs.AddArg("-con_elementsmode", "Use Elements-like instead of Core-like witness encoding.  This is required for CA/CT. (default: true)", false, OptionsCategory::ELEMENTS);
-    gArgs.AddArg("-con_blockheightinheader", "Whether the chain includes the block height directly in the header, for easier validation of block height in low-resource environments. (default: true)", false, OptionsCategory::CHAINPARAMS);
+    gArgs.AddArg("-con_mandatorycoinbase", "All non-zero valued coinbase outputs must go to this scriptPubKey, if set.", ArgsManager::ALLOW_ANY, OptionsCategory::ELEMENTS);
+    gArgs.AddArg("-con_blocksubsidy", "Defines the amount of block subsidy to start with, at genesis block, in satoshis.", ArgsManager::ALLOW_ANY, OptionsCategory::ELEMENTS);
+    gArgs.AddArg("-con_connect_genesis_outputs", "Connect outputs in genesis block to utxo database.", ArgsManager::ALLOW_ANY, OptionsCategory::ELEMENTS);
+    gArgs.AddArg("-con_elementsmode", "Use Elements-like instead of Core-like witness encoding.  This is required for CA/CT. (default: true)", ArgsManager::ALLOW_ANY, OptionsCategory::ELEMENTS);
+    gArgs.AddArg("-con_blockheightinheader", "Whether the chain includes the block height directly in the header, for easier validation of block height in low-resource environments. (default: true)", ArgsManager::ALLOW_ANY, OptionsCategory::CHAINPARAMS);
     gArgs.AddArg("-con_genesis_style=<style>", "Use genesis style <style> (default: elements). Results in genesis block compatibility with various networks. Allowed values: elements, bitcoin", true, OptionsCategory::ELEMENTS);
-    gArgs.AddArg("-con_signed_blocks", "Signed blockchain. Uses input of `-signblockscript` to define what signatures are necessary to solve it.", false, OptionsCategory::CHAINPARAMS);
-    gArgs.AddArg("-signblockscript", "Signed blockchain enumberance. Only active when `-con_signed_blocks` set to true.", false, OptionsCategory::CHAINPARAMS);
-    gArgs.AddArg("-con_max_block_sig_size", "Max allowed witness data for the signed block header.", false, OptionsCategory::CHAINPARAMS);
+    gArgs.AddArg("-con_signed_blocks", "Signed blockchain. Uses input of `-signblockscript` to define what signatures are necessary to solve it.", ArgsManager::ALLOW_ANY, OptionsCategory::CHAINPARAMS);
+    gArgs.AddArg("-signblockscript", "Signed blockchain enumberance. Only active when `-con_signed_blocks` set to true.", ArgsManager::ALLOW_ANY, OptionsCategory::CHAINPARAMS);
+    gArgs.AddArg("-con_max_block_sig_size", "Max allowed witness data for the signed block header.", ArgsManager::ALLOW_ANY, OptionsCategory::CHAINPARAMS);
 
-    gArgs.AddArg("-con_has_parent_chain", "Whether or not there is a parent chain.", false, OptionsCategory::CHAINPARAMS);
-    gArgs.AddArg("-parentgenesisblockhash", "The genesis blockhash of the parent chain.", false, OptionsCategory::CHAINPARAMS);
-    gArgs.AddArg("-con_parentpowlimit", "The proof-of-work limit value for the parent chain.", false, OptionsCategory::CHAINPARAMS);
-    gArgs.AddArg("-con_parent_chain_signblockscript", "Whether parent chain uses pow or signed blocks. If the parent chain uses signed blocks, the challenge (scriptPubKey) script. If not, an empty string. (default: empty script [ie parent uses pow])", false, OptionsCategory::CHAINPARAMS);
+    gArgs.AddArg("-con_has_parent_chain", "Whether or not there is a parent chain.", ArgsManager::ALLOW_ANY, OptionsCategory::CHAINPARAMS);
+    gArgs.AddArg("-parentgenesisblockhash", "The genesis blockhash of the parent chain.", ArgsManager::ALLOW_ANY, OptionsCategory::CHAINPARAMS);
+    gArgs.AddArg("-con_parentpowlimit", "The proof-of-work limit value for the parent chain.", ArgsManager::ALLOW_ANY, OptionsCategory::CHAINPARAMS);
+    gArgs.AddArg("-con_parent_chain_signblockscript", "Whether parent chain uses pow or signed blocks. If the parent chain uses signed blocks, the challenge (scriptPubKey) script. If not, an empty string. (default: empty script [ie parent uses pow])", ArgsManager::ALLOW_ANY, OptionsCategory::CHAINPARAMS);
 
-    gArgs.AddArg("-fedpegscript", "The script for the federated peg.", false, OptionsCategory::CHAINPARAMS);
-    gArgs.AddArg("-enforce_pak", "Causes standardness checks to enforce Pegout Authorization Key(PAK) validation, and miner to include PAK commitments when configured. Can not be set when acceptnonstdtx is set to true.", false, OptionsCategory::ELEMENTS);
-    gArgs.AddArg("-multi_data_permitted", "Allow relay of multiple OP_RETURN outputs. (default: true)", false, OptionsCategory::ELEMENTS);
-    gArgs.AddArg("-pak", "Entries in the PAK list. Order of entries matter.", false, OptionsCategory::ELEMENTS);
-    gArgs.AddArg("-con_csv_deploy_start", "Starting height for CSV deployment. (default: -1, which means ACTIVE from genesis)", false, OptionsCategory::ELEMENTS);
+    gArgs.AddArg("-fedpegscript", "The script for the federated peg.", ArgsManager::ALLOW_ANY, OptionsCategory::CHAINPARAMS);
+    gArgs.AddArg("-enforce_pak", "Causes standardness checks to enforce Pegout Authorization Key(PAK) validation, and miner to include PAK commitments when configured. Can not be set when acceptnonstdtx is set to true.", ArgsManager::ALLOW_ANY, OptionsCategory::ELEMENTS);
+    gArgs.AddArg("-multi_data_permitted", "Allow relay of multiple OP_RETURN outputs. (default: true)", ArgsManager::ALLOW_ANY, OptionsCategory::ELEMENTS);
+    gArgs.AddArg("-pak", "Entries in the PAK list. Order of entries matter.", ArgsManager::ALLOW_ANY, OptionsCategory::ELEMENTS);
+    gArgs.AddArg("-con_csv_deploy_start", "Starting height for CSV deployment. (default: -1, which means ACTIVE from genesis)", ArgsManager::ALLOW_ANY, OptionsCategory::ELEMENTS);
     // END ELEMENTS
     //
-=======
-                                   "This is intended for regression testing tools and app development.", ArgsManager::ALLOW_ANY | ArgsManager::DEBUG_ONLY, OptionsCategory::CHAINPARAMS);
-    gArgs.AddArg("-testnet", "Use the test chain", ArgsManager::ALLOW_ANY, OptionsCategory::CHAINPARAMS);
-    gArgs.AddArg("-vbparams=deployment:start:end", "Use given start/end times for specified version bits deployment (regtest-only)", ArgsManager::ALLOW_ANY | ArgsManager::DEBUG_ONLY, OptionsCategory::CHAINPARAMS);
->>>>>>> 3a3d8b83
 }
 
 static std::unique_ptr<CBaseChainParams> globalChainBaseParams;
