// Copyright (c) 2018-2019 The Bitcoin Core developers
// Distributed under the MIT software license, see the accompanying
// file COPYING or http://www.opensource.org/licenses/mit-license.php.

#include <test/data/blockfilters.json.h>
#include <test/setup_common.h>

#include <asset.h>
#include <blockfilter.h>
#include <core_io.h>
#include <serialize.h>
#include <streams.h>
#include <univalue.h>
#include <util/strencodings.h>

#include <boost/test/unit_test.hpp>

BOOST_AUTO_TEST_SUITE(blockfilter_tests)

BOOST_AUTO_TEST_CASE(gcsfilter_test)
{
    GCSFilter::ElementSet included_elements, excluded_elements;
    for (int i = 0; i < 100; ++i) {
        GCSFilter::Element element1(32);
        element1[0] = i;
        included_elements.insert(std::move(element1));

        GCSFilter::Element element2(32);
        element2[1] = i;
        excluded_elements.insert(std::move(element2));
    }

    GCSFilter filter({0, 0, 10, 1 << 10}, included_elements);
    for (const auto& element : included_elements) {
        BOOST_CHECK(filter.Match(element));

        auto insertion = excluded_elements.insert(element);
        BOOST_CHECK(filter.MatchAny(excluded_elements));
        excluded_elements.erase(insertion.first);
    }
}

BOOST_AUTO_TEST_CASE(gcsfilter_default_constructor)
{
    GCSFilter filter;
    BOOST_CHECK_EQUAL(filter.GetN(), 0);
    BOOST_CHECK_EQUAL(filter.GetEncoded().size(), 1);

    const GCSFilter::Params& params = filter.GetParams();
    BOOST_CHECK_EQUAL(params.m_siphash_k0, 0);
    BOOST_CHECK_EQUAL(params.m_siphash_k1, 0);
    BOOST_CHECK_EQUAL(params.m_P, 0);
    BOOST_CHECK_EQUAL(params.m_M, 1);
}

BOOST_AUTO_TEST_CASE(blockfilter_basic_test)
{
    CScript included_scripts[5], excluded_scripts[4];

    // First two are outputs on a single transaction.
    included_scripts[0] << std::vector<unsigned char>(0, 65) << OP_CHECKSIG;
    included_scripts[1] << OP_DUP << OP_HASH160 << std::vector<unsigned char>(1, 20) << OP_EQUALVERIFY << OP_CHECKSIG;

    // Third is an output on in a second transaction.
    included_scripts[2] << OP_1 << std::vector<unsigned char>(2, 33) << OP_1 << OP_CHECKMULTISIG;

    // Last two are spent by a single transaction.
    included_scripts[3] << OP_0 << std::vector<unsigned char>(3, 32);
    included_scripts[4] << OP_4 << OP_ADD << OP_8 << OP_EQUAL;

    // OP_RETURN output is an output on the second transaction.
    excluded_scripts[0] << OP_RETURN << std::vector<unsigned char>(4, 40);

    // This script is not related to the block at all.
    excluded_scripts[1] << std::vector<unsigned char>(5, 33) << OP_CHECKSIG;

    // OP_RETURN is non-standard since it's not followed by a data push, but is still excluded from
    // filter.
    excluded_scripts[2] << OP_RETURN << OP_4 << OP_ADD << OP_8 << OP_EQUAL;

    CMutableTransaction tx_1;
<<<<<<< HEAD
    tx_1.vout.emplace_back(CTxOut(CAsset(), 100, included_scripts[0]));
    tx_1.vout.emplace_back(CTxOut(CAsset(), 200, included_scripts[1]));

    CMutableTransaction tx_2;
    tx_2.vout.emplace_back(CTxOut(CAsset(), 300, included_scripts[2]));
    tx_2.vout.emplace_back(CTxOut(CAsset(), 0, excluded_scripts[0]));
    tx_2.vout.emplace_back(CTxOut(CAsset(), 400, excluded_scripts[2])); // Script is empty
=======
    tx_1.vout.emplace_back(100, included_scripts[0]);
    tx_1.vout.emplace_back(200, included_scripts[1]);
    tx_1.vout.emplace_back(0, excluded_scripts[0]);

    CMutableTransaction tx_2;
    tx_2.vout.emplace_back(300, included_scripts[2]);
    tx_2.vout.emplace_back(0, excluded_scripts[2]);
    tx_2.vout.emplace_back(400, excluded_scripts[3]); // Script is empty
>>>>>>> e4beef61

    CBlock block;
    block.vtx.push_back(MakeTransactionRef(tx_1));
    block.vtx.push_back(MakeTransactionRef(tx_2));

    CBlockUndo block_undo;
    block_undo.vtxundo.emplace_back();
<<<<<<< HEAD
    block_undo.vtxundo.back().vprevout.emplace_back(CTxOut(CAsset(), 500, included_scripts[3]), 1000, true);
    block_undo.vtxundo.back().vprevout.emplace_back(CTxOut(CAsset(), 600, included_scripts[4]), 10000, false);
    block_undo.vtxundo.back().vprevout.emplace_back(CTxOut(CAsset(), 700, excluded_scripts[2]), 100000, false);
=======
    block_undo.vtxundo.back().vprevout.emplace_back(CTxOut(500, included_scripts[3]), 1000, true);
    block_undo.vtxundo.back().vprevout.emplace_back(CTxOut(600, included_scripts[4]), 10000, false);
    block_undo.vtxundo.back().vprevout.emplace_back(CTxOut(700, excluded_scripts[3]), 100000, false);
>>>>>>> e4beef61

    BlockFilter block_filter(BlockFilterType::BASIC, block, block_undo);
    const GCSFilter& filter = block_filter.GetFilter();

    for (const CScript& script : included_scripts) {
        BOOST_CHECK(filter.Match(GCSFilter::Element(script.begin(), script.end())));
    }
    for (const CScript& script : excluded_scripts) {
        BOOST_CHECK(!filter.Match(GCSFilter::Element(script.begin(), script.end())));
    }

    // Test serialization/unserialization.
    BlockFilter block_filter2;

    CDataStream stream(SER_NETWORK, PROTOCOL_VERSION);
    stream << block_filter;
    stream >> block_filter2;

    BOOST_CHECK_EQUAL(block_filter.GetFilterType(), block_filter2.GetFilterType());
    BOOST_CHECK_EQUAL(block_filter.GetBlockHash(), block_filter2.GetBlockHash());
    BOOST_CHECK(block_filter.GetEncodedFilter() == block_filter2.GetEncodedFilter());

    BlockFilter default_ctor_block_filter_1;
    BlockFilter default_ctor_block_filter_2;
    BOOST_CHECK_EQUAL(default_ctor_block_filter_1.GetFilterType(), default_ctor_block_filter_2.GetFilterType());
    BOOST_CHECK_EQUAL(default_ctor_block_filter_1.GetBlockHash(), default_ctor_block_filter_2.GetBlockHash());
    BOOST_CHECK(default_ctor_block_filter_1.GetEncodedFilter() == default_ctor_block_filter_2.GetEncodedFilter());
}

BOOST_AUTO_TEST_CASE(blockfilters_json_test)
{
    UniValue json;
    std::string json_data(json_tests::blockfilters,
                          json_tests::blockfilters + sizeof(json_tests::blockfilters));
    if (!json.read(json_data) || !json.isArray()) {
        BOOST_ERROR("Parse error.");
        return;
    }

    const UniValue& tests = json.get_array();
    for (unsigned int i = 0; i < tests.size(); i++) {
        UniValue test = tests[i];
        std::string strTest = test.write();

        if (test.size() == 1) {
            continue;
        } else if (test.size() < 7) {
            BOOST_ERROR("Bad test: " << strTest);
            continue;
        }

        unsigned int pos = 0;
        /*int block_height =*/ test[pos++].get_int();
        uint256 block_hash;
        BOOST_CHECK(ParseHashStr(test[pos++].get_str(), block_hash));

        CBlock block;
        BOOST_REQUIRE(DecodeHexBlk(block, test[pos++].get_str()));

        CBlockUndo block_undo;
        block_undo.vtxundo.emplace_back();
        CTxUndo& tx_undo = block_undo.vtxundo.back();
        const UniValue& prev_scripts = test[pos++].get_array();
        for (unsigned int ii = 0; ii < prev_scripts.size(); ii++) {
            std::vector<unsigned char> raw_script = ParseHex(prev_scripts[ii].get_str());
            CTxOut txout(CAsset(), 0, CScript(raw_script.begin(), raw_script.end()));
            tx_undo.vprevout.emplace_back(txout, 0, false);
        }

        uint256 prev_filter_header_basic;
        BOOST_CHECK(ParseHashStr(test[pos++].get_str(), prev_filter_header_basic));
        std::vector<unsigned char> filter_basic = ParseHex(test[pos++].get_str());
        uint256 filter_header_basic;
        BOOST_CHECK(ParseHashStr(test[pos++].get_str(), filter_header_basic));

        BlockFilter computed_filter_basic(BlockFilterType::BASIC, block, block_undo);
        BOOST_CHECK(computed_filter_basic.GetFilter().GetEncoded() == filter_basic);

        uint256 computed_header_basic = computed_filter_basic.ComputeHeader(prev_filter_header_basic);
        BOOST_CHECK(computed_header_basic == filter_header_basic);
    }
}

BOOST_AUTO_TEST_CASE(blockfilter_type_names)
{
    BOOST_CHECK_EQUAL(BlockFilterTypeName(BlockFilterType::BASIC), "basic");
    BOOST_CHECK_EQUAL(BlockFilterTypeName(static_cast<BlockFilterType>(255)), "");

    BlockFilterType filter_type;
    BOOST_CHECK(BlockFilterTypeByName("basic", filter_type));
    BOOST_CHECK_EQUAL(filter_type, BlockFilterType::BASIC);

    BOOST_CHECK(!BlockFilterTypeByName("unknown", filter_type));
}

BOOST_AUTO_TEST_SUITE_END()<|MERGE_RESOLUTION|>--- conflicted
+++ resolved
@@ -79,24 +79,14 @@
     excluded_scripts[2] << OP_RETURN << OP_4 << OP_ADD << OP_8 << OP_EQUAL;
 
     CMutableTransaction tx_1;
-<<<<<<< HEAD
     tx_1.vout.emplace_back(CTxOut(CAsset(), 100, included_scripts[0]));
     tx_1.vout.emplace_back(CTxOut(CAsset(), 200, included_scripts[1]));
+    tx_1.vout.emplace_back(CTxOut(CAsset(), 0, excluded_scripts[0]));
 
     CMutableTransaction tx_2;
     tx_2.vout.emplace_back(CTxOut(CAsset(), 300, included_scripts[2]));
-    tx_2.vout.emplace_back(CTxOut(CAsset(), 0, excluded_scripts[0]));
-    tx_2.vout.emplace_back(CTxOut(CAsset(), 400, excluded_scripts[2])); // Script is empty
-=======
-    tx_1.vout.emplace_back(100, included_scripts[0]);
-    tx_1.vout.emplace_back(200, included_scripts[1]);
-    tx_1.vout.emplace_back(0, excluded_scripts[0]);
-
-    CMutableTransaction tx_2;
-    tx_2.vout.emplace_back(300, included_scripts[2]);
-    tx_2.vout.emplace_back(0, excluded_scripts[2]);
-    tx_2.vout.emplace_back(400, excluded_scripts[3]); // Script is empty
->>>>>>> e4beef61
+    tx_2.vout.emplace_back(CTxOut(CAsset(), 0, excluded_scripts[2]));
+    tx_2.vout.emplace_back(CTxOut(CAsset(), 400, excluded_scripts[3])); // Script is empty
 
     CBlock block;
     block.vtx.push_back(MakeTransactionRef(tx_1));
@@ -104,15 +94,9 @@
 
     CBlockUndo block_undo;
     block_undo.vtxundo.emplace_back();
-<<<<<<< HEAD
     block_undo.vtxundo.back().vprevout.emplace_back(CTxOut(CAsset(), 500, included_scripts[3]), 1000, true);
     block_undo.vtxundo.back().vprevout.emplace_back(CTxOut(CAsset(), 600, included_scripts[4]), 10000, false);
-    block_undo.vtxundo.back().vprevout.emplace_back(CTxOut(CAsset(), 700, excluded_scripts[2]), 100000, false);
-=======
-    block_undo.vtxundo.back().vprevout.emplace_back(CTxOut(500, included_scripts[3]), 1000, true);
-    block_undo.vtxundo.back().vprevout.emplace_back(CTxOut(600, included_scripts[4]), 10000, false);
-    block_undo.vtxundo.back().vprevout.emplace_back(CTxOut(700, excluded_scripts[3]), 100000, false);
->>>>>>> e4beef61
+    block_undo.vtxundo.back().vprevout.emplace_back(CTxOut(CAsset(), 700, excluded_scripts[3]), 100000, false);
 
     BlockFilter block_filter(BlockFilterType::BASIC, block, block_undo);
     const GCSFilter& filter = block_filter.GetFilter();
