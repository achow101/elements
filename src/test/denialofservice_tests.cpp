// Copyright (c) 2011-2018 The Bitcoin Core developers
// Distributed under the MIT software license, see the accompanying
// file COPYING or http://www.opensource.org/licenses/mit-license.php.

// Unit tests for denial-of-service detection/prevention code

#include <banman.h>
#include <chainparams.h>
#include <keystore.h>
#include <net.h>
#include <net_processing.h>
#include <pow.h>
#include <script/sign.h>
#include <serialize.h>
#include <util/system.h>
#include <validation.h>

#include <test/test_bitcoin.h>

#include <stdint.h>

#include <boost/test/unit_test.hpp>

struct CConnmanTest : public CConnman {
    using CConnman::CConnman;
    void AddNode(CNode& node)
    {
        LOCK(cs_vNodes);
        vNodes.push_back(&node);
    }
    void ClearNodes()
    {
        LOCK(cs_vNodes);
        for (CNode* node : vNodes) {
            delete node;
        }
        vNodes.clear();
    }
};

// Tests these internal-to-net_processing.cpp methods:
extern bool AddOrphanTx(const CTransactionRef& tx, NodeId peer);
extern void EraseOrphansFor(NodeId peer);
extern unsigned int LimitOrphanTxSize(unsigned int nMaxOrphans);
extern void Misbehaving(NodeId nodeid, int howmuch, const std::string& message="");

struct COrphanTx {
    CTransactionRef tx;
    NodeId fromPeer;
    int64_t nTimeExpire;
};
extern CCriticalSection g_cs_orphans;
extern std::map<uint256, COrphanTx> mapOrphanTransactions GUARDED_BY(g_cs_orphans);

static CService ip(uint32_t i)
{
    struct in_addr s;
    s.s_addr = i;
    return CService(CNetAddr(s), Params().GetDefaultPort());
}

static NodeId id = 0;

void UpdateLastBlockAnnounceTime(NodeId node, int64_t time_in_seconds);

BOOST_FIXTURE_TEST_SUITE(denialofservice_tests, TestingSetup)

// Test eviction of an outbound peer whose chain never advances
// Mock a node connection, and use mocktime to simulate a peer
// which never sends any headers messages.  PeerLogic should
// decide to evict that outbound peer, after the appropriate timeouts.
// Note that we protect 4 outbound nodes from being subject to
// this logic; this test takes advantage of that protection only
// being applied to nodes which send headers with sufficient
// work.
BOOST_AUTO_TEST_CASE(outbound_slow_chain_eviction)
{
    auto connman = MakeUnique<CConnman>(0x1337, 0x1337);
    auto peerLogic = MakeUnique<PeerLogicValidation>(connman.get(), nullptr, scheduler, false);

    // Mock an outbound peer
    CAddress addr1(ip(0xa0b0c001), NODE_NONE);
    CNode dummyNode1(id++, ServiceFlags(NODE_NETWORK|NODE_WITNESS), 0, INVALID_SOCKET, addr1, 0, 0, CAddress(), "", /*fInboundIn=*/ false);
    dummyNode1.SetSendVersion(PROTOCOL_VERSION);

    peerLogic->InitializeNode(&dummyNode1);
    dummyNode1.nVersion = 1;
    dummyNode1.fSuccessfullyConnected = true;

    // This test requires that we have a chain with non-zero work.
    {
        LOCK(cs_main);
        BOOST_CHECK(chainActive.Tip() != nullptr);
        BOOST_CHECK(chainActive.Tip()->nChainWork > 0);
    }

    // Test starts here
    {
        LOCK2(cs_main, dummyNode1.cs_sendProcessing);
        BOOST_CHECK(peerLogic->SendMessages(&dummyNode1)); // should result in getheaders
    }
    {
        LOCK2(cs_main, dummyNode1.cs_vSend);
        BOOST_CHECK(dummyNode1.vSendMsg.size() > 0);
        dummyNode1.vSendMsg.clear();
    }

    int64_t nStartTime = GetTime();
    // Wait 21 minutes
    SetMockTime(nStartTime+21*60);
    {
        LOCK2(cs_main, dummyNode1.cs_sendProcessing);
        BOOST_CHECK(peerLogic->SendMessages(&dummyNode1)); // should result in getheaders
    }
    {
        LOCK2(cs_main, dummyNode1.cs_vSend);
        BOOST_CHECK(dummyNode1.vSendMsg.size() > 0);
    }
    // Wait 3 more minutes
    SetMockTime(nStartTime+24*60);
    {
        LOCK2(cs_main, dummyNode1.cs_sendProcessing);
        BOOST_CHECK(peerLogic->SendMessages(&dummyNode1)); // should result in disconnect
    }
    BOOST_CHECK(dummyNode1.fDisconnect == true);
    SetMockTime(0);

    bool dummy;
    peerLogic->FinalizeNode(dummyNode1.GetId(), dummy);
}

static void AddRandomOutboundPeer(std::vector<CNode *> &vNodes, PeerLogicValidation &peerLogic, CConnmanTest* connman)
{
    CAddress addr(ip(g_insecure_rand_ctx.randbits(32)), NODE_NONE);
    vNodes.emplace_back(new CNode(id++, ServiceFlags(NODE_NETWORK|NODE_WITNESS), 0, INVALID_SOCKET, addr, 0, 0, CAddress(), "", /*fInboundIn=*/ false));
    CNode &node = *vNodes.back();
    node.SetSendVersion(PROTOCOL_VERSION);

    peerLogic.InitializeNode(&node);
    node.nVersion = 1;
    node.fSuccessfullyConnected = true;

    connman->AddNode(node);
}

BOOST_AUTO_TEST_CASE(stale_tip_peer_management)
{
    auto connman = MakeUnique<CConnmanTest>(0x1337, 0x1337);
    auto peerLogic = MakeUnique<PeerLogicValidation>(connman.get(), nullptr, scheduler, false);

    const Consensus::Params& consensusParams = Params().GetConsensus();
    constexpr int nMaxOutbound = 8;
    CConnman::Options options;
    options.nMaxConnections = 125;
    options.nMaxOutbound = nMaxOutbound;
    options.nMaxFeeler = 1;

    connman->Init(options);
    std::vector<CNode *> vNodes;

    // Mock some outbound peers
    for (int i=0; i<nMaxOutbound; ++i) {
        AddRandomOutboundPeer(vNodes, *peerLogic, connman.get());
    }

    peerLogic->CheckForStaleTipAndEvictPeers(consensusParams);

    // No nodes should be marked for disconnection while we have no extra peers
    for (const CNode *node : vNodes) {
        BOOST_CHECK(node->fDisconnect == false);
    }

    SetMockTime(GetTime() + 3*consensusParams.nPowTargetSpacing + 1);

    // Now tip should definitely be stale, and we should look for an extra
    // outbound peer
    peerLogic->CheckForStaleTipAndEvictPeers(consensusParams);
    BOOST_CHECK(connman->GetTryNewOutboundPeer());

    // Still no peers should be marked for disconnection
    for (const CNode *node : vNodes) {
        BOOST_CHECK(node->fDisconnect == false);
    }

    // If we add one more peer, something should get marked for eviction
    // on the next check (since we're mocking the time to be in the future, the
    // required time connected check should be satisfied).
    AddRandomOutboundPeer(vNodes, *peerLogic, connman.get());

    peerLogic->CheckForStaleTipAndEvictPeers(consensusParams);
    for (int i=0; i<nMaxOutbound; ++i) {
        BOOST_CHECK(vNodes[i]->fDisconnect == false);
    }
    // Last added node should get marked for eviction
    BOOST_CHECK(vNodes.back()->fDisconnect == true);

    vNodes.back()->fDisconnect = false;

    // Update the last announced block time for the last
    // peer, and check that the next newest node gets evicted.
    UpdateLastBlockAnnounceTime(vNodes.back()->GetId(), GetTime());

    peerLogic->CheckForStaleTipAndEvictPeers(consensusParams);
    for (int i=0; i<nMaxOutbound-1; ++i) {
        BOOST_CHECK(vNodes[i]->fDisconnect == false);
    }
    BOOST_CHECK(vNodes[nMaxOutbound-1]->fDisconnect == true);
    BOOST_CHECK(vNodes.back()->fDisconnect == false);

    bool dummy;
    for (const CNode *node : vNodes) {
        peerLogic->FinalizeNode(node->GetId(), dummy);
    }

    connman->ClearNodes();
}

BOOST_AUTO_TEST_CASE(DoS_banning)
{
    auto banman = MakeUnique<BanMan>(GetDataDir() / "banlist.dat", nullptr, DEFAULT_MISBEHAVING_BANTIME);
    auto connman = MakeUnique<CConnman>(0x1337, 0x1337);
    auto peerLogic = MakeUnique<PeerLogicValidation>(connman.get(), banman.get(), scheduler, false);

    banman->ClearBanned();
    CAddress addr1(ip(0xa0b0c001), NODE_NONE);
    CNode dummyNode1(id++, NODE_NETWORK, 0, INVALID_SOCKET, addr1, 0, 0, CAddress(), "", true);
    dummyNode1.SetSendVersion(PROTOCOL_VERSION);
    peerLogic->InitializeNode(&dummyNode1);
    dummyNode1.nVersion = 1;
    dummyNode1.fSuccessfullyConnected = true;
    {
        LOCK(cs_main);
        Misbehaving(dummyNode1.GetId(), 100); // Should get banned
    }
    {
        LOCK2(cs_main, dummyNode1.cs_sendProcessing);
        BOOST_CHECK(peerLogic->SendMessages(&dummyNode1));
    }
    BOOST_CHECK(banman->IsBanned(addr1));
    BOOST_CHECK(!banman->IsBanned(ip(0xa0b0c001|0x0000ff00))); // Different IP, not banned

    CAddress addr2(ip(0xa0b0c002), NODE_NONE);
    CNode dummyNode2(id++, NODE_NETWORK, 0, INVALID_SOCKET, addr2, 1, 1, CAddress(), "", true);
    dummyNode2.SetSendVersion(PROTOCOL_VERSION);
    peerLogic->InitializeNode(&dummyNode2);
    dummyNode2.nVersion = 1;
    dummyNode2.fSuccessfullyConnected = true;
    {
        LOCK(cs_main);
        Misbehaving(dummyNode2.GetId(), 50);
    }
    {
        LOCK2(cs_main, dummyNode2.cs_sendProcessing);
        BOOST_CHECK(peerLogic->SendMessages(&dummyNode2));
    }
    BOOST_CHECK(!banman->IsBanned(addr2)); // 2 not banned yet...
    BOOST_CHECK(banman->IsBanned(addr1));  // ... but 1 still should be
    {
        LOCK(cs_main);
        Misbehaving(dummyNode2.GetId(), 50);
    }
    {
        LOCK2(cs_main, dummyNode2.cs_sendProcessing);
        BOOST_CHECK(peerLogic->SendMessages(&dummyNode2));
    }
    BOOST_CHECK(banman->IsBanned(addr2));

    bool dummy;
    peerLogic->FinalizeNode(dummyNode1.GetId(), dummy);
    peerLogic->FinalizeNode(dummyNode2.GetId(), dummy);
}

BOOST_AUTO_TEST_CASE(DoS_banscore)
{
    auto banman = MakeUnique<BanMan>(GetDataDir() / "banlist.dat", nullptr, DEFAULT_MISBEHAVING_BANTIME);
    auto connman = MakeUnique<CConnman>(0x1337, 0x1337);
    auto peerLogic = MakeUnique<PeerLogicValidation>(connman.get(), banman.get(), scheduler, false);

    banman->ClearBanned();
    gArgs.ForceSetArg("-banscore", "111"); // because 11 is my favorite number
    CAddress addr1(ip(0xa0b0c001), NODE_NONE);
    CNode dummyNode1(id++, NODE_NETWORK, 0, INVALID_SOCKET, addr1, 3, 1, CAddress(), "", true);
    dummyNode1.SetSendVersion(PROTOCOL_VERSION);
    peerLogic->InitializeNode(&dummyNode1);
    dummyNode1.nVersion = 1;
    dummyNode1.fSuccessfullyConnected = true;
    {
        LOCK(cs_main);
        Misbehaving(dummyNode1.GetId(), 100);
    }
    {
        LOCK2(cs_main, dummyNode1.cs_sendProcessing);
        BOOST_CHECK(peerLogic->SendMessages(&dummyNode1));
    }
    BOOST_CHECK(!banman->IsBanned(addr1));
    {
        LOCK(cs_main);
        Misbehaving(dummyNode1.GetId(), 10);
    }
    {
        LOCK2(cs_main, dummyNode1.cs_sendProcessing);
        BOOST_CHECK(peerLogic->SendMessages(&dummyNode1));
    }
    BOOST_CHECK(!banman->IsBanned(addr1));
    {
        LOCK(cs_main);
        Misbehaving(dummyNode1.GetId(), 1);
    }
    {
        LOCK2(cs_main, dummyNode1.cs_sendProcessing);
        BOOST_CHECK(peerLogic->SendMessages(&dummyNode1));
    }
    BOOST_CHECK(banman->IsBanned(addr1));
    gArgs.ForceSetArg("-banscore", std::to_string(DEFAULT_BANSCORE_THRESHOLD));

    bool dummy;
    peerLogic->FinalizeNode(dummyNode1.GetId(), dummy);
}

BOOST_AUTO_TEST_CASE(DoS_bantime)
{
    auto banman = MakeUnique<BanMan>(GetDataDir() / "banlist.dat", nullptr, DEFAULT_MISBEHAVING_BANTIME);
    auto connman = MakeUnique<CConnman>(0x1337, 0x1337);
    auto peerLogic = MakeUnique<PeerLogicValidation>(connman.get(), banman.get(), scheduler, false);

    banman->ClearBanned();
    int64_t nStartTime = GetTime();
    SetMockTime(nStartTime); // Overrides future calls to GetTime()

    CAddress addr(ip(0xa0b0c001), NODE_NONE);
    CNode dummyNode(id++, NODE_NETWORK, 0, INVALID_SOCKET, addr, 4, 4, CAddress(), "", true);
    dummyNode.SetSendVersion(PROTOCOL_VERSION);
    peerLogic->InitializeNode(&dummyNode);
    dummyNode.nVersion = 1;
    dummyNode.fSuccessfullyConnected = true;

    {
        LOCK(cs_main);
        Misbehaving(dummyNode.GetId(), 100);
    }
    {
        LOCK2(cs_main, dummyNode.cs_sendProcessing);
        BOOST_CHECK(peerLogic->SendMessages(&dummyNode));
    }
    BOOST_CHECK(banman->IsBanned(addr));

    SetMockTime(nStartTime+60*60);
    BOOST_CHECK(banman->IsBanned(addr));

    SetMockTime(nStartTime+60*60*24+1);
    BOOST_CHECK(!banman->IsBanned(addr));

    bool dummy;
    peerLogic->FinalizeNode(dummyNode.GetId(), dummy);
}

static CTransactionRef RandomOrphan()
{
    std::map<uint256, COrphanTx>::iterator it;
    LOCK2(cs_main, g_cs_orphans);
    it = mapOrphanTransactions.lower_bound(InsecureRand256());
    if (it == mapOrphanTransactions.end())
        it = mapOrphanTransactions.begin();
    return it->second.tx;
}

BOOST_AUTO_TEST_CASE(DoS_mapOrphans)
{
    CKey key;
    key.MakeNewKey(true);
    CBasicKeyStore keystore;
    BOOST_CHECK(keystore.AddKey(key));

    // 50 orphan transactions:
    for (int i = 0; i < 50; i++)
    {
        CMutableTransaction tx;
        tx.vin.resize(1);
        tx.vin[0].prevout.n = 0;
        tx.vin[0].prevout.hash = InsecureRand256();
        tx.vin[0].scriptSig << OP_1;
        tx.vout.resize(1);
        tx.vout[0].nValue = 1*CENT;
        tx.vout[0].scriptPubKey = GetScriptForDestination(PKHash(key.GetPubKey()));

        AddOrphanTx(MakeTransactionRef(tx), i);
    }

    // ... and 50 that depend on other orphans:
    for (int i = 0; i < 50; i++)
    {
        CTransactionRef txPrev = RandomOrphan();

        CMutableTransaction tx;
        tx.vin.resize(1);
        tx.vin[0].prevout.n = 0;
        tx.vin[0].prevout.hash = txPrev->GetHash();
        tx.vout.resize(1);
        tx.vout[0].nValue = 1*CENT;
<<<<<<< HEAD
        tx.vout[0].scriptPubKey = GetScriptForDestination(PKHash(key.GetPubKey()));
        SignSignature(keystore, *txPrev, tx, 0, SIGHASH_ALL);
=======
        tx.vout[0].scriptPubKey = GetScriptForDestination(key.GetPubKey().GetID());
        BOOST_CHECK(SignSignature(keystore, *txPrev, tx, 0, SIGHASH_ALL));
>>>>>>> 519b0bc5

        AddOrphanTx(MakeTransactionRef(tx), i);
    }

    // This really-big orphan should be ignored:
    for (int i = 0; i < 10; i++)
    {
        CTransactionRef txPrev = RandomOrphan();

        CMutableTransaction tx;
        tx.vout.resize(1);
        tx.vout[0].nValue = 1*CENT;
        tx.vout[0].scriptPubKey = GetScriptForDestination(PKHash(key.GetPubKey()));
        tx.vin.resize(2777);
        for (unsigned int j = 0; j < tx.vin.size(); j++)
        {
            tx.vin[j].prevout.n = j;
            tx.vin[j].prevout.hash = txPrev->GetHash();
        }
        BOOST_CHECK(SignSignature(keystore, *txPrev, tx, 0, SIGHASH_ALL));
        // Re-use same signature for other inputs
        // (they don't have to be valid for this test)
        for (unsigned int j = 1; j < tx.vin.size(); j++)
            tx.vin[j].scriptSig = tx.vin[0].scriptSig;

        BOOST_CHECK(!AddOrphanTx(MakeTransactionRef(tx), i));
    }

    LOCK2(cs_main, g_cs_orphans);
    // Test EraseOrphansFor:
    for (NodeId i = 0; i < 3; i++)
    {
        size_t sizeBefore = mapOrphanTransactions.size();
        EraseOrphansFor(i);
        BOOST_CHECK(mapOrphanTransactions.size() < sizeBefore);
    }

    // Test LimitOrphanTxSize() function:
    LimitOrphanTxSize(40);
    BOOST_CHECK(mapOrphanTransactions.size() <= 40);
    LimitOrphanTxSize(10);
    BOOST_CHECK(mapOrphanTransactions.size() <= 10);
    LimitOrphanTxSize(0);
    BOOST_CHECK(mapOrphanTransactions.empty());
}

BOOST_AUTO_TEST_SUITE_END()<|MERGE_RESOLUTION|>--- conflicted
+++ resolved
@@ -397,13 +397,8 @@
         tx.vin[0].prevout.hash = txPrev->GetHash();
         tx.vout.resize(1);
         tx.vout[0].nValue = 1*CENT;
-<<<<<<< HEAD
         tx.vout[0].scriptPubKey = GetScriptForDestination(PKHash(key.GetPubKey()));
-        SignSignature(keystore, *txPrev, tx, 0, SIGHASH_ALL);
-=======
-        tx.vout[0].scriptPubKey = GetScriptForDestination(key.GetPubKey().GetID());
         BOOST_CHECK(SignSignature(keystore, *txPrev, tx, 0, SIGHASH_ALL));
->>>>>>> 519b0bc5
 
         AddOrphanTx(MakeTransactionRef(tx), i);
     }
