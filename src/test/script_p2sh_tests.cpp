--- conflicted
+++ resolved
@@ -74,13 +74,8 @@
     CScript evalScripts[4];
     for (int i = 0; i < 4; i++)
     {
-<<<<<<< HEAD
-        keystore.AddCScript(standardScripts[i]);
+        BOOST_CHECK(keystore.AddCScript(standardScripts[i]));
         evalScripts[i] = GetScriptForDestination(ScriptHash(standardScripts[i]));
-=======
-        BOOST_CHECK(keystore.AddCScript(standardScripts[i]));
-        evalScripts[i] = GetScriptForDestination(CScriptID(standardScripts[i]));
->>>>>>> 519b0bc5
     }
 
     CMutableTransaction txFrom;  // Funding transaction:
@@ -177,13 +172,8 @@
     CScript outer[4];
     for (int i = 0; i < 4; i++)
     {
-<<<<<<< HEAD
         outer[i] = GetScriptForDestination(ScriptHash(inner[i]));
-        keystore.AddCScript(inner[i]);
-=======
-        outer[i] = GetScriptForDestination(CScriptID(inner[i]));
         BOOST_CHECK(keystore.AddCScript(inner[i]));
->>>>>>> 519b0bc5
     }
 
     CMutableTransaction txFrom;  // Funding transaction:
@@ -293,13 +283,8 @@
     txFrom.vout.resize(7);
 
     // First three are standard:
-<<<<<<< HEAD
     CScript pay1 = GetScriptForDestination(PKHash(key[0].GetPubKey()));
-    keystore.AddCScript(pay1);
-=======
-    CScript pay1 = GetScriptForDestination(key[0].GetPubKey().GetID());
     BOOST_CHECK(keystore.AddCScript(pay1));
->>>>>>> 519b0bc5
     CScript pay1of3 = GetScriptForMultisig(1, keys);
 
     txFrom.vout[0].scriptPubKey = GetScriptForDestination(ScriptHash(pay1)); // P2SH (OP_CHECKSIG)
@@ -316,13 +301,8 @@
     oneAndTwo << OP_3 << OP_CHECKMULTISIGVERIFY;
     oneAndTwo << OP_2 << ToByteVector(key[3].GetPubKey()) << ToByteVector(key[4].GetPubKey()) << ToByteVector(key[5].GetPubKey());
     oneAndTwo << OP_3 << OP_CHECKMULTISIG;
-<<<<<<< HEAD
-    keystore.AddCScript(oneAndTwo);
+    BOOST_CHECK(keystore.AddCScript(oneAndTwo));
     txFrom.vout[3].scriptPubKey = GetScriptForDestination(ScriptHash(oneAndTwo));
-=======
-    BOOST_CHECK(keystore.AddCScript(oneAndTwo));
-    txFrom.vout[3].scriptPubKey = GetScriptForDestination(CScriptID(oneAndTwo));
->>>>>>> 519b0bc5
     txFrom.vout[3].nValue = 4000;
 
     // vout[4] is max sigops:
@@ -330,32 +310,18 @@
     for (unsigned i = 0; i < MAX_P2SH_SIGOPS; i++)
         fifteenSigops << ToByteVector(key[i%3].GetPubKey());
     fifteenSigops << OP_15 << OP_CHECKMULTISIG;
-<<<<<<< HEAD
-    keystore.AddCScript(fifteenSigops);
+    BOOST_CHECK(keystore.AddCScript(fifteenSigops));
     txFrom.vout[4].scriptPubKey = GetScriptForDestination(ScriptHash(fifteenSigops));
-=======
-    BOOST_CHECK(keystore.AddCScript(fifteenSigops));
-    txFrom.vout[4].scriptPubKey = GetScriptForDestination(CScriptID(fifteenSigops));
->>>>>>> 519b0bc5
     txFrom.vout[4].nValue = 5000;
 
     // vout[5/6] are non-standard because they exceed MAX_P2SH_SIGOPS
     CScript sixteenSigops; sixteenSigops << OP_16 << OP_CHECKMULTISIG;
-<<<<<<< HEAD
-    keystore.AddCScript(sixteenSigops);
+    BOOST_CHECK(keystore.AddCScript(sixteenSigops));
     txFrom.vout[5].scriptPubKey = GetScriptForDestination(ScriptHash(sixteenSigops));
     txFrom.vout[5].nValue = 5000;
     CScript twentySigops; twentySigops << OP_CHECKMULTISIG;
-    keystore.AddCScript(twentySigops);
+    BOOST_CHECK(keystore.AddCScript(twentySigops));
     txFrom.vout[6].scriptPubKey = GetScriptForDestination(ScriptHash(twentySigops));
-=======
-    BOOST_CHECK(keystore.AddCScript(sixteenSigops));
-    txFrom.vout[5].scriptPubKey = GetScriptForDestination(CScriptID(sixteenSigops));
-    txFrom.vout[5].nValue = 5000;
-    CScript twentySigops; twentySigops << OP_CHECKMULTISIG;
-    BOOST_CHECK(keystore.AddCScript(twentySigops));
-    txFrom.vout[6].scriptPubKey = GetScriptForDestination(CScriptID(twentySigops));
->>>>>>> 519b0bc5
     txFrom.vout[6].nValue = 6000;
 
     AddCoins(coins, CTransaction(txFrom), 0);
