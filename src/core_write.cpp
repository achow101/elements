--- conflicted
+++ resolved
@@ -250,11 +250,11 @@
             o.pushKV("asm", ScriptToAsmStr(txin.scriptSig, true));
             o.pushKV("hex", HexStr(txin.scriptSig.begin(), txin.scriptSig.end()));
             in.pushKV("scriptSig", o);
-<<<<<<< HEAD
             in.pushKV("is_pegin", txin.m_is_pegin);
         }
         in.pushKV("sequence", (int64_t)txin.nSequence);
 
+        // ELEMENTS:
         if (tx.witness.vtxinwit.size() > i) {
             const CScriptWitness &scriptWitness = tx.witness.vtxinwit[i].scriptWitness;
             if (!scriptWitness.IsNull()) {
@@ -263,18 +263,9 @@
                     txinwitness.push_back(HexStr(item.begin(), item.end()));
                 }
                 in.pushKV("txinwitness", txinwitness);
-=======
-        }
-        if (!tx.vin[i].scriptWitness.IsNull()) {
-            UniValue txinwitness(UniValue::VARR);
-            for (const auto& item : tx.vin[i].scriptWitness.stack) {
-                txinwitness.push_back(HexStr(item.begin(), item.end()));
->>>>>>> 297466b4
-            }
-            in.pushKV("txinwitness", txinwitness);
-        }
-
-        // ELEMENTS:
+            }
+        }
+
         if (tx.witness.vtxinwit.size() > i && !tx.witness.vtxinwit[i].m_pegin_witness.IsNull()) {
             UniValue pegin_witness(UniValue::VARR);
             for (const auto& item : tx.witness.vtxinwit[i].m_pegin_witness.stack) {
