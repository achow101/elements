// Copyright (c) 2009-2019 The Bitcoin Core developers
// Distributed under the MIT software license, see the accompanying
// file COPYING or http://www.opensource.org/licenses/mit-license.php.

#include <core_io.h>

#include <consensus/consensus.h>
#include <consensus/validation.h>
#include <issuance.h>
#include <key_io.h>
#include <script/script.h>
#include <script/sign.h>
#include <script/standard.h>
#include <serialize.h>
#include <streams.h>
#include <univalue.h>
#include <util/system.h>
#include <util/strencodings.h>

#include <secp256k1_rangeproof.h>

static secp256k1_context* secp256k1_blind_context = NULL;

class RPCRawTransaction_ECC_Init {
public:
    RPCRawTransaction_ECC_Init() {
        assert(secp256k1_blind_context == NULL);

        secp256k1_context *ctx = secp256k1_context_create(SECP256K1_CONTEXT_NONE);
        assert(ctx != NULL);

        secp256k1_blind_context = ctx;
    }

    ~RPCRawTransaction_ECC_Init() {
        secp256k1_context *ctx = secp256k1_blind_context;
        secp256k1_blind_context = NULL;

        if (ctx) {
            secp256k1_context_destroy(ctx);
        }
    }
};
static RPCRawTransaction_ECC_Init ecc_init_on_load;

UniValue ValueFromAmount(const CAmount& amount)
{
    bool sign = amount < 0;
    int64_t n_abs = (sign ? -amount : amount);
    int64_t quotient = n_abs / COIN;
    int64_t remainder = n_abs % COIN;
    return UniValue(UniValue::VNUM,
            strprintf("%s%d.%08d", sign ? "-" : "", quotient, remainder));
}

std::string FormatScript(const CScript& script)
{
    std::string ret;
    CScript::const_iterator it = script.begin();
    opcodetype op;
    while (it != script.end()) {
        CScript::const_iterator it2 = it;
        std::vector<unsigned char> vch;
        if (script.GetOp(it, op, vch)) {
            if (op == OP_0) {
                ret += "0 ";
                continue;
            } else if ((op >= OP_1 && op <= OP_16) || op == OP_1NEGATE) {
                ret += strprintf("%i ", op - OP_1NEGATE - 1);
                continue;
            } else if (op >= OP_NOP && op <= OP_NOP10) {
                std::string str(GetOpName(op));
                if (str.substr(0, 3) == std::string("OP_")) {
                    ret += str.substr(3, std::string::npos) + " ";
                    continue;
                }
            }
            if (vch.size() > 0) {
                ret += strprintf("0x%x 0x%x ", HexStr(it2, it - vch.size()), HexStr(it - vch.size(), it));
            } else {
                ret += strprintf("0x%x ", HexStr(it2, it));
            }
            continue;
        }
        ret += strprintf("0x%x ", HexStr(it2, script.end()));
        break;
    }
    return ret.substr(0, ret.size() - 1);
}

const std::map<unsigned char, std::string> mapSigHashTypes = {
    {static_cast<unsigned char>(SIGHASH_ALL), std::string("ALL")},
    {static_cast<unsigned char>(SIGHASH_ALL|SIGHASH_ANYONECANPAY), std::string("ALL|ANYONECANPAY")},
    {static_cast<unsigned char>(SIGHASH_NONE), std::string("NONE")},
    {static_cast<unsigned char>(SIGHASH_NONE|SIGHASH_ANYONECANPAY), std::string("NONE|ANYONECANPAY")},
    {static_cast<unsigned char>(SIGHASH_SINGLE), std::string("SINGLE")},
    {static_cast<unsigned char>(SIGHASH_SINGLE|SIGHASH_ANYONECANPAY), std::string("SINGLE|ANYONECANPAY")},
};

std::string SighashToStr(unsigned char sighash_type)
{
    const auto& it = mapSigHashTypes.find(sighash_type);
    if (it == mapSigHashTypes.end()) return "";
    return it->second;
}

/**
 * Create the assembly string representation of a CScript object.
 * @param[in] script    CScript object to convert into the asm string representation.
 * @param[in] fAttemptSighashDecode    Whether to attempt to decode sighash types on data within the script that matches the format
 *                                     of a signature. Only pass true for scripts you believe could contain signatures. For example,
 *                                     pass false, or omit the this argument (defaults to false), for scriptPubKeys.
 */
std::string ScriptToAsmStr(const CScript& script, const bool fAttemptSighashDecode)
{
    std::string str;
    opcodetype opcode;
    std::vector<unsigned char> vch;
    CScript::const_iterator pc = script.begin();
    while (pc < script.end()) {
        if (!str.empty()) {
            str += " ";
        }
        if (!script.GetOp(pc, opcode, vch)) {
            str += "[error]";
            return str;
        }
        if (0 <= opcode && opcode <= OP_PUSHDATA4) {
            if (vch.size() <= static_cast<std::vector<unsigned char>::size_type>(4)) {
                str += strprintf("%d", CScriptNum(vch, false).getint());
            } else {
                // the IsUnspendable check makes sure not to try to decode OP_RETURN data that may match the format of a signature
                if (fAttemptSighashDecode && !script.IsUnspendable()) {
                    std::string strSigHashDecode;
                    // goal: only attempt to decode a defined sighash type from data that looks like a signature within a scriptSig.
                    // this won't decode correctly formatted public keys in Pubkey or Multisig scripts due to
                    // the restrictions on the pubkey formats (see IsCompressedOrUncompressedPubKey) being incongruous with the
                    // checks in CheckSignatureEncoding.
                    if (CheckSignatureEncoding(vch, SCRIPT_VERIFY_STRICTENC, nullptr)) {
                        const unsigned char chSigHashType = vch.back();
                        if (mapSigHashTypes.count(chSigHashType)) {
                            strSigHashDecode = "[" + mapSigHashTypes.find(chSigHashType)->second + "]";
                            vch.pop_back(); // remove the sighash type byte. it will be replaced by the decode.
                        }
                    }
                    str += HexStr(vch) + strSigHashDecode;
                } else {
                    str += HexStr(vch);
                }
            }
        } else {
            str += GetOpName(opcode);
        }
    }
    return str;
}

std::string EncodeHexTx(const CTransaction& tx, const int serializeFlags)
{
    CDataStream ssTx(SER_NETWORK, PROTOCOL_VERSION | serializeFlags);
    ssTx << tx;
    return HexStr(ssTx);
}

void ScriptToUniv(const CScript& script, UniValue& out, bool include_address)
{
    out.pushKV("asm", ScriptToAsmStr(script));
    out.pushKV("hex", HexStr(script));

    std::vector<std::vector<unsigned char>> solns;
    TxoutType type = Solver(script, solns);
    out.pushKV("type", GetTxnOutputType(type));

    CTxDestination address;
    if (include_address && ExtractDestination(script, address) && type != TxoutType::PUBKEY) {
        out.pushKV("address", EncodeDestination(address));
    }
}

// ELEMENTS:
static void SidechainScriptPubKeyToJSON(const CScript& scriptPubKey, UniValue& out, bool fIncludeHex, bool is_parent_chain)
{
<<<<<<< HEAD
    const std::string prefix = is_parent_chain ? "pegout_" : "";
    txnouttype type;
=======
    TxoutType type;
>>>>>>> d3a5dbfd
    std::vector<CTxDestination> addresses;
    int nRequired;

    out.pushKV(prefix + "asm", ScriptToAsmStr(scriptPubKey));
    if (fIncludeHex)
        out.pushKV(prefix + "hex", HexStr(scriptPubKey));

<<<<<<< HEAD
    if (!ExtractDestinations(scriptPubKey, type, addresses, nRequired) || type == TX_PUBKEY) {
        out.pushKV(prefix + "type", GetTxnOutputType(type));
=======
    if (!ExtractDestinations(scriptPubKey, type, addresses, nRequired) || type == TxoutType::PUBKEY) {
        out.pushKV("type", GetTxnOutputType(type));
>>>>>>> d3a5dbfd
        return;
    }

    out.pushKV(prefix + "reqSigs", nRequired);
    out.pushKV(prefix + "type", GetTxnOutputType(type));

    UniValue a(UniValue::VARR);
    if (is_parent_chain) {
        for (const CTxDestination& addr : addresses) {
            a.push_back(EncodeParentDestination(addr));
        }
    } else {
        for (const CTxDestination& addr : addresses) {
            a.push_back(EncodeDestination(addr));
        }
    }
    out.pushKV(prefix + "addresses", a);
}

void ScriptPubKeyToUniv(const CScript& scriptPubKey,
                        UniValue& out, bool fIncludeHex)
{
    SidechainScriptPubKeyToJSON(scriptPubKey, out, fIncludeHex, false);

    uint256 pegout_chain;
    CScript pegout_scriptpubkey;
    if (scriptPubKey.IsPegoutScript(pegout_chain, pegout_scriptpubkey)) {
        out.pushKV("pegout_chain", pegout_chain.GetHex());
        SidechainScriptPubKeyToJSON(pegout_scriptpubkey, out, fIncludeHex, true);
    }
}

void TxToUniv(const CTransaction& tx, const uint256& hashBlock, UniValue& entry, bool include_hex, int serialize_flags)
{
    entry.pushKV("txid", tx.GetHash().GetHex());
    entry.pushKV("hash", tx.GetWitnessHash().GetHex());
    if (g_con_elementsmode) {
        entry.pushKV("wtxid", tx.GetWitnessHash().GetHex());
        entry.pushKV("withash", tx.GetWitnessOnlyHash().GetHex());
    }
    entry.pushKV("version", tx.nVersion);
    entry.pushKV("size", (int)::GetSerializeSize(tx, PROTOCOL_VERSION));
    entry.pushKV("vsize", (GetTransactionWeight(tx) + WITNESS_SCALE_FACTOR - 1) / WITNESS_SCALE_FACTOR);
    entry.pushKV("weight", GetTransactionWeight(tx));
    entry.pushKV("locktime", (int64_t)tx.nLockTime);

    UniValue vin(UniValue::VARR);
    for (unsigned int i = 0; i < tx.vin.size(); i++) {
        const CTxIn& txin = tx.vin[i];
        UniValue in(UniValue::VOBJ);
        if (tx.IsCoinBase())
            in.pushKV("coinbase", HexStr(txin.scriptSig));
        else {
            in.pushKV("txid", txin.prevout.hash.GetHex());
            in.pushKV("vout", (int64_t)txin.prevout.n);
            UniValue o(UniValue::VOBJ);
            o.pushKV("asm", ScriptToAsmStr(txin.scriptSig, true));
            o.pushKV("hex", HexStr(txin.scriptSig));
            in.pushKV("scriptSig", o);
            in.pushKV("is_pegin", txin.m_is_pegin);
        }
        in.pushKV("sequence", (int64_t)txin.nSequence);

        // ELEMENTS:
        if (tx.witness.vtxinwit.size() > i) {
            const CScriptWitness &scriptWitness = tx.witness.vtxinwit[i].scriptWitness;
            if (!scriptWitness.IsNull()) {
                UniValue txinwitness(UniValue::VARR);
                for (const auto &item : scriptWitness.stack) {
                    txinwitness.push_back(HexStr(item));
                }
                in.pushKV("txinwitness", txinwitness);
            }
        }

        if (tx.witness.vtxinwit.size() > i && !tx.witness.vtxinwit[i].m_pegin_witness.IsNull()) {
            UniValue pegin_witness(UniValue::VARR);
            for (const auto& item : tx.witness.vtxinwit[i].m_pegin_witness.stack) {
                pegin_witness.push_back(HexStr(item));
            }
            in.pushKV("pegin_witness", pegin_witness);
        }
        const CAssetIssuance& issuance = txin.assetIssuance;
        if (!issuance.IsNull()) {
            UniValue issue(UniValue::VOBJ);
            issue.pushKV("assetBlindingNonce", issuance.assetBlindingNonce.GetHex());
            CAsset asset;
            CAsset token;
            uint256 entropy;
            if (issuance.assetBlindingNonce.IsNull()) {
                GenerateAssetEntropy(entropy, txin.prevout, issuance.assetEntropy);
                issue.pushKV("assetEntropy", entropy.GetHex());
                CalculateAsset(asset, entropy);
                CalculateReissuanceToken(token, entropy, issuance.nAmount.IsCommitment());
                issue.pushKV("isreissuance", false);
                issue.pushKV("token", token.GetHex());
            }
            else {
                issue.pushKV("assetEntropy", issuance.assetEntropy.GetHex());
                issue.pushKV("isreissuance", true);
                CalculateAsset(asset, issuance.assetEntropy);
            }
            issue.pushKV("asset", asset.GetHex());

            if (issuance.nAmount.IsExplicit()) {
                issue.pushKV("assetamount", ValueFromAmount(issuance.nAmount.GetAmount()));
            } else if (issuance.nAmount.IsCommitment()) {
                issue.pushKV("assetamountcommitment", HexStr(issuance.nAmount.vchCommitment));
            }
            if (issuance.nInflationKeys.IsExplicit()) {
                issue.pushKV("tokenamount", ValueFromAmount(issuance.nInflationKeys.GetAmount()));
            } else if (issuance.nInflationKeys.IsCommitment()) {
                issue.pushKV("tokenamountcommitment", HexStr(issuance.nInflationKeys.vchCommitment));
            }
            in.pushKV("issuance", issue);
        }
        // END ELEMENTS

        vin.push_back(in);
    }
    entry.pushKV("vin", vin);

    UniValue vout(UniValue::VARR);
    for (unsigned int i = 0; i < tx.vout.size(); i++) {
        const CTxOut& txout = tx.vout[i];

        UniValue out(UniValue::VOBJ);

        if (txout.nValue.IsExplicit()) {
            out.pushKV("value", ValueFromAmount(txout.nValue.GetAmount()));
        } else {
            int exp;
            int mantissa;
            uint64_t minv;
            uint64_t maxv;
            const CTxOutWitness* ptxoutwit = tx.witness.vtxoutwit.size() <= i? NULL: &tx.witness.vtxoutwit[i];
            if (ptxoutwit) {
                if (ptxoutwit->vchRangeproof.size() && secp256k1_rangeproof_info(secp256k1_blind_context, &exp, &mantissa, &minv, &maxv, &ptxoutwit->vchRangeproof[0], ptxoutwit->vchRangeproof.size())) {
                    if (exp == -1) {
                        out.pushKV("value", ValueFromAmount((CAmount)minv));
                    } else {
                        out.pushKV("value-minimum", ValueFromAmount((CAmount)minv));
                        out.pushKV("value-maximum", ValueFromAmount((CAmount)maxv));
                    }
                    out.pushKV("ct-exponent", exp);
                    out.pushKV("ct-bits", mantissa);
                }

                if (ptxoutwit->vchSurjectionproof.size()) {
                    out.pushKV("surjectionproof", HexStr(ptxoutwit->vchSurjectionproof));
                }
            }
            out.pushKV("valuecommitment", txout.nValue.GetHex());
        }
        if (g_con_elementsmode) {
            if (txout.nAsset.IsExplicit()) {
                out.pushKV("asset", txout.nAsset.GetAsset().GetHex());
            } else {
                out.pushKV("assetcommitment", txout.nAsset.GetHex());
            }

            out.pushKV("commitmentnonce", txout.nNonce.GetHex());
            CPubKey pubkey(txout.nNonce.vchCommitment);
            out.pushKV("commitmentnonce_fully_valid", pubkey.IsFullyValid());
        }
        out.pushKV("n", (int64_t)i);

        UniValue o(UniValue::VOBJ);
        ScriptPubKeyToUniv(txout.scriptPubKey, o, true);
        out.pushKV("scriptPubKey", o);
        vout.push_back(out);
    }
    entry.pushKV("vout", vout);

    if (!hashBlock.IsNull())
        entry.pushKV("blockhash", hashBlock.GetHex());

    if (include_hex) {
        entry.pushKV("hex", EncodeHexTx(tx, serialize_flags)); // The hex-encoded transaction. Used the name "hex" to be consistent with the verbose output of "getrawtransaction".
    }
}<|MERGE_RESOLUTION|>--- conflicted
+++ resolved
@@ -180,12 +180,8 @@
 // ELEMENTS:
 static void SidechainScriptPubKeyToJSON(const CScript& scriptPubKey, UniValue& out, bool fIncludeHex, bool is_parent_chain)
 {
-<<<<<<< HEAD
     const std::string prefix = is_parent_chain ? "pegout_" : "";
-    txnouttype type;
-=======
     TxoutType type;
->>>>>>> d3a5dbfd
     std::vector<CTxDestination> addresses;
     int nRequired;
 
@@ -193,13 +189,8 @@
     if (fIncludeHex)
         out.pushKV(prefix + "hex", HexStr(scriptPubKey));
 
-<<<<<<< HEAD
-    if (!ExtractDestinations(scriptPubKey, type, addresses, nRequired) || type == TX_PUBKEY) {
+    if (!ExtractDestinations(scriptPubKey, type, addresses, nRequired) || type == TxoutType::PUBKEY) {
         out.pushKV(prefix + "type", GetTxnOutputType(type));
-=======
-    if (!ExtractDestinations(scriptPubKey, type, addresses, nRequired) || type == TxoutType::PUBKEY) {
-        out.pushKV("type", GetTxnOutputType(type));
->>>>>>> d3a5dbfd
         return;
     }
 
