// Copyright (c) 2009-2010 Satoshi Nakamoto
// Copyright (c) 2009-2018 The Bitcoin Core developers
// Distributed under the MIT software license, see the accompanying
// file COPYING or http://www.opensource.org/licenses/mit-license.php.

#include <txmempool.h>

#include <consensus/consensus.h>
#include <consensus/tx_verify.h>
#include <consensus/validation.h>
#include <validation.h>
#include <policy/policy.h>
#include <policy/fees.h>
#include <policy/settings.h>
#include <reverse_iterator.h>
#include <streams.h>
#include <timedata.h>
#include <util/system.h>
#include <util/moneystr.h>
#include <util/time.h>
#include <chainparams.h> // removeForBlock paklist transition

CTxMemPoolEntry::CTxMemPoolEntry(const CTransactionRef& _tx, const CAmount& _nFee,
                                 int64_t _nTime, unsigned int _entryHeight,
                                 bool _spendsCoinbase, int64_t _sigOpsCost, LockPoints lp, std::set<std::pair<uint256, COutPoint>>& _setPeginsSpent)
    : tx(_tx), nFee(_nFee), nTxWeight(GetTransactionWeight(*tx)), nUsageSize(RecursiveDynamicUsage(tx)), nTime(_nTime), entryHeight(_entryHeight),
    spendsCoinbase(_spendsCoinbase), sigOpCost(_sigOpsCost), lockPoints(lp),
    setPeginsSpent(_setPeginsSpent)
{
    nCountWithDescendants = 1;
    nSizeWithDescendants = GetTxSize();
    nModFeesWithDescendants = nFee;

    feeDelta = 0;

    nCountWithAncestors = 1;
    nSizeWithAncestors = GetTxSize();
    nModFeesWithAncestors = nFee;
    nSigOpCostWithAncestors = sigOpCost;
}

void CTxMemPoolEntry::UpdateFeeDelta(int64_t newFeeDelta)
{
    nModFeesWithDescendants += newFeeDelta - feeDelta;
    nModFeesWithAncestors += newFeeDelta - feeDelta;
    feeDelta = newFeeDelta;
}

void CTxMemPoolEntry::UpdateLockPoints(const LockPoints& lp)
{
    lockPoints = lp;
}

size_t CTxMemPoolEntry::GetTxSize() const
{
    return GetVirtualTransactionSize(nTxWeight, sigOpCost);
}

// Update the given tx for any in-mempool descendants.
// Assumes that setMemPoolChildren is correct for the given tx and all
// descendants.
void CTxMemPool::UpdateForDescendants(txiter updateIt, cacheMap &cachedDescendants, const std::set<uint256> &setExclude)
{
    setEntries stageEntries, setAllDescendants;
    stageEntries = GetMemPoolChildren(updateIt);

    while (!stageEntries.empty()) {
        const txiter cit = *stageEntries.begin();
        setAllDescendants.insert(cit);
        stageEntries.erase(cit);
        const setEntries &setChildren = GetMemPoolChildren(cit);
        for (txiter childEntry : setChildren) {
            cacheMap::iterator cacheIt = cachedDescendants.find(childEntry);
            if (cacheIt != cachedDescendants.end()) {
                // We've already calculated this one, just add the entries for this set
                // but don't traverse again.
                for (txiter cacheEntry : cacheIt->second) {
                    setAllDescendants.insert(cacheEntry);
                }
            } else if (!setAllDescendants.count(childEntry)) {
                // Schedule for later processing
                stageEntries.insert(childEntry);
            }
        }
    }
    // setAllDescendants now contains all in-mempool descendants of updateIt.
    // Update and add to cached descendant map
    int64_t modifySize = 0;
    CAmount modifyFee = 0;
    int64_t modifyCount = 0;
    for (txiter cit : setAllDescendants) {
        if (!setExclude.count(cit->GetTx().GetHash())) {
            modifySize += cit->GetTxSize();
            modifyFee += cit->GetModifiedFee();
            modifyCount++;
            cachedDescendants[updateIt].insert(cit);
            // Update ancestor state for each descendant
            mapTx.modify(cit, update_ancestor_state(updateIt->GetTxSize(), updateIt->GetModifiedFee(), 1, updateIt->GetSigOpCost()));
        }
    }
    mapTx.modify(updateIt, update_descendant_state(modifySize, modifyFee, modifyCount));
}

// vHashesToUpdate is the set of transaction hashes from a disconnected block
// which has been re-added to the mempool.
// for each entry, look for descendants that are outside vHashesToUpdate, and
// add fee/size information for such descendants to the parent.
// for each such descendant, also update the ancestor state to include the parent.
void CTxMemPool::UpdateTransactionsFromBlock(const std::vector<uint256> &vHashesToUpdate)
{
    LOCK(cs);
    // For each entry in vHashesToUpdate, store the set of in-mempool, but not
    // in-vHashesToUpdate transactions, so that we don't have to recalculate
    // descendants when we come across a previously seen entry.
    cacheMap mapMemPoolDescendantsToUpdate;

    // Use a set for lookups into vHashesToUpdate (these entries are already
    // accounted for in the state of their ancestors)
    std::set<uint256> setAlreadyIncluded(vHashesToUpdate.begin(), vHashesToUpdate.end());

    // Iterate in reverse, so that whenever we are looking at a transaction
    // we are sure that all in-mempool descendants have already been processed.
    // This maximizes the benefit of the descendant cache and guarantees that
    // setMemPoolChildren will be updated, an assumption made in
    // UpdateForDescendants.
    for (const uint256 &hash : reverse_iterate(vHashesToUpdate)) {
        // we cache the in-mempool children to avoid duplicate updates
        setEntries setChildren;
        // calculate children from mapNextTx
        txiter it = mapTx.find(hash);
        if (it == mapTx.end()) {
            continue;
        }
        auto iter = mapNextTx.lower_bound(COutPoint(hash, 0));
        // First calculate the children, and update setMemPoolChildren to
        // include them, and update their setMemPoolParents to include this tx.
        for (; iter != mapNextTx.end() && iter->first->hash == hash; ++iter) {
            const uint256 &childHash = iter->second->GetHash();
            txiter childIter = mapTx.find(childHash);
            assert(childIter != mapTx.end());
            // We can skip updating entries we've encountered before or that
            // are in the block (which are already accounted for).
            if (setChildren.insert(childIter).second && !setAlreadyIncluded.count(childHash)) {
                UpdateChild(it, childIter, true);
                UpdateParent(childIter, it, true);
            }
        }
        UpdateForDescendants(it, mapMemPoolDescendantsToUpdate, setAlreadyIncluded);
    }
}

bool CTxMemPool::CalculateMemPoolAncestors(const CTxMemPoolEntry &entry, setEntries &setAncestors, uint64_t limitAncestorCount, uint64_t limitAncestorSize, uint64_t limitDescendantCount, uint64_t limitDescendantSize, std::string &errString, bool fSearchForParents /* = true */) const
{
    setEntries parentHashes;
    const CTransaction &tx = entry.GetTx();

    if (fSearchForParents) {
        // Get parents of this transaction that are in the mempool
        // GetMemPoolParents() is only valid for entries in the mempool, so we
        // iterate mapTx to find parents.
        for (unsigned int i = 0; i < tx.vin.size(); i++) {
            boost::optional<txiter> piter = GetIter(tx.vin[i].prevout.hash);
            if (piter) {
                parentHashes.insert(*piter);
                if (parentHashes.size() + 1 > limitAncestorCount) {
                    errString = strprintf("too many unconfirmed parents [limit: %u]", limitAncestorCount);
                    return false;
                }
            }
        }
    } else {
        // If we're not searching for parents, we require this to be an
        // entry in the mempool already.
        txiter it = mapTx.iterator_to(entry);
        parentHashes = GetMemPoolParents(it);
    }

    size_t totalSizeWithAncestors = entry.GetTxSize();

    while (!parentHashes.empty()) {
        txiter stageit = *parentHashes.begin();

        setAncestors.insert(stageit);
        parentHashes.erase(stageit);
        totalSizeWithAncestors += stageit->GetTxSize();

        if (stageit->GetSizeWithDescendants() + entry.GetTxSize() > limitDescendantSize) {
            errString = strprintf("exceeds descendant size limit for tx %s [limit: %u]", stageit->GetTx().GetHash().ToString(), limitDescendantSize);
            return false;
        } else if (stageit->GetCountWithDescendants() + 1 > limitDescendantCount) {
            errString = strprintf("too many descendants for tx %s [limit: %u]", stageit->GetTx().GetHash().ToString(), limitDescendantCount);
            return false;
        } else if (totalSizeWithAncestors > limitAncestorSize) {
            errString = strprintf("exceeds ancestor size limit [limit: %u]", limitAncestorSize);
            return false;
        }

        const setEntries & setMemPoolParents = GetMemPoolParents(stageit);
        for (txiter phash : setMemPoolParents) {
            // If this is a new ancestor, add it.
            if (setAncestors.count(phash) == 0) {
                parentHashes.insert(phash);
            }
            if (parentHashes.size() + setAncestors.size() + 1 > limitAncestorCount) {
                errString = strprintf("too many unconfirmed ancestors [limit: %u]", limitAncestorCount);
                return false;
            }
        }
    }

    return true;
}

void CTxMemPool::UpdateAncestorsOf(bool add, txiter it, setEntries &setAncestors)
{
    setEntries parentIters = GetMemPoolParents(it);
    // add or remove this tx as a child of each parent
    for (txiter piter : parentIters) {
        UpdateChild(piter, it, add);
    }
    const int64_t updateCount = (add ? 1 : -1);
    const int64_t updateSize = updateCount * it->GetTxSize();
    const CAmount updateFee = updateCount * it->GetModifiedFee();
    for (txiter ancestorIt : setAncestors) {
        mapTx.modify(ancestorIt, update_descendant_state(updateSize, updateFee, updateCount));
    }
}

void CTxMemPool::UpdateEntryForAncestors(txiter it, const setEntries &setAncestors)
{
    int64_t updateCount = setAncestors.size();
    int64_t updateSize = 0;
    CAmount updateFee = 0;
    int64_t updateSigOpsCost = 0;
    for (txiter ancestorIt : setAncestors) {
        updateSize += ancestorIt->GetTxSize();
        updateFee += ancestorIt->GetModifiedFee();
        updateSigOpsCost += ancestorIt->GetSigOpCost();
    }
    mapTx.modify(it, update_ancestor_state(updateSize, updateFee, updateCount, updateSigOpsCost));
}

void CTxMemPool::UpdateChildrenForRemoval(txiter it)
{
    const setEntries &setMemPoolChildren = GetMemPoolChildren(it);
    for (txiter updateIt : setMemPoolChildren) {
        UpdateParent(updateIt, it, false);
    }
}

void CTxMemPool::UpdateForRemoveFromMempool(const setEntries &entriesToRemove, bool updateDescendants)
{
    // For each entry, walk back all ancestors and decrement size associated with this
    // transaction
    const uint64_t nNoLimit = std::numeric_limits<uint64_t>::max();
    if (updateDescendants) {
        // updateDescendants should be true whenever we're not recursively
        // removing a tx and all its descendants, eg when a transaction is
        // confirmed in a block.
        // Here we only update statistics and not data in mapLinks (which
        // we need to preserve until we're finished with all operations that
        // need to traverse the mempool).
        for (txiter removeIt : entriesToRemove) {
            setEntries setDescendants;
            CalculateDescendants(removeIt, setDescendants);
            setDescendants.erase(removeIt); // don't update state for self
            int64_t modifySize = -((int64_t)removeIt->GetTxSize());
            CAmount modifyFee = -removeIt->GetModifiedFee();
            int modifySigOps = -removeIt->GetSigOpCost();
            for (txiter dit : setDescendants) {
                mapTx.modify(dit, update_ancestor_state(modifySize, modifyFee, -1, modifySigOps));
            }
        }
    }
    for (txiter removeIt : entriesToRemove) {
        setEntries setAncestors;
        const CTxMemPoolEntry &entry = *removeIt;
        std::string dummy;
        // Since this is a tx that is already in the mempool, we can call CMPA
        // with fSearchForParents = false.  If the mempool is in a consistent
        // state, then using true or false should both be correct, though false
        // should be a bit faster.
        // However, if we happen to be in the middle of processing a reorg, then
        // the mempool can be in an inconsistent state.  In this case, the set
        // of ancestors reachable via mapLinks will be the same as the set of
        // ancestors whose packages include this transaction, because when we
        // add a new transaction to the mempool in addUnchecked(), we assume it
        // has no children, and in the case of a reorg where that assumption is
        // false, the in-mempool children aren't linked to the in-block tx's
        // until UpdateTransactionsFromBlock() is called.
        // So if we're being called during a reorg, ie before
        // UpdateTransactionsFromBlock() has been called, then mapLinks[] will
        // differ from the set of mempool parents we'd calculate by searching,
        // and it's important that we use the mapLinks[] notion of ancestor
        // transactions as the set of things to update for removal.
        CalculateMemPoolAncestors(entry, setAncestors, nNoLimit, nNoLimit, nNoLimit, nNoLimit, dummy, false);
        // Note that UpdateAncestorsOf severs the child links that point to
        // removeIt in the entries for the parents of removeIt.
        UpdateAncestorsOf(false, removeIt, setAncestors);
    }
    // After updating all the ancestor sizes, we can now sever the link between each
    // transaction being removed and any mempool children (ie, update setMemPoolParents
    // for each direct child of a transaction being removed).
    for (txiter removeIt : entriesToRemove) {
        UpdateChildrenForRemoval(removeIt);
    }
}

void CTxMemPoolEntry::UpdateDescendantState(int64_t modifySize, CAmount modifyFee, int64_t modifyCount)
{
    nSizeWithDescendants += modifySize;
    assert(int64_t(nSizeWithDescendants) > 0);
    nModFeesWithDescendants += modifyFee;
    nCountWithDescendants += modifyCount;
    assert(int64_t(nCountWithDescendants) > 0);
}

void CTxMemPoolEntry::UpdateAncestorState(int64_t modifySize, CAmount modifyFee, int64_t modifyCount, int64_t modifySigOps)
{
    nSizeWithAncestors += modifySize;
    assert(int64_t(nSizeWithAncestors) > 0);
    nModFeesWithAncestors += modifyFee;
    nCountWithAncestors += modifyCount;
    assert(int64_t(nCountWithAncestors) > 0);
    nSigOpCostWithAncestors += modifySigOps;
    assert(int(nSigOpCostWithAncestors) >= 0);
}

CTxMemPool::CTxMemPool(CBlockPolicyEstimator* estimator) :
    nTransactionsUpdated(0), minerPolicyEstimator(estimator)
{
    _clear(); //lock free clear

    // Sanity checks off by default for performance, because otherwise
    // accepting transactions becomes O(N^2) where N is the number
    // of transactions in the pool
    nCheckFrequency = 0;
}

bool CTxMemPool::isSpent(const COutPoint& outpoint) const
{
    LOCK(cs);
    return mapNextTx.count(outpoint);
}

unsigned int CTxMemPool::GetTransactionsUpdated() const
{
    LOCK(cs);
    return nTransactionsUpdated;
}

void CTxMemPool::AddTransactionsUpdated(unsigned int n)
{
    LOCK(cs);
    nTransactionsUpdated += n;
}

void CTxMemPool::addUnchecked(const CTxMemPoolEntry &entry, setEntries &setAncestors, bool validFeeEstimate)
{
    NotifyEntryAdded(entry.GetSharedTx());
    // Add to memory pool without checking anything.
    // Used by AcceptToMemoryPool(), which DOES do
    // all the appropriate checks.
    indexed_transaction_set::iterator newit = mapTx.insert(entry).first;
    mapLinks.insert(make_pair(newit, TxLinks()));

    // Update transaction for any feeDelta created by PrioritiseTransaction
    // TODO: refactor so that the fee delta is calculated before inserting
    // into mapTx.
    CAmount delta{0};
    ApplyDelta(entry.GetTx().GetHash(), delta);
    if (delta) {
            mapTx.modify(newit, update_fee_delta(delta));
    }

    // Update cachedInnerUsage to include contained transaction's usage.
    // (When we update the entry for in-mempool parents, memory usage will be
    // further updated.)
    cachedInnerUsage += entry.DynamicMemoryUsage();

    const CTransaction& tx = newit->GetTx();
    std::set<uint256> setParentTransactions;
    for (unsigned int i = 0; i < tx.vin.size(); i++) {
        mapNextTx.insert(std::make_pair(&tx.vin[i].prevout, &tx));
        setParentTransactions.insert(tx.vin[i].prevout.hash);
    }
    // Don't bother worrying about child transactions of this one.
    // Normal case of a new transaction arriving is that there can't be any
    // children, because such children would be orphans.
    // An exception to that is if a transaction enters that used to be in a block.
    // In that case, our disconnect block logic will call UpdateTransactionsFromBlock
    // to clean up the mess we're leaving here.

    // Update ancestors with information about this tx
    for (const auto& pit : GetIterSet(setParentTransactions)) {
            UpdateParent(newit, pit, true);
    }
    UpdateAncestorsOf(true, newit, setAncestors);
    UpdateEntryForAncestors(newit, setAncestors);

    nTransactionsUpdated++;
    totalTxSize += entry.GetTxSize();
    if (minerPolicyEstimator) {minerPolicyEstimator->processTransaction(entry, validFeeEstimate);}

    vTxHashes.emplace_back(tx.GetWitnessHash(), newit);
    newit->vTxHashesIdx = vTxHashes.size() - 1;
}

void CTxMemPool::removeUnchecked(txiter it, MemPoolRemovalReason reason)
{
    NotifyEntryRemoved(it->GetSharedTx(), reason);
    const uint256 hash = it->GetTx().GetHash();
    for (const CTxIn& txin : it->GetTx().vin)
        mapNextTx.erase(txin.prevout);

    if (vTxHashes.size() > 1) {
        vTxHashes[it->vTxHashesIdx] = std::move(vTxHashes.back());
        vTxHashes[it->vTxHashesIdx].second->vTxHashesIdx = it->vTxHashesIdx;
        vTxHashes.pop_back();
        if (vTxHashes.size() * 2 < vTxHashes.capacity())
            vTxHashes.shrink_to_fit();
    } else
        vTxHashes.clear();

    totalTxSize -= it->GetTxSize();
    cachedInnerUsage -= it->DynamicMemoryUsage();
    cachedInnerUsage -= memusage::DynamicUsage(mapLinks[it].parents) + memusage::DynamicUsage(mapLinks[it].children);
    mapLinks.erase(it);
    mapTx.erase(it);
    nTransactionsUpdated++;
    if (minerPolicyEstimator) {minerPolicyEstimator->removeTx(hash, false);}
}

// Calculates descendants of entry that are not already in setDescendants, and adds to
// setDescendants. Assumes entryit is already a tx in the mempool and setMemPoolChildren
// is correct for tx and all descendants.
// Also assumes that if an entry is in setDescendants already, then all
// in-mempool descendants of it are already in setDescendants as well, so that we
// can save time by not iterating over those entries.
void CTxMemPool::CalculateDescendants(txiter entryit, setEntries& setDescendants) const
{
    setEntries stage;
    if (setDescendants.count(entryit) == 0) {
        stage.insert(entryit);
    }
    // Traverse down the children of entry, only adding children that are not
    // accounted for in setDescendants already (because those children have either
    // already been walked, or will be walked in this iteration).
    while (!stage.empty()) {
        txiter it = *stage.begin();
        setDescendants.insert(it);
        stage.erase(it);

        const setEntries &setChildren = GetMemPoolChildren(it);
        for (txiter childiter : setChildren) {
            if (!setDescendants.count(childiter)) {
                stage.insert(childiter);
            }
        }
    }
}

void CTxMemPool::removeRecursive(const CTransaction &origTx, MemPoolRemovalReason reason)
{
    // Remove transaction from memory pool
    {
        LOCK(cs);
        setEntries txToRemove;
        txiter origit = mapTx.find(origTx.GetHash());
        if (origit != mapTx.end()) {
            txToRemove.insert(origit);
        } else {
            // When recursively removing but origTx isn't in the mempool
            // be sure to remove any children that are in the pool. This can
            // happen during chain re-orgs if origTx isn't re-accepted into
            // the mempool for any reason.
            for (unsigned int i = 0; i < origTx.vout.size(); i++) {
                auto it = mapNextTx.find(COutPoint(origTx.GetHash(), i));
                if (it == mapNextTx.end())
                    continue;
                txiter nextit = mapTx.find(it->second->GetHash());
                assert(nextit != mapTx.end());
                txToRemove.insert(nextit);
            }
        }
        setEntries setAllRemoves;
        for (txiter it : txToRemove) {
            CalculateDescendants(it, setAllRemoves);
        }

        RemoveStaged(setAllRemoves, false, reason);
    }
}

void CTxMemPool::removeForReorg(const CCoinsViewCache *pcoins, unsigned int nMemPoolHeight, int flags)
{
    // Remove transactions spending a coinbase which are now immature and no-longer-final transactions
    LOCK(cs);
    setEntries txToRemove;
    for (indexed_transaction_set::const_iterator it = mapTx.begin(); it != mapTx.end(); it++) {
        const CTransaction& tx = it->GetTx();
        LockPoints lp = it->GetLockPoints();
        bool validLP =  TestLockPointValidity(&lp);
        if (!CheckFinalTx(tx, flags) || !CheckSequenceLocks(*this, tx, flags, &lp, validLP)) {
            // Note if CheckSequenceLocks fails the LockPoints may still be invalid
            // So it's critical that we remove the tx and not depend on the LockPoints.
            txToRemove.insert(it);
        } else if (it->GetSpendsCoinbase()) {
            for (const CTxIn& txin : tx.vin) {
                indexed_transaction_set::const_iterator it2 = mapTx.find(txin.prevout.hash);
                if (it2 != mapTx.end())
                    continue;
                const Coin &coin = pcoins->AccessCoin(txin.prevout);
                if (nCheckFrequency != 0) assert(!coin.IsSpent());
                if (coin.IsSpent() || (coin.IsCoinBase() && ((signed long)nMemPoolHeight) - coin.nHeight < COINBASE_MATURITY)) {
                    txToRemove.insert(it);
                    break;
                }
            }
        }
        if (!validLP) {
            mapTx.modify(it, update_lock_points(lp));
        }
    }
    setEntries setAllRemoves;
    for (txiter it : txToRemove) {
        CalculateDescendants(it, setAllRemoves);
    }
    RemoveStaged(setAllRemoves, false, MemPoolRemovalReason::REORG);
}

void CTxMemPool::removeConflicts(const CTransaction &tx)
{
    // Remove transactions which depend on inputs of tx, recursively
    AssertLockHeld(cs);
    for (const CTxIn &txin : tx.vin) {
        auto it = mapNextTx.find(txin.prevout);
        if (it != mapNextTx.end()) {
            const CTransaction &txConflict = *it->second;
            if (txConflict != tx)
            {
                ClearPrioritisation(txConflict.GetHash());
                removeRecursive(txConflict, MemPoolRemovalReason::CONFLICT);
            }
        }
    }
}

/**
 * Called when a block is connected. Removes from mempool and updates the miner fee estimator.
 */
void CTxMemPool::removeForBlock(const std::vector<CTransactionRef>& vtx, unsigned int nBlockHeight, bool pak_transition)
{
    LOCK(cs);
    std::vector<const CTxMemPoolEntry*> entries;
    for (const auto& tx : vtx)
    {
        uint256 hash = tx->GetHash();

        indexed_transaction_set::iterator i = mapTx.find(hash);
        if (i != mapTx.end())
            entries.push_back(&*i);
    }
    // Before the txs in the new block have been removed from the mempool, update policy estimates
    if (minerPolicyEstimator) {minerPolicyEstimator->processBlock(nBlockHeight, entries);}
    for (const auto& tx : vtx)
    {
        txiter it = mapTx.find(tx->GetHash());
        if (it != mapTx.end()) {
            setEntries stage;
            stage.insert(it);
            RemoveStaged(stage, true, MemPoolRemovalReason::BLOCK);
        }
        removeConflicts(*tx);
        ClearPrioritisation(tx->GetHash());
    }

    // Eject any newly-invalid peg-outs based on changing block commitment
    const CChainParams& chainparams = Params();
    if (pak_transition && chainparams.GetEnforcePak()) {
        std::vector<CTransactionRef> tx_to_remove;
        for (const auto& entry : mapTx) {
            for (const auto& out : entry.GetTx().vout) {
                if (out.scriptPubKey.IsPegoutScript(Params().ParentGenesisBlockHash()) &&
                            !ScriptHasValidPAKProof(out.scriptPubKey, Params().ParentGenesisBlockHash())) {
                    const uint256 tx_id = entry.GetTx().GetHash();
                    txiter it = mapTx.find(tx_id);
                    const CTransaction& tx = it->GetTx();
                    tx_to_remove.push_back(MakeTransactionRef(tx));
                    break;
                }
            }
        }
        for (auto& tx : tx_to_remove) {
            const uint256 tx_id = tx->GetHash();
            removeRecursive(*tx, MemPoolRemovalReason::BLOCK);
            ClearPrioritisation(tx_id);
        }
    }
    lastRollingFeeUpdate = GetTime();
    blockSinceLastRollingFeeBump = true;
}

void CTxMemPool::_clear()
{
    mapLinks.clear();
    mapTx.clear();
    mapNextTx.clear();
    totalTxSize = 0;
    cachedInnerUsage = 0;
    lastRollingFeeUpdate = GetTime();
    blockSinceLastRollingFeeBump = false;
    rollingMinimumFeeRate = 0;
    ++nTransactionsUpdated;
}

void CTxMemPool::clear()
{
    LOCK(cs);
    _clear();
}

static void CheckInputsAndUpdateCoins(const CTxMemPoolEntry& entry, CCoinsViewCache& mempoolDuplicate, const int64_t spendheight, std::set<std::pair<uint256, COutPoint>>& setGlobalPeginsSpent)
{
    CTransaction tx = entry.GetTx();
    CValidationState state;
    CAmountMap fee_map;
    std::set<std::pair<uint256, COutPoint> > setPeginsSpent;
    bool fCheckResult = tx.IsCoinBase() || Consensus::CheckTxInputs(tx, state, mempoolDuplicate, spendheight, fee_map, setPeginsSpent, NULL, false, true);
    assert(fCheckResult);
<<<<<<< HEAD
    UpdateCoins(tx, mempoolDuplicate, 1000000);

    // ELEMENTS:
    assert(setPeginsSpent == entry.setPeginsSpent);
    size_t prevPeginsCount = setGlobalPeginsSpent.size();
    setGlobalPeginsSpent.insert(setPeginsSpent.begin(), setPeginsSpent.end());
    assert(setGlobalPeginsSpent.size() == prevPeginsCount + setPeginsSpent.size());
=======
    UpdateCoins(tx, mempoolDuplicate, std::numeric_limits<int>::max());
>>>>>>> de458da0
}

void CTxMemPool::check(const CCoinsViewCache *pcoins) const
{
    LOCK(cs);
    if (nCheckFrequency == 0)
        return;

    if (GetRand(std::numeric_limits<uint32_t>::max()) >= nCheckFrequency)
        return;

    LogPrint(BCLog::MEMPOOL, "Checking mempool with %u transactions and %u inputs\n", (unsigned int)mapTx.size(), (unsigned int)mapNextTx.size());

    uint64_t checkTotal = 0;
    uint64_t innerUsage = 0;

    CCoinsViewCache mempoolDuplicate(const_cast<CCoinsViewCache*>(pcoins));
    const int64_t spendheight = GetSpendHeight(mempoolDuplicate);

    std::list<const CTxMemPoolEntry*> waitingOnDependants;
    // ELEMENTS:
    std::set<std::pair<uint256, COutPoint> > setGlobalPeginsSpent;

    for (indexed_transaction_set::const_iterator it = mapTx.begin(); it != mapTx.end(); it++) {
        unsigned int i = 0;
        checkTotal += it->GetTxSize();
        innerUsage += it->DynamicMemoryUsage();
        const CTransaction& tx = it->GetTx();
        txlinksMap::const_iterator linksiter = mapLinks.find(it);
        assert(linksiter != mapLinks.end());
        const TxLinks &links = linksiter->second;
        innerUsage += memusage::DynamicUsage(links.parents) + memusage::DynamicUsage(links.children);
        bool fDependsWait = false;
        setEntries setParentCheck;
        for (const CTxIn &txin : tx.vin) {
            // Check that every mempool transaction's inputs refer to available coins, or other mempool tx's.
            indexed_transaction_set::const_iterator it2 = mapTx.find(txin.prevout.hash);
            if (it2 != mapTx.end()) {
                const CTransaction& tx2 = it2->GetTx();
                assert(tx2.vout.size() > txin.prevout.n && !tx2.vout[txin.prevout.n].IsNull());
                fDependsWait = true;
                setParentCheck.insert(it2);
            } else {
                // peg-in inputs are not sanity-checked to be valid
                assert(txin.m_is_pegin || pcoins->HaveCoin(txin.prevout));
            }
            // Check whether its inputs are marked in mapNextTx.
            auto it3 = mapNextTx.find(txin.prevout);
            assert(it3 != mapNextTx.end());
            assert(it3->first == &txin.prevout);
            assert(it3->second == &tx);
            i++;
        }
        assert(setParentCheck == GetMemPoolParents(it));
        // Verify ancestor state is correct.
        setEntries setAncestors;
        uint64_t nNoLimit = std::numeric_limits<uint64_t>::max();
        std::string dummy;
        CalculateMemPoolAncestors(*it, setAncestors, nNoLimit, nNoLimit, nNoLimit, nNoLimit, dummy);
        uint64_t nCountCheck = setAncestors.size() + 1;
        uint64_t nSizeCheck = it->GetTxSize();
        CAmount nFeesCheck = it->GetModifiedFee();
        int64_t nSigOpCheck = it->GetSigOpCost();

        for (txiter ancestorIt : setAncestors) {
            nSizeCheck += ancestorIt->GetTxSize();
            nFeesCheck += ancestorIt->GetModifiedFee();
            nSigOpCheck += ancestorIt->GetSigOpCost();
        }

        assert(it->GetCountWithAncestors() == nCountCheck);
        assert(it->GetSizeWithAncestors() == nSizeCheck);
        assert(it->GetSigOpCostWithAncestors() == nSigOpCheck);
        assert(it->GetModFeesWithAncestors() == nFeesCheck);

        // Check children against mapNextTx
        CTxMemPool::setEntries setChildrenCheck;
        auto iter = mapNextTx.lower_bound(COutPoint(it->GetTx().GetHash(), 0));
        uint64_t child_sizes = 0;
        for (; iter != mapNextTx.end() && iter->first->hash == it->GetTx().GetHash(); ++iter) {
            txiter childit = mapTx.find(iter->second->GetHash());
            assert(childit != mapTx.end()); // mapNextTx points to in-mempool transactions
            if (setChildrenCheck.insert(childit).second) {
                child_sizes += childit->GetTxSize();
            }
        }
        assert(setChildrenCheck == GetMemPoolChildren(it));
        // Also check to make sure size is greater than sum with immediate children.
        // just a sanity check, not definitive that this calc is correct...
        assert(it->GetSizeWithDescendants() >= child_sizes + it->GetTxSize());

        if (fDependsWait)
            waitingOnDependants.push_back(&(*it));
        else {
            CheckInputsAndUpdateCoins(*it, mempoolDuplicate, spendheight, setGlobalPeginsSpent);
        }
    }
    unsigned int stepsSinceLastRemove = 0;
    while (!waitingOnDependants.empty()) {
        const CTxMemPoolEntry* entry = waitingOnDependants.front();
        waitingOnDependants.pop_front();
        if (!mempoolDuplicate.HaveInputs(entry->GetTx())) {
            waitingOnDependants.push_back(entry);
            stepsSinceLastRemove++;
            assert(stepsSinceLastRemove < waitingOnDependants.size());
        } else {
            CheckInputsAndUpdateCoins(*entry, mempoolDuplicate, spendheight, setGlobalPeginsSpent);
            stepsSinceLastRemove = 0;
        }
    }
    for (auto it = mapNextTx.cbegin(); it != mapNextTx.cend(); it++) {
        uint256 hash = it->second->GetHash();
        indexed_transaction_set::const_iterator it2 = mapTx.find(hash);
        const CTransaction& tx = it2->GetTx();
        assert(it2 != mapTx.end());
        assert(&tx == it->second);
    }

    //
    // ELEMENTS:
    for (std::set<std::pair<uint256, COutPoint> >::const_iterator it = setGlobalPeginsSpent.begin(); it != setGlobalPeginsSpent.end(); it++) {
        assert(!pcoins->IsPeginSpent(*it));
    }
    // END ELEMENTS
    //

    assert(totalTxSize == checkTotal);
    assert(innerUsage == cachedInnerUsage);
}

bool CTxMemPool::CompareDepthAndScore(const uint256& hasha, const uint256& hashb)
{
    LOCK(cs);
    indexed_transaction_set::const_iterator i = mapTx.find(hasha);
    if (i == mapTx.end()) return false;
    indexed_transaction_set::const_iterator j = mapTx.find(hashb);
    if (j == mapTx.end()) return true;
    uint64_t counta = i->GetCountWithAncestors();
    uint64_t countb = j->GetCountWithAncestors();
    if (counta == countb) {
        return CompareTxMemPoolEntryByScore()(*i, *j);
    }
    return counta < countb;
}

namespace {
class DepthAndScoreComparator
{
public:
    bool operator()(const CTxMemPool::indexed_transaction_set::const_iterator& a, const CTxMemPool::indexed_transaction_set::const_iterator& b)
    {
        uint64_t counta = a->GetCountWithAncestors();
        uint64_t countb = b->GetCountWithAncestors();
        if (counta == countb) {
            return CompareTxMemPoolEntryByScore()(*a, *b);
        }
        return counta < countb;
    }
};
} // namespace

std::vector<CTxMemPool::indexed_transaction_set::const_iterator> CTxMemPool::GetSortedDepthAndScore() const
{
    std::vector<indexed_transaction_set::const_iterator> iters;
    AssertLockHeld(cs);

    iters.reserve(mapTx.size());

    for (indexed_transaction_set::iterator mi = mapTx.begin(); mi != mapTx.end(); ++mi) {
        iters.push_back(mi);
    }
    std::sort(iters.begin(), iters.end(), DepthAndScoreComparator());
    return iters;
}

void CTxMemPool::queryHashes(std::vector<uint256>& vtxid) const
{
    LOCK(cs);
    auto iters = GetSortedDepthAndScore();

    vtxid.clear();
    vtxid.reserve(mapTx.size());

    for (auto it : iters) {
        vtxid.push_back(it->GetTx().GetHash());
    }
}

static TxMempoolInfo GetInfo(CTxMemPool::indexed_transaction_set::const_iterator it) {
    return TxMempoolInfo{it->GetSharedTx(), it->GetTime(), CFeeRate(it->GetFee(), it->GetTxSize()), it->GetModifiedFee() - it->GetFee()};
}

std::vector<TxMempoolInfo> CTxMemPool::infoAll() const
{
    LOCK(cs);
    auto iters = GetSortedDepthAndScore();

    std::vector<TxMempoolInfo> ret;
    ret.reserve(mapTx.size());
    for (auto it : iters) {
        ret.push_back(GetInfo(it));
    }

    return ret;
}

CTransactionRef CTxMemPool::get(const uint256& hash) const
{
    LOCK(cs);
    indexed_transaction_set::const_iterator i = mapTx.find(hash);
    if (i == mapTx.end())
        return nullptr;
    return i->GetSharedTx();
}

TxMempoolInfo CTxMemPool::info(const uint256& hash) const
{
    LOCK(cs);
    indexed_transaction_set::const_iterator i = mapTx.find(hash);
    if (i == mapTx.end())
        return TxMempoolInfo();
    return GetInfo(i);
}

void CTxMemPool::PrioritiseTransaction(const uint256& hash, const CAmount& nFeeDelta)
{
    {
        LOCK(cs);
        CAmount &delta = mapDeltas[hash];
        delta += nFeeDelta;
        txiter it = mapTx.find(hash);
        if (it != mapTx.end()) {
            mapTx.modify(it, update_fee_delta(delta));
            // Now update all ancestors' modified fees with descendants
            setEntries setAncestors;
            uint64_t nNoLimit = std::numeric_limits<uint64_t>::max();
            std::string dummy;
            CalculateMemPoolAncestors(*it, setAncestors, nNoLimit, nNoLimit, nNoLimit, nNoLimit, dummy, false);
            for (txiter ancestorIt : setAncestors) {
                mapTx.modify(ancestorIt, update_descendant_state(0, nFeeDelta, 0));
            }
            // Now update all descendants' modified fees with ancestors
            setEntries setDescendants;
            CalculateDescendants(it, setDescendants);
            setDescendants.erase(it);
            for (txiter descendantIt : setDescendants) {
                mapTx.modify(descendantIt, update_ancestor_state(0, nFeeDelta, 0, 0));
            }
            ++nTransactionsUpdated;
        }
    }
    LogPrintf("PrioritiseTransaction: %s feerate += %s\n", hash.ToString(), FormatMoney(nFeeDelta));
}

void CTxMemPool::ApplyDelta(const uint256 hash, CAmount &nFeeDelta) const
{
    LOCK(cs);
    std::map<uint256, CAmount>::const_iterator pos = mapDeltas.find(hash);
    if (pos == mapDeltas.end())
        return;
    const CAmount &delta = pos->second;
    nFeeDelta += delta;
}

void CTxMemPool::ClearPrioritisation(const uint256 hash)
{
    LOCK(cs);
    mapDeltas.erase(hash);
}

const CTransaction* CTxMemPool::GetConflictTx(const COutPoint& prevout) const
{
    const auto it = mapNextTx.find(prevout);
    return it == mapNextTx.end() ? nullptr : it->second;
}

boost::optional<CTxMemPool::txiter> CTxMemPool::GetIter(const uint256& txid) const
{
    auto it = mapTx.find(txid);
    if (it != mapTx.end()) return it;
    return boost::optional<txiter>{};
}

CTxMemPool::setEntries CTxMemPool::GetIterSet(const std::set<uint256>& hashes) const
{
    CTxMemPool::setEntries ret;
    for (const auto& h : hashes) {
        const auto mi = GetIter(h);
        if (mi) ret.insert(*mi);
    }
    return ret;
}

bool CTxMemPool::HasNoInputsOf(const CTransaction &tx) const
{
    for (unsigned int i = 0; i < tx.vin.size(); i++)
        if (exists(tx.vin[i].prevout.hash))
            return false;
    return true;
}

CCoinsViewMemPool::CCoinsViewMemPool(CCoinsView* baseIn, const CTxMemPool& mempoolIn) : CCoinsViewBacked(baseIn), mempool(mempoolIn) { }

bool CCoinsViewMemPool::GetCoin(const COutPoint &outpoint, Coin &coin) const {
    // If an entry in the mempool exists, always return that one, as it's guaranteed to never
    // conflict with the underlying cache, and it cannot have pruned entries (as it contains full)
    // transactions. First checking the underlying cache risks returning a pruned entry instead.
    CTransactionRef ptx = mempool.get(outpoint.hash);
    if (ptx) {
        if (outpoint.n < ptx->vout.size()) {
            coin = Coin(ptx->vout[outpoint.n], MEMPOOL_HEIGHT, false);
            return true;
        } else {
            return false;
        }
    }
    return base->GetCoin(outpoint, coin);
}

// ELEMENTS:
bool CCoinsViewMemPool::IsPeginSpent(const std::pair<uint256, COutPoint> &outpoint) const {
    return base->IsPeginSpent(outpoint);
}

size_t CTxMemPool::DynamicMemoryUsage() const {
    LOCK(cs);
    // Estimate the overhead of mapTx to be 12 pointers + an allocation, as no exact formula for boost::multi_index_contained is implemented.
    return memusage::MallocUsage(sizeof(CTxMemPoolEntry) + 12 * sizeof(void*)) * mapTx.size() + memusage::DynamicUsage(mapNextTx) + memusage::DynamicUsage(mapDeltas) + memusage::DynamicUsage(mapLinks) + memusage::DynamicUsage(vTxHashes) + cachedInnerUsage;
}

void CTxMemPool::RemoveStaged(setEntries &stage, bool updateDescendants, MemPoolRemovalReason reason) {
    AssertLockHeld(cs);
    UpdateForRemoveFromMempool(stage, updateDescendants);
    for (txiter it : stage) {
        removeUnchecked(it, reason);
    }
}

int CTxMemPool::Expire(int64_t time) {
    LOCK(cs);
    indexed_transaction_set::index<entry_time>::type::iterator it = mapTx.get<entry_time>().begin();
    setEntries toremove;
    while (it != mapTx.get<entry_time>().end() && it->GetTime() < time) {
        toremove.insert(mapTx.project<0>(it));
        it++;
    }
    setEntries stage;
    for (txiter removeit : toremove) {
        CalculateDescendants(removeit, stage);
    }
    RemoveStaged(stage, false, MemPoolRemovalReason::EXPIRY);
    return stage.size();
}

void CTxMemPool::addUnchecked(const CTxMemPoolEntry &entry, bool validFeeEstimate)
{
    setEntries setAncestors;
    uint64_t nNoLimit = std::numeric_limits<uint64_t>::max();
    std::string dummy;
    CalculateMemPoolAncestors(entry, setAncestors, nNoLimit, nNoLimit, nNoLimit, nNoLimit, dummy);
    return addUnchecked(entry, setAncestors, validFeeEstimate);
}

void CTxMemPool::UpdateChild(txiter entry, txiter child, bool add)
{
    setEntries s;
    if (add && mapLinks[entry].children.insert(child).second) {
        cachedInnerUsage += memusage::IncrementalDynamicUsage(s);
    } else if (!add && mapLinks[entry].children.erase(child)) {
        cachedInnerUsage -= memusage::IncrementalDynamicUsage(s);
    }
}

void CTxMemPool::UpdateParent(txiter entry, txiter parent, bool add)
{
    setEntries s;
    if (add && mapLinks[entry].parents.insert(parent).second) {
        cachedInnerUsage += memusage::IncrementalDynamicUsage(s);
    } else if (!add && mapLinks[entry].parents.erase(parent)) {
        cachedInnerUsage -= memusage::IncrementalDynamicUsage(s);
    }
}

const CTxMemPool::setEntries & CTxMemPool::GetMemPoolParents(txiter entry) const
{
    assert (entry != mapTx.end());
    txlinksMap::const_iterator it = mapLinks.find(entry);
    assert(it != mapLinks.end());
    return it->second.parents;
}

const CTxMemPool::setEntries & CTxMemPool::GetMemPoolChildren(txiter entry) const
{
    assert (entry != mapTx.end());
    txlinksMap::const_iterator it = mapLinks.find(entry);
    assert(it != mapLinks.end());
    return it->second.children;
}

CFeeRate CTxMemPool::GetMinFee(size_t sizelimit) const {
    LOCK(cs);
    if (!blockSinceLastRollingFeeBump || rollingMinimumFeeRate == 0)
        return CFeeRate(llround(rollingMinimumFeeRate));

    int64_t time = GetTime();
    if (time > lastRollingFeeUpdate + 10) {
        double halflife = ROLLING_FEE_HALFLIFE;
        if (DynamicMemoryUsage() < sizelimit / 4)
            halflife /= 4;
        else if (DynamicMemoryUsage() < sizelimit / 2)
            halflife /= 2;

        rollingMinimumFeeRate = rollingMinimumFeeRate / pow(2.0, (time - lastRollingFeeUpdate) / halflife);
        lastRollingFeeUpdate = time;

        if (rollingMinimumFeeRate < (double)incrementalRelayFee.GetFeePerK() / 2) {
            rollingMinimumFeeRate = 0;
            return CFeeRate(0);
        }
    }
    return std::max(CFeeRate(llround(rollingMinimumFeeRate)), incrementalRelayFee);
}

void CTxMemPool::trackPackageRemoved(const CFeeRate& rate) {
    AssertLockHeld(cs);
    if (rate.GetFeePerK() > rollingMinimumFeeRate) {
        rollingMinimumFeeRate = rate.GetFeePerK();
        blockSinceLastRollingFeeBump = false;
    }
}

void CTxMemPool::TrimToSize(size_t sizelimit, std::vector<COutPoint>* pvNoSpendsRemaining) {
    LOCK(cs);

    unsigned nTxnRemoved = 0;
    CFeeRate maxFeeRateRemoved(0);
    while (!mapTx.empty() && DynamicMemoryUsage() > sizelimit) {
        indexed_transaction_set::index<descendant_score>::type::iterator it = mapTx.get<descendant_score>().begin();

        // We set the new mempool min fee to the feerate of the removed set, plus the
        // "minimum reasonable fee rate" (ie some value under which we consider txn
        // to have 0 fee). This way, we don't allow txn to enter mempool with feerate
        // equal to txn which were removed with no block in between.
        CFeeRate removed(it->GetModFeesWithDescendants(), it->GetSizeWithDescendants());
        removed += incrementalRelayFee;
        trackPackageRemoved(removed);
        maxFeeRateRemoved = std::max(maxFeeRateRemoved, removed);

        setEntries stage;
        CalculateDescendants(mapTx.project<0>(it), stage);
        nTxnRemoved += stage.size();

        std::vector<CTransaction> txn;
        if (pvNoSpendsRemaining) {
            txn.reserve(stage.size());
            for (txiter iter : stage)
                txn.push_back(iter->GetTx());
        }
        RemoveStaged(stage, false, MemPoolRemovalReason::SIZELIMIT);
        if (pvNoSpendsRemaining) {
            for (const CTransaction& tx : txn) {
                for (const CTxIn& txin : tx.vin) {
                    if (exists(txin.prevout.hash)) continue;
                    pvNoSpendsRemaining->push_back(txin.prevout);
                }
            }
        }
    }

    if (maxFeeRateRemoved > CFeeRate(0)) {
        LogPrint(BCLog::MEMPOOL, "Removed %u txn, rolling minimum fee bumped to %s\n", nTxnRemoved, maxFeeRateRemoved.ToString());
    }
}

uint64_t CTxMemPool::CalculateDescendantMaximum(txiter entry) const {
    // find parent with highest descendant count
    std::vector<txiter> candidates;
    setEntries counted;
    candidates.push_back(entry);
    uint64_t maximum = 0;
    while (candidates.size()) {
        txiter candidate = candidates.back();
        candidates.pop_back();
        if (!counted.insert(candidate).second) continue;
        const setEntries& parents = GetMemPoolParents(candidate);
        if (parents.size() == 0) {
            maximum = std::max(maximum, candidate->GetCountWithDescendants());
        } else {
            for (txiter i : parents) {
                candidates.push_back(i);
            }
        }
    }
    return maximum;
}

void CTxMemPool::GetTransactionAncestry(const uint256& txid, size_t& ancestors, size_t& descendants) const {
    LOCK(cs);
    auto it = mapTx.find(txid);
    ancestors = descendants = 0;
    if (it != mapTx.end()) {
        ancestors = it->GetCountWithAncestors();
        descendants = CalculateDescendantMaximum(it);
    }
}

bool CTxMemPool::IsLoaded() const
{
    LOCK(cs);
    return m_is_loaded;
}

void CTxMemPool::SetIsLoaded(bool loaded)
{
    LOCK(cs);
    m_is_loaded = loaded;
}

SaltedTxidHasher::SaltedTxidHasher() : k0(GetRand(std::numeric_limits<uint64_t>::max())), k1(GetRand(std::numeric_limits<uint64_t>::max())) {}<|MERGE_RESOLUTION|>--- conflicted
+++ resolved
@@ -628,17 +628,13 @@
     std::set<std::pair<uint256, COutPoint> > setPeginsSpent;
     bool fCheckResult = tx.IsCoinBase() || Consensus::CheckTxInputs(tx, state, mempoolDuplicate, spendheight, fee_map, setPeginsSpent, NULL, false, true);
     assert(fCheckResult);
-<<<<<<< HEAD
-    UpdateCoins(tx, mempoolDuplicate, 1000000);
+    UpdateCoins(tx, mempoolDuplicate, std::numeric_limits<int>::max());
 
     // ELEMENTS:
     assert(setPeginsSpent == entry.setPeginsSpent);
     size_t prevPeginsCount = setGlobalPeginsSpent.size();
     setGlobalPeginsSpent.insert(setPeginsSpent.begin(), setPeginsSpent.end());
     assert(setGlobalPeginsSpent.size() == prevPeginsCount + setPeginsSpent.size());
-=======
-    UpdateCoins(tx, mempoolDuplicate, std::numeric_limits<int>::max());
->>>>>>> de458da0
 }
 
 void CTxMemPool::check(const CCoinsViewCache *pcoins) const
