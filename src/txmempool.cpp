--- conflicted
+++ resolved
@@ -25,12 +25,8 @@
                                  int64_t _nTime, unsigned int _entryHeight,
                                  bool _spendsCoinbase, int64_t _sigOpsCost, LockPoints lp, std::set<std::pair<uint256, COutPoint>>& _setPeginsSpent)
     : tx(_tx), nFee(_nFee), nTxWeight(GetTransactionWeight(*tx)), nUsageSize(RecursiveDynamicUsage(tx)), nTime(_nTime), entryHeight(_entryHeight),
-<<<<<<< HEAD
-    spendsCoinbase(_spendsCoinbase), sigOpCost(_sigOpsCost), lockPoints(lp),
+    spendsCoinbase(_spendsCoinbase), sigOpCost(_sigOpsCost), lockPoints(lp), m_epoch(0),
     setPeginsSpent(_setPeginsSpent)
-=======
-    spendsCoinbase(_spendsCoinbase), sigOpCost(_sigOpsCost), lockPoints(lp), m_epoch(0)
->>>>>>> b2df21b3
 {
     nCountWithDescendants = 1;
     nSizeWithDescendants = GetTxSize();
