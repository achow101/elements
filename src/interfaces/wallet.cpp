--- conflicted
+++ resolved
@@ -410,13 +410,8 @@
         num_blocks = locked_chain->getHeight().get_value_or(-1);
         return true;
     }
-<<<<<<< HEAD
-    CAmountMap getBalance() override { return m_wallet->GetBalance(); }
+    CAmountMap getBalance() override { return m_wallet->GetBalance().m_mine_trusted; }
     CAmountMap getAvailableBalance(const CCoinControl& coin_control) override
-=======
-    CAmount getBalance() override { return m_wallet->GetBalance().m_mine_trusted; }
-    CAmount getAvailableBalance(const CCoinControl& coin_control) override
->>>>>>> db298565
     {
         return m_wallet->GetAvailableBalance(&coin_control);
     }
