// Copyright (c) 2018 The Bitcoin Core developers
// Distributed under the MIT software license, see the accompanying
// file COPYING or http://www.opensource.org/licenses/mit-license.php.

#include <interfaces/wallet.h>

#include <amount.h>
#include <consensus/validation.h>
#include <interfaces/chain.h>
#include <interfaces/handler.h>
#include <policy/feerate.h>
#include <policy/fees.h>
#include <primitives/transaction.h>
#include <script/standard.h>
#include <support/allocators/secure.h>
#include <sync.h>
#include <ui_interface.h>
#include <uint256.h>
#include <util/system.h>
#include <wallet/feebumper.h>
#include <wallet/fees.h>
#include <wallet/ismine.h>
#include <wallet/rpcwallet.h>
#include <wallet/load.h>
#include <wallet/wallet.h>
#include <wallet/walletutil.h>

#include <memory>
#include <string>
#include <utility>
#include <vector>

namespace interfaces {
namespace {

//! Construct wallet tx struct.
WalletTx MakeWalletTx(interfaces::Chain::Lock& locked_chain, CWallet& wallet, const CWalletTx& wtx)
{
    WalletTx result;
    result.tx = wtx.tx;
    result.txin_is_mine.reserve(wtx.tx->vin.size());
    result.txin_issuance_asset.resize(wtx.tx->vin.size());
    result.txin_issuance_token.resize(wtx.tx->vin.size());
    for (unsigned int i = 0; i < wtx.tx->vin.size(); ++i) {
        const auto& txin = wtx.tx->vin[i];
        result.txin_is_mine.emplace_back(wallet.IsMine(txin));
        wtx.GetIssuanceAssets(i, &result.txin_issuance_asset[i], &result.txin_issuance_token[i]);
        result.txin_issuance_asset_amount.emplace_back(wtx.GetIssuanceAmount(i, false));
        result.txin_issuance_token_amount.emplace_back(wtx.GetIssuanceAmount(i, true));
    }
    result.txout_is_mine.reserve(wtx.tx->vout.size());
    result.txout_address.reserve(wtx.tx->vout.size());
    result.txout_address_is_mine.reserve(wtx.tx->vout.size());
    for (const auto& txout : wtx.tx->vout) {
        result.txout_is_mine.emplace_back(wallet.IsMine(txout));
        result.txout_address.emplace_back();
        result.txout_address_is_mine.emplace_back(ExtractDestination(txout.scriptPubKey, result.txout_address.back()) ?
                                                      IsMine(wallet, result.txout_address.back()) :
                                                      ISMINE_NO);
        result.txout_is_change.push_back(wallet.IsChange(txout));
    }
    // ELEMENTS: Retrieve unblinded information about outputs
    for (unsigned int i = 0; i < wtx.tx->vout.size(); ++i) {
        result.txout_amounts.emplace_back(wtx.GetOutputValueOut(i));
        result.txout_assets.emplace_back(wtx.GetOutputAsset(i));
    }
    result.credit = wtx.GetCredit(locked_chain, ISMINE_ALL);
    result.debit = wtx.GetDebit(ISMINE_ALL);
    result.change = wtx.GetChange();
    result.time = wtx.GetTxTime();
    result.value_map = wtx.mapValue;
    result.is_coinbase = wtx.IsCoinBase();
    return result;
}

//! Construct wallet tx status struct.
WalletTxStatus MakeWalletTxStatus(interfaces::Chain::Lock& locked_chain, const CWalletTx& wtx)
{
    WalletTxStatus result;
    result.block_height = locked_chain.getBlockHeight(wtx.hashBlock).get_value_or(std::numeric_limits<int>::max());
    result.blocks_to_maturity = wtx.GetBlocksToMaturity(locked_chain);
    result.depth_in_main_chain = wtx.GetDepthInMainChain(locked_chain);
    result.time_received = wtx.nTimeReceived;
    result.lock_time = wtx.tx->nLockTime;
    result.is_final = locked_chain.checkFinalTx(*wtx.tx);
    result.is_trusted = wtx.IsTrusted(locked_chain);
    result.is_abandoned = wtx.isAbandoned();
    result.is_coinbase = wtx.IsCoinBase();
    result.is_in_main_chain = wtx.IsInMainChain(locked_chain);
    return result;
}

//! Construct wallet TxOut struct.
WalletTxOut MakeWalletTxOut(interfaces::Chain::Lock& locked_chain,
    CWallet& wallet,
    const CWalletTx& wtx,
    int n,
    int depth) EXCLUSIVE_LOCKS_REQUIRED(wallet.cs_wallet)
{
    WalletTxOut result;
    result.txout = wtx.tx->vout[n];
    result.time = wtx.GetTxTime();
    result.depth_in_main_chain = depth;
    result.is_spent = wallet.IsSpent(locked_chain, wtx.GetHash(), n);
    return result;
}

class WalletImpl : public Wallet
{
public:
    explicit WalletImpl(const std::shared_ptr<CWallet>& wallet) : m_wallet(wallet) {}

    bool encryptWallet(const SecureString& wallet_passphrase) override
    {
        return m_wallet->EncryptWallet(wallet_passphrase);
    }
    bool isCrypted() override { return m_wallet->IsCrypted(); }
    bool lock() override { return m_wallet->Lock(); }
    bool unlock(const SecureString& wallet_passphrase) override { return m_wallet->Unlock(wallet_passphrase); }
    bool isLocked() override { return m_wallet->IsLocked(); }
    bool changeWalletPassphrase(const SecureString& old_wallet_passphrase,
        const SecureString& new_wallet_passphrase) override
    {
        return m_wallet->ChangeWalletPassphrase(old_wallet_passphrase, new_wallet_passphrase);
    }
    void abortRescan() override { m_wallet->AbortRescan(); }
    bool backupWallet(const std::string& filename) override { return m_wallet->BackupWallet(filename); }
    std::string getWalletName() override { return m_wallet->GetName(); }
    bool getNewDestination(const OutputType type, const std::string label, CTxDestination& dest, bool add_blinding_key = false) override
    {
        LOCK(m_wallet->cs_wallet);
        std::string error;
        return m_wallet->GetNewDestination(type, label, dest, error, add_blinding_key);
    }
    bool getPubKey(const CKeyID& address, CPubKey& pub_key) override { return m_wallet->GetPubKey(address, pub_key); }
    bool getPrivKey(const CKeyID& address, CKey& key) override { return m_wallet->GetKey(address, key); }
    bool isSpendable(const CTxDestination& dest) override { return IsMine(*m_wallet, dest) & ISMINE_SPENDABLE; }
    bool haveWatchOnly() override { return m_wallet->HaveWatchOnly(); };
    bool setAddressBook(const CTxDestination& dest, const std::string& name, const std::string& purpose) override
    {
        return m_wallet->SetAddressBook(dest, name, purpose);
    }
    bool delAddressBook(const CTxDestination& dest) override
    {
        return m_wallet->DelAddressBook(dest);
    }
    bool getAddress(const CTxDestination& dest,
        std::string* name,
        isminetype* is_mine,
        std::string* purpose) override
    {
        LOCK(m_wallet->cs_wallet);
        auto it = m_wallet->mapAddressBook.find(dest);
        if (it == m_wallet->mapAddressBook.end()) {
            return false;
        }
        if (name) {
            *name = it->second.name;
        }
        if (is_mine) {
            *is_mine = IsMine(*m_wallet, dest);
        }
        if (purpose) {
            *purpose = it->second.purpose;
        }
        return true;
    }
    std::vector<WalletAddress> getAddresses() override
    {
        LOCK(m_wallet->cs_wallet);
        std::vector<WalletAddress> result;
        for (const auto& item : m_wallet->mapAddressBook) {
            result.emplace_back(item.first, IsMine(*m_wallet, item.first), item.second.name, item.second.purpose);
        }
        return result;
    }
    void learnRelatedScripts(const CPubKey& key, OutputType type) override { m_wallet->LearnRelatedScripts(key, type); }
    bool addDestData(const CTxDestination& dest, const std::string& key, const std::string& value) override
    {
        LOCK(m_wallet->cs_wallet);
        return m_wallet->AddDestData(dest, key, value);
    }
    bool eraseDestData(const CTxDestination& dest, const std::string& key) override
    {
        LOCK(m_wallet->cs_wallet);
        return m_wallet->EraseDestData(dest, key);
    }
    std::vector<std::string> getDestValues(const std::string& prefix) override
    {
        LOCK(m_wallet->cs_wallet);
        return m_wallet->GetDestValues(prefix);
    }
    void lockCoin(const COutPoint& output) override
    {
        auto locked_chain = m_wallet->chain().lock();
        LOCK(m_wallet->cs_wallet);
        return m_wallet->LockCoin(output);
    }
    void unlockCoin(const COutPoint& output) override
    {
        auto locked_chain = m_wallet->chain().lock();
        LOCK(m_wallet->cs_wallet);
        return m_wallet->UnlockCoin(output);
    }
    bool isLockedCoin(const COutPoint& output) override
    {
        auto locked_chain = m_wallet->chain().lock();
        LOCK(m_wallet->cs_wallet);
        return m_wallet->IsLockedCoin(output.hash, output.n);
    }
    void listLockedCoins(std::vector<COutPoint>& outputs) override
    {
        auto locked_chain = m_wallet->chain().lock();
        LOCK(m_wallet->cs_wallet);
        return m_wallet->ListLockedCoins(outputs);
    }
    CTransactionRef createTransaction(const std::vector<CRecipient>& recipients,
        const CCoinControl& coin_control,
        bool sign,
        int& change_pos,
        CAmount& fee,
        std::vector<CAmount>& out_amounts,
        std::string& fail_reason) override
    {
        auto locked_chain = m_wallet->chain().lock();
        LOCK(m_wallet->cs_wallet);
<<<<<<< HEAD
        CTransactionRef tx;
        if (!m_wallet->CreateTransaction(*locked_chain, recipients, tx, fee, change_pos,
                fail_reason, coin_control, sign)) {
=======
        auto pending = MakeUnique<PendingWalletTxImpl>(*m_wallet);
        // Pad change keys to cover total possible number of assets
        // One already exists(for policyAsset), so one for each destination
        std::set<CAsset> assets_seen;
        for (const auto& rec : recipients) {
            if (assets_seen.insert(rec.asset).second) {
                pending->m_keys.emplace_back(new CReserveKey(&*m_wallet));
            }
        }
        if (!m_wallet->CreateTransaction(*locked_chain, recipients, pending->m_tx, pending->m_keys, fee, change_pos,
                fail_reason, coin_control, sign, gArgs.GetBoolArg("-blindedaddresses", g_con_elementsmode) ? &pending->m_blind_details : nullptr)) {
>>>>>>> 66c5045d
            return {};
        }
        // FIXME this obviously-broken logic matches the state of the codebase after 0.18 rebase and was fixed in #693 (Sep 2019) which we will get to before the 0.19 branchpoint, I promise --asp
        BlindDetails blind_details;
        out_amounts = blind_details.o_amounts;
        return tx;
    }
    bool commitTransaction(CTransactionRef tx,
        WalletValueMap value_map,
        WalletOrderForm order_form,
        std::string& reject_reason) override
    {
        auto locked_chain = m_wallet->chain().lock();
        LOCK(m_wallet->cs_wallet);
        CValidationState state;
        if (!m_wallet->CommitTransaction(std::move(tx), std::move(value_map), std::move(order_form), state)) {
            reject_reason = state.GetRejectReason();
            return false;
        }
        return true;
    }
    bool transactionCanBeAbandoned(const uint256& txid) override { return m_wallet->TransactionCanBeAbandoned(txid); }
    bool abandonTransaction(const uint256& txid) override
    {
        auto locked_chain = m_wallet->chain().lock();
        LOCK(m_wallet->cs_wallet);
        return m_wallet->AbandonTransaction(*locked_chain, txid);
    }
    bool transactionCanBeBumped(const uint256& txid) override
    {
        return feebumper::TransactionCanBeBumped(m_wallet.get(), txid);
    }
    bool createBumpTransaction(const uint256& txid,
        const CCoinControl& coin_control,
        CAmount total_fee,
        std::vector<std::string>& errors,
        CAmount& old_fee,
        CAmount& new_fee,
        CMutableTransaction& mtx) override
    {
        if (total_fee > 0) {
            return feebumper::CreateTotalBumpTransaction(m_wallet.get(), txid, coin_control, total_fee, errors, old_fee, new_fee, mtx) ==
                feebumper::Result::OK;
        } else {
            return feebumper::CreateRateBumpTransaction(m_wallet.get(), txid, coin_control, errors, old_fee, new_fee, mtx) ==
                feebumper::Result::OK;
        }
    }
    bool signBumpTransaction(CMutableTransaction& mtx) override { return feebumper::SignTransaction(m_wallet.get(), mtx); }
    bool commitBumpTransaction(const uint256& txid,
        CMutableTransaction&& mtx,
        std::vector<std::string>& errors,
        uint256& bumped_txid) override
    {
        return feebumper::CommitTransaction(m_wallet.get(), txid, std::move(mtx), errors, bumped_txid) ==
               feebumper::Result::OK;
    }
    CTransactionRef getTx(const uint256& txid) override
    {
        auto locked_chain = m_wallet->chain().lock();
        LOCK(m_wallet->cs_wallet);
        auto mi = m_wallet->mapWallet.find(txid);
        if (mi != m_wallet->mapWallet.end()) {
            return mi->second.tx;
        }
        return {};
    }
    WalletTx getWalletTx(const uint256& txid) override
    {
        auto locked_chain = m_wallet->chain().lock();
        LOCK(m_wallet->cs_wallet);
        auto mi = m_wallet->mapWallet.find(txid);
        if (mi != m_wallet->mapWallet.end()) {
            return MakeWalletTx(*locked_chain, *m_wallet, mi->second);
        }
        return {};
    }
    std::vector<WalletTx> getWalletTxs() override
    {
        auto locked_chain = m_wallet->chain().lock();
        LOCK(m_wallet->cs_wallet);
        std::vector<WalletTx> result;
        result.reserve(m_wallet->mapWallet.size());
        for (const auto& entry : m_wallet->mapWallet) {
            result.emplace_back(MakeWalletTx(*locked_chain, *m_wallet, entry.second));
        }
        return result;
    }
    bool tryGetTxStatus(const uint256& txid,
        interfaces::WalletTxStatus& tx_status,
        int& num_blocks,
        int64_t& block_time) override
    {
        auto locked_chain = m_wallet->chain().lock(true /* try_lock */);
        if (!locked_chain) {
            return false;
        }
        TRY_LOCK(m_wallet->cs_wallet, locked_wallet);
        if (!locked_wallet) {
            return false;
        }
        auto mi = m_wallet->mapWallet.find(txid);
        if (mi == m_wallet->mapWallet.end()) {
            return false;
        }
        if (Optional<int> height = locked_chain->getHeight()) {
            num_blocks = *height;
            block_time = locked_chain->getBlockTime(*height);
        } else {
            num_blocks = -1;
            block_time = -1;
        }
        tx_status = MakeWalletTxStatus(*locked_chain, mi->second);
        return true;
    }
    WalletTx getWalletTxDetails(const uint256& txid,
        WalletTxStatus& tx_status,
        WalletOrderForm& order_form,
        bool& in_mempool,
        int& num_blocks) override
    {
        auto locked_chain = m_wallet->chain().lock();
        LOCK(m_wallet->cs_wallet);
        auto mi = m_wallet->mapWallet.find(txid);
        if (mi != m_wallet->mapWallet.end()) {
            num_blocks = locked_chain->getHeight().get_value_or(-1);
            in_mempool = mi->second.InMempool();
            order_form = mi->second.vOrderForm;
            tx_status = MakeWalletTxStatus(*locked_chain, mi->second);
            return MakeWalletTx(*locked_chain, *m_wallet, mi->second);
        }
        return {};
    }
    WalletBalances getBalances() override
    {
        const auto bal = m_wallet->GetBalance();
        WalletBalances result;
        result.balance = bal.m_mine_trusted;
        result.unconfirmed_balance = bal.m_mine_untrusted_pending;
        result.immature_balance = bal.m_mine_immature;
        result.have_watch_only = m_wallet->HaveWatchOnly();
        if (result.have_watch_only) {
            result.watch_only_balance = bal.m_watchonly_trusted;
            result.unconfirmed_watch_only_balance = bal.m_watchonly_untrusted_pending;
            result.immature_watch_only_balance = bal.m_watchonly_immature;
        }
        return result;
    }
    bool tryGetBalances(WalletBalances& balances, int& num_blocks) override
    {
        auto locked_chain = m_wallet->chain().lock(true /* try_lock */);
        if (!locked_chain) return false;
        TRY_LOCK(m_wallet->cs_wallet, locked_wallet);
        if (!locked_wallet) {
            return false;
        }
        balances = getBalances();
        num_blocks = locked_chain->getHeight().get_value_or(-1);
        return true;
    }
    CAmountMap getBalance() override { return m_wallet->GetBalance().m_mine_trusted; }
    CAmountMap getAvailableBalance(const CCoinControl& coin_control) override
    {
        return m_wallet->GetAvailableBalance(&coin_control);
    }
    isminetype txinIsMine(const CTxIn& txin) override
    {
        auto locked_chain = m_wallet->chain().lock();
        LOCK(m_wallet->cs_wallet);
        return m_wallet->IsMine(txin);
    }
    isminetype txoutIsMine(const CTxOut& txout) override
    {
        auto locked_chain = m_wallet->chain().lock();
        LOCK(m_wallet->cs_wallet);
        return m_wallet->IsMine(txout);
    }
    CAmountMap getDebit(const CTxIn& txin, isminefilter filter) override
    {
        auto locked_chain = m_wallet->chain().lock();
        LOCK(m_wallet->cs_wallet);
        return m_wallet->GetDebit(txin, filter);
    }
    CAmountMap getCredit(const CTransaction& tx, const size_t out_index, isminefilter filter) override
    {
        auto locked_chain = m_wallet->chain().lock();
        LOCK(m_wallet->cs_wallet);
        return m_wallet->GetCredit(tx, out_index, filter);
    }
    CoinsList listCoins() override
    {
        auto locked_chain = m_wallet->chain().lock();
        LOCK(m_wallet->cs_wallet);
        CoinsList result;
        for (const auto& entry : m_wallet->ListCoins(*locked_chain)) {
            auto& group = result[entry.first];
            for (const auto& coin : entry.second) {
                group.emplace_back(COutPoint(coin.tx->GetHash(), coin.i),
                    MakeWalletTxOut(*locked_chain, *m_wallet, *coin.tx, coin.i, coin.nDepth));
            }
        }
        return result;
    }
    std::vector<WalletTxOut> getCoins(const std::vector<COutPoint>& outputs) override
    {
        auto locked_chain = m_wallet->chain().lock();
        LOCK(m_wallet->cs_wallet);
        std::vector<WalletTxOut> result;
        result.reserve(outputs.size());
        for (const auto& output : outputs) {
            result.emplace_back();
            auto it = m_wallet->mapWallet.find(output.hash);
            if (it != m_wallet->mapWallet.end()) {
                int depth = it->second.GetDepthInMainChain(*locked_chain);
                if (depth >= 0) {
                    result.back() = MakeWalletTxOut(*locked_chain, *m_wallet, it->second, output.n, depth);
                }
            }
        }
        return result;
    }
    CAmount getRequiredFee(unsigned int tx_bytes) override { return GetRequiredFee(*m_wallet, tx_bytes); }
    CAmount getMinimumFee(unsigned int tx_bytes,
        const CCoinControl& coin_control,
        int* returned_target,
        FeeReason* reason) override
    {
        FeeCalculation fee_calc;
        CAmount result;
        result = GetMinimumFee(*m_wallet, tx_bytes, coin_control, &fee_calc);
        if (returned_target) *returned_target = fee_calc.returnedTarget;
        if (reason) *reason = fee_calc.reason;
        return result;
    }
    unsigned int getConfirmTarget() override { return m_wallet->m_confirm_target; }
    bool hdEnabled() override { return m_wallet->IsHDEnabled(); }
    bool canGetAddresses() override { return m_wallet->CanGetAddresses(); }
    bool IsWalletFlagSet(uint64_t flag) override { return m_wallet->IsWalletFlagSet(flag); }
    OutputType getDefaultAddressType() override { return m_wallet->m_default_address_type; }
    OutputType getDefaultChangeType() override { return m_wallet->m_default_change_type; }
    CAmount getDefaultMaxTxFee() override { return m_wallet->m_default_max_tx_fee; }
    void remove() override
    {
        RemoveWallet(m_wallet);
    }
    std::unique_ptr<Handler> handleUnload(UnloadFn fn) override
    {
        return MakeHandler(m_wallet->NotifyUnload.connect(fn));
    }
    std::unique_ptr<Handler> handleShowProgress(ShowProgressFn fn) override
    {
        return MakeHandler(m_wallet->ShowProgress.connect(fn));
    }
    std::unique_ptr<Handler> handleStatusChanged(StatusChangedFn fn) override
    {
        return MakeHandler(m_wallet->NotifyStatusChanged.connect([fn](CWallet*) { fn(); }));
    }
    std::unique_ptr<Handler> handleAddressBookChanged(AddressBookChangedFn fn) override
    {
        return MakeHandler(m_wallet->NotifyAddressBookChanged.connect(
            [fn](CWallet*, const CTxDestination& address, const std::string& label, bool is_mine,
                const std::string& purpose, ChangeType status) { fn(address, label, is_mine, purpose, status); }));
    }
    std::unique_ptr<Handler> handleTransactionChanged(TransactionChangedFn fn) override
    {
        return MakeHandler(m_wallet->NotifyTransactionChanged.connect(
            [fn](CWallet*, const uint256& txid, ChangeType status) { fn(txid, status); }));
    }
    std::unique_ptr<Handler> handleWatchOnlyChanged(WatchOnlyChangedFn fn) override
    {
        return MakeHandler(m_wallet->NotifyWatchonlyChanged.connect(fn));
    }
    std::unique_ptr<Handler> handleCanGetAddressesChanged(CanGetAddressesChangedFn fn) override
    {
        return MakeHandler(m_wallet->NotifyCanGetAddressesChanged.connect(fn));
    }

    std::shared_ptr<CWallet> m_wallet;
};

class WalletClientImpl : public ChainClient
{
public:
    WalletClientImpl(Chain& chain, std::vector<std::string> wallet_filenames)
        : m_chain(chain), m_wallet_filenames(std::move(wallet_filenames))
    {
    }
    void registerRpcs() override { return RegisterWalletRPCCommands(m_chain, m_rpc_handlers); }
    bool verify() override { return VerifyWallets(m_chain, m_wallet_filenames); }
    bool load() override { return LoadWallets(m_chain, m_wallet_filenames); }
    void start(CScheduler& scheduler) override { return StartWallets(scheduler); }
    void flush() override { return FlushWallets(); }
    void stop() override { return StopWallets(); }
    ~WalletClientImpl() override { UnloadWallets(); }

    Chain& m_chain;
    std::vector<std::string> m_wallet_filenames;
    std::vector<std::unique_ptr<Handler>> m_rpc_handlers;
};

} // namespace

std::unique_ptr<Wallet> MakeWallet(const std::shared_ptr<CWallet>& wallet) { return wallet ? MakeUnique<WalletImpl>(wallet) : nullptr; }

std::unique_ptr<ChainClient> MakeWalletClient(Chain& chain, std::vector<std::string> wallet_filenames)
{
    return MakeUnique<WalletClientImpl>(chain, std::move(wallet_filenames));
}

} // namespace interfaces<|MERGE_RESOLUTION|>--- conflicted
+++ resolved
@@ -224,27 +224,12 @@
     {
         auto locked_chain = m_wallet->chain().lock();
         LOCK(m_wallet->cs_wallet);
-<<<<<<< HEAD
         CTransactionRef tx;
+        BlindDetails blind_details;
         if (!m_wallet->CreateTransaction(*locked_chain, recipients, tx, fee, change_pos,
-                fail_reason, coin_control, sign)) {
-=======
-        auto pending = MakeUnique<PendingWalletTxImpl>(*m_wallet);
-        // Pad change keys to cover total possible number of assets
-        // One already exists(for policyAsset), so one for each destination
-        std::set<CAsset> assets_seen;
-        for (const auto& rec : recipients) {
-            if (assets_seen.insert(rec.asset).second) {
-                pending->m_keys.emplace_back(new CReserveKey(&*m_wallet));
-            }
-        }
-        if (!m_wallet->CreateTransaction(*locked_chain, recipients, pending->m_tx, pending->m_keys, fee, change_pos,
-                fail_reason, coin_control, sign, gArgs.GetBoolArg("-blindedaddresses", g_con_elementsmode) ? &pending->m_blind_details : nullptr)) {
->>>>>>> 66c5045d
+                fail_reason, coin_control, sign, gArgs.GetBoolArg("-blindedaddresses", g_con_elementsmode) ? &blind_details : nullptr)) {
             return {};
         }
-        // FIXME this obviously-broken logic matches the state of the codebase after 0.18 rebase and was fixed in #693 (Sep 2019) which we will get to before the 0.19 branchpoint, I promise --asp
-        BlindDetails blind_details;
         out_amounts = blind_details.o_amounts;
         return tx;
     }
