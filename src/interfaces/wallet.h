--- conflicted
+++ resolved
@@ -138,12 +138,8 @@
         bool sign,
         int& change_pos,
         CAmount& fee,
-<<<<<<< HEAD
         std::vector<CAmount>& out_amounts,
-        std::string& fail_reason) = 0;
-=======
         bilingual_str& fail_reason) = 0;
->>>>>>> 23c926d8
 
     //! Commit transaction.
     virtual void commitTransaction(CTransactionRef tx,
