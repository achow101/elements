--- conflicted
+++ resolved
@@ -136,18 +136,7 @@
 
         if (whichType == TX_NULL_DATA) {
             nDataOut++;
-<<<<<<< HEAD
-            if (params.GetEnforcePak() &&
-                    txout.scriptPubKey.IsPegoutScript(params.ParentGenesisBlockHash()) &&
-                    txout.nAsset.IsExplicit() && txout.nAsset.GetAsset() == Params().GetConsensus().pegged_asset &&
-                    (!ScriptHasValidPAKProof(txout.scriptPubKey, params.ParentGenesisBlockHash()))) {
-                reason = "invalid-pegout-proof";
-                return false;
-            }
         } else if ((whichType == TX_MULTISIG) && (!permit_bare_multisig)) {
-=======
-        } else if ((whichType == TX_MULTISIG) && (!fIsBareMultisigStd)) {
->>>>>>> 5b2fe556
             reason = "bare-multisig";
             return false;
         } else if ((txout.nAsset.IsExplicit() && txout.nAsset.GetAsset() == policyAsset) && IsDust(txout, dust_relay_fee)) {
