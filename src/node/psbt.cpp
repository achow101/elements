// Copyright (c) 2009-2019 The Bitcoin Core developers
// Distributed under the MIT software license, see the accompanying
// file COPYING or http://www.opensource.org/licenses/mit-license.php.

#include <amount.h>
#include <coins.h>
#include <consensus/tx_verify.h>
#include <node/psbt.h>
#include <policy/policy.h>
#include <policy/settings.h>
#include <tinyformat.h>

#include <numeric>

PSBTAnalysis AnalyzePSBT(PartiallySignedTransaction psbtx)
{
    // Go through each input and build status
    PSBTAnalysis result;

    bool calc_fee = true;
<<<<<<< HEAD
    bool all_final = true;
    bool only_missing_sigs = true;
    bool only_missing_final = false;
    CAmountMap in_amts;
=======

    CAmount in_amt = 0;
>>>>>>> 1f886243

    result.inputs.resize(psbtx.tx->vin.size());

    for (unsigned int i = 0; i < psbtx.tx->vin.size(); ++i) {
        PSBTInput& input = psbtx.inputs[i];
        PSBTInputAnalysis& input_analysis = result.inputs[i];

        // We set next role here and ratchet backwards as required
        input_analysis.next = PSBTRole::EXTRACTOR;

        // Check for a UTXO
        CTxOut utxo;
        if (psbtx.GetInputUTXO(utxo, i)) {
            //TODO(gwillen) do PSBT inputs always have explicit assets & amounts?
            if (!MoneyRange(utxo.nValue.GetAmount()) || !MoneyRange(in_amts[utxo.nAsset.GetAsset()] + utxo.nValue.GetAmount())) {
                result.SetInvalid(strprintf("PSBT is not valid. Input %u has invalid value", i));
                return result;
            }
            in_amts[utxo.nAsset.GetAsset()] += utxo.nValue.GetAmount();
            input_analysis.has_utxo = true;
        } else {
            if (input.non_witness_utxo && psbtx.tx->vin[i].prevout.n >= input.non_witness_utxo->vout.size()) {
                result.SetInvalid(strprintf("PSBT is not valid. Input %u specifies invalid prevout", i));
                return result;
            }
            input_analysis.has_utxo = false;
            input_analysis.is_final = false;
            input_analysis.next = PSBTRole::UPDATER;
            calc_fee = false;
        }

        if (!utxo.IsNull() && utxo.scriptPubKey.IsUnspendable()) {
            result.SetInvalid(strprintf("PSBT is not valid. Input %u spends unspendable output", i));
            return result;
        }

        // Check if it is final
        if (!utxo.IsNull() && !PSBTInputSigned(input)) {
            input_analysis.is_final = false;

            // Figure out what is missing
            SignatureData outdata;
            bool complete = SignPSBTInput(DUMMY_SIGNING_PROVIDER, psbtx, i, 1, &outdata);

            // Things are missing
            if (!complete) {
                input_analysis.missing_pubkeys = outdata.missing_pubkeys;
                input_analysis.missing_redeem_script = outdata.missing_redeem_script;
                input_analysis.missing_witness_script = outdata.missing_witness_script;
                input_analysis.missing_sigs = outdata.missing_sigs;

                // If we are only missing signatures and nothing else, then next is signer
                if (outdata.missing_pubkeys.empty() && outdata.missing_redeem_script.IsNull() && outdata.missing_witness_script.IsNull() && !outdata.missing_sigs.empty()) {
                    input_analysis.next = PSBTRole::SIGNER;
                } else {
                    input_analysis.next = PSBTRole::UPDATER;
                }
            } else {
                input_analysis.next = PSBTRole::FINALIZER;
            }
        } else if (!utxo.IsNull()){
            input_analysis.is_final = true;
        }
    }

    // Calculate next role for PSBT by grabbing "minumum" PSBTInput next role
    result.next = PSBTRole::EXTRACTOR;
    for (unsigned int i = 0; i < psbtx.tx->vin.size(); ++i) {
        PSBTInputAnalysis& input_analysis = result.inputs[i];
        result.next = std::min(result.next, input_analysis.next);
    }
    assert(result.next > PSBTRole::CREATOR);

    if (calc_fee) {
        // Get the output amount
        CAmountMap out_amts = std::accumulate(psbtx.tx->vout.begin(), psbtx.tx->vout.end(), CAmountMap(),
            [](CAmountMap a, const CTxOut& b) {
                CAmount acc = a[b.nAsset.GetAsset()];
                CAmount add = b.nValue.GetAmount();

                if (!MoneyRange(acc) || !MoneyRange(add) || !MoneyRange(acc + add)) {
                    CAmountMap invalid;
                    invalid[::policyAsset] = CAmount(-1);
                    return invalid;
                }
                a[b.nAsset.GetAsset()] += add;
                return a;
            }
        );
        if (!MoneyRange(out_amts)) {
            result.SetInvalid(strprintf("PSBT is not valid. Output amount invalid"));
            return result;
        }

        // Get the fee
        CAmountMap fee = in_amts - out_amts;
        result.fee = fee;

        // Estimate the size
        CMutableTransaction mtx(*psbtx.tx);
        CCoinsView view_dummy;
        CCoinsViewCache view(&view_dummy);
        bool success = true;

        for (unsigned int i = 0; i < psbtx.tx->vin.size(); ++i) {
            PSBTInput& input = psbtx.inputs[i];
            Coin newcoin;

            if (!SignPSBTInput(DUMMY_SIGNING_PROVIDER, psbtx, i, 1, nullptr, true) || !psbtx.GetInputUTXO(newcoin.out, i)) {
                success = false;
                break;
            } else {
                mtx.vin[i].scriptSig = input.final_script_sig;
                mtx.witness.vtxinwit[i].scriptWitness = input.final_script_witness;
                newcoin.nHeight = 1;
                view.AddCoin(psbtx.tx->vin[i].prevout, std::move(newcoin), true);
            }
        }

        if (success) {
            CTransaction ctx = CTransaction(mtx);
            size_t size = GetVirtualTransactionSize(ctx, GetTransactionSigOpCost(ctx, view, STANDARD_SCRIPT_VERIFY_FLAGS));
            result.estimated_vsize = size;
            // Estimate fee rate
            CFeeRate feerate(fee[::policyAsset], size);
            result.estimated_feerate = feerate;
        }

    }

    return result;
}
<|MERGE_RESOLUTION|>--- conflicted
+++ resolved
@@ -18,15 +18,7 @@
     PSBTAnalysis result;
 
     bool calc_fee = true;
-<<<<<<< HEAD
-    bool all_final = true;
-    bool only_missing_sigs = true;
-    bool only_missing_final = false;
     CAmountMap in_amts;
-=======
-
-    CAmount in_amt = 0;
->>>>>>> 1f886243
 
     result.inputs.resize(psbtx.tx->vin.size());
 
