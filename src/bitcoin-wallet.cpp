--- conflicted
+++ resolved
@@ -40,15 +40,9 @@
         return false;
     }
     if (argc < 2 || HelpRequested(gArgs)) {
-<<<<<<< HEAD
         std::string usage = strprintf("%s elements-wallet version", PACKAGE_NAME) + " " + FormatFullVersion() + "\n\n" +
-                                      "elements-wallet is an offline tool for creating and interacting with Bitcoin Core wallet files.\n" +
+                                      "elements-wallet is an offline tool for creating and interacting with " PACKAGE_NAME " wallet files.\n" +
                                       "By default elements-wallet will act on wallets in the default mainnet wallet directory in the datadir.\n" +
-=======
-        std::string usage = strprintf("%s bitcoin-wallet version", PACKAGE_NAME) + " " + FormatFullVersion() + "\n\n" +
-                                      "bitcoin-wallet is an offline tool for creating and interacting with " PACKAGE_NAME " wallet files.\n" +
-                                      "By default bitcoin-wallet will act on wallets in the default mainnet wallet directory in the datadir.\n" +
->>>>>>> 002f9e9b
                                       "To change the target wallet, use the -datadir, -wallet and -testnet/-regtest arguments.\n\n" +
                                       "Usage:\n" +
                                      "  elements-wallet [options] <command>\n\n" +
