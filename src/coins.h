--- conflicted
+++ resolved
@@ -80,29 +80,6 @@
     size_t DynamicMemoryUsage() const {
         return memusage::DynamicUsage(out.scriptPubKey);
     }
-};
-
-struct CCoinsCacheEntry
-{
-    Coin coin; // The actual cached data.
-    unsigned char flags;
-    // ELEMENTS:
-    bool peginSpent;
-
-    enum Flags {
-        DIRTY = (1 << 0), // This cache entry is potentially different from the version in the parent view.
-        FRESH = (1 << 1), // The parent view does not have this entry (or it is pruned).
-        /* Note that FRESH is a performance optimization with which we can
-         * erase coins that are fully spent if we know we do not need to
-         * flush the changes to the parent cache.  It is always safe to
-         * not mark FRESH if that condition is not guaranteed.
-         */
-        // ELEMENTS:
-        PEGIN = (1 << 2), // represents a pegin (coins is actually empty/useless, look at peginSpent instead)
-    };
-
-    CCoinsCacheEntry() : flags(0) {}
-    explicit CCoinsCacheEntry(Coin&& coin_) : coin(std::move(coin_)), flags(0) {}
 };
 
 // For PEGIN entries, the first is the genesis hash, the second is the outpoint.
@@ -137,9 +114,6 @@
         return SipHashUint256Extra(k0, k1, id.hash, id.n);
     }
 };
-<<<<<<< HEAD
-typedef std::unordered_map<CCoinsMapKey, CCoinsCacheEntry, SaltedOutpointHasher> CCoinsMap;
-=======
 
 /**
  * A Coin in one level of the coins database caching hierarchy.
@@ -160,6 +134,8 @@
 {
     Coin coin; // The actual cached data.
     unsigned char flags;
+    // ELEMENTS:
+    bool peginSpent;
 
     enum Flags {
         /**
@@ -180,14 +156,19 @@
          * when this cache is flushed.
          */
         FRESH = (1 << 1),
+        // ELEMENTS:
+        /**
+         * PEGIN means the coin refers to an entry on the mainchain (coin is actually
+         * empty/useless, look at peginSpent instead)
+         */
+        PEGIN = (1 << 2),
     };
 
     CCoinsCacheEntry() : flags(0) {}
     explicit CCoinsCacheEntry(Coin&& coin_) : coin(std::move(coin_)), flags(0) {}
 };
 
-typedef std::unordered_map<COutPoint, CCoinsCacheEntry, SaltedOutpointHasher> CCoinsMap;
->>>>>>> 9e8e813d
+typedef std::unordered_map<CCoinsMapKey, CCoinsCacheEntry, SaltedOutpointHasher> CCoinsMap;
 
 /** Cursor for iterating over CoinsView state */
 class CCoinsViewCursor
