--- conflicted
+++ resolved
@@ -120,12 +120,6 @@
     // to display payment requests to the user
     void uiReady();
 
-<<<<<<< HEAD
-    // Submit Payment message to a merchant, get back PaymentACK:
-    void fetchPaymentACK(WalletModel* walletModel, const SendAssetsRecipient& recipient, QByteArray transaction);
-
-=======
->>>>>>> f617e05c
     // Handle an incoming URI, URI with local file scheme or file
     void handleURIOrFile(const QString& s);
 
