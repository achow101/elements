// Copyright (c) 2011-2018 The Bitcoin Core developers
// Distributed under the MIT software license, see the accompanying
// file COPYING or http://www.opensource.org/licenses/mit-license.php.

#include <qt/signverifymessagedialog.h>
#include <qt/forms/ui_signverifymessagedialog.h>

#include <qt/addressbookpage.h>
#include <qt/guiutil.h>
#include <qt/platformstyle.h>
#include <qt/walletmodel.h>

#include <key_io.h>
#include <util/validation.h> // For strMessageMagic
#include <wallet/wallet.h>

#include <string>
#include <vector>

#include <QClipboard>

SignVerifyMessageDialog::SignVerifyMessageDialog(const PlatformStyle *_platformStyle, QWidget *parent) :
    QDialog(parent),
    ui(new Ui::SignVerifyMessageDialog),
    model(nullptr),
    platformStyle(_platformStyle)
{
    ui->setupUi(this);

    ui->addressBookButton_SM->setIcon(platformStyle->SingleColorIcon(":/icons/address-book"));
    ui->pasteButton_SM->setIcon(platformStyle->SingleColorIcon(":/icons/editpaste"));
    ui->copySignatureButton_SM->setIcon(platformStyle->SingleColorIcon(":/icons/editcopy"));
    ui->signMessageButton_SM->setIcon(platformStyle->SingleColorIcon(":/icons/edit"));
    ui->clearButton_SM->setIcon(platformStyle->SingleColorIcon(":/icons/remove"));
    ui->addressBookButton_VM->setIcon(platformStyle->SingleColorIcon(":/icons/address-book"));
    ui->verifyMessageButton_VM->setIcon(platformStyle->SingleColorIcon(":/icons/transaction_0"));
    ui->clearButton_VM->setIcon(platformStyle->SingleColorIcon(":/icons/remove"));

    ui->signatureOut_SM->setPlaceholderText(tr("Click \"Sign Message\" to generate signature"));

    GUIUtil::setupAddressWidget(ui->addressIn_SM, this);
    GUIUtil::setupAddressWidget(ui->addressIn_VM, this);

    ui->addressIn_SM->installEventFilter(this);
    ui->messageIn_SM->installEventFilter(this);
    ui->signatureOut_SM->installEventFilter(this);
    ui->addressIn_VM->installEventFilter(this);
    ui->messageIn_VM->installEventFilter(this);
    ui->signatureIn_VM->installEventFilter(this);

    ui->signatureOut_SM->setFont(GUIUtil::fixedPitchFont());
    ui->signatureIn_VM->setFont(GUIUtil::fixedPitchFont());
}

SignVerifyMessageDialog::~SignVerifyMessageDialog()
{
    delete ui;
}

void SignVerifyMessageDialog::setModel(WalletModel *_model)
{
    this->model = _model;
}

void SignVerifyMessageDialog::setAddress_SM(const QString &address)
{
    ui->addressIn_SM->setText(address);
    ui->messageIn_SM->setFocus();
}

void SignVerifyMessageDialog::setAddress_VM(const QString &address)
{
    ui->addressIn_VM->setText(address);
    ui->messageIn_VM->setFocus();
}

void SignVerifyMessageDialog::showTab_SM(bool fShow)
{
    ui->tabWidget->setCurrentIndex(0);
    if (fShow)
        this->show();
}

void SignVerifyMessageDialog::showTab_VM(bool fShow)
{
    ui->tabWidget->setCurrentIndex(1);
    if (fShow)
        this->show();
}

void SignVerifyMessageDialog::on_addressBookButton_SM_clicked()
{
    if (model && model->getAddressTableModel())
    {
        AddressBookPage dlg(platformStyle, AddressBookPage::ForSelection, AddressBookPage::ReceivingTab, this);
        dlg.setModel(model->getAddressTableModel());
        if (dlg.exec())
        {
            setAddress_SM(dlg.getReturnValue());
        }
    }
}

void SignVerifyMessageDialog::on_pasteButton_SM_clicked()
{
    setAddress_SM(QApplication::clipboard()->text());
}

void SignVerifyMessageDialog::on_signMessageButton_SM_clicked()
{
    if (!model)
        return;

    /* Clear old signature to ensure users don't get confused on error with an old signature displayed */
    ui->signatureOut_SM->clear();

    CTxDestination destination = DecodeDestination(ui->addressIn_SM->text().toStdString());
    if (!IsValidDestination(destination)) {
        ui->statusLabel_SM->setStyleSheet("QLabel { color: red; }");
        ui->statusLabel_SM->setText(tr("The entered address is invalid.") + QString(" ") + tr("Please check the address and try again."));
        return;
    }
<<<<<<< HEAD
    const PKHash* keyID = boost::get<PKHash>(&destination);
    if (!keyID) {
=======
    const PKHash* pkhash = boost::get<PKHash>(&destination);
    if (!pkhash) {
>>>>>>> de5af41e
        ui->addressIn_SM->setValid(false);
        ui->statusLabel_SM->setStyleSheet("QLabel { color: red; }");
        ui->statusLabel_SM->setText(tr("The entered address does not refer to a key.") + QString(" ") + tr("Please check the address and try again."));
        return;
    }

    WalletModel::UnlockContext ctx(model->requestUnlock());
    if (!ctx.isValid())
    {
        ui->statusLabel_SM->setStyleSheet("QLabel { color: red; }");
        ui->statusLabel_SM->setText(tr("Wallet unlock was cancelled."));
        return;
    }

    CKey key;
<<<<<<< HEAD
    if (!model->wallet().getPrivKey(CKeyID(*keyID), key))
=======
    if (!model->wallet().getPrivKey(CKeyID(*pkhash), key))
>>>>>>> de5af41e
    {
        ui->statusLabel_SM->setStyleSheet("QLabel { color: red; }");
        ui->statusLabel_SM->setText(tr("Private key for the entered address is not available."));
        return;
    }

    CHashWriter ss(SER_GETHASH, 0);
    ss << strMessageMagic;
    ss << ui->messageIn_SM->document()->toPlainText().toStdString();

    std::vector<unsigned char> vchSig;
    if (!key.SignCompact(ss.GetHash(), vchSig))
    {
        ui->statusLabel_SM->setStyleSheet("QLabel { color: red; }");
        ui->statusLabel_SM->setText(QString("<nobr>") + tr("Message signing failed.") + QString("</nobr>"));
        return;
    }

    ui->statusLabel_SM->setStyleSheet("QLabel { color: green; }");
    ui->statusLabel_SM->setText(QString("<nobr>") + tr("Message signed.") + QString("</nobr>"));

    ui->signatureOut_SM->setText(QString::fromStdString(EncodeBase64(vchSig.data(), vchSig.size())));
}

void SignVerifyMessageDialog::on_copySignatureButton_SM_clicked()
{
    GUIUtil::setClipboard(ui->signatureOut_SM->text());
}

void SignVerifyMessageDialog::on_clearButton_SM_clicked()
{
    ui->addressIn_SM->clear();
    ui->messageIn_SM->clear();
    ui->signatureOut_SM->clear();
    ui->statusLabel_SM->clear();

    ui->addressIn_SM->setFocus();
}

void SignVerifyMessageDialog::on_addressBookButton_VM_clicked()
{
    if (model && model->getAddressTableModel())
    {
        AddressBookPage dlg(platformStyle, AddressBookPage::ForSelection, AddressBookPage::SendingTab, this);
        dlg.setModel(model->getAddressTableModel());
        if (dlg.exec())
        {
            setAddress_VM(dlg.getReturnValue());
        }
    }
}

void SignVerifyMessageDialog::on_verifyMessageButton_VM_clicked()
{
    CTxDestination destination = DecodeDestination(ui->addressIn_VM->text().toStdString());
    if (!IsValidDestination(destination)) {
        ui->statusLabel_VM->setStyleSheet("QLabel { color: red; }");
        ui->statusLabel_VM->setText(tr("The entered address is invalid.") + QString(" ") + tr("Please check the address and try again."));
        return;
    }
    if (!boost::get<PKHash>(&destination)) {
        ui->addressIn_VM->setValid(false);
        ui->statusLabel_VM->setStyleSheet("QLabel { color: red; }");
        ui->statusLabel_VM->setText(tr("The entered address does not refer to a key.") + QString(" ") + tr("Please check the address and try again."));
        return;
    }

    bool fInvalid = false;
    std::vector<unsigned char> vchSig = DecodeBase64(ui->signatureIn_VM->text().toStdString().c_str(), &fInvalid);

    if (fInvalid)
    {
        ui->signatureIn_VM->setValid(false);
        ui->statusLabel_VM->setStyleSheet("QLabel { color: red; }");
        ui->statusLabel_VM->setText(tr("The signature could not be decoded.") + QString(" ") + tr("Please check the signature and try again."));
        return;
    }

    CHashWriter ss(SER_GETHASH, 0);
    ss << strMessageMagic;
    ss << ui->messageIn_VM->document()->toPlainText().toStdString();

    CPubKey pubkey;
    if (!pubkey.RecoverCompact(ss.GetHash(), vchSig))
    {
        ui->signatureIn_VM->setValid(false);
        ui->statusLabel_VM->setStyleSheet("QLabel { color: red; }");
        ui->statusLabel_VM->setText(tr("The signature did not match the message digest.") + QString(" ") + tr("Please check the signature and try again."));
        return;
    }

<<<<<<< HEAD
    if (!(CTxDestination(PKHash(pubkey.GetID())) == destination)) {
=======
    if (!(CTxDestination(PKHash(pubkey)) == destination)) {
>>>>>>> de5af41e
        ui->statusLabel_VM->setStyleSheet("QLabel { color: red; }");
        ui->statusLabel_VM->setText(QString("<nobr>") + tr("Message verification failed.") + QString("</nobr>"));
        return;
    }

    ui->statusLabel_VM->setStyleSheet("QLabel { color: green; }");
    ui->statusLabel_VM->setText(QString("<nobr>") + tr("Message verified.") + QString("</nobr>"));
}

void SignVerifyMessageDialog::on_clearButton_VM_clicked()
{
    ui->addressIn_VM->clear();
    ui->signatureIn_VM->clear();
    ui->messageIn_VM->clear();
    ui->statusLabel_VM->clear();

    ui->addressIn_VM->setFocus();
}

bool SignVerifyMessageDialog::eventFilter(QObject *object, QEvent *event)
{
    if (event->type() == QEvent::MouseButtonPress || event->type() == QEvent::FocusIn)
    {
        if (ui->tabWidget->currentIndex() == 0)
        {
            /* Clear status message on focus change */
            ui->statusLabel_SM->clear();

            /* Select generated signature */
            if (object == ui->signatureOut_SM)
            {
                ui->signatureOut_SM->selectAll();
                return true;
            }
        }
        else if (ui->tabWidget->currentIndex() == 1)
        {
            /* Clear status message on focus change */
            ui->statusLabel_VM->clear();
        }
    }
    return QDialog::eventFilter(object, event);
}<|MERGE_RESOLUTION|>--- conflicted
+++ resolved
@@ -120,13 +120,8 @@
         ui->statusLabel_SM->setText(tr("The entered address is invalid.") + QString(" ") + tr("Please check the address and try again."));
         return;
     }
-<<<<<<< HEAD
-    const PKHash* keyID = boost::get<PKHash>(&destination);
-    if (!keyID) {
-=======
     const PKHash* pkhash = boost::get<PKHash>(&destination);
     if (!pkhash) {
->>>>>>> de5af41e
         ui->addressIn_SM->setValid(false);
         ui->statusLabel_SM->setStyleSheet("QLabel { color: red; }");
         ui->statusLabel_SM->setText(tr("The entered address does not refer to a key.") + QString(" ") + tr("Please check the address and try again."));
@@ -142,11 +137,7 @@
     }
 
     CKey key;
-<<<<<<< HEAD
-    if (!model->wallet().getPrivKey(CKeyID(*keyID), key))
-=======
     if (!model->wallet().getPrivKey(CKeyID(*pkhash), key))
->>>>>>> de5af41e
     {
         ui->statusLabel_SM->setStyleSheet("QLabel { color: red; }");
         ui->statusLabel_SM->setText(tr("Private key for the entered address is not available."));
@@ -238,11 +229,7 @@
         return;
     }
 
-<<<<<<< HEAD
-    if (!(CTxDestination(PKHash(pubkey.GetID())) == destination)) {
-=======
     if (!(CTxDestination(PKHash(pubkey)) == destination)) {
->>>>>>> de5af41e
         ui->statusLabel_VM->setStyleSheet("QLabel { color: red; }");
         ui->statusLabel_VM->setText(QString("<nobr>") + tr("Message verification failed.") + QString("</nobr>"));
         return;
