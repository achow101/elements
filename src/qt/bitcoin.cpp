--- conflicted
+++ resolved
@@ -358,11 +358,7 @@
 
 void BitcoinApplication::handleRunawayException(const QString &message)
 {
-<<<<<<< HEAD
-    QMessageBox::critical(nullptr, "Runaway exception", BitcoinGUI::tr("A fatal error occurred. Elements can no longer continue safely and will quit.") + QString("\n\n") + message);
-=======
     QMessageBox::critical(nullptr, "Runaway exception", BitcoinGUI::tr("A fatal error occurred. %1 can no longer continue safely and will quit.").arg(PACKAGE_NAME) + QString("\n\n") + message);
->>>>>>> 18f11fb2
     ::exit(EXIT_FAILURE);
 }
 
