--- conflicted
+++ resolved
@@ -418,12 +418,8 @@
 
         if (amount > 0)
         {
-<<<<<<< HEAD
-            CTxOut txout(::policyAsset, amount, static_cast<CScript>(std::vector<unsigned char>(24, 0)));
-=======
             // Assumes a p2pkh script size
-            CTxOut txout(amount, CScript() << std::vector<unsigned char>(24, 0));
->>>>>>> c799976c
+            CTxOut txout(::policyAsset, amount, CScript() << std::vector<unsigned char>(24, 0));
             txDummy.vout.push_back(txout);
             fDust |= IsDust(txout, model->node().getDustRelayFee());
         }
@@ -514,12 +510,8 @@
             // Never create dust outputs; if we would, just add the dust to the fee.
             if (nChange > 0 && nChange < MIN_CHANGE)
             {
-<<<<<<< HEAD
-                CTxOut txout(::policyAsset, nChange, static_cast<CScript>(std::vector<unsigned char>(24, 0)));
-=======
                 // Assumes a p2pkh script size
-                CTxOut txout(nChange, CScript() << std::vector<unsigned char>(24, 0));
->>>>>>> c799976c
+                CTxOut txout(::policyAsset, nChange, CScript() << std::vector<unsigned char>(24, 0));
                 if (IsDust(txout, model->node().getDustRelayFee()))
                 {
                     nPayFee += nChange;
