<?xml version="1.0" encoding="UTF-8"?>
<ui version="4.0">
 <class>OptionsDialog</class>
 <widget class="QDialog" name="OptionsDialog">
  <property name="geometry">
   <rect>
    <x>0</x>
    <y>0</y>
    <width>560</width>
    <height>440</height>
   </rect>
  </property>
  <property name="windowTitle">
   <string>Options</string>
  </property>
  <property name="modal">
   <bool>true</bool>
  </property>
  <layout class="QVBoxLayout" name="verticalLayout">
   <item>
    <widget class="QTabWidget" name="tabWidget">
     <property name="currentIndex">
      <number>0</number>
     </property>
     <widget class="QWidget" name="tabMain">
      <attribute name="title">
       <string>&amp;Main</string>
      </attribute>
      <layout class="QVBoxLayout" name="verticalLayout_Main">
       <item>
        <widget class="QCheckBox" name="bitcoinAtStartup">
         <property name="toolTip">
          <string>Automatically start %1 after logging in to the system.</string>
         </property>
         <property name="text">
          <string>&amp;Start %1 on system login</string>
         </property>
        </widget>
       </item>
       <item>
        <spacer name="horizontalSpacer_0_Main">
         <property name="orientation">
          <enum>Qt::Horizontal</enum>
         </property>
         <property name="sizeHint" stdset="0">
          <size>
           <width>40</width>
           <height>5</height>
          </size>
         </property>
        </spacer>
       </item>
       <item>
       <layout class="QHBoxLayout" name="horizontalLayout_Main_Prune">
        <item>
         <widget class="QCheckBox" name="prune">
          <property name="toolTip">
           <string>Disables some advanced features but all blocks will still be fully validated. Reverting this setting requires re-downloading the entire blockchain. Actual disk usage may be somewhat higher.</string>
          </property>
          <property name="text">
           <string>Prune &amp;block storage to</string>
          </property>
         </widget>
        </item>
        <item>
         <widget class="QSpinBox" name="pruneSize"/>
        </item>
         <item>
          <widget class="QLabel" name="pruneSizeUnitLabel">
           <property name="text">
            <string>GB</string>
           </property>
           <property name="textFormat">
            <enum>Qt::PlainText</enum>
           </property>
          </widget>
         </item>
         <item>
          <spacer name="horizontalSpacer_Main_Prune">
           <property name="orientation">
            <enum>Qt::Horizontal</enum>
           </property>
           <property name="sizeHint" stdset="0">
            <size>
             <width>40</width>
             <height>20</height>
            </size>
           </property>
          </spacer>
         </item>
        </layout>
       </item>
       <item>
        <widget class="QLabel" name="pruneWarning">
         <property name="text">
          <string>Reverting this setting requires re-downloading the entire blockchain.</string>
         </property>
         <property name="textFormat">
          <enum>Qt::PlainText</enum>
         </property>
        </widget>
       </item>
       <item>
        <layout class="QHBoxLayout" name="horizontalLayout_2_Main">
         <item>
          <widget class="QLabel" name="databaseCacheLabel">
           <property name="text">
            <string>Size of &amp;database cache</string>
           </property>
           <property name="textFormat">
            <enum>Qt::PlainText</enum>
           </property>
           <property name="buddy">
            <cstring>databaseCache</cstring>
           </property>
          </widget>
         </item>
         <item>
          <widget class="QSpinBox" name="databaseCache"/>
         </item>
         <item>
          <widget class="QLabel" name="databaseCacheUnitLabel">
           <property name="text">
            <string>MiB</string>
           </property>
           <property name="textFormat">
            <enum>Qt::PlainText</enum>
           </property>
          </widget>
         </item>
         <item>
          <spacer name="horizontalSpacer_2_Main">
           <property name="orientation">
            <enum>Qt::Horizontal</enum>
           </property>
           <property name="sizeHint" stdset="0">
            <size>
             <width>40</width>
             <height>20</height>
            </size>
           </property>
          </spacer>
         </item>
        </layout>
       </item>
       <item>
        <layout class="QHBoxLayout" name="horizontalLayout_Main_VerifyLabel">
         <item>
          <widget class="QLabel" name="threadsScriptVerifLabel">
           <property name="text">
            <string>Number of script &amp;verification threads</string>
           </property>
           <property name="textFormat">
            <enum>Qt::PlainText</enum>
           </property>
           <property name="buddy">
            <cstring>threadsScriptVerif</cstring>
           </property>
          </widget>
         </item>
         <item>
          <widget class="QSpinBox" name="threadsScriptVerif">
           <property name="toolTip">
            <string>(0 = auto, &lt;0 = leave that many cores free)</string>
           </property>
          </widget>
         </item>
         <item>
          <spacer name="horizontalSpacer_Main_Threads">
           <property name="orientation">
            <enum>Qt::Horizontal</enum>
           </property>
           <property name="sizeHint" stdset="0">
            <size>
             <width>40</width>
             <height>20</height>
            </size>
           </property>
          </spacer>
         </item>
        </layout>
       </item>
       <item>
        <spacer name="verticalSpacer_Main">
         <property name="orientation">
          <enum>Qt::Vertical</enum>
         </property>
         <property name="sizeHint" stdset="0">
          <size>
           <width>20</width>
           <height>40</height>
          </size>
         </property>
        </spacer>
       </item>
      </layout>
     </widget>
     <widget class="QWidget" name="tabWallet">
      <attribute name="title">
       <string>W&amp;allet</string>
      </attribute>
      <layout class="QVBoxLayout" name="verticalLayout_Wallet">
       <item>
        <widget class="QGroupBox" name="groupBox">
         <property name="title">
          <string>Expert</string>
         </property>
         <layout class="QVBoxLayout" name="verticalLayout_2">
          <item>
           <widget class="QCheckBox" name="coinControlFeatures">
            <property name="toolTip">
             <string>Whether to show coin control features or not.</string>
            </property>
            <property name="text">
             <string>Enable coin &amp;control features</string>
            </property>
           </widget>
          </item>
          <item>
           <widget class="QCheckBox" name="spendZeroConfChange">
            <property name="toolTip">
             <string>If you disable the spending of unconfirmed change, the change from a transaction cannot be used until that transaction has at least one confirmation. This also affects how your balance is computed.</string>
            </property>
            <property name="text">
             <string>&amp;Spend unconfirmed change</string>
            </property>
           </widget>
          </item>
         </layout>
        </widget>
       </item>
       <item>
        <spacer name="verticalSpacer_Wallet">
         <property name="orientation">
          <enum>Qt::Vertical</enum>
         </property>
         <property name="sizeHint" stdset="0">
          <size>
           <width>20</width>
           <height>40</height>
          </size>
         </property>
        </spacer>
       </item>
      </layout>
     </widget>
     <widget class="QWidget" name="tabNetwork">
      <attribute name="title">
       <string>&amp;Network</string>
      </attribute>
      <layout class="QVBoxLayout" name="verticalLayout_Network">
       <item>
        <widget class="QCheckBox" name="mapPortUpnp">
         <property name="toolTip">
          <string>Automatically open the Liquid client port on the router. This only works when your router supports UPnP and it is enabled.</string>
         </property>
         <property name="text">
          <string>Map port using &amp;UPnP</string>
         </property>
        </widget>
       </item>
       <item>
        <widget class="QCheckBox" name="allowIncoming">
         <property name="toolTip">
          <string>Accept connections from outside.</string>
         </property>
         <property name="text">
          <string>Allow incomin&amp;g connections</string>
         </property>
        </widget>
       </item>
       <item>
        <widget class="QCheckBox" name="connectSocks">
         <property name="toolTip">
          <string>Connect to the Liquid network through a SOCKS5 proxy.</string>
         </property>
         <property name="text">
          <string>&amp;Connect through SOCKS5 proxy (default proxy):</string>
         </property>
        </widget>
       </item>
       <item>
        <layout class="QHBoxLayout" name="horizontalLayout_1_Network">
         <item>
          <widget class="QLabel" name="proxyIpLabel">
           <property name="text">
            <string>Proxy &amp;IP:</string>
           </property>
           <property name="textFormat">
            <enum>Qt::PlainText</enum>
           </property>
           <property name="buddy">
            <cstring>proxyIp</cstring>
           </property>
          </widget>
         </item>
         <item>
          <widget class="QValidatedLineEdit" name="proxyIp">
           <property name="minimumSize">
            <size>
             <width>140</width>
             <height>0</height>
            </size>
           </property>
           <property name="maximumSize">
            <size>
             <width>140</width>
             <height>16777215</height>
            </size>
           </property>
           <property name="toolTip">
            <string>IP address of the proxy (e.g. IPv4: 127.0.0.1 / IPv6: ::1)</string>
           </property>
          </widget>
         </item>
         <item>
          <widget class="QLabel" name="proxyPortLabel">
           <property name="text">
            <string>&amp;Port:</string>
           </property>
           <property name="textFormat">
            <enum>Qt::PlainText</enum>
           </property>
           <property name="buddy">
            <cstring>proxyPort</cstring>
           </property>
          </widget>
         </item>
         <item>
          <widget class="QLineEdit" name="proxyPort">
           <property name="minimumSize">
            <size>
             <width>55</width>
             <height>0</height>
            </size>
           </property>
           <property name="maximumSize">
            <size>
             <width>55</width>
             <height>16777215</height>
            </size>
           </property>
           <property name="toolTip">
            <string>Port of the proxy (e.g. 9050)</string>
           </property>
          </widget>
         </item>
         <item>
          <spacer name="horizontalSpacer_1_Network">
           <property name="orientation">
            <enum>Qt::Horizontal</enum>
           </property>
           <property name="sizeHint" stdset="0">
            <size>
             <width>40</width>
             <height>20</height>
            </size>
           </property>
          </spacer>
         </item>
        </layout>
       </item>
       <item>
        <layout class="QHBoxLayout" name="horizontalLayout_2_Network">
         <item>
          <widget class="QLabel" name="proxyActiveNets">
           <property name="text">
            <string>Used for reaching peers via:</string>
           </property>
           <property name="textFormat">
            <enum>Qt::PlainText</enum>
           </property>
          </widget>
         </item>
         <item>
          <widget class="QCheckBox" name="proxyReachIPv4">
           <property name="enabled">
            <bool>false</bool>
           </property>
           <property name="toolTip">
            <string>Shows if the supplied default SOCKS5 proxy is used to reach peers via this network type.</string>
           </property>
           <property name="text">
            <string/>
           </property>
          </widget>
         </item>
         <item>
          <widget class="QLabel" name="proxyReachIPv4Label">
           <property name="text">
            <string>IPv4</string>
           </property>
           <property name="textFormat">
            <enum>Qt::PlainText</enum>
           </property>
          </widget>
         </item>
         <item>
          <widget class="QCheckBox" name="proxyReachIPv6">
           <property name="enabled">
            <bool>false</bool>
           </property>
           <property name="toolTip">
            <string>Shows if the supplied default SOCKS5 proxy is used to reach peers via this network type.</string>
           </property>
           <property name="text">
            <string/>
           </property>
          </widget>
         </item>
         <item>
          <widget class="QLabel" name="proxyReachIPv6Label">
           <property name="text">
            <string>IPv6</string>
           </property>
           <property name="textFormat">
            <enum>Qt::PlainText</enum>
           </property>
          </widget>
         </item>
         <item>
          <widget class="QCheckBox" name="proxyReachTor">
           <property name="enabled">
            <bool>false</bool>
           </property>
           <property name="toolTip">
            <string>Shows if the supplied default SOCKS5 proxy is used to reach peers via this network type.</string>
           </property>
           <property name="text">
            <string/>
           </property>
          </widget>
         </item>
         <item>
          <widget class="QLabel" name="proxyReachTorLabel">
           <property name="text">
            <string>Tor</string>
           </property>
           <property name="textFormat">
            <enum>Qt::PlainText</enum>
           </property>
          </widget>
         </item>
         <item>
          <spacer name="horizontalSpacer_2_Network">
           <property name="orientation">
            <enum>Qt::Horizontal</enum>
           </property>
           <property name="sizeHint" stdset="0">
            <size>
             <width>40</width>
             <height>20</height>
            </size>
           </property>
          </spacer>
         </item>
        </layout>
       </item>
       <item>
        <widget class="QCheckBox" name="connectSocksTor">
         <property name="toolTip">
<<<<<<< HEAD
          <string>Connect to the Liquid network through a separate SOCKS5 proxy for Tor hidden services.</string>
=======
          <string>Connect to the Bitcoin network through a separate SOCKS5 proxy for Tor onion services.</string>
>>>>>>> 6ea73481
         </property>
         <property name="text">
          <string>Use separate SOCKS&amp;5 proxy to reach peers via Tor onion services:</string>
         </property>
        </widget>
       </item>
       <item>
        <layout class="QHBoxLayout" name="horizontalLayout_3_Network">
         <item>
          <widget class="QLabel" name="proxyIpTorLabel">
           <property name="text">
            <string>Proxy &amp;IP:</string>
           </property>
           <property name="textFormat">
            <enum>Qt::PlainText</enum>
           </property>
           <property name="buddy">
            <cstring>proxyIpTor</cstring>
           </property>
          </widget>
         </item>
         <item>
          <widget class="QValidatedLineEdit" name="proxyIpTor">
           <property name="minimumSize">
            <size>
             <width>140</width>
             <height>0</height>
            </size>
           </property>
           <property name="maximumSize">
            <size>
             <width>140</width>
             <height>16777215</height>
            </size>
           </property>
           <property name="toolTip">
            <string>IP address of the proxy (e.g. IPv4: 127.0.0.1 / IPv6: ::1)</string>
           </property>
          </widget>
         </item>
         <item>
          <widget class="QLabel" name="proxyPortTorLabel">
           <property name="text">
            <string>&amp;Port:</string>
           </property>
           <property name="textFormat">
            <enum>Qt::PlainText</enum>
           </property>
           <property name="buddy">
            <cstring>proxyPortTor</cstring>
           </property>
          </widget>
         </item>
         <item>
          <widget class="QLineEdit" name="proxyPortTor">
           <property name="minimumSize">
            <size>
             <width>55</width>
             <height>0</height>
            </size>
           </property>
           <property name="maximumSize">
            <size>
             <width>55</width>
             <height>16777215</height>
            </size>
           </property>
           <property name="toolTip">
            <string>Port of the proxy (e.g. 9050)</string>
           </property>
          </widget>
         </item>
         <item>
          <spacer name="horizontalSpacer_4_Network">
           <property name="orientation">
            <enum>Qt::Horizontal</enum>
           </property>
           <property name="sizeHint" stdset="0">
            <size>
             <width>40</width>
             <height>20</height>
            </size>
           </property>
          </spacer>
         </item>
        </layout>
       </item>
       <item>
        <spacer name="verticalSpacer_Network">
         <property name="orientation">
          <enum>Qt::Vertical</enum>
         </property>
         <property name="sizeHint" stdset="0">
          <size>
           <width>20</width>
           <height>40</height>
          </size>
         </property>
        </spacer>
       </item>
      </layout>
     </widget>
     <widget class="QWidget" name="tabWindow">
      <attribute name="title">
       <string>&amp;Window</string>
      </attribute>
      <layout class="QVBoxLayout" name="verticalLayout_Window">
       <item>
        <widget class="QCheckBox" name="hideTrayIcon">
         <property name="toolTip">
          <string>Hide the icon from the system tray.</string>
         </property>
         <property name="text">
          <string>&amp;Hide tray icon</string>
         </property>
        </widget>
       </item>
       <item>
        <widget class="QCheckBox" name="minimizeToTray">
         <property name="toolTip">
          <string>Show only a tray icon after minimizing the window.</string>
         </property>
         <property name="text">
          <string>&amp;Minimize to the tray instead of the taskbar</string>
         </property>
        </widget>
       </item>
       <item>
        <widget class="QCheckBox" name="minimizeOnClose">
         <property name="toolTip">
          <string>Minimize instead of exit the application when the window is closed. When this option is enabled, the application will be closed only after selecting Exit in the menu.</string>
         </property>
         <property name="text">
          <string>M&amp;inimize on close</string>
         </property>
        </widget>
       </item>
       <item>
        <spacer name="verticalSpacer_Window">
         <property name="orientation">
          <enum>Qt::Vertical</enum>
         </property>
         <property name="sizeHint" stdset="0">
          <size>
           <width>20</width>
           <height>40</height>
          </size>
         </property>
        </spacer>
       </item>
      </layout>
     </widget>
     <widget class="QWidget" name="tabDisplay">
      <attribute name="title">
       <string>&amp;Display</string>
      </attribute>
      <layout class="QVBoxLayout" name="verticalLayout_Display">
       <item>
        <layout class="QHBoxLayout" name="horizontalLayout_1_Display">
         <item>
          <widget class="QLabel" name="langLabel">
           <property name="text">
            <string>User Interface &amp;language:</string>
           </property>
           <property name="textFormat">
            <enum>Qt::PlainText</enum>
           </property>
           <property name="buddy">
            <cstring>lang</cstring>
           </property>
          </widget>
         </item>
         <item>
          <widget class="QValueComboBox" name="lang">
           <property name="toolTip">
            <string>The user interface language can be set here. This setting will take effect after restarting %1.</string>
           </property>
          </widget>
         </item>
        </layout>
       </item>
       <item>
        <layout class="QHBoxLayout" name="horizontalLayout_2_Display">
         <item>
          <widget class="QLabel" name="unitLabel">
           <property name="text">
            <string>&amp;Unit to show amounts in:</string>
           </property>
           <property name="textFormat">
            <enum>Qt::PlainText</enum>
           </property>
           <property name="buddy">
            <cstring>unit</cstring>
           </property>
          </widget>
         </item>
         <item>
          <widget class="QValueComboBox" name="unit">
           <property name="toolTip">
            <string>Choose the default subdivision unit to show in the interface and when sending coins.</string>
           </property>
          </widget>
         </item>
        </layout>
       </item>
       <item>
        <layout class="QHBoxLayout" name="horizontalLayout_3_Display">
         <item>
          <widget class="QLabel" name="thirdPartyTxUrlsLabel">
           <property name="toolTip">
            <string>Third party URLs (e.g. a block explorer) that appear in the transactions tab as context menu items. %s in the URL is replaced by transaction hash. Multiple URLs are separated by vertical bar |.</string>
           </property>
           <property name="text">
            <string>&amp;Third party transaction URLs</string>
           </property>
           <property name="buddy">
            <cstring>thirdPartyTxUrls</cstring>
           </property>
          </widget>
         </item>
         <item>
          <widget class="QLineEdit" name="thirdPartyTxUrls">
           <property name="toolTip">
            <string>Third party URLs (e.g. a block explorer) that appear in the transactions tab as context menu items. %s in the URL is replaced by transaction hash. Multiple URLs are separated by vertical bar |.</string>
           </property>
           <property name="placeholderText">
            <string notr="true">https://example.com/tx/%s</string>
           </property>
          </widget>
         </item>
        </layout>
       </item>
       <item>
        <spacer name="verticalSpacer_Display">
         <property name="orientation">
          <enum>Qt::Vertical</enum>
         </property>
         <property name="sizeHint" stdset="0">
          <size>
           <width>20</width>
           <height>40</height>
          </size>
         </property>
        </spacer>
       </item>
      </layout>
     </widget>
    </widget>
   </item>
   <item>
    <widget class="QFrame" name="frame">
     <layout class="QVBoxLayout" name="verticalLayout_Bottom">
      <item>
       <layout class="QHBoxLayout" name="horizontalLayout_Bottom">
        <item>
         <widget class="QLabel" name="overriddenByCommandLineInfoLabel">
          <property name="text">
           <string>Options set in this dialog are overridden by the command line or in the configuration file:</string>
          </property>
          <property name="textFormat">
           <enum>Qt::PlainText</enum>
          </property>
         </widget>
        </item>
        <item>
         <spacer name="horizontalSpacer_Bottom">
          <property name="orientation">
           <enum>Qt::Horizontal</enum>
          </property>
          <property name="sizeHint" stdset="0">
           <size>
            <width>40</width>
            <height>20</height>
           </size>
          </property>
         </spacer>
        </item>
       </layout>
      </item>
      <item>
       <widget class="QLabel" name="overriddenByCommandLineLabel">
        <property name="text">
         <string/>
        </property>
        <property name="textFormat">
         <enum>Qt::PlainText</enum>
        </property>
        <property name="wordWrap">
         <bool>true</bool>
        </property>
       </widget>
      </item>
     </layout>
    </widget>
   </item>
   <item>
    <layout class="QHBoxLayout" name="horizontalLayout_Buttons">
     <item>
      <layout class="QVBoxLayout" name="verticalLayout_Buttons">
       <item>
        <widget class="QPushButton" name="openBitcoinConfButton">
         <property name="toolTip">
          <string>Open the %1 configuration file from the working directory.</string>
         </property>
         <property name="text">
          <string>Open Configuration File</string>
         </property>
         <property name="autoDefault">
          <bool>false</bool>
         </property>
        </widget>
       </item>
       <item>
        <widget class="QPushButton" name="resetButton">
         <property name="toolTip">
          <string>Reset all client options to default.</string>
         </property>
         <property name="text">
          <string>&amp;Reset Options</string>
         </property>
         <property name="autoDefault">
          <bool>false</bool>
         </property>
        </widget>
       </item>
      </layout>
     </item>
     <item>
      <spacer name="horizontalSpacer_1">
       <property name="orientation">
        <enum>Qt::Horizontal</enum>
       </property>
       <property name="sizeHint" stdset="0">
        <size>
         <width>40</width>
         <height>48</height>
        </size>
       </property>
      </spacer>
     </item>
     <item>
      <widget class="QLabel" name="statusLabel">
       <property name="minimumSize">
        <size>
         <width>200</width>
         <height>0</height>
        </size>
       </property>
       <property name="font">
        <font>
         <weight>75</weight>
         <bold>true</bold>
        </font>
       </property>
       <property name="text">
        <string/>
       </property>
       <property name="textFormat">
        <enum>Qt::PlainText</enum>
       </property>
       <property name="wordWrap">
        <bool>true</bool>
       </property>
      </widget>
     </item>
     <item>
      <spacer name="horizontalSpacer_2">
       <property name="orientation">
        <enum>Qt::Horizontal</enum>
       </property>
       <property name="sizeHint" stdset="0">
        <size>
         <width>40</width>
         <height>48</height>
        </size>
       </property>
      </spacer>
     </item>
     <item>
      <layout class="QVBoxLayout" name="verticalLayout_4">
       <item>
        <spacer name="verticalSpacer">
         <property name="orientation">
          <enum>Qt::Vertical</enum>
         </property>
         <property name="sizeHint" stdset="0">
          <size>
           <width>20</width>
           <height>40</height>
          </size>
         </property>
        </spacer>
       </item>
       <item>
        <layout class="QHBoxLayout" name="horizontalLayout">
         <item>
          <widget class="QPushButton" name="okButton">
           <property name="text">
            <string>&amp;OK</string>
           </property>
           <property name="autoDefault">
            <bool>false</bool>
           </property>
           <property name="default">
            <bool>true</bool>
           </property>
          </widget>
         </item>
         <item>
          <widget class="QPushButton" name="cancelButton">
           <property name="text">
            <string>&amp;Cancel</string>
           </property>
           <property name="autoDefault">
            <bool>false</bool>
           </property>
          </widget>
         </item>
        </layout>
       </item>
      </layout>
     </item>
    </layout>
   </item>
  </layout>
 </widget>
 <customwidgets>
  <customwidget>
   <class>QValidatedLineEdit</class>
   <extends>QLineEdit</extends>
   <header>qt/qvalidatedlineedit.h</header>
  </customwidget>
  <customwidget>
   <class>QValueComboBox</class>
   <extends>QComboBox</extends>
   <header>qt/qvaluecombobox.h</header>
  </customwidget>
 </customwidgets>
 <resources/>
 <connections/>
</ui><|MERGE_RESOLUTION|>--- conflicted
+++ resolved
@@ -459,11 +459,7 @@
        <item>
         <widget class="QCheckBox" name="connectSocksTor">
          <property name="toolTip">
-<<<<<<< HEAD
-          <string>Connect to the Liquid network through a separate SOCKS5 proxy for Tor hidden services.</string>
-=======
-          <string>Connect to the Bitcoin network through a separate SOCKS5 proxy for Tor onion services.</string>
->>>>>>> 6ea73481
+          <string>Connect to the Liquid network through a separate SOCKS5 proxy for Tor onion services.</string>
          </property>
          <property name="text">
           <string>Use separate SOCKS&amp;5 proxy to reach peers via Tor onion services:</string>
