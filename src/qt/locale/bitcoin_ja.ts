<TS language="ja" version="2.1">
<context>
    <name>AddressBookPage</name>
    <message>
        <source>Right-click to edit address or label</source>
        <translation>右クリックでアドレスまたはラベルを編集</translation>
    </message>
    <message>
        <source>Create a new address</source>
        <translation>新しいアドレスを作成</translation>
    </message>
    <message>
        <source>&amp;New</source>
        <translation>新規(&amp;N)</translation>
    </message>
    <message>
        <source>Copy the currently selected address to the system clipboard</source>
        <translation>現在選択されているアドレスをシステムのクリップボードにコピー</translation>
    </message>
    <message>
        <source>&amp;Copy</source>
        <translation>コピー(&amp;C)</translation>
    </message>
    <message>
        <source>C&amp;lose</source>
        <translation>閉じる(&amp;C)</translation>
    </message>
    <message>
        <source>Delete the currently selected address from the list</source>
        <translation>選択されたアドレスを一覧から削除</translation>
    </message>
    <message>
        <source>Enter address or label to search</source>
        <translation>検索したいアドレスまたはラベルを入力</translation>
    </message>
    <message>
        <source>Export the data in the current tab to a file</source>
        <translation>このタブのデータをファイルにエクスポート</translation>
    </message>
    <message>
        <source>&amp;Export</source>
        <translation>エクスポート (&amp;E)</translation>
    </message>
    <message>
        <source>&amp;Delete</source>
        <translation>削除(&amp;D)</translation>
    </message>
    <message>
        <source>Choose the address to send coins to</source>
        <translation>コインを送りたいアドレスを選択</translation>
    </message>
    <message>
        <source>Choose the address to receive coins with</source>
        <translation>コインを受け取りたいアドレスを選択</translation>
    </message>
    <message>
        <source>C&amp;hoose</source>
        <translation>選択(&amp;C)</translation>
    </message>
    <message>
        <source>Sending addresses</source>
        <translation>送金先アドレス</translation>
    </message>
    <message>
        <source>Receiving addresses</source>
        <translation>受取用アドレス</translation>
    </message>
    <message>
        <source>These are your Bitcoin addresses for sending payments. Always check the amount and the receiving address before sending coins.</source>
        <translation>これらは、あなたが知っている支払い送り先の Bitcoin アドレスです。コインを送る前に、必ず金額と送金先アドレスを確認してください。</translation>
    </message>
    <message>
        <source>These are your Bitcoin addresses for receiving payments. Use the 'Create new receiving address' button in the receive tab to create new addresses.</source>
        <translation>これらは支払いを受け取るための、あなたの Bitcoin アドレスです。新しいアドレスを作成するには受取タブ内の「新しい受取用アドレスを作成」ボタンを使用します。</translation>
    </message>
    <message>
        <source>&amp;Copy Address</source>
        <translation>アドレスをコピー(&amp;C)</translation>
    </message>
    <message>
        <source>Copy &amp;Label</source>
        <translation>ラベルをコピー(&amp;L)</translation>
    </message>
    <message>
        <source>&amp;Edit</source>
        <translation>編集(&amp;E)</translation>
    </message>
    <message>
        <source>Export Address List</source>
        <translation>アドレス帳をエクスポート</translation>
    </message>
    <message>
        <source>Comma separated file (*.csv)</source>
        <translation>テキスト CSV (*.csv)</translation>
    </message>
    <message>
        <source>Exporting Failed</source>
        <translation>エクスポートに失敗しました</translation>
    </message>
    <message>
        <source>There was an error trying to save the address list to %1. Please try again.</source>
        <translation>トランザクション履歴を %1 へ保存する際にエラーが発生しました。再試行してください。</translation>
    </message>
</context>
<context>
    <name>AddressTableModel</name>
    <message>
        <source>Label</source>
        <translation>ラベル</translation>
    </message>
    <message>
        <source>Address</source>
        <translation>アドレス</translation>
    </message>
    <message>
        <source>(no label)</source>
        <translation>(ラベル無し)</translation>
    </message>
</context>
<context>
    <name>AskPassphraseDialog</name>
    <message>
        <source>Passphrase Dialog</source>
        <translation>パスフレーズ ダイアログ</translation>
    </message>
    <message>
        <source>Enter passphrase</source>
        <translation>パスフレーズを入力</translation>
    </message>
    <message>
        <source>New passphrase</source>
        <translation>新しいパスフレーズ</translation>
    </message>
    <message>
        <source>Repeat new passphrase</source>
        <translation>新しいパスフレーズをもう一度</translation>
    </message>
    <message>
        <source>Show passphrase</source>
        <translation>パスフレーズを表示</translation>
    </message>
    <message>
        <source>Encrypt wallet</source>
        <translation>ウォレットを暗号化</translation>
    </message>
    <message>
        <source>This operation needs your wallet passphrase to unlock the wallet.</source>
        <translation>この操作を続行するには、パスフレーズを入力してウォレットをアンロックする必要があります。</translation>
    </message>
    <message>
        <source>Unlock wallet</source>
        <translation>ウォレットをアンロック</translation>
    </message>
    <message>
        <source>This operation needs your wallet passphrase to decrypt the wallet.</source>
        <translation>この操作を続行するには、パスフレーズを入力してウォレットの暗号化を解除する必要があります。</translation>
    </message>
    <message>
        <source>Decrypt wallet</source>
        <translation>ウォレットの暗号化を解除</translation>
    </message>
    <message>
        <source>Change passphrase</source>
        <translation>パスフレーズの変更</translation>
    </message>
    <message>
        <source>Confirm wallet encryption</source>
        <translation>ウォレットの暗号化の承諾</translation>
    </message>
    <message>
        <source>Warning: If you encrypt your wallet and lose your passphrase, you will &lt;b&gt;LOSE ALL OF YOUR BITCOINS&lt;/b&gt;!</source>
        <translation>警告: もしもあなたのウォレットを暗号化してパスフレーズを忘れてしまったら、&lt;b&gt;あなたの Bitcoin はすべて失われます&lt;/b&gt;！</translation>
    </message>
    <message>
        <source>Are you sure you wish to encrypt your wallet?</source>
        <translation>本当にウォレットを暗号化しますか?</translation>
    </message>
    <message>
        <source>Wallet encrypted</source>
        <translation>ウォレットの暗号化の完了</translation>
    </message>
    <message>
        <source>Enter the new passphrase for the wallet.&lt;br/&gt;Please use a passphrase of &lt;b&gt;ten or more random characters&lt;/b&gt;, or &lt;b&gt;eight or more words&lt;/b&gt;.</source>
        <translation>新しいウォレットのパスフレーズを入力してください。
パスフレーズは、ランダムな10文字以上の文字か、８語以上の単語を使用してください。</translation>
    </message>
    <message>
        <source>Enter the old passphrase and new passphrase for the wallet.</source>
        <translation>ウォレット用の旧パスフレーズと新パスフレーズを入力してください。</translation>
    </message>
    <message>
        <source>Remember that encrypting your wallet cannot fully protect your bitcoins from being stolen by malware infecting your computer.</source>
        <translation>ウォレットを暗号化しても、コンピュータに感染したマルウェアなどによる Bitcoin の盗難を完全に防ぐことはできないことにご注意ください。</translation>
    </message>
    <message>
        <source>Wallet to be encrypted</source>
        <translation>暗号化するウォレット</translation>
    </message>
    <message>
        <source>Your wallet is about to be encrypted. </source>
        <translation>ウォレットは暗号化されようとしています。</translation>
    </message>
    <message>
        <source>Your wallet is now encrypted. </source>
        <translation>ウォレットは暗号化されました。</translation>
    </message>
    <message>
        <source>IMPORTANT: Any previous backups you have made of your wallet file should be replaced with the newly generated, encrypted wallet file. For security reasons, previous backups of the unencrypted wallet file will become useless as soon as you start using the new, encrypted wallet.</source>
        <translation>重要: 今までに作成されたウォレット ファイルのバックアップは、暗号化された新しいウォレット ファイルに置き換える必要があります。セキュリティ上の理由により、暗号化された新しいウォレットを使い始めると、暗号化されていないウォレット ファイルのバックアップはすぐに使えなくなります。</translation>
    </message>
    <message>
        <source>Wallet encryption failed</source>
        <translation>ウォレットの暗号化に失敗</translation>
    </message>
    <message>
        <source>Wallet encryption failed due to an internal error. Your wallet was not encrypted.</source>
        <translation>内部エラーによりウォレットの暗号化に失敗しました。ウォレットは暗号化されませんでした。</translation>
    </message>
    <message>
        <source>The supplied passphrases do not match.</source>
        <translation>入力されたパスフレーズが一致しません。</translation>
    </message>
    <message>
        <source>Wallet unlock failed</source>
        <translation>ウォレットのアンロックに失敗</translation>
    </message>
    <message>
        <source>The passphrase entered for the wallet decryption was incorrect.</source>
        <translation>ウォレットの暗号化解除のパスフレーズが正しくありません。</translation>
    </message>
    <message>
        <source>Wallet decryption failed</source>
        <translation>ウォレットの暗号化解除に失敗</translation>
    </message>
    <message>
        <source>Wallet passphrase was successfully changed.</source>
        <translation>ウォレットのパスフレーズが正常に変更されました。</translation>
    </message>
    <message>
        <source>Warning: The Caps Lock key is on!</source>
        <translation>警告: Caps Lock キーがオンになっています！</translation>
    </message>
</context>
<context>
    <name>BanTableModel</name>
    <message>
        <source>IP/Netmask</source>
        <translation>IPアドレス/ネットマスク</translation>
    </message>
    <message>
        <source>Banned Until</source>
        <translation>Ban 解除予定時刻</translation>
    </message>
</context>
<context>
    <name>BitcoinGUI</name>
    <message>
        <source>Sign &amp;message...</source>
        <translation>メッセージの署名...(&amp;m)</translation>
    </message>
    <message>
        <source>Synchronizing with network...</source>
        <translation>ネットワークに同期中...</translation>
    </message>
    <message>
        <source>&amp;Overview</source>
        <translation>概要(&amp;O)</translation>
    </message>
    <message>
        <source>Show general overview of wallet</source>
        <translation>ウォレットの概要を見る</translation>
    </message>
    <message>
        <source>&amp;Transactions</source>
        <translation>取引(&amp;T)</translation>
    </message>
    <message>
        <source>Browse transaction history</source>
        <translation>取引履歴を見る</translation>
    </message>
    <message>
        <source>E&amp;xit</source>
        <translation>終了(&amp;E)</translation>
    </message>
    <message>
        <source>Quit application</source>
        <translation>アプリケーションを終了する</translation>
    </message>
    <message>
        <source>&amp;About %1</source>
        <translation>%1 について(&amp;A)</translation>
    </message>
    <message>
        <source>Show information about %1</source>
        <translation>%1 の情報を表示する</translation>
    </message>
    <message>
        <source>About &amp;Qt</source>
        <translation>Qt について(&amp;Q)</translation>
    </message>
    <message>
        <source>Show information about Qt</source>
        <translation>Qt の情報を表示する</translation>
    </message>
    <message>
        <source>&amp;Options...</source>
        <translation>オプション...(&amp;O)</translation>
    </message>
    <message>
        <source>Modify configuration options for %1</source>
        <translation>%1 の設定を変更する</translation>
    </message>
    <message>
        <source>&amp;Encrypt Wallet...</source>
        <translation>ウォレットの暗号化(&amp;E)...</translation>
    </message>
    <message>
        <source>&amp;Backup Wallet...</source>
        <translation>ウォレットのバックアップ(&amp;B)...</translation>
    </message>
    <message>
        <source>&amp;Change Passphrase...</source>
        <translation>パスフレーズの変更(&amp;C)...</translation>
    </message>
    <message>
        <source>Open &amp;URI...</source>
        <translation>URI を開く(&amp;U)...</translation>
    </message>
    <message>
        <source>Create Wallet...</source>
        <translation>ウォレットを作成...</translation>
    </message>
    <message>
        <source>Create a new wallet</source>
        <translation>新しいウォレットを作成</translation>
    </message>
    <message>
        <source>Wallet:</source>
        <translation>ウォレット:</translation>
    </message>
    <message>
        <source>Click to disable network activity.</source>
        <translation>クリックするとネットワーク活動を無効化します。</translation>
    </message>
    <message>
        <source>Network activity disabled.</source>
        <translation>ネットワーク活動は無効化されました。</translation>
    </message>
    <message>
        <source>Click to enable network activity again.</source>
        <translation>クリックするとネットワーク活動を再び有効化します。</translation>
    </message>
    <message>
        <source>Syncing Headers (%1%)...</source>
        <translation>ヘッダを同期中 (%1%)...</translation>
    </message>
    <message>
        <source>Reindexing blocks on disk...</source>
        <translation>ディスク上のブロックを再インデックス中...</translation>
    </message>
    <message>
        <source>Proxy is &lt;b&gt;enabled&lt;/b&gt;: %1</source>
        <translation>プロキシは&lt;b&gt;有効&lt;/b&gt;: %1</translation>
    </message>
    <message>
        <source>Send coins to a Bitcoin address</source>
        <translation>Bitcoin アドレスにコインを送る</translation>
    </message>
    <message>
        <source>Backup wallet to another location</source>
        <translation>ウォレットを他の場所にバックアップする</translation>
    </message>
    <message>
        <source>Change the passphrase used for wallet encryption</source>
        <translation>ウォレット暗号化用パスフレーズを変更する</translation>
    </message>
    <message>
        <source>&amp;Verify message...</source>
        <translation>メッセージの検証(&amp;V)...</translation>
    </message>
    <message>
        <source>&amp;Send</source>
        <translation>送金(&amp;S)</translation>
    </message>
    <message>
        <source>&amp;Receive</source>
        <translation>受取(&amp;R)</translation>
    </message>
    <message>
        <source>&amp;Show / Hide</source>
        <translation>表示 / 非表示(&amp;S)</translation>
    </message>
    <message>
        <source>Show or hide the main Window</source>
        <translation>メイン ウインドウを表示または非表示する</translation>
    </message>
    <message>
        <source>Encrypt the private keys that belong to your wallet</source>
        <translation>ウォレットの秘密鍵を暗号化する</translation>
    </message>
    <message>
        <source>Sign messages with your Bitcoin addresses to prove you own them</source>
        <translation>Bitcoin アドレスでメッセージに署名して、アドレスを所有していることを証明する</translation>
    </message>
    <message>
        <source>Verify messages to ensure they were signed with specified Bitcoin addresses</source>
        <translation>メッセージを検証して、指定された Bitcoin アドレスで署名されたことを確認する</translation>
    </message>
    <message>
        <source>&amp;File</source>
        <translation>ファイル(&amp;F)</translation>
    </message>
    <message>
        <source>&amp;Settings</source>
        <translation>設定(&amp;S)</translation>
    </message>
    <message>
        <source>&amp;Help</source>
        <translation>ヘルプ(&amp;H)</translation>
    </message>
    <message>
        <source>Tabs toolbar</source>
        <translation>タブツールバー</translation>
    </message>
    <message>
        <source>Request payments (generates QR codes and bitcoin: URIs)</source>
        <translation>支払いをリクエストする (QRコードと bitcoin: URIを生成する)&lt;</translation>
    </message>
    <message>
        <source>Show the list of used sending addresses and labels</source>
        <translation>送金したことがあるアドレスとラベルの一覧を表示する</translation>
    </message>
    <message>
        <source>Show the list of used receiving addresses and labels</source>
        <translation>受け取ったことがあるアドレスとラベルの一覧を表示する</translation>
    </message>
    <message>
        <source>&amp;Command-line options</source>
        <translation>コマンドラインオプション(&amp;C)</translation>
    </message>
    <message numerus="yes">
        <source>%n active connection(s) to Bitcoin network</source>
        <translation><numerusform>Bitcoin ネットワークへのアクティブな接続は %n 個</numerusform></translation>
    </message>
    <message>
        <source>Indexing blocks on disk...</source>
        <translation>ディスク上のブロックをインデックス中...</translation>
    </message>
    <message>
        <source>Processing blocks on disk...</source>
        <translation>ディスク上のブロックを処理中...</translation>
    </message>
    <message numerus="yes">
        <source>Processed %n block(s) of transaction history.</source>
        <translation><numerusform>%n ブロックの取引履歴を処理済み。</numerusform></translation>
    </message>
    <message>
        <source>%1 behind</source>
        <translation>%1 遅延</translation>
    </message>
    <message>
        <source>Last received block was generated %1 ago.</source>
        <translation>最後に受信したブロックは %1 前に生成。</translation>
    </message>
    <message>
        <source>Transactions after this will not yet be visible.</source>
        <translation>これより後の取引はまだ表示されていません。</translation>
    </message>
    <message>
        <source>Error</source>
        <translation>エラー</translation>
    </message>
    <message>
        <source>Warning</source>
        <translation>警告</translation>
    </message>
    <message>
        <source>Information</source>
        <translation>情報</translation>
    </message>
    <message>
        <source>Up to date</source>
        <translation>ブロックは最新</translation>
    </message>
    <message>
        <source>Open node debugging and diagnostic console</source>
        <translation>ノードのデバッグ・診断コンソールを開く</translation>
    </message>
    <message>
        <source>&amp;Sending addresses</source>
        <translation>送金先アドレス一覧(&amp;S)...</translation>
    </message>
    <message>
        <source>&amp;Receiving addresses</source>
        <translation>受取用アドレス一覧(&amp;R)...</translation>
    </message>
    <message>
        <source>Open a bitcoin: URI</source>
        <translation>bitcoin: URIを開く</translation>
    </message>
    <message>
        <source>Open Wallet</source>
        <translation>ウォレットを開く</translation>
    </message>
    <message>
        <source>Open a wallet</source>
        <translation>ウォレットを開く</translation>
    </message>
    <message>
        <source>Close Wallet...</source>
        <translation>ウォレットを閉じる</translation>
    </message>
    <message>
        <source>Close wallet</source>
        <translation>ウォレットを閉じる</translation>
    </message>
    <message>
        <source>Show the %1 help message to get a list with possible Bitcoin command-line options</source>
        <translation>%1 のヘルプ メッセージを表示して、使用可能な XPChain のコマンドライン オプションの一覧を見る。</translation>
    </message>
    <message>
        <source>default wallet</source>
        <translation>デフォルトウォレット</translation>
    </message>
    <message>
        <source>No wallets available</source>
        <translation>ウォレットは利用できません</translation>
    </message>
    <message>
        <source>&amp;Window</source>
        <translation>ウインドウ (&amp;W)</translation>
    </message>
    <message>
        <source>Minimize</source>
        <translation>最小化</translation>
    </message>
    <message>
        <source>Zoom</source>
        <translation>拡大／縮小</translation>
    </message>
    <message>
        <source>Main Window</source>
        <translation>メインウィンドウ</translation>
    </message>
    <message>
        <source>%1 client</source>
        <translation>%1 クライアント</translation>
    </message>
    <message>
        <source>Connecting to peers...</source>
        <translation>ピアに接続中...</translation>
    </message>
    <message>
        <source>Catching up...</source>
        <translation>遅延取戻し中...</translation>
    </message>
    <message>
        <source>Error: %1</source>
        <translation>エラー: %1</translation>
    </message>
    <message>
        <source>Warning: %1</source>
        <translation>警告: %1</translation>
    </message>
    <message>
        <source>Date: %1
</source>
        <translation>日付: %1
</translation>
    </message>
    <message>
        <source>Amount: %1
</source>
        <translation>金額: %1
</translation>
    </message>
    <message>
        <source>Wallet: %1
</source>
        <translation>ウォレット: %1
</translation>
    </message>
    <message>
        <source>Type: %1
</source>
        <translation>種別: %1
</translation>
    </message>
    <message>
        <source>Label: %1
</source>
        <translation>ラベル: %1
</translation>
    </message>
    <message>
        <source>Address: %1
</source>
        <translation>アドレス: %1
</translation>
    </message>
    <message>
        <source>Sent transaction</source>
        <translation>送金取引</translation>
    </message>
    <message>
        <source>Incoming transaction</source>
        <translation>入金取引</translation>
    </message>
    <message>
        <source>HD key generation is &lt;b&gt;enabled&lt;/b&gt;</source>
        <translation>HD鍵生成は&lt;b&gt;有効&lt;/b&gt;</translation>
    </message>
    <message>
        <source>HD key generation is &lt;b&gt;disabled&lt;/b&gt;</source>
        <translation>HD鍵生成は&lt;b&gt;無効&lt;/b&gt;</translation>
    </message>
    <message>
        <source>Private key &lt;b&gt;disabled&lt;/b&gt;</source>
        <translation>秘密鍵は&lt;b&gt;無効&lt;/b&gt;</translation>
    </message>
    <message>
        <source>Wallet is &lt;b&gt;encrypted&lt;/b&gt; and currently &lt;b&gt;unlocked&lt;/b&gt;</source>
        <translation>ウォレットは&lt;b&gt;暗号化済み&lt;/b&gt;・&lt;b&gt;アンロック状態&lt;/b&gt;</translation>
    </message>
    <message>
        <source>Wallet is &lt;b&gt;encrypted&lt;/b&gt; and currently &lt;b&gt;locked&lt;/b&gt;</source>
        <translation>ウォレットは&lt;b&gt;暗号化済み&lt;/b&gt;・&lt;b&gt;ロック状態&lt;/b&gt;</translation>
    </message>
    <message>
        <source>A fatal error occurred. Bitcoin can no longer continue safely and will quit.</source>
        <translation>致命的なエラーが発生しました。Bitcoin を安全に動作し続けることができないため終了します。</translation>
    </message>
</context>
<context>
    <name>CoinControlDialog</name>
    <message>
        <source>Coin Selection</source>
        <translation>コインの選択</translation>
    </message>
    <message>
        <source>Quantity:</source>
        <translation>選択数:</translation>
    </message>
    <message>
        <source>Bytes:</source>
        <translation>バイト数:</translation>
    </message>
    <message>
        <source>Amount:</source>
        <translation>金額:</translation>
    </message>
    <message>
        <source>Fee:</source>
        <translation>手数料:</translation>
    </message>
    <message>
        <source>Dust:</source>
        <translation>ダスト：</translation>
    </message>
    <message>
        <source>After Fee:</source>
        <translation>手数料差引後金額:</translation>
    </message>
    <message>
        <source>Change:</source>
        <translation>お釣り:</translation>
    </message>
    <message>
        <source>(un)select all</source>
        <translation>全て選択/選択解除</translation>
    </message>
    <message>
        <source>Tree mode</source>
        <translation>ツリーモード</translation>
    </message>
    <message>
        <source>List mode</source>
        <translation>リストモード</translation>
    </message>
    <message>
        <source>Amount</source>
        <translation>金額</translation>
    </message>
    <message>
        <source>Received with label</source>
        <translation>対応するラベル</translation>
    </message>
    <message>
        <source>Received with address</source>
        <translation>対応するアドレス</translation>
    </message>
    <message>
        <source>Date</source>
        <translation>日時</translation>
    </message>
    <message>
        <source>Confirmations</source>
        <translation>検証数</translation>
    </message>
    <message>
        <source>Confirmed</source>
        <translation>検証済み</translation>
    </message>
    <message>
        <source>Copy address</source>
        <translation>アドレスをコピー</translation>
    </message>
    <message>
        <source>Copy label</source>
        <translation>ラベルをコピー</translation>
    </message>
    <message>
        <source>Copy amount</source>
        <translation>金額をコピー</translation>
    </message>
    <message>
        <source>Copy transaction ID</source>
        <translation>取引 ID をコピー</translation>
    </message>
    <message>
        <source>Lock unspent</source>
        <translation>未使用トランザクションをロック</translation>
    </message>
    <message>
        <source>Unlock unspent</source>
        <translation>未使用トランザクションのロックを解除</translation>
    </message>
    <message>
        <source>Copy quantity</source>
        <translation>選択数をコピー</translation>
    </message>
    <message>
        <source>Copy fee</source>
        <translation>手数料をコピーす</translation>
    </message>
    <message>
        <source>Copy after fee</source>
        <translation>手数料差引後金額をコピー</translation>
    </message>
    <message>
        <source>Copy bytes</source>
        <translation>バイト数をコピー</translation>
    </message>
    <message>
        <source>Copy dust</source>
        <translation>ダストをコピー</translation>
    </message>
    <message>
        <source>Copy change</source>
        <translation>お釣りをコピー</translation>
    </message>
    <message>
        <source>(%1 locked)</source>
        <translation>(ロック済み %1個)</translation>
    </message>
    <message>
        <source>yes</source>
        <translation>はい</translation>
    </message>
    <message>
        <source>no</source>
        <translation>いいえ</translation>
    </message>
    <message>
        <source>This label turns red if any recipient receives an amount smaller than the current dust threshold.</source>
        <translation>受取額が現在のダスト閾値を下回るアドレスがひとつでもあると、このラベルが赤くなります。</translation>
    </message>
    <message>
        <source>Can vary +/- %1 satoshi(s) per input.</source>
        <translation>ひとつの入力につき %1 satoshi 前後ずれることがあります。</translation>
    </message>
    <message>
        <source>(no label)</source>
        <translation>(ラベル無し)</translation>
    </message>
    <message>
        <source>change from %1 (%2)</source>
        <translation>%1 (%2) からのおつり</translation>
    </message>
    <message>
        <source>(change)</source>
        <translation>(おつり)</translation>
    </message>
</context>
<context>
    <name>CreateWalletActivity</name>
    <message>
        <source>Creating Wallet &lt;b&gt;%1&lt;/b&gt;...</source>
        <translation>ウォレット &lt;b&gt;%1&lt;/b&gt;を作成しています...</translation>
    </message>
    <message>
        <source>Create wallet failed</source>
        <translation>ウォレットの作成に失敗しました</translation>
    </message>
    <message>
        <source>Create wallet warning</source>
        <translation>ウォレットを作成 - 警告</translation>
    </message>
</context>
<context>
    <name>CreateWalletDialog</name>
    <message>
        <source>Create Wallet</source>
        <translation>ウォレットを作成する</translation>
    </message>
    <message>
        <source>Wallet Name</source>
        <translation>ウォレット名</translation>
    </message>
    <message>
        <source>Encrypt the wallet. The wallet will be encrypted with a passphrase of your choice.</source>
        <translation>ウォレットを暗号化。ウォレットは任意のパスフレーズによって暗号化されます。</translation>
    </message>
    <message>
        <source>Encrypt Wallet</source>
        <translation>ウォレットを暗号化する</translation>
    </message>
    <message>
        <source>Disable private keys for this wallet. Wallets with private keys disabled will have no private keys and cannot have an HD seed or imported private keys. This is ideal for watch-only wallets.</source>
        <translation>このウォレットの秘密鍵を無効にします。秘密鍵が無効になっているウォレットには秘密鍵はなく、HDシードまたはインポートされた秘密鍵を持つこともできません。これはウォッチ限定のウォレットに最適です。</translation>
    </message>
    <message>
        <source>Disable Private Keys</source>
        <translation>秘密鍵を無効化</translation>
    </message>
    <message>
        <source>Make a blank wallet. Blank wallets do not initially have private keys or scripts. Private keys and addresses can be imported, or an HD seed can be set, at a later time.</source>
        <translation>空ウォレットを作成。空ウォレットには、最初は秘密鍵やスクリプトがありません。後から秘密鍵やアドレスをインポート、またはHDシードを設定できます。</translation>
    </message>
    <message>
        <source>Make Blank Wallet</source>
        <translation>空ウォレットを作成</translation>
    </message>
    <message>
        <source>Create</source>
        <translation>作成</translation>
    </message>
</context>
<context>
    <name>EditAddressDialog</name>
    <message>
        <source>Edit Address</source>
        <translation>アドレスを編集</translation>
    </message>
    <message>
        <source>&amp;Label</source>
        <translation>ラベル(&amp;L)</translation>
    </message>
    <message>
        <source>The label associated with this address list entry</source>
        <translation>このアドレス帳項目のラベル</translation>
    </message>
    <message>
        <source>The address associated with this address list entry. This can only be modified for sending addresses.</source>
        <translation>このアドレス帳項目のアドレス。アドレスは送金先アドレスの場合のみ編集することができます。</translation>
    </message>
    <message>
        <source>&amp;Address</source>
        <translation>アドレス(&amp;A)</translation>
    </message>
    <message>
        <source>New sending address</source>
        <translation>新しい送金先アドレス</translation>
    </message>
    <message>
        <source>Edit receiving address</source>
        <translation>受取用アドレスを編集</translation>
    </message>
    <message>
        <source>Edit sending address</source>
        <translation>送金先アドレスを編集</translation>
    </message>
    <message>
        <source>The entered address "%1" is not a valid Bitcoin address.</source>
        <translation>入力されたアドレス "%1" は無効な Bitcoin アドレスです。</translation>
    </message>
    <message>
        <source>Address "%1" already exists as a receiving address with label "%2" and so cannot be added as a sending address.</source>
        <translation>アドレス "%1" は既に受取用アドレスにラベル "%2" として存在するので、送金先アドレスとしては追加できません。</translation>
    </message>
    <message>
        <source>The entered address "%1" is already in the address book with label "%2".</source>
        <translation>入力されたアドレス "%1" は既にラベル "%2" としてアドレス帳に存在します｡</translation>
    </message>
    <message>
        <source>Could not unlock wallet.</source>
        <translation>ウォレットをアンロックできませんでした。</translation>
    </message>
    <message>
        <source>New key generation failed.</source>
        <translation>新しい鍵の生成に失敗しました。</translation>
    </message>
</context>
<context>
    <name>FreespaceChecker</name>
    <message>
        <source>A new data directory will be created.</source>
        <translation>新しいデータ ディレクトリが作成されます。</translation>
    </message>
    <message>
        <source>name</source>
        <translation>ディレクトリ名</translation>
    </message>
    <message>
        <source>Directory already exists. Add %1 if you intend to create a new directory here.</source>
        <translation>ディレクトリが既に存在します。新しいディレクトリを作りたい場合は %1 と追記してください。</translation>
    </message>
    <message>
        <source>Path already exists, and is not a directory.</source>
        <translation>パスが存在しますがディレクトリではありません。</translation>
    </message>
    <message>
        <source>Cannot create data directory here.</source>
        <translation>ここにデータ ディレクトリを作成することはできません。</translation>
    </message>
</context>
<context>
    <name>HelpMessageDialog</name>
    <message>
        <source>version</source>
        <translation>バージョン</translation>
    </message>
    <message>
        <source>About %1</source>
        <translation>%1 について</translation>
    </message>
    <message>
        <source>Command-line options</source>
        <translation>コマンドライン オプション</translation>
    </message>
</context>
<context>
    <name>Intro</name>
    <message>
        <source>Welcome</source>
        <translation>ようこそ</translation>
    </message>
    <message>
        <source>Welcome to %1.</source>
        <translation>%1 へようこそ。</translation>
    </message>
    <message>
        <source>As this is the first time the program is launched, you can choose where %1 will store its data.</source>
        <translation>これはプログラムの最初の起動です。%1 がデータを保存する場所を選択してください。</translation>
    </message>
    <message>
        <source>When you click OK, %1 will begin to download and process the full %4 block chain (%2GB) starting with the earliest transactions in %3 when %4 initially launched.</source>
        <translation>OKをクリックすると、%1 は %4 がリリースされた%3年最初の取引からの完全な %4 ブロックチェーン（%2GB）のダウンロードおよび処理を開始します。</translation>
    </message>
    <message>
        <source>Reverting this setting requires re-downloading the entire blockchain. It is faster to download the full chain first and prune it later. Disables some advanced features.</source>
        <translation>この設定を元に戻すには、ブロックチェーン全体を再ダウンロードする必要があります。先にチェーン全体をダウンロードしてから、剪定する方が高速です。一部の高度な機能を無効にします。</translation>
    </message>
    <message>
        <source>This initial synchronisation is very demanding, and may expose hardware problems with your computer that had previously gone unnoticed. Each time you run %1, it will continue downloading where it left off.</source>
        <translation>この初回同期には多大なリソースを消費し、あなたのコンピュータでこれまで見つからなかったハードウェア上の問題が発生する場合があります。%1 を実行する度に、中断された時点からダウンロードを再開します。</translation>
    </message>
    <message>
        <source>If you have chosen to limit block chain storage (pruning), the historical data must still be downloaded and processed, but will be deleted afterward to keep your disk usage low.</source>
        <translation>ブロックチェーンの保存容量に制限を設けること（剪定）を選択した場合にも、過去のデータのダウンロードおよび処理が必要になります。しかし、これらのデータはディスク使用量を低く抑えるために、後で削除されます。</translation>
    </message>
    <message>
        <source>Use the default data directory</source>
        <translation>デフォルトのデータ ディレクトリを使用</translation>
    </message>
    <message>
        <source>Use a custom data directory:</source>
        <translation>カスタム データ ディレクトリを使用:</translation>
    </message>
    <message>
        <source>Bitcoin</source>
        <translation>Bitcoin</translation>
    </message>
    <message>
        <source>Discard blocks after verification, except most recent %1 GB (prune)</source>
        <translation>最新の%1 GBを除いて、検証後にブロックを破棄 (剪定する)</translation>
    </message>
    <message>
        <source>At least %1 GB of data will be stored in this directory, and it will grow over time.</source>
        <translation>最低でも%1 GBのデータをこのディレクトリに保存する必要があります。またこのデータは時間とともに増加していきます。</translation>
    </message>
    <message>
        <source>Approximately %1 GB of data will be stored in this directory.</source>
        <translation>約%1 GBのデータがこのディレクトリに保存されます。</translation>
    </message>
    <message>
<<<<<<< HEAD
        <source>%1 will download and store a copy of the Bitcoin block chain.</source>
        <translation>%1 は Bitcoin ブロックチェーンのコピーをダウンロードし保存します。</translation>
=======
        <source>%1 will download and store a copy of the %2 block chain.</source>
        <translation>%1は%2のブロックチェーンの複製をダウンロードし保存します。</translation>
>>>>>>> 599f3c46
    </message>
    <message>
        <source>The wallet will also be stored in this directory.</source>
        <translation>ウォレットもこのディレクトリに保存されます。</translation>
    </message>
    <message>
        <source>Error: Specified data directory "%1" cannot be created.</source>
        <translation>エラー: 指定のデータディレクトリ "%1" を作成できません。</translation>
    </message>
    <message>
        <source>Error</source>
        <translation>エラー</translation>
    </message>
    <message numerus="yes">
        <source>%n GB of free space available</source>
        <translation><numerusform>利用可能な空き容量 %n GB</numerusform></translation>
    </message>
    <message numerus="yes">
        <source>(of %n GB needed)</source>
        <translation><numerusform>(%n GB必要)</numerusform></translation>
    </message>
    <message numerus="yes">
        <source>(%n GB needed for full chain)</source>
        <translation><numerusform>(完全なチェーンには%n GB必要です)</numerusform></translation>
    </message>
</context>
<context>
    <name>ModalOverlay</name>
    <message>
        <source>Form</source>
        <translation>フォーム</translation>
    </message>
    <message>
        <source>Recent transactions may not yet be visible, and therefore your wallet's balance might be incorrect. This information will be correct once your wallet has finished synchronizing with the bitcoin network, as detailed below.</source>
        <translation>最近の取引がまだ表示されていない可能性があります。そのため、ウォレットの残高が正しく表示されていないかもしれません。この情報は、ウォレットが Bitcoin ネットワークへの同期が完了すると正確なものとなります。詳細は下記を参照してください。</translation>
    </message>
    <message>
        <source>Attempting to spend bitcoins that are affected by not-yet-displayed transactions will not be accepted by the network.</source>
        <translation>まだ表示されていない取引が関係する Bitcoin を使用しようとすると、ネットワークから認証を受けられません。</translation>
    </message>
    <message>
        <source>Number of blocks left</source>
        <translation>残りのブロック数</translation>
    </message>
    <message>
        <source>Unknown...</source>
        <translation>不明...</translation>
    </message>
    <message>
        <source>Last block time</source>
        <translation>最終ブロックの日時</translation>
    </message>
    <message>
        <source>Progress</source>
        <translation>進捗</translation>
    </message>
    <message>
        <source>Progress increase per hour</source>
        <translation>一時間あたりの進捗増加</translation>
    </message>
    <message>
        <source>calculating...</source>
        <translation>計算中...</translation>
    </message>
    <message>
        <source>Estimated time left until synced</source>
        <translation>同期完了までの推定残り時間</translation>
    </message>
    <message>
        <source>Hide</source>
        <translation>隠す</translation>
    </message>
    <message>
        <source>%1 is currently syncing.  It will download headers and blocks from peers and validate them until reaching the tip of the block chain.</source>
        <translation>%1は現在同期中です。ブロック チェーンの先端に到達するまで、ピアからヘッダーとブロックをダウンロードし検証します。</translation>
    </message>
    <message>
        <source>Unknown. Syncing Headers (%1, %2%)...</source>
        <translation>不明。ヘッダ (%1, %2%) の同期中...</translation>
    </message>
</context>
<context>
    <name>OpenURIDialog</name>
    <message>
        <source>Open bitcoin URI</source>
        <translation>bitcoin URIを開く</translation>
    </message>
    <message>
        <source>URI:</source>
        <translation>URI:</translation>
    </message>
</context>
<context>
    <name>OpenWalletActivity</name>
    <message>
        <source>Open wallet failed</source>
        <translation>ウォレットを開くことに失敗しました</translation>
    </message>
    <message>
        <source>Open wallet warning</source>
        <translation>ウォレットを開く - 警告</translation>
    </message>
    <message>
        <source>default wallet</source>
        <translation>デフォルトウォレット</translation>
    </message>
    <message>
        <source>Opening Wallet &lt;b&gt;%1&lt;/b&gt;...</source>
        <translation>ウォレット &lt;b&gt;%1&lt;/b&gt;を開いています...</translation>
    </message>
</context>
<context>
    <name>OptionsDialog</name>
    <message>
        <source>Options</source>
        <translation>設定</translation>
    </message>
    <message>
        <source>&amp;Main</source>
        <translation>メイン(&amp;M)</translation>
    </message>
    <message>
        <source>Automatically start %1 after logging in to the system.</source>
        <translation>システムにログインした際、自動的に %1 を起動する。</translation>
    </message>
    <message>
        <source>&amp;Start %1 on system login</source>
        <translation>システムのログイン時に %1 を起動(&amp;S)</translation>
    </message>
    <message>
        <source>Size of &amp;database cache</source>
        <translation>データベースキャッシュのサイズ(&amp;D)</translation>
    </message>
    <message>
        <source>Number of script &amp;verification threads</source>
        <translation>スクリプト検証用スレッド数(&amp;V)</translation>
    </message>
    <message>
        <source>IP address of the proxy (e.g. IPv4: 127.0.0.1 / IPv6: ::1)</source>
        <translation>プロキシのIPアドレス (例 IPv4: 127.0.0.1 / IPv6: ::1)</translation>
    </message>
    <message>
        <source>Shows if the supplied default SOCKS5 proxy is used to reach peers via this network type.</source>
        <translation>指定されたデフォルト SOCKS5 プロキシが、このネットワークタイプ経由でピアに接続しているかどうか。</translation>
    </message>
    <message>
        <source>Use separate SOCKS&amp;5 proxy to reach peers via Tor hidden services:</source>
        <translation>Tor秘匿サービス経由でピアに接続するために専用の SOCKS5 プロキシを利用する(&amp;5):</translation>
    </message>
    <message>
        <source>Hide the icon from the system tray.</source>
        <translation>システムトレイのアイコンを隠す</translation>
    </message>
    <message>
        <source>&amp;Hide tray icon</source>
        <translation>トレイアイコンを隠す(&amp;H)</translation>
    </message>
    <message>
        <source>Minimize instead of exit the application when the window is closed. When this option is enabled, the application will be closed only after selecting Exit in the menu.</source>
        <translation>ウィンドウが閉じられたとき、アプリケーションを終了するのではなく最小化します。このオプションが有効の場合、メニューから終了が選択されたときのみアプリケーションが終了します。</translation>
    </message>
    <message>
        <source>Third party URLs (e.g. a block explorer) that appear in the transactions tab as context menu items. %s in the URL is replaced by transaction hash. Multiple URLs are separated by vertical bar |.</source>
        <translation>取引タブのコンテキストメニュー項目に表示する、サードパーティURL（例: ブロックエクスプローラ）。URL中の %s は取引のハッシュ値に置き換えられます。半角垂直バー | で区切ることで、複数のURLを指定できます。</translation>
    </message>
    <message>
        <source>Open the %1 configuration file from the working directory.</source>
        <translation>作業ディレクトリ内の %1 の設定ファイルを開く。</translation>
    </message>
    <message>
        <source>Open Configuration File</source>
        <translation>設定ファイルを開く</translation>
    </message>
    <message>
        <source>Reset all client options to default.</source>
        <translation>全ての設定を初期値に戻す。</translation>
    </message>
    <message>
        <source>&amp;Reset Options</source>
        <translation>オプションをリセット(&amp;R)</translation>
    </message>
    <message>
        <source>&amp;Network</source>
        <translation>ネットワーク(&amp;N)</translation>
    </message>
    <message>
        <source>Disables some advanced features but all blocks will still be fully validated. Reverting this setting requires re-downloading the entire blockchain. Actual disk usage may be somewhat higher.</source>
        <translation>いくつかの高度な機能は無効になりますが、全てのブロックが完全に検証されることは変わりません。この設定を元に戻すには、ブロックチェーン全体を再ダウンロードする必要があります。実際のディスク使用量は若干多くなる場合があります。</translation>
    </message>
    <message>
        <source>Prune &amp;block storage to</source>
        <translation>ブロックの保存容量を次の値までに剪定する(&amp;amp;B):</translation>
    </message>
    <message>
        <source>GB</source>
        <translation>GB</translation>
    </message>
    <message>
        <source>Reverting this setting requires re-downloading the entire blockchain.</source>
        <translation>この設定を元に戻すには、ブロック チェーン全体を再ダウンロードする必要があります。</translation>
    </message>
    <message>
        <source>MiB</source>
        <translation>MiB</translation>
    </message>
    <message>
        <source>(0 = auto, &lt;0 = leave that many cores free)</source>
        <translation>(0 = 自動、0以上 = 指定した数のコアを解放する)</translation>
    </message>
    <message>
        <source>W&amp;allet</source>
        <translation>ウォレット(&amp;A)</translation>
    </message>
    <message>
        <source>Expert</source>
        <translation>上級者向け機能</translation>
    </message>
    <message>
        <source>Enable coin &amp;control features</source>
        <translation>コインコントロール機能を有効化する(&amp;C)</translation>
    </message>
    <message>
        <source>If you disable the spending of unconfirmed change, the change from a transaction cannot be used until that transaction has at least one confirmation. This also affects how your balance is computed.</source>
        <translation>未承認のお釣りを使用しない場合、取引が最低1回検証されるまではその取引のお釣りは利用できなくなります。これは残高の計算方法にも影響します。</translation>
    </message>
    <message>
        <source>&amp;Spend unconfirmed change</source>
        <translation>未検証のお釣りを使用する(&amp;S)</translation>
    </message>
    <message>
        <source>Automatically open the Bitcoin client port on the router. This only works when your router supports UPnP and it is enabled.</source>
        <translation>自動的にルーター上の Bitcoin クライアントのポートを開放します。あなたのルーターが UPnP に対応していて、それが有効になっている場合のみ動作します。</translation>
    </message>
    <message>
        <source>Map port using &amp;UPnP</source>
        <translation>UPnP を使ってポートを割り当てる(&amp;U)</translation>
    </message>
    <message>
        <source>Accept connections from outside.</source>
        <translation>外部からの接続を許可する。</translation>
    </message>
    <message>
        <source>Allow incomin&amp;g connections</source>
        <translation>外部からの接続を許可する(&amp;G)</translation>
    </message>
    <message>
        <source>Connect to the Bitcoin network through a SOCKS5 proxy.</source>
        <translation>SOCKS5 プロキシ経由で Bitcoin ネットワークに接続する。</translation>
    </message>
    <message>
        <source>&amp;Connect through SOCKS5 proxy (default proxy):</source>
        <translation>SOCKS5 プロキシ経由で接続する（デフォルトプロキシ）(&amp;C):</translation>
    </message>
    <message>
        <source>Proxy &amp;IP:</source>
        <translation>プロキシ IP(&amp;I):</translation>
    </message>
    <message>
        <source>&amp;Port:</source>
        <translation>ポート(&amp;P):</translation>
    </message>
    <message>
        <source>Port of the proxy (e.g. 9050)</source>
        <translation>プロキシのポート番号（例: 9050）</translation>
    </message>
    <message>
        <source>Used for reaching peers via:</source>
        <translation>ピアへの接続手段:</translation>
    </message>
    <message>
        <source>IPv4</source>
        <translation>IPv4</translation>
    </message>
    <message>
        <source>IPv6</source>
        <translation>IPv6</translation>
    </message>
    <message>
        <source>Tor</source>
        <translation>Tor</translation>
    </message>
    <message>
        <source>Connect to the Bitcoin network through a separate SOCKS5 proxy for Tor hidden services.</source>
        <translation>Tor秘匿サービスを利用するため、専用の SOCKS5 プロキシ経由で Bitcoin ネットワークに接続する。</translation>
    </message>
    <message>
        <source>&amp;Window</source>
        <translation>ウインドウ(&amp;W)</translation>
    </message>
    <message>
        <source>Show only a tray icon after minimizing the window.</source>
        <translation>ウインドウを最小化したあとトレイ アイコンのみ表示する。</translation>
    </message>
    <message>
        <source>&amp;Minimize to the tray instead of the taskbar</source>
        <translation>タスクバーではなくトレイに最小化(&amp;M)</translation>
    </message>
    <message>
        <source>M&amp;inimize on close</source>
        <translation>閉じるときに最小化(&amp;I)</translation>
    </message>
    <message>
        <source>&amp;Display</source>
        <translation>表示(&amp;D)</translation>
    </message>
    <message>
        <source>User Interface &amp;language:</source>
        <translation>ユーザインターフェースの言語(&amp;L):</translation>
    </message>
    <message>
        <source>The user interface language can be set here. This setting will take effect after restarting %1.</source>
        <translation>ユーザーインターフェイスの言語を設定できます。設定を反映するには %1 の再起動が必要です。</translation>
    </message>
    <message>
        <source>&amp;Unit to show amounts in:</source>
        <translation>金額の表示単位(&amp;U):</translation>
    </message>
    <message>
        <source>Choose the default subdivision unit to show in the interface and when sending coins.</source>
        <translation>インターフェイスや送金時に使用する単位を選択する。</translation>
    </message>
    <message>
        <source>Whether to show coin control features or not.</source>
        <translation>コインコントロール機能を表示するかどうか。</translation>
    </message>
    <message>
        <source>&amp;Third party transaction URLs</source>
        <translation>サードパーティの取引確認URL(&amp;T)</translation>
    </message>
    <message>
        <source>Options set in this dialog are overridden by the command line or in the configuration file:</source>
        <translation>このダイアログで指定したオプションは、コマンドラインや設定ファイルの内容でオーバーライドされます:</translation>
    </message>
    <message>
        <source>&amp;OK</source>
        <translation>&amp;OK</translation>
    </message>
    <message>
        <source>&amp;Cancel</source>
        <translation>キャンセル(&amp;C)</translation>
    </message>
    <message>
        <source>default</source>
        <translation>初期値</translation>
    </message>
    <message>
        <source>none</source>
        <translation>なし</translation>
    </message>
    <message>
        <source>Confirm options reset</source>
        <translation>設定リセットの確認</translation>
    </message>
    <message>
        <source>Client restart required to activate changes.</source>
        <translation>変更を有効化するにはクライアントを再起動する必要があります。</translation>
    </message>
    <message>
        <source>Client will be shut down. Do you want to proceed?</source>
        <translation>クライアントを終了します。よろしいですか？</translation>
    </message>
    <message>
        <source>Configuration options</source>
        <translation>設定オプション</translation>
    </message>
    <message>
        <source>The configuration file is used to specify advanced user options which override GUI settings. Additionally, any command-line options will override this configuration file.</source>
        <translation>設定ファイルは、GUIでの設定を上書きする高度なユーザーオプションを指定するためのものです。また、コマンドラインオプションはこの設定ファイルの内容も上書きします</translation>
    </message>
    <message>
        <source>Error</source>
        <translation>エラー</translation>
    </message>
    <message>
        <source>The configuration file could not be opened.</source>
        <translation>設定ファイルを開くことができませんでした。</translation>
    </message>
    <message>
        <source>This change would require a client restart.</source>
        <translation>この変更はクライアントの再起動が必要です。</translation>
    </message>
    <message>
        <source>The supplied proxy address is invalid.</source>
        <translation>プロキシアドレスが無効です。</translation>
    </message>
</context>
<context>
    <name>OverviewPage</name>
    <message>
        <source>Form</source>
        <translation>フォーム</translation>
    </message>
    <message>
        <source>The displayed information may be out of date. Your wallet automatically synchronizes with the Bitcoin network after a connection is established, but this process has not completed yet.</source>
        <translation>表示されている情報は古い可能性があります。ウォレットは接続確立後に Bitcoin ネットワークと自動的に同期しますが、同期処理はまだ完了していません。</translation>
    </message>
    <message>
        <source>Watch-only:</source>
        <translation>ウォッチ限定:</translation>
    </message>
    <message>
        <source>Available:</source>
        <translation>利用可能:</translation>
    </message>
    <message>
        <source>Your current spendable balance</source>
        <translation>送金可能な残高</translation>
    </message>
    <message>
        <source>Pending:</source>
        <translation>検証待ち:</translation>
    </message>
    <message>
        <source>Total of transactions that have yet to be confirmed, and do not yet count toward the spendable balance</source>
        <translation>取引が未承認で残高に反映されていない総額</translation>
    </message>
    <message>
        <source>Immature:</source>
        <translation>未成熟:</translation>
    </message>
    <message>
        <source>Mined balance that has not yet matured</source>
        <translation>採掘された未成熟な残高</translation>
    </message>
    <message>
        <source>Balances</source>
        <translation>残高</translation>
    </message>
    <message>
        <source>Total:</source>
        <translation>合計:</translation>
    </message>
    <message>
        <source>Your current total balance</source>
        <translation>現在の残高の総計</translation>
    </message>
    <message>
        <source>Your current balance in watch-only addresses</source>
        <translation>ウォッチ限定アドレス内の現在の残高</translation>
    </message>
    <message>
        <source>Spendable:</source>
        <translation>送金可能:</translation>
    </message>
    <message>
        <source>Recent transactions</source>
        <translation>最近の取引</translation>
    </message>
    <message>
        <source>Unconfirmed transactions to watch-only addresses</source>
        <translation>ウォッチ限定アドレスの未承認取引</translation>
    </message>
    <message>
        <source>Mined balance in watch-only addresses that has not yet matured</source>
        <translation>ウォッチ限定アドレスで採掘された未成熟な残高</translation>
    </message>
    <message>
        <source>Current total balance in watch-only addresses</source>
        <translation>ウォッチ限定アドレスの現在の残高の総計</translation>
    </message>
</context>
<context>
    <name>PaymentServer</name>
    <message>
        <source>Payment request error</source>
        <translation>支払いリクエスト エラー</translation>
    </message>
    <message>
        <source>Cannot start bitcoin: click-to-pay handler</source>
        <translation>Bitcoin を起動できません: click-to-pay handler</translation>
    </message>
    <message>
        <source>URI handling</source>
        <translation>URIの処理</translation>
    </message>
    <message>
        <source>'bitcoin://' is not a valid URI. Use 'bitcoin:' instead.</source>
        <translation>'bitcoin://' は正しいURIではありません｡ 'bitcoin:'を使用してください｡</translation>
    </message>
    <message>
        <source>Cannot process payment request because BIP70 is not supported.</source>
        <translation>BIP70がサポートされていないため、支払いリクエストを処理することができません。</translation>
    </message>
    <message>
        <source>Due to widespread security flaws in BIP70 it's strongly recommended that any merchant instructions to switch wallets be ignored.</source>
        <translation>BIP70 に内在する広く知られたセキュリティ上の欠陥がるため、ウォレットを切り替えるというマーチャントからの指示については無視することが強く推奨されます。</translation>
    </message>
    <message>
        <source>If you are receiving this error you should request the merchant provide a BIP21 compatible URI.</source>
        <translation>このエラーが発生する場合は、販売者にBIP21互換URIの提供を依頼するべきです。</translation>
    </message>
    <message>
        <source>Invalid payment address %1</source>
        <translation>支払い先アドレス「 %1 」は無効です</translation>
    </message>
    <message>
        <source>URI cannot be parsed! This can be caused by an invalid Bitcoin address or malformed URI parameters.</source>
        <translation>URIを解析できませんでした！ Bitcoin アドレスが無効であるか、URIパラメーターが不正な形式である可能性があります。</translation>
    </message>
    <message>
        <source>Payment request file handling</source>
        <translation>支払いリクエストファイルの処理</translation>
    </message>
</context>
<context>
    <name>PeerTableModel</name>
    <message>
        <source>User Agent</source>
        <translation>ユーザーエージェント</translation>
    </message>
    <message>
        <source>Node/Service</source>
        <translation>ノード/サービス</translation>
    </message>
    <message>
        <source>NodeId</source>
        <translation>ノードID</translation>
    </message>
    <message>
        <source>Ping</source>
        <translation>Ping</translation>
    </message>
    <message>
        <source>Sent</source>
        <translation>送信</translation>
    </message>
    <message>
        <source>Received</source>
        <translation>受信</translation>
    </message>
</context>
<context>
    <name>QObject</name>
    <message>
        <source>Amount</source>
        <translation>金額</translation>
    </message>
    <message>
        <source>Enter a Bitcoin address (e.g. %1)</source>
        <translation>Bitcoin アドレスを入力してください (例: %1)</translation>
    </message>
    <message>
        <source>%1 d</source>
        <translation>%1日</translation>
    </message>
    <message>
        <source>%1 h</source>
        <translation>%1時間</translation>
    </message>
    <message>
        <source>%1 m</source>
        <translation>%1分</translation>
    </message>
    <message>
        <source>%1 s</source>
        <translation>%1秒</translation>
    </message>
    <message>
        <source>None</source>
        <translation>なし</translation>
    </message>
    <message>
        <source>N/A</source>
        <translation>N/A</translation>
    </message>
    <message>
        <source>%1 ms</source>
        <translation>%1ミリ秒</translation>
    </message>
    <message numerus="yes">
        <source>%n second(s)</source>
        <translation><numerusform>%n 秒</numerusform></translation>
    </message>
    <message numerus="yes">
        <source>%n minute(s)</source>
        <translation><numerusform>%n分</numerusform></translation>
    </message>
    <message numerus="yes">
        <source>%n hour(s)</source>
        <translation><numerusform>%n時間</numerusform></translation>
    </message>
    <message numerus="yes">
        <source>%n day(s)</source>
        <translation><numerusform>%n日</numerusform></translation>
    </message>
    <message numerus="yes">
        <source>%n week(s)</source>
        <translation><numerusform>%n週間</numerusform></translation>
    </message>
    <message>
        <source>%1 and %2</source>
        <translation>%1 %2</translation>
    </message>
    <message numerus="yes">
        <source>%n year(s)</source>
        <translation><numerusform>%n年</numerusform></translation>
    </message>
    <message>
        <source>%1 B</source>
        <translation>%1 B</translation>
    </message>
    <message>
        <source>%1 KB</source>
        <translation>%1 KB</translation>
    </message>
    <message>
        <source>%1 MB</source>
        <translation>%1 MB</translation>
    </message>
    <message>
        <source>%1 GB</source>
        <translation>%1 GB</translation>
    </message>
    <message>
        <source>Error: Specified data directory "%1" does not exist.</source>
        <translation>エラー: 指定されたデータ ディレクトリ "%1" は存在しません。</translation>
    </message>
    <message>
        <source>Error: Cannot parse configuration file: %1.</source>
        <translation>エラー: 設定ファイルが読み込めません: %1</translation>
    </message>
    <message>
        <source>Error: %1</source>
        <translation>エラー: %1</translation>
    </message>
    <message>
        <source>%1 didn't yet exit safely...</source>
        <translation>%1 はまだ安全に終了していません...</translation>
    </message>
    <message>
        <source>unknown</source>
        <translation>不明</translation>
    </message>
</context>
<context>
    <name>QRImageWidget</name>
    <message>
        <source>&amp;Save Image...</source>
        <translation>画像を保存(&amp;S)</translation>
    </message>
    <message>
        <source>&amp;Copy Image</source>
        <translation>画像をコピー(&amp;C)</translation>
    </message>
    <message>
        <source>Resulting URI too long, try to reduce the text for label / message.</source>
        <translation>生成されたURIが長すぎです。ラベルやメッセージのテキストを短くしてください。</translation>
    </message>
    <message>
        <source>Error encoding URI into QR Code.</source>
        <translation>URIをQRコードへ変換している際にエラーが発生しました。</translation>
    </message>
    <message>
        <source>QR code support not available.</source>
        <translation>QRコードは利用できません。</translation>
    </message>
    <message>
        <source>Save QR Code</source>
        <translation>QRコードの保存</translation>
    </message>
    <message>
        <source>PNG Image (*.png)</source>
        <translation>PNG画像 (*.png)</translation>
    </message>
</context>
<context>
    <name>RPCConsole</name>
    <message>
        <source>N/A</source>
        <translation>N/A</translation>
    </message>
    <message>
        <source>Client version</source>
        <translation>クライアントのバージョン</translation>
    </message>
    <message>
        <source>&amp;Information</source>
        <translation>情報(&amp;I)</translation>
    </message>
    <message>
        <source>General</source>
        <translation>全般</translation>
    </message>
    <message>
        <source>Using BerkeleyDB version</source>
        <translation>使用している BerkleyDB のバージョン</translation>
    </message>
    <message>
        <source>Datadir</source>
        <translation>データ ディレクトリ</translation>
    </message>
    <message>
        <source>To specify a non-default location of the data directory use the '%1' option.</source>
        <translation>データディレクトリを初期値以外にするには '%1' オプションを使用します。</translation>
    </message>
    <message>
        <source>Blocksdir</source>
        <translation>ブロックディレクトリ</translation>
    </message>
    <message>
        <source>To specify a non-default location of the blocks directory use the '%1' option.</source>
        <translation>ブロックディレクトリを初期値以外にするには '%1' オプションを使用します。</translation>
    </message>
    <message>
        <source>Startup time</source>
        <translation>起動日時</translation>
    </message>
    <message>
        <source>Network</source>
        <translation>ネットワーク</translation>
    </message>
    <message>
        <source>Name</source>
        <translation>名前</translation>
    </message>
    <message>
        <source>Number of connections</source>
        <translation>接続数</translation>
    </message>
    <message>
        <source>Block chain</source>
        <translation>ブロック チェーン</translation>
    </message>
    <message>
        <source>Current number of blocks</source>
        <translation>現在のブロック数</translation>
    </message>
    <message>
        <source>Memory Pool</source>
        <translation>メモリ プール</translation>
    </message>
    <message>
        <source>Current number of transactions</source>
        <translation>現在の取引数</translation>
    </message>
    <message>
        <source>Memory usage</source>
        <translation>メモリ使用量</translation>
    </message>
    <message>
        <source>Wallet: </source>
        <translation>ウォレット:</translation>
    </message>
    <message>
        <source>(none)</source>
        <translation>(なし)</translation>
    </message>
    <message>
        <source>&amp;Reset</source>
        <translation>リセット(&amp;R)</translation>
    </message>
    <message>
        <source>Received</source>
        <translation>受信</translation>
    </message>
    <message>
        <source>Sent</source>
        <translation>送信</translation>
    </message>
    <message>
        <source>&amp;Peers</source>
        <translation>ピア(&amp;P)</translation>
    </message>
    <message>
        <source>Banned peers</source>
        <translation>Banされたピア</translation>
    </message>
    <message>
        <source>Select a peer to view detailed information.</source>
        <translation>詳しい情報を見たいピアを選択してください。</translation>
    </message>
    <message>
        <source>Whitelisted</source>
        <translation>ホワイトリスト登録済み</translation>
    </message>
    <message>
        <source>Direction</source>
        <translation>方向</translation>
    </message>
    <message>
        <source>Version</source>
        <translation>バージョン</translation>
    </message>
    <message>
        <source>Starting Block</source>
        <translation>開始ブロック</translation>
    </message>
    <message>
        <source>Synced Headers</source>
        <translation>同期済みヘッダ</translation>
    </message>
    <message>
        <source>Synced Blocks</source>
        <translation>同期済みブロック</translation>
    </message>
    <message>
        <source>User Agent</source>
        <translation>ユーザーエージェント</translation>
    </message>
    <message>
        <source>Open the %1 debug log file from the current data directory. This can take a few seconds for large log files.</source>
        <translation>現在のデータディレクトリから %1 のデバッグ用ログファイルを開きます。ログファイルが巨大な場合、数秒かかることがあります。</translation>
    </message>
    <message>
        <source>Decrease font size</source>
        <translation>文字サイズを縮小</translation>
    </message>
    <message>
        <source>Increase font size</source>
        <translation>文字サイズを拡大</translation>
    </message>
    <message>
        <source>Services</source>
        <translation>サービス</translation>
    </message>
    <message>
        <source>Ban Score</source>
        <translation>Banスコア</translation>
    </message>
    <message>
        <source>Connection Time</source>
        <translation>接続時間</translation>
    </message>
    <message>
        <source>Last Send</source>
        <translation>最終送信</translation>
    </message>
    <message>
        <source>Last Receive</source>
        <translation>最終受信</translation>
    </message>
    <message>
        <source>Ping Time</source>
        <translation>Ping時間</translation>
    </message>
    <message>
        <source>The duration of a currently outstanding ping.</source>
        <translation>現在実行中の ping にかかっている時間。</translation>
    </message>
    <message>
        <source>Ping Wait</source>
        <translation>Ping待ち</translation>
    </message>
    <message>
        <source>Min Ping</source>
        <translation>最小 Ping</translation>
    </message>
    <message>
        <source>Time Offset</source>
        <translation>時間オフセット</translation>
    </message>
    <message>
        <source>Last block time</source>
        <translation>最終ブロックの日時</translation>
    </message>
    <message>
        <source>&amp;Open</source>
        <translation>開く(&amp;O)</translation>
    </message>
    <message>
        <source>&amp;Console</source>
        <translation>コンソール(&amp;C)</translation>
    </message>
    <message>
        <source>&amp;Network Traffic</source>
        <translation>ネットワークトラフィック(&amp;N)</translation>
    </message>
    <message>
        <source>Totals</source>
        <translation>合計</translation>
    </message>
    <message>
        <source>In:</source>
        <translation>入力:</translation>
    </message>
    <message>
        <source>Out:</source>
        <translation>出力:</translation>
    </message>
    <message>
        <source>Debug log file</source>
        <translation>デバッグ用ログファイル</translation>
    </message>
    <message>
        <source>Clear console</source>
        <translation>コンソールをクリア</translation>
    </message>
    <message>
        <source>1 &amp;hour</source>
        <translation>1時間(&amp;H)</translation>
    </message>
    <message>
        <source>1 &amp;day</source>
        <translation>1日(&amp;D)</translation>
    </message>
    <message>
        <source>1 &amp;week</source>
        <translation>1週間(&amp;W)</translation>
    </message>
    <message>
        <source>1 &amp;year</source>
        <translation>1年(&amp;Y)</translation>
    </message>
    <message>
        <source>&amp;Disconnect</source>
        <translation>切断(&amp;D)</translation>
    </message>
    <message>
        <source>Ban for</source>
        <translation>Banする:</translation>
    </message>
    <message>
        <source>&amp;Unban</source>
        <translation>Banを解除する(&amp;U)</translation>
    </message>
    <message>
        <source>Welcome to the %1 RPC console.</source>
        <translation>%1 の RPC コンソールへようこそ。</translation>
    </message>
    <message>
        <source>Use up and down arrows to navigate history, and %1 to clear screen.</source>
        <translation>上下の矢印で履歴をたどれます。%1 でスクリーンを消去できます。</translation>
    </message>
    <message>
        <source>Type %1 for an overview of available commands.</source>
        <translation>使用可能なコマンドを見るには %1 と入力します。</translation>
    </message>
    <message>
        <source>For more information on using this console type %1.</source>
        <translation>詳しくは、コンソールで %1 と入力してください。</translation>
    </message>
    <message>
        <source>WARNING: Scammers have been active, telling users to type commands here, stealing their wallet contents. Do not use this console without fully understanding the ramifications of a command.</source>
        <translation>警告: 以前から詐欺師が活発に活動しており、この画面でユーザーにコマンドを入力させてウォレットの中身を盗もうとしています。コマンドを実行した結果何が起こるかを完全に理解していない場合は、このコンソールを利用しないでください。</translation>
    </message>
    <message>
        <source>Network activity disabled</source>
        <translation>ネットワーク活動が無効になりました</translation>
    </message>
    <message>
        <source>Executing command without any wallet</source>
        <translation>どのウォレットも使わずにコマンドを実行します</translation>
    </message>
    <message>
        <source>Executing command using "%1" wallet</source>
        <translation>"%1" ウォレットを使ってコマンドを実行します</translation>
    </message>
    <message>
        <source>(node id: %1)</source>
        <translation>(ノードID: %1)</translation>
    </message>
    <message>
        <source>via %1</source>
        <translation>%1 経由</translation>
    </message>
    <message>
        <source>never</source>
        <translation>まだ無し</translation>
    </message>
    <message>
        <source>Inbound</source>
        <translation>内向き</translation>
    </message>
    <message>
        <source>Outbound</source>
        <translation>外向き</translation>
    </message>
    <message>
        <source>Yes</source>
        <translation>はい</translation>
    </message>
    <message>
        <source>No</source>
        <translation>いいえ</translation>
    </message>
    <message>
        <source>Unknown</source>
        <translation>不明</translation>
    </message>
</context>
<context>
    <name>ReceiveCoinsDialog</name>
    <message>
        <source>&amp;Amount:</source>
        <translation>金額:(&amp;A)</translation>
    </message>
    <message>
        <source>&amp;Label:</source>
        <translation>ラベル(&amp;L):</translation>
    </message>
    <message>
        <source>&amp;Message:</source>
        <translation>メッセージ (&amp;M):</translation>
    </message>
    <message>
        <source>An optional message to attach to the payment request, which will be displayed when the request is opened. Note: The message will not be sent with the payment over the Bitcoin network.</source>
        <translation>支払いリクエストに添付するメッセージ（任意）。支払リクエスト開始時に表示されます。注意: メッセージは Bitcoin ネットワーク上へ送信されません。</translation>
    </message>
    <message>
        <source>An optional label to associate with the new receiving address.</source>
        <translation>新規受取用アドレスに紐づけるラベル（任意）。</translation>
    </message>
    <message>
        <source>Use this form to request payments. All fields are &lt;b&gt;optional&lt;/b&gt;.</source>
        <translation>このフォームで支払いをリクエストしましょう。全ての入力欄は&lt;b&gt;任意入力&lt;/b&gt;です。</translation>
    </message>
    <message>
        <source>An optional amount to request. Leave this empty or zero to not request a specific amount.</source>
        <translation>リクエストする金額（任意）。特定の金額をリクエストしない場合は、この欄は空白のままかゼロにしてください。</translation>
    </message>
    <message>
        <source>An optional label to associate with the new receiving address (used by you to identify an invoice).  It is also attached to the payment request.</source>
        <translation>新しい受取用アドレスに紐付ける任意のラベル(インボイスの判別に使えます)。支払いリクエストにも添付されます。</translation>
    </message>
    <message>
        <source>An optional message that is attached to the payment request and may be displayed to the sender.</source>
        <translation>支払いリクエストに任意で添付できるメッセージで、送り主に表示されます。</translation>
    </message>
    <message>
        <source>&amp;Create new receiving address</source>
        <translation>新しい受取用アドレスを作成</translation>
    </message>
    <message>
        <source>Clear all fields of the form.</source>
        <translation>全ての入力欄をクリア</translation>
    </message>
    <message>
        <source>Clear</source>
        <translation>クリア</translation>
    </message>
    <message>
        <source>Native segwit addresses (aka Bech32 or BIP-173) reduce your transaction fees later on and offer better protection against typos, but old wallets don't support them. When unchecked, an address compatible with older wallets will be created instead.</source>
        <translation>ネイティブ Segwit アドレス(別名: Bech32 アドレス・ BIP-173 アドレス)を利用することで、取引手数料が安くなり、誤入力防止機能も強化されますが、Segwit アドレスをサポートしない古いウォレットとは取引できません。チェックを外すと、古いウォレットとの互換性を保ったアドレスが代わりに生成されます。</translation>
    </message>
    <message>
        <source>Generate native segwit (Bech32) address</source>
        <translation>Segwit アドレス（Bech32 アドレス）を生成</translation>
    </message>
    <message>
        <source>Requested payments history</source>
        <translation>支払いリクエスト履歴</translation>
    </message>
    <message>
        <source>Show the selected request (does the same as double clicking an entry)</source>
        <translation>選択されたリクエストを表示（項目をダブルクリックすることでも表示できます）</translation>
    </message>
    <message>
        <source>Show</source>
        <translation>表示</translation>
    </message>
    <message>
        <source>Remove the selected entries from the list</source>
        <translation>選択項目をリストから削除</translation>
    </message>
    <message>
        <source>Remove</source>
        <translation>削除</translation>
    </message>
    <message>
        <source>Copy URI</source>
        <translation>URIをコピー</translation>
    </message>
    <message>
        <source>Copy label</source>
        <translation>ラベルをコピー</translation>
    </message>
    <message>
        <source>Copy message</source>
        <translation>メッセージをコピー</translation>
    </message>
    <message>
        <source>Copy amount</source>
        <translation>金額をコピー</translation>
    </message>
</context>
<context>
    <name>ReceiveRequestDialog</name>
    <message>
        <source>QR Code</source>
        <translation>QRコード</translation>
    </message>
    <message>
        <source>Copy &amp;URI</source>
        <translation>URIをコピーする(&amp;U)</translation>
    </message>
    <message>
        <source>Copy &amp;Address</source>
        <translation>アドレスをコピー(&amp;A)</translation>
    </message>
    <message>
        <source>&amp;Save Image...</source>
        <translation>画像を保存(&amp;S)...</translation>
    </message>
    <message>
        <source>Request payment to %1</source>
        <translation>%1 への支払いリクエスト</translation>
    </message>
    <message>
        <source>Payment information</source>
        <translation>支払い情報</translation>
    </message>
    <message>
        <source>URI</source>
        <translation>URI</translation>
    </message>
    <message>
        <source>Address</source>
        <translation>アドレス</translation>
    </message>
    <message>
        <source>Amount</source>
        <translation>金額</translation>
    </message>
    <message>
        <source>Label</source>
        <translation>ラベル</translation>
    </message>
    <message>
        <source>Message</source>
        <translation>メッセージ</translation>
    </message>
    <message>
        <source>Wallet</source>
        <translation>ウォレット</translation>
    </message>
</context>
<context>
    <name>RecentRequestsTableModel</name>
    <message>
        <source>Date</source>
        <translation>日時</translation>
    </message>
    <message>
        <source>Label</source>
        <translation>ラベル</translation>
    </message>
    <message>
        <source>Message</source>
        <translation>メッセージ</translation>
    </message>
    <message>
        <source>(no label)</source>
        <translation>(ラベル無し)</translation>
    </message>
    <message>
        <source>(no message)</source>
        <translation>(メッセージ無し)</translation>
    </message>
    <message>
        <source>(no amount requested)</source>
        <translation>(指定無し)</translation>
    </message>
    <message>
        <source>Requested</source>
        <translation>リクエストされた金額</translation>
    </message>
</context>
<context>
    <name>SendCoinsDialog</name>
    <message>
        <source>Send Coins</source>
        <translation>コインの送金</translation>
    </message>
    <message>
        <source>Coin Control Features</source>
        <translation>コインコントロール機能</translation>
    </message>
    <message>
        <source>Inputs...</source>
        <translation>インプット...</translation>
    </message>
    <message>
        <source>automatically selected</source>
        <translation>自動選択</translation>
    </message>
    <message>
        <source>Insufficient funds!</source>
        <translation>残高不足です！</translation>
    </message>
    <message>
        <source>Quantity:</source>
        <translation>選択数:</translation>
    </message>
    <message>
        <source>Bytes:</source>
        <translation>バイト数:</translation>
    </message>
    <message>
        <source>Amount:</source>
        <translation>金額:</translation>
    </message>
    <message>
        <source>Fee:</source>
        <translation>手数料:</translation>
    </message>
    <message>
        <source>After Fee:</source>
        <translation>手数料差引後金額:</translation>
    </message>
    <message>
        <source>Change:</source>
        <translation>お釣り:</translation>
    </message>
    <message>
        <source>If this is activated, but the change address is empty or invalid, change will be sent to a newly generated address.</source>
        <translation>チェックが付いているにもかかわらず、お釣りアドレスが空欄や無効である場合、お釣りは新しく生成されたアドレスへ送金されます。</translation>
    </message>
    <message>
        <source>Custom change address</source>
        <translation>カスタムお釣りアドレス</translation>
    </message>
    <message>
        <source>Transaction Fee:</source>
        <translation>トランザクション手数料：</translation>
    </message>
    <message>
        <source>Choose...</source>
        <translation>選択...</translation>
    </message>
    <message>
        <source>Using the fallbackfee can result in sending a transaction that will take several hours or days (or never) to confirm. Consider choosing your fee manually or wait until you have validated the complete chain.</source>
        <translation>代替料金を利用することで、承認されるまでに数時間または数日 (ないし一生承認されない) トランザクションを送信してしまう可能性があります。手動にて手数料を選択するか、完全なブロックチェーンの検証が終わるまで待つことを検討しましょう</translation>
    </message>
    <message>
        <source>Warning: Fee estimation is currently not possible.</source>
        <translation>警告: 手数料推定機能は現在利用できません。</translation>
    </message>
    <message>
        <source>Specify a custom fee per kB (1,000 bytes) of the transaction's virtual size.

Note:  Since the fee is calculated on a per-byte basis, a fee of "100 satoshis per kB" for a transaction size of 500 bytes (half of 1 kB) would ultimately yield a fee of only 50 satoshis.</source>
        <translation>トランザクションの仮想サイズの1 kB(1,000 バイト)あたりのカスタム手数料を指定する。

注: 手数料はバイト単位で計算されるので、500 バイト(1 kBの半分)のトランザクションサイズに対する「1 kBあたり 100 satoshi」の手数料は、最終的にはわずか 50 satoshi となります。</translation>
    </message>
    <message>
        <source>per kilobyte</source>
        <translation>1キロバイトあたり</translation>
    </message>
    <message>
        <source>Hide</source>
        <translation>隠す</translation>
    </message>
    <message>
        <source>Recommended:</source>
        <translation>推奨:</translation>
    </message>
    <message>
        <source>Custom:</source>
        <translation>カスタム:</translation>
    </message>
    <message>
        <source>(Smart fee not initialized yet. This usually takes a few blocks...)</source>
        <translation>（スマート手数料はまだ初期化されていません。これにはおおよそ数ブロックほどかかります...）</translation>
    </message>
    <message>
        <source>Send to multiple recipients at once</source>
        <translation>一度に複数の送金先に送る</translation>
    </message>
    <message>
        <source>Add &amp;Recipient</source>
        <translation>送金先を追加(&amp;R)</translation>
    </message>
    <message>
        <source>Clear all fields of the form.</source>
        <translation>全ての入力欄をクリア</translation>
    </message>
    <message>
        <source>Dust:</source>
        <translation>ダスト:</translation>
    </message>
    <message>
        <source>When there is less transaction volume than space in the blocks, miners as well as relaying nodes may enforce a minimum fee. Paying only this minimum fee is just fine, but be aware that this can result in a never confirming transaction once there is more demand for bitcoin transactions than the network can process.</source>
        <translation>ブロック内の空きよりトランザクション流量が少ない場合、マイナーや中継ノードは最低限の手数料でも処理することがあります。この最低限の手数料だけを支払っても問題ありませんが、一度トランザクションの需要がネットワークの処理能力を超えてしまった場合には、トランザクションが永久に承認されなくなってしまう可能性があることにご注意ください。</translation>
    </message>
    <message>
        <source>A too low fee might result in a never confirming transaction (read the tooltip)</source>
        <translation>手数料が低すぎるとトランザクションが永久に承認されなくなる可能性があります (ツールチップを参照)</translation>
    </message>
    <message>
        <source>Confirmation time target:</source>
        <translation>目標承認時間</translation>
    </message>
    <message>
        <source>Enable Replace-By-Fee</source>
        <translation>Replace-By-Fee を有効化する</translation>
    </message>
    <message>
        <source>With Replace-By-Fee (BIP-125) you can increase a transaction's fee after it is sent. Without this, a higher fee may be recommended to compensate for increased transaction delay risk.</source>
        <translation>Replace-By-Fee(手数料の上乗せ: BIP-125)機能を有効にすることで、トランザクション送信後でも手数料を上乗せすることができます。この機能を利用しない場合、予め手数料を多めに見積もっておかないと取引が遅れる可能性があります。</translation>
    </message>
    <message>
        <source>Clear &amp;All</source>
        <translation>全てクリア(&amp;A)</translation>
    </message>
    <message>
        <source>Balance:</source>
        <translation>残高:</translation>
    </message>
    <message>
        <source>Confirm the send action</source>
        <translation>送金内容を確認</translation>
    </message>
    <message>
        <source>S&amp;end</source>
        <translation>送金(&amp;E)</translation>
    </message>
    <message>
        <source>Copy quantity</source>
        <translation>選択数をコピー</translation>
    </message>
    <message>
        <source>Copy amount</source>
        <translation>金額をコピー</translation>
    </message>
    <message>
        <source>Copy fee</source>
        <translation>手数料をコピー</translation>
    </message>
    <message>
        <source>Copy after fee</source>
        <translation>手数料差引後金額をコピー</translation>
    </message>
    <message>
        <source>Copy bytes</source>
        <translation>バイト数をコピーす</translation>
    </message>
    <message>
        <source>Copy dust</source>
        <translation>ダストをコピー</translation>
    </message>
    <message>
        <source>Copy change</source>
        <translation>お釣りをコピー</translation>
    </message>
    <message>
        <source>%1 (%2 blocks)</source>
        <translation>%1 (%2 ブロック)</translation>
    </message>
    <message>
        <source>Creates a Partially Signed Bitcoin Transaction (PSBT) for use with e.g. an offline %1 wallet, or a PSBT-compatible hardware wallet.</source>
        <translation>オフライン%1ウォレットまたはPSBTに対応したハードウェアウォレットと合わせて使用するためのPSBT(部分的に署名されたトランザクション)を作成します。</translation>
    </message>
    <message>
        <source> from wallet '%1'</source>
        <translation>ウォレット '%1' から</translation>
    </message>
    <message>
        <source>%1 to '%2'</source>
        <translation>%1 から '%2'</translation>
    </message>
    <message>
        <source>%1 to %2</source>
        <translation>%1 送金先: %2</translation>
    </message>
    <message>
        <source>Are you sure you want to send?</source>
        <translation>送金してもよろしいですか？</translation>
    </message>
    <message>
        <source>or</source>
        <translation>または</translation>
    </message>
    <message>
        <source>You can increase the fee later (signals Replace-By-Fee, BIP-125).</source>
        <translation>手数料は後から上乗せ可能です(Replace-By-Fee(手数料の上乗せ: BIP-125)機能が有効)。</translation>
    </message>
    <message>
        <source>Please, review your transaction.</source>
        <translation>取引内容の最終確認をしてください。</translation>
    </message>
    <message>
        <source>Transaction fee</source>
        <translation>取引手数料</translation>
    </message>
    <message>
        <source>Not signalling Replace-By-Fee, BIP-125.</source>
        <translation>Replace-By-Fee(手数料の上乗せ: BIP-125)機能は有効になっていません。</translation>
    </message>
    <message>
        <source>Total Amount</source>
        <translation>合計</translation>
    </message>
    <message>
        <source>To review recipient list click "Show Details..."</source>
        <translation>受信者の一覧を確認するには "詳細を表示..." をクリック</translation>
    </message>
    <message>
        <source>Confirm send coins</source>
        <translation>送金の確認</translation>
    </message>
    <message>
        <source>Copy PSBT to clipboard</source>
        <translation>PSBTをクリップボードにコピー</translation>
    </message>
    <message>
        <source>PSBT copied</source>
        <translation>PSBTがコピーされました</translation>
    </message>
    <message>
        <source>The recipient address is not valid. Please recheck.</source>
        <translation>送金先アドレスが不正です。再確認してください。</translation>
    </message>
    <message>
        <source>The amount to pay must be larger than 0.</source>
        <translation>支払い総額は0より大きい必要があります。</translation>
    </message>
    <message>
        <source>The amount exceeds your balance.</source>
        <translation>支払い総額が残高を超えています。</translation>
    </message>
    <message>
        <source>The total exceeds your balance when the %1 transaction fee is included.</source>
        <translation>取引手数料 %1 を含めた総額が残高を超えています。</translation>
    </message>
    <message>
        <source>Duplicate address found: addresses should only be used once each.</source>
        <translation>重複したアドレスが見つかりました: アドレスはそれぞれ一度のみ使用することができます。</translation>
    </message>
    <message>
        <source>Transaction creation failed!</source>
        <translation>取引の作成に失敗しました！</translation>
    </message>
    <message>
        <source>A fee higher than %1 is considered an absurdly high fee.</source>
        <translation>%1 よりも高い手数料は、異常に高すぎです。</translation>
    </message>
    <message>
        <source>Payment request expired.</source>
        <translation>支払いリクエストが期限切れです。</translation>
    </message>
    <message numerus="yes">
        <source>Estimated to begin confirmation within %n block(s).</source>
        <translation><numerusform>予想される承認開始ブロック: %n ブロック以内</numerusform></translation>
    </message>
    <message>
        <source>Warning: Invalid Bitcoin address</source>
        <translation>警告: 無効な Bitcoin アドレス</translation>
    </message>
    <message>
        <source>Warning: Unknown change address</source>
        <translation>警告：正体不明のお釣りアドレスです</translation>
    </message>
    <message>
        <source>Confirm custom change address</source>
        <translation>カスタムお釣りアドレスの確認</translation>
    </message>
    <message>
        <source>The address you selected for change is not part of this wallet. Any or all funds in your wallet may be sent to this address. Are you sure?</source>
        <translation>お釣り用として指定されたアドレスはこのウォレットのものではありません。このウォレットの一部又は全部の資産がこのアドレスへ送金されます。よろしいですか？</translation>
    </message>
    <message>
        <source>(no label)</source>
        <translation>(ラベル無し)</translation>
    </message>
</context>
<context>
    <name>SendCoinsEntry</name>
    <message>
        <source>A&amp;mount:</source>
        <translation>金額(&amp;A):</translation>
    </message>
    <message>
        <source>Pay &amp;To:</source>
        <translation>送金先(&amp;T):</translation>
    </message>
    <message>
        <source>&amp;Label:</source>
        <translation>ラベル(&amp;L):</translation>
    </message>
    <message>
        <source>Choose previously used address</source>
        <translation>これまでに送金したことがあるアドレスから選択</translation>
    </message>
    <message>
        <source>The Bitcoin address to send the payment to</source>
        <translation>支払い先 Bitcoin アドレス</translation>
    </message>
    <message>
        <source>Alt+A</source>
        <translation>Alt+A</translation>
    </message>
    <message>
        <source>Paste address from clipboard</source>
        <translation>クリップボードからアドレスを貼り付け</translation>
    </message>
    <message>
        <source>Alt+P</source>
        <translation>Alt+P</translation>
    </message>
    <message>
        <source>Remove this entry</source>
        <translation>この項目を削除</translation>
    </message>
    <message>
        <source>The fee will be deducted from the amount being sent. The recipient will receive less bitcoins than you enter in the amount field. If multiple recipients are selected, the fee is split equally.</source>
        <translation>手数料は送金する金額から差し引かれます。送金先には金額欄で指定した額よりも少ない Bitcoin が送られます。送金先が複数ある場合は、手数料は均等に分けられます。</translation>
    </message>
    <message>
        <source>S&amp;ubtract fee from amount</source>
        <translation>送金額から手数料を差し引く(&amp;U)</translation>
    </message>
    <message>
        <source>Use available balance</source>
        <translation>利用可能な残額を使用</translation>
    </message>
    <message>
        <source>Message:</source>
        <translation>メッセージ:</translation>
    </message>
    <message>
        <source>This is an unauthenticated payment request.</source>
        <translation>これは未認証の支払いリクエストです。</translation>
    </message>
    <message>
        <source>This is an authenticated payment request.</source>
        <translation>これは認証済みの支払いリクエストです。</translation>
    </message>
    <message>
        <source>Enter a label for this address to add it to the list of used addresses</source>
        <translation>このアドレスに対するラベルを入力することで、送金したことがあるアドレスの一覧に追加することができます</translation>
    </message>
    <message>
        <source>A message that was attached to the bitcoin: URI which will be stored with the transaction for your reference. Note: This message will not be sent over the Bitcoin network.</source>
        <translation>bitcoin: URIに添付されていたメッセージです。これは参照用として取引とともに保存されます。注意: メッセージは Bitcoin ネットワーク上へ送信されません。</translation>
    </message>
    <message>
        <source>Pay To:</source>
        <translation>送金先:</translation>
    </message>
    <message>
        <source>Memo:</source>
        <translation>メモ:</translation>
    </message>
</context>
<context>
    <name>ShutdownWindow</name>
    <message>
        <source>%1 is shutting down...</source>
        <translation>%1 をシャットダウンしています...</translation>
    </message>
    <message>
        <source>Do not shut down the computer until this window disappears.</source>
        <translation>このウィンドウが消えるまでコンピュータをシャットダウンしないでください。</translation>
    </message>
</context>
<context>
    <name>SignVerifyMessageDialog</name>
    <message>
        <source>Signatures - Sign / Verify a Message</source>
        <translation>署名 - メッセージの署名・検証</translation>
    </message>
    <message>
        <source>&amp;Sign Message</source>
        <translation>メッセージの署名(&amp;S)</translation>
    </message>
    <message>
        <source>You can sign messages/agreements with your addresses to prove you can receive bitcoins sent to them. Be careful not to sign anything vague or random, as phishing attacks may try to trick you into signing your identity over to them. Only sign fully-detailed statements you agree to.</source>
        <translation>あなたが所有しているアドレスでメッセージや契約書に署名をすることで、それらのアドレスへ送られた Bitcoin を受け取ることができることを証明できます。フィッシング攻撃者があなたを騙して、あなたの身分情報に署名させようとしている可能性があるため、よくわからないものやランダムな文字列に対して署名しないでください。あなたが同意した、よく詳細の記された文言にのみ署名するようにしてください。</translation>
    </message>
    <message>
        <source>The Bitcoin address to sign the message with</source>
        <translation>メッセージの署名に使用する Bitcoin アドレス</translation>
    </message>
    <message>
        <source>Choose previously used address</source>
        <translation>これまでに使用したことがあるアドレスから選択</translation>
    </message>
    <message>
        <source>Alt+A</source>
        <translation>Alt+A</translation>
    </message>
    <message>
        <source>Paste address from clipboard</source>
        <translation>クリップボードからアドレスを貼り付け</translation>
    </message>
    <message>
        <source>Alt+P</source>
        <translation>Alt+P</translation>
    </message>
    <message>
        <source>Enter the message you want to sign here</source>
        <translation>署名するメッセージを入力</translation>
    </message>
    <message>
        <source>Signature</source>
        <translation>署名</translation>
    </message>
    <message>
        <source>Copy the current signature to the system clipboard</source>
        <translation>この署名をシステムのクリップボードにコピー</translation>
    </message>
    <message>
        <source>Sign the message to prove you own this Bitcoin address</source>
        <translation>メッセージに署名してこの Bitcoin アドレスを所有していることを証明</translation>
    </message>
    <message>
        <source>Sign &amp;Message</source>
        <translation>メッセージを署名(&amp;M)</translation>
    </message>
    <message>
        <source>Reset all sign message fields</source>
        <translation>入力欄の内容を全て消去</translation>
    </message>
    <message>
        <source>Clear &amp;All</source>
        <translation>全てクリア(&amp;A)</translation>
    </message>
    <message>
        <source>&amp;Verify Message</source>
        <translation>メッセージの検証(&amp;V)</translation>
    </message>
    <message>
        <source>Enter the receiver's address, message (ensure you copy line breaks, spaces, tabs, etc. exactly) and signature below to verify the message. Be careful not to read more into the signature than what is in the signed message itself, to avoid being tricked by a man-in-the-middle attack. Note that this only proves the signing party receives with the address, it cannot prove sendership of any transaction!</source>
        <translation>送金先のアドレスと、メッセージ（改行やスペース、タブなども完全に一致させること）および署名を以下に入力し、メッセージを検証します。中間者攻撃により騙されるのを防ぐため、署名対象のメッセージから書かれていること以上の意味を読み取ろうとしないでください。また、これは署名作成者がこのアドレスで受け取れることを証明するだけであり、取引の送信権限を証明するものではありません！</translation>
    </message>
    <message>
        <source>The Bitcoin address the message was signed with</source>
        <translation>メッセージの署名に使われた Bitcoin アドレス</translation>
    </message>
    <message>
        <source>The signed message to verify</source>
        <translation>検証したい署名済みメッセージ</translation>
    </message>
    <message>
        <source>The signature given when the message was signed</source>
        <translation>メッセージの署名時に生成された署名</translation>
    </message>
    <message>
        <source>Verify the message to ensure it was signed with the specified Bitcoin address</source>
        <translation>メッセージを検証して指定された Bitcoin アドレスで署名されたことを確認</translation>
    </message>
    <message>
        <source>Verify &amp;Message</source>
        <translation>メッセージを検証(&amp;M)</translation>
    </message>
    <message>
        <source>Reset all verify message fields</source>
        <translation>入力欄の内容を全て消去</translation>
    </message>
    <message>
        <source>Click "Sign Message" to generate signature</source>
        <translation>「メッセージを署名」をクリックして署名を生成</translation>
    </message>
    <message>
        <source>The entered address is invalid.</source>
        <translation>不正なアドレスが入力されました。</translation>
    </message>
    <message>
        <source>Please check the address and try again.</source>
        <translation>アドレスが正しいか確かめてから、もう一度試してください。</translation>
    </message>
    <message>
        <source>The entered address does not refer to a key.</source>
        <translation>入力されたアドレスに紐づく鍵がありません。</translation>
    </message>
    <message>
        <source>Wallet unlock was cancelled.</source>
        <translation>ウォレットのアンロックはキャンセルされました。</translation>
    </message>
    <message>
        <source>No error</source>
        <translation>エラーなし</translation>
    </message>
    <message>
        <source>Private key for the entered address is not available.</source>
        <translation>入力されたアドレスの秘密鍵は利用できません。</translation>
    </message>
    <message>
        <source>Message signing failed.</source>
        <translation>メッセージの署名に失敗しました。</translation>
    </message>
    <message>
        <source>Message signed.</source>
        <translation>メッセージに署名しました。</translation>
    </message>
    <message>
        <source>The signature could not be decoded.</source>
        <translation>署名が復号できませんでした。</translation>
    </message>
    <message>
        <source>Please check the signature and try again.</source>
        <translation>署名が正しいか確認してから、もう一度試してください。</translation>
    </message>
    <message>
        <source>The signature did not match the message digest.</source>
        <translation>署名がメッセージダイジェストと一致しませんでした。</translation>
    </message>
    <message>
        <source>Message verification failed.</source>
        <translation>メッセージの検証に失敗しました。</translation>
    </message>
    <message>
        <source>Message verified.</source>
        <translation>メッセージは検証されました。</translation>
    </message>
</context>
<context>
    <name>TrafficGraphWidget</name>
    <message>
        <source>KB/s</source>
        <translation>KB/秒</translation>
    </message>
</context>
<context>
    <name>TransactionDesc</name>
    <message numerus="yes">
        <source>Open for %n more block(s)</source>
        <translation><numerusform>あと %n ブロックは未承認の予定</numerusform></translation>
    </message>
    <message>
        <source>Open until %1</source>
        <translation>%1 まで未承認の予定</translation>
    </message>
    <message>
        <source>conflicted with a transaction with %1 confirmations</source>
        <translation>%1 承認の取引と衝突</translation>
    </message>
    <message>
        <source>0/unconfirmed, %1</source>
        <translation>0/未承認, %1</translation>
    </message>
    <message>
        <source>in memory pool</source>
        <translation>メモリプール内</translation>
    </message>
    <message>
        <source>not in memory pool</source>
        <translation>メモリプール外</translation>
    </message>
    <message>
        <source>abandoned</source>
        <translation>送信中止</translation>
    </message>
    <message>
        <source>%1/unconfirmed</source>
        <translation>%1/未承認</translation>
    </message>
    <message>
        <source>%1 confirmations</source>
        <translation>%1 承認</translation>
    </message>
    <message>
        <source>Status</source>
        <translation>状態</translation>
    </message>
    <message>
        <source>Date</source>
        <translation>日付</translation>
    </message>
    <message>
        <source>Source</source>
        <translation>ソース</translation>
    </message>
    <message>
        <source>Generated</source>
        <translation>生成</translation>
    </message>
    <message>
        <source>From</source>
        <translation>送金元</translation>
    </message>
    <message>
        <source>unknown</source>
        <translation>不明</translation>
    </message>
    <message>
        <source>To</source>
        <translation>送金先</translation>
    </message>
    <message>
        <source>own address</source>
        <translation>自分のアドレス</translation>
    </message>
    <message>
        <source>watch-only</source>
        <translation>ウォッチ限定</translation>
    </message>
    <message>
        <source>label</source>
        <translation>ラベル</translation>
    </message>
    <message>
        <source>Credit</source>
        <translation>貸方</translation>
    </message>
    <message numerus="yes">
        <source>matures in %n more block(s)</source>
        <translation><numerusform>あと %n ブロックで成熟</numerusform></translation>
    </message>
    <message>
        <source>not accepted</source>
        <translation>承認されていない</translation>
    </message>
    <message>
        <source>Debit</source>
        <translation>借方</translation>
    </message>
    <message>
        <source>Total debit</source>
        <translation>借方総計</translation>
    </message>
    <message>
        <source>Total credit</source>
        <translation>貸方総計</translation>
    </message>
    <message>
        <source>Transaction fee</source>
        <translation>取引手数料</translation>
    </message>
    <message>
        <source>Net amount</source>
        <translation>正味金額</translation>
    </message>
    <message>
        <source>Message</source>
        <translation>メッセージ</translation>
    </message>
    <message>
        <source>Comment</source>
        <translation>コメント</translation>
    </message>
    <message>
        <source>Transaction ID</source>
        <translation>取引ID</translation>
    </message>
    <message>
        <source>Transaction total size</source>
        <translation>トランザクションの全体サイズ</translation>
    </message>
    <message>
        <source>Transaction virtual size</source>
        <translation>トランザクションの仮想サイズ</translation>
    </message>
    <message>
        <source>Output index</source>
        <translation>アウトプット インデックス数</translation>
    </message>
    <message>
        <source> (Certificate was not verified)</source>
        <translation>(証明書は検証されませんでした)</translation>
    </message>
    <message>
        <source>Merchant</source>
        <translation>リクエスト元</translation>
    </message>
    <message>
        <source>Generated coins must mature %1 blocks before they can be spent. When you generated this block, it was broadcast to the network to be added to the block chain. If it fails to get into the chain, its state will change to "not accepted" and it won't be spendable. This may occasionally happen if another node generates a block within a few seconds of yours.</source>
        <translation>生成されたコインは、%1 ブロックの間成熟させたあとに使用可能になります。このブロックは生成された際、ブロックチェーンに取り込まれるためにネットワークに放流されました。ブロックチェーンに取り込まれられなかった場合、取引状態が「承認されていない」に変更され、コインは使用不能になります。これは、別のノードがあなたの数秒前にブロックを生成した場合に時々起こる場合があります。</translation>
    </message>
    <message>
        <source>Debug information</source>
        <translation>デバッグ情報</translation>
    </message>
    <message>
        <source>Transaction</source>
        <translation>トランザクション</translation>
    </message>
    <message>
        <source>Inputs</source>
        <translation>インプット</translation>
    </message>
    <message>
        <source>Amount</source>
        <translation>金額</translation>
    </message>
    <message>
        <source>true</source>
        <translation>はい</translation>
    </message>
    <message>
        <source>false</source>
        <translation>いいえ</translation>
    </message>
</context>
<context>
    <name>TransactionDescDialog</name>
    <message>
        <source>This pane shows a detailed description of the transaction</source>
        <translation>取引の詳細</translation>
    </message>
    <message>
        <source>Details for %1</source>
        <translation>%1 の詳細</translation>
    </message>
</context>
<context>
    <name>TransactionTableModel</name>
    <message>
        <source>Date</source>
        <translation>日時</translation>
    </message>
    <message>
        <source>Type</source>
        <translation>種別</translation>
    </message>
    <message>
        <source>Label</source>
        <translation>ラベル</translation>
    </message>
    <message numerus="yes">
        <source>Open for %n more block(s)</source>
        <translation><numerusform>あと %n ブロックは未承認の予定</numerusform></translation>
    </message>
    <message>
        <source>Open until %1</source>
        <translation>%1 まで未承認の予定</translation>
    </message>
    <message>
        <source>Unconfirmed</source>
        <translation>未承認</translation>
    </message>
    <message>
        <source>Abandoned</source>
        <translation>送信中止</translation>
    </message>
    <message>
        <source>Confirming (%1 of %2 recommended confirmations)</source>
        <translation>承認中（推奨承認数 %2 のうち %1 承認が完了）</translation>
    </message>
    <message>
        <source>Confirmed (%1 confirmations)</source>
        <translation>承認されました（%1 承認）</translation>
    </message>
    <message>
        <source>Conflicted</source>
        <translation>衝突</translation>
    </message>
    <message>
        <source>Immature (%1 confirmations, will be available after %2)</source>
        <translation>未成熟（%1 承認。%2 承認完了後に使用可能）</translation>
    </message>
    <message>
        <source>Generated but not accepted</source>
        <translation>生成されましたが承認されませんでした</translation>
    </message>
    <message>
        <source>Received with</source>
        <translation>受取(通常)</translation>
    </message>
    <message>
        <source>Received from</source>
        <translation>受取(その他)</translation>
    </message>
    <message>
        <source>Sent to</source>
        <translation>送金</translation>
    </message>
    <message>
        <source>Payment to yourself</source>
        <translation>自分への送金</translation>
    </message>
    <message>
        <source>Mined</source>
        <translation>発掘</translation>
    </message>
    <message>
        <source>watch-only</source>
        <translation>ウォッチ限定</translation>
    </message>
    <message>
        <source>(n/a)</source>
        <translation>(n/a)</translation>
    </message>
    <message>
        <source>(no label)</source>
        <translation>(ラベル無し)</translation>
    </message>
    <message>
        <source>Transaction status. Hover over this field to show number of confirmations.</source>
        <translation>取引の状況。このフィールドの上にカーソルを置くと承認数が表示されます。</translation>
    </message>
    <message>
        <source>Date and time that the transaction was received.</source>
        <translation>取引を受信した日時。</translation>
    </message>
    <message>
        <source>Type of transaction.</source>
        <translation>取引の種類。</translation>
    </message>
    <message>
        <source>Whether or not a watch-only address is involved in this transaction.</source>
        <translation>ウォッチ限定アドレスがこの取引に含まれているかどうか。</translation>
    </message>
    <message>
        <source>User-defined intent/purpose of the transaction.</source>
        <translation>ユーザー定義の取引の目的や用途。</translation>
    </message>
    <message>
        <source>Amount removed from or added to balance.</source>
        <translation>残高から増えた又は減った総額。</translation>
    </message>
</context>
<context>
    <name>TransactionView</name>
    <message>
        <source>All</source>
        <translation>すべて</translation>
    </message>
    <message>
        <source>Today</source>
        <translation>今日</translation>
    </message>
    <message>
        <source>This week</source>
        <translation>今週</translation>
    </message>
    <message>
        <source>This month</source>
        <translation>今月</translation>
    </message>
    <message>
        <source>Last month</source>
        <translation>先月</translation>
    </message>
    <message>
        <source>This year</source>
        <translation>今年</translation>
    </message>
    <message>
        <source>Range...</source>
        <translation>期間指定...</translation>
    </message>
    <message>
        <source>Received with</source>
        <translation>受取</translation>
    </message>
    <message>
        <source>Sent to</source>
        <translation>送金</translation>
    </message>
    <message>
        <source>To yourself</source>
        <translation>自己送金</translation>
    </message>
    <message>
        <source>Mined</source>
        <translation>発掘</translation>
    </message>
    <message>
        <source>Other</source>
        <translation>その他</translation>
    </message>
    <message>
        <source>Enter address, transaction id, or label to search</source>
        <translation>検索したいアドレスや取引ID、ラベルを入力</translation>
    </message>
    <message>
        <source>Min amount</source>
        <translation>表示最小金額</translation>
    </message>
    <message>
        <source>Abandon transaction</source>
        <translation>取引の送信を中止</translation>
    </message>
    <message>
        <source>Increase transaction fee</source>
        <translation>取引手数料を上乗せ</translation>
    </message>
    <message>
        <source>Copy address</source>
        <translation>アドレスをコピー</translation>
    </message>
    <message>
        <source>Copy label</source>
        <translation>ラベルをコピー</translation>
    </message>
    <message>
        <source>Copy amount</source>
        <translation>金額をコピー</translation>
    </message>
    <message>
        <source>Copy transaction ID</source>
        <translation>取引IDをコピー</translation>
    </message>
    <message>
        <source>Copy raw transaction</source>
        <translation>生トランザクションをコピー</translation>
    </message>
    <message>
        <source>Copy full transaction details</source>
        <translation>取引の詳細すべてをコピー</translation>
    </message>
    <message>
        <source>Edit label</source>
        <translation>ラベルを編集</translation>
    </message>
    <message>
        <source>Show transaction details</source>
        <translation>取引の詳細を表示</translation>
    </message>
    <message>
        <source>Export Transaction History</source>
        <translation>取引履歴をエクスポート</translation>
    </message>
    <message>
        <source>Comma separated file (*.csv)</source>
        <translation>テキスト CSV (*.csv)</translation>
    </message>
    <message>
        <source>Confirmed</source>
        <translation>承認済み</translation>
    </message>
    <message>
        <source>Watch-only</source>
        <translation>ウォッチ限定</translation>
    </message>
    <message>
        <source>Date</source>
        <translation>日時</translation>
    </message>
    <message>
        <source>Type</source>
        <translation>種別</translation>
    </message>
    <message>
        <source>Label</source>
        <translation>ラベル</translation>
    </message>
    <message>
        <source>Address</source>
        <translation>アドレス</translation>
    </message>
    <message>
        <source>ID</source>
        <translation>ID</translation>
    </message>
    <message>
        <source>Exporting Failed</source>
        <translation>エクスポートに失敗しました</translation>
    </message>
    <message>
        <source>There was an error trying to save the transaction history to %1.</source>
        <translation>取引履歴を %1 に保存する際にエラーが発生しました。</translation>
    </message>
    <message>
        <source>Exporting Successful</source>
        <translation>エクスポートに成功しました</translation>
    </message>
    <message>
        <source>The transaction history was successfully saved to %1.</source>
        <translation>取引履歴は正常に %1 に保存されました。</translation>
    </message>
    <message>
        <source>Range:</source>
        <translation>期間:</translation>
    </message>
    <message>
        <source>to</source>
        <translation>〜</translation>
    </message>
</context>
<context>
    <name>UnitDisplayStatusBarControl</name>
    <message>
        <source>Unit to show amounts in. Click to select another unit.</source>
        <translation>金額を表示する際の単位。クリックすると他の単位を選択できます。</translation>
    </message>
</context>
<context>
    <name>WalletController</name>
    <message>
        <source>Close wallet</source>
        <translation>ウォレットを閉じる</translation>
    </message>
    <message>
        <source>Are you sure you wish to close the wallet &lt;i&gt;%1&lt;/i&gt;?</source>
        <translation>本当にウォレット&lt;i&gt;%1&lt;/i&gt;を閉じますか？</translation>
    </message>
    <message>
        <source>Closing the wallet for too long can result in having to resync the entire chain if pruning is enabled.</source>
        <translation>ブロックファイル剪定が有効の場合、長期間ウォレットを起動しないと全チェーンを再度同期させる必要があるかもしれません。</translation>
    </message>
</context>
<context>
    <name>WalletFrame</name>
    <message>
        <source>No wallet has been loaded.</source>
        <translation>ウォレットが読み込まれていません。</translation>
    </message>
</context>
<context>
    <name>WalletModel</name>
    <message>
        <source>Send Coins</source>
        <translation>コインの送金</translation>
    </message>
    <message>
        <source>Fee bump error</source>
        <translation>手数料上乗せエラー</translation>
    </message>
    <message>
        <source>Increasing transaction fee failed</source>
        <translation>取引手数料の上乗せに失敗しました</translation>
    </message>
    <message>
        <source>Do you want to increase the fee?</source>
        <translation>手数料を上乗せしてもよろしいですか？</translation>
    </message>
    <message>
        <source>Current fee:</source>
        <translation>現在の手数料:</translation>
    </message>
    <message>
        <source>Increase:</source>
        <translation>上乗せ額:</translation>
    </message>
    <message>
        <source>New fee:</source>
        <translation>新しい手数料:</translation>
    </message>
    <message>
        <source>Confirm fee bump</source>
        <translation>手数料上乗せの確認</translation>
    </message>
    <message>
        <source>PSBT copied</source>
        <translation>PSBTがコピーされました</translation>
    </message>
    <message>
        <source>Can't sign transaction.</source>
        <translation>トランザクションを署名できませんでした。</translation>
    </message>
    <message>
        <source>Could not commit transaction</source>
        <translation>トランザクションのコミットに失敗しました</translation>
    </message>
    <message>
        <source>default wallet</source>
        <translation>デフォルトウォレット</translation>
    </message>
</context>
<context>
    <name>WalletView</name>
    <message>
        <source>&amp;Export</source>
        <translation>エクスポート(&amp;E)</translation>
    </message>
    <message>
        <source>Export the data in the current tab to a file</source>
        <translation>現在のタブのデータをファイルにエクスポート</translation>
    </message>
    <message>
        <source>Backup Wallet</source>
        <translation>ウォレットのバックアップ</translation>
    </message>
    <message>
        <source>Wallet Data (*.dat)</source>
        <translation>ウォレット データ (*.dat)</translation>
    </message>
    <message>
        <source>Backup Failed</source>
        <translation>バックアップ失敗</translation>
    </message>
    <message>
        <source>There was an error trying to save the wallet data to %1.</source>
        <translation>ウォレットデータを %1 へ保存する際にエラーが発生しました。</translation>
    </message>
    <message>
        <source>Backup Successful</source>
        <translation>バックアップ成功</translation>
    </message>
    <message>
        <source>The wallet data was successfully saved to %1.</source>
        <translation>ウォレット データは正常に %1 に保存されました。</translation>
    </message>
    <message>
        <source>Cancel</source>
        <translation>キャンセル</translation>
    </message>
</context>
<context>
    <name>bitcoin-core</name>
    <message>
        <source>Distributed under the MIT software license, see the accompanying file %s or %s</source>
        <translation>MIT ソフトウェアライセンスのもとで配布されています。付属の %s ファイルか、 %s を参照してください</translation>
    </message>
    <message>
        <source>Prune configured below the minimum of %d MiB.  Please use a higher number.</source>
        <translation>剪定設定が、設定可能最小値の %d MiBより低く設定されています。より大きい値を使用してください。</translation>
    </message>
    <message>
        <source>Prune: last wallet synchronisation goes beyond pruned data. You need to -reindex (download the whole blockchain again in case of pruned node)</source>
        <translation>剪定: 最後のウォレット同期ポイントが、剪定されたデータを越えています。-reindex を実行する必要があります (剪定されたノードの場合、ブロックチェーン全体を再ダウンロードします)</translation>
    </message>
    <message>
        <source>Error: A fatal internal error occurred, see debug.log for details</source>
        <translation>エラー: 致命的な内部エラーが発生しました。詳細は debug.log を参照してください</translation>
    </message>
    <message>
        <source>Pruning blockstore...</source>
        <translation>ブロック保存容量を剪定中...</translation>
    </message>
    <message>
        <source>Unable to start HTTP server. See debug log for details.</source>
        <translation>HTTPサーバを開始できませんでした。詳細は debug.log を参照してください。</translation>
    </message>
    <message>
        <source>The %s developers</source>
        <translation>%s の開発者</translation>
    </message>
    <message>
        <source>Can't generate a change-address key. No keys in the internal keypool and can't generate any keys.</source>
        <translation>おつりアドレスの鍵を作成することができません。内部のキープールに鍵が存在しないため、鍵を生成することができません。</translation>
    </message>
    <message>
        <source>Cannot obtain a lock on data directory %s. %s is probably already running.</source>
        <translation>データ ディレクトリ %s のロックを取得することができません。%s がおそらく既に実行中です。</translation>
    </message>
    <message>
        <source>Cannot provide specific connections and have addrman find outgoing connections at the same.</source>
        <translation>指定された接続が利用できず、また addrman は外向き接続を見つけられませんでした。</translation>
    </message>
    <message>
        <source>Error reading %s! All keys read correctly, but transaction data or address book entries might be missing or incorrect.</source>
        <translation>%s の読み込み中にエラーが発生しました！ 全ての鍵は正しく読み込めましたが、取引データやアドレス帳の項目が失われたか、正しくない可能性があります。</translation>
    </message>
    <message>
        <source>Please check that your computer's date and time are correct! If your clock is wrong, %s will not work properly.</source>
        <translation>お使いのコンピューターの日付と時刻が正しいことを確認してください！ PCの時計が正しくない場合 %s は正確に動作しません。</translation>
    </message>
    <message>
        <source>Please contribute if you find %s useful. Visit %s for further information about the software.</source>
        <translation>%s が有用だと感じられた方はぜひプロジェクトへの貢献をお願いします。ソフトウェアのより詳細な情報については %s をご覧ください。</translation>
    </message>
    <message>
        <source>The block database contains a block which appears to be from the future. This may be due to your computer's date and time being set incorrectly. Only rebuild the block database if you are sure that your computer's date and time are correct</source>
        <translation>ブロックデータベースに未来の時刻のブロックが含まれています。お使いのコンピューターの日付と時刻が間違っている可能性があります。コンピュータの日付と時刻が本当に正しい場合にのみ、ブロックデータベースの再構築を実行してください。</translation>
    </message>
    <message>
        <source>This is a pre-release test build - use at your own risk - do not use for mining or merchant applications</source>
        <translation>これはリリース前のテストビルドです - 自己責任で使用してください - 採掘や商取引に使用しないでください</translation>
    </message>
    <message>
        <source>This is the transaction fee you may discard if change is smaller than dust at this level</source>
        <translation>これは、このレベルでダストよりもお釣りが小さい場合に破棄されるトランザクション手数料です。</translation>
    </message>
    <message>
        <source>Unable to replay blocks. You will need to rebuild the database using -reindex-chainstate.</source>
        <translation>ブロックのリプレイができませんでした。-reindex-chainstate オプションを指定してデータベースを再構築する必要があります。</translation>
    </message>
    <message>
        <source>Unable to rewind the database to a pre-fork state. You will need to redownload the blockchain</source>
        <translation>データベースをフォーク前の状態に巻き戻せませんでした。ブロックチェーンを再ダウンロードする必要があります</translation>
    </message>
    <message>
        <source>Warning: The network does not appear to fully agree! Some miners appear to be experiencing issues.</source>
        <translation>警告: ネットワークは完全に合意が取れていないようです。問題が発生しているマイナーがいる可能性があります。</translation>
    </message>
    <message>
        <source>Warning: We do not appear to fully agree with our peers! You may need to upgrade, or other nodes may need to upgrade.</source>
        <translation>警告: ピアと完全に合意が取れていないようです！ このノードもしくは他のノードのアップグレードが必要な可能性があります。</translation>
    </message>
    <message>
        <source>%d of last 100 blocks have unexpected version</source>
        <translation>直近の100ブロックの内、%d ブロックが予期しないバージョンを含んでいます</translation>
    </message>
    <message>
        <source>%s corrupt, salvage failed</source>
        <translation>%s が壊れています。復旧にも失敗しました</translation>
    </message>
    <message>
        <source>-maxmempool must be at least %d MB</source>
        <translation>-maxmempoolは最低でも %d MB必要です</translation>
    </message>
    <message>
        <source>Cannot resolve -%s address: '%s'</source>
        <translation>-%s アドレス '%s' を解決できません</translation>
    </message>
    <message>
        <source>Change index out of range</source>
        <translation>お釣りのインデックスが範囲外です</translation>
    </message>
    <message>
        <source>Config setting for %s only applied on %s network when in [%s] section.</source>
        <translation>%s の設定は、 [%s] セクションに書かれた場合のみ %s ネットワークへ適用されます。</translation>
    </message>
    <message>
        <source>Copyright (C) %i-%i</source>
        <translation>Copyright (C) %i-%i</translation>
    </message>
    <message>
        <source>Corrupted block database detected</source>
        <translation>破損したブロック データベースが見つかりました</translation>
    </message>
    <message>
        <source>Could not find asmap file %s</source>
        <translation>Asmapファイル%sが見つかりませんでした</translation>
    </message>
    <message>
        <source>Could not parse asmap file %s</source>
        <translation>Asmapファイル%sを解析できませんでした</translation>
    </message>
    <message>
        <source>Do you want to rebuild the block database now?</source>
        <translation>ブロック データベースを今すぐ再構築しますか？</translation>
    </message>
    <message>
        <source>Error initializing block database</source>
        <translation>ブロックデータベースの初期化時にエラーが発生しました</translation>
    </message>
    <message>
        <source>Error initializing wallet database environment %s!</source>
        <translation>ウォレットデータベース環境 %s の初期化時にエラーが発生しました！</translation>
    </message>
    <message>
        <source>Error loading %s</source>
        <translation>%s の読み込みエラー</translation>
    </message>
    <message>
        <source>Error loading %s: Private keys can only be disabled during creation</source>
        <translation>%s の読み込みエラー: 秘密鍵の無効化はウォレットの生成時のみ可能です</translation>
    </message>
    <message>
        <source>Error loading %s: Wallet corrupted</source>
        <translation>%s の読み込みエラー: ウォレットが壊れています</translation>
    </message>
    <message>
        <source>Error loading %s: Wallet requires newer version of %s</source>
        <translation>%s の読み込みエラー: より新しいバージョンの %s が必要です</translation>
    </message>
    <message>
        <source>Error loading block database</source>
        <translation>ブロックデータベースの読み込み時にエラーが発生しました</translation>
    </message>
    <message>
        <source>Error opening block database</source>
        <translation>ブロックデータベースのオープン時にエラーが発生しました</translation>
    </message>
    <message>
        <source>Failed to listen on any port. Use -listen=0 if you want this.</source>
        <translation>ポートのリッスンに失敗しました。必要であれば -listen=0 を指定してください。</translation>
    </message>
    <message>
        <source>Failed to rescan the wallet during initialization</source>
        <translation>初期化中にウォレットの再スキャンに失敗しました</translation>
    </message>
    <message>
        <source>Importing...</source>
        <translation>インポート中...</translation>
    </message>
    <message>
        <source>Incorrect or no genesis block found. Wrong datadir for network?</source>
        <translation>ジェネシスブロックが不正であるか、見つかりません。ネットワークの datadir が間違っていませんか？</translation>
    </message>
    <message>
        <source>Initialization sanity check failed. %s is shutting down.</source>
        <translation>初期化時の健全性検査に失敗しました。%s を終了します。</translation>
    </message>
    <message>
        <source>Invalid P2P permission: '%s'</source>
        <translation>無効なP2Pアクセス権: '%s'</translation>
    </message>
    <message>
        <source>Invalid amount for -%s=&lt;amount&gt;: '%s'</source>
        <translation>-%s=&lt;amount&gt; オプションに対する不正な amount: '%s'</translation>
    </message>
    <message>
        <source>Invalid amount for -discardfee=&lt;amount&gt;: '%s'</source>
        <translation>-discardfee=&lt;amount&gt; オプションに対する不正な amount: '%s'</translation>
    </message>
    <message>
        <source>Invalid amount for -fallbackfee=&lt;amount&gt;: '%s'</source>
        <translation>-fallbackfee=&lt;amount&gt; オプションに対する不正な amount: '%s'</translation>
    </message>
    <message>
        <source>Specified blocks directory "%s" does not exist.</source>
        <translation>指定されたブロックディレクトリ "%s" は存在しません｡</translation>
    </message>
    <message>
        <source>Unknown address type '%s'</source>
        <translation>未知のアドレス形式 '%s' です</translation>
    </message>
    <message>
        <source>Unknown change type '%s'</source>
        <translation>未知のおつり用アドレス形式 '%s' です</translation>
    </message>
    <message>
        <source>Upgrading txindex database</source>
        <translation>txindex データベースの更新中</translation>
    </message>
    <message>
        <source>Loading P2P addresses...</source>
        <translation>P2Pアドレスの読み込み中...</translation>
    </message>
    <message>
        <source>Error: Disk space is too low!</source>
        <translation>エラー: ディスク容量が不足しています！</translation>
    </message>
    <message>
        <source>Loading banlist...</source>
        <translation>banリストの読み込み中...</translation>
    </message>
    <message>
        <source>Not enough file descriptors available.</source>
        <translation>使用可能なファイルディスクリプタが不足しています。</translation>
    </message>
    <message>
        <source>Prune cannot be configured with a negative value.</source>
        <translation>剪定モードの設定値は負の値にはできません。</translation>
    </message>
    <message>
        <source>Prune mode is incompatible with -txindex.</source>
        <translation>剪定モードは -txindex オプションと互換性がありません。</translation>
    </message>
    <message>
        <source>Replaying blocks...</source>
        <translation>ブロックのリプレイ中...</translation>
    </message>
    <message>
        <source>Rewinding blocks...</source>
        <translation>ブロックの巻き戻し中...</translation>
    </message>
    <message>
        <source>The source code is available from %s.</source>
        <translation>ソースコードは %s から入手できます。</translation>
    </message>
    <message>
        <source>Transaction fee and change calculation failed</source>
        <translation>トランザクション手数料およびお釣りの計算に失敗しました</translation>
    </message>
    <message>
        <source>Unable to bind to %s on this computer. %s is probably already running.</source>
        <translation>このコンピュータの %s にバインドすることができません。%s がおそらく既に実行中です。</translation>
    </message>
    <message>
        <source>Unable to generate keys</source>
        <translation>鍵を生成できません</translation>
    </message>
    <message>
        <source>Unsupported logging category %s=%s.</source>
        <translation>サポートされていないログカテゴリ %s=%s 。</translation>
    </message>
    <message>
        <source>Upgrading UTXO database</source>
        <translation>UTXOデータベースの更新中</translation>
    </message>
    <message>
        <source>User Agent comment (%s) contains unsafe characters.</source>
        <translation>ユーザエージェントのコメント ( %s ) に安全でない文字が含まれています。</translation>
    </message>
    <message>
        <source>Verifying blocks...</source>
        <translation>ブロックの検証中...</translation>
    </message>
    <message>
        <source>Wallet needed to be rewritten: restart %s to complete</source>
        <translation>ウォレットの書き直しが必要です: 完了するために %s を再起動します</translation>
    </message>
    <message>
        <source>Error: Listening for incoming connections failed (listen returned error %s)</source>
        <translation>エラー: 内向きの接続をリッスンするのに失敗しました（%s エラーが返却されました）</translation>
    </message>
    <message>
        <source>Invalid amount for -maxtxfee=&lt;amount&gt;: '%s' (must be at least the minrelay fee of %s to prevent stuck transactions)</source>
        <translation>-maxtxfee=&lt;amount&gt; オプションに対する不正な amount: '%s'（トランザクション詰まり防止のため、最小中継手数料の %s より大きくする必要があります）</translation>
    </message>
    <message>
        <source>The transaction amount is too small to send after the fee has been deducted</source>
        <translation>取引の手数料差引後金額が小さすぎるため、送金できません。</translation>
    </message>
    <message>
        <source>You need to rebuild the database using -reindex to go back to unpruned mode.  This will redownload the entire blockchain</source>
        <translation>非剪定モードに戻るためには -reindex オプションを指定してデータベースを再構築する必要があります。 ブロックチェーン全体の再ダウンロードが必要となります。</translation>
    </message>
    <message>
        <source>Error reading from database, shutting down.</source>
        <translation>データベースの読み込みエラー。シャットダウンします。</translation>
    </message>
    <message>
        <source>Error upgrading chainstate database</source>
        <translation>chainstate データベースの更新時にエラーが発生しました</translation>
    </message>
    <message>
        <source>Error: Disk space is low for %s</source>
        <translation>エラー: %s 用のディスク容量が不足しています</translation>
    </message>
    <message>
        <source>Invalid -onion address or hostname: '%s'</source>
        <translation>-onion オプションに対する不正なアドレスまたはホスト名: '%s'</translation>
    </message>
    <message>
        <source>Invalid -proxy address or hostname: '%s'</source>
        <translation>-proxy オプションに対する不正なアドレスまたはホスト名: '%s'</translation>
    </message>
    <message>
        <source>Invalid amount for -paytxfee=&lt;amount&gt;: '%s' (must be at least %s)</source>
        <translation>-paytxfee=&lt;amount&gt; オプションにに対する不正な amount: '%s'（最低でも %s である必要があります）</translation>
    </message>
    <message>
        <source>Invalid netmask specified in -whitelist: '%s'</source>
        <translation>-whitelist オプションに対する不正なネットマスク: '%s'</translation>
    </message>
    <message>
        <source>Need to specify a port with -whitebind: '%s'</source>
        <translation>-whitebind オプションでポートを指定する必要があります: '%s'</translation>
    </message>
    <message>
        <source>Prune mode is incompatible with -blockfilterindex.</source>
        <translation>剪定モードは -blockfilterindex オプションと互換性がありません。</translation>
    </message>
    <message>
        <source>Reducing -maxconnections from %d to %d, because of system limitations.</source>
        <translation>システム上の制約から、-maxconnections を %d から %d に削減しました。</translation>
    </message>
    <message>
        <source>Section [%s] is not recognized.</source>
        <translation>セクション名 [%s] は認識されません。</translation>
    </message>
    <message>
        <source>Signing transaction failed</source>
        <translation>取引の署名に失敗しました</translation>
    </message>
    <message>
        <source>Specified -walletdir "%s" does not exist</source>
        <translation>指定された -walletdir "%s" は存在しません。</translation>
    </message>
    <message>
        <source>Specified -walletdir "%s" is a relative path</source>
        <translation>指定された -walletdir "%s" は相対パスです。</translation>
    </message>
    <message>
        <source>Specified -walletdir "%s" is not a directory</source>
        <translation>指定された-walletdir "%s" はディレクトリではありません。</translation>
    </message>
    <message>
        <source>The specified config file %s does not exist
</source>
        <translation>指定された設定ファイル %s が存在しません｡
</translation>
    </message>
    <message>
        <source>The transaction amount is too small to pay the fee</source>
        <translation>取引の手数料差引後金額が小さすぎるため、送金できません。</translation>
    </message>
    <message>
        <source>This is experimental software.</source>
        <translation>これは実験用のソフトウェアです。</translation>
    </message>
    <message>
        <source>Transaction amount too small</source>
        <translation>取引の金額が小さすぎます</translation>
    </message>
    <message>
        <source>Transaction too large</source>
        <translation>トランザクションが大きすぎます</translation>
    </message>
    <message>
        <source>Unable to bind to %s on this computer (bind returned error %s)</source>
        <translation>このコンピュータの %s にバインドすることができません（%s エラーが返却されました）</translation>
    </message>
    <message>
        <source>Unable to create the PID file '%s': %s</source>
        <translation>PIDファイルの作成に失敗しました ('%s': %s)</translation>
    </message>
    <message>
        <source>Unable to generate initial keys</source>
        <translation>イニシャル鍵を生成できません</translation>
    </message>
    <message>
        <source>Unknown -blockfilterindex value %s.</source>
        <translation>不明な -blockfilterindex の値 %s。</translation>
    </message>
    <message>
        <source>Verifying wallet(s)...</source>
        <translation>ウォレットの確認中...</translation>
    </message>
    <message>
        <source>Warning: unknown new rules activated (versionbit %i)</source>
        <translation>警告: 未知の新しいルールが有効化されました (バージョンビット %i)</translation>
    </message>
    <message>
        <source>Zapping all transactions from wallet...</source>
        <translation>ウォレットから全取引を消去中...</translation>
    </message>
    <message>
        <source>-maxtxfee is set very high! Fees this large could be paid on a single transaction.</source>
        <translation>-maxtxfee が非常に高く設定されています！ ひとつの取引でこの金額の手数料が支払われてしまうことがあります。</translation>
    </message>
    <message>
        <source>This is the transaction fee you may pay when fee estimates are not available.</source>
        <translation>これは、手数料推定機能が利用できない場合に支払う取引手数料です。</translation>
    </message>
    <message>
        <source>Total length of network version string (%i) exceeds maximum length (%i). Reduce the number or size of uacomments.</source>
        <translation>ネットワークバージョン文字列の長さ（%i）が、最大の長さ（%i） を超えています。UAコメントの数や長さを削減してください。</translation>
    </message>
    <message>
        <source>Warning: Wallet file corrupt, data salvaged! Original %s saved as %s in %s; if your balance or transactions are incorrect you should restore from a backup.</source>
        <translation>警告: ウォレットファイルが破損していたため、データを復旧しました！ 復旧前の %s は %s として %s に保存されました。残高や取引が正しくない場合にはバックアップから復元してください。</translation>
    </message>
    <message>
        <source>%s is set very high!</source>
        <translation>%s の設定値が高すぎです！</translation>
    </message>
    <message>
        <source>Error loading wallet %s. Duplicate -wallet filename specified.</source>
        <translation>ウォレット %s の読み込み時にエラーが発生しました。重複する -wallet ファイル名が指定されました。</translation>
    </message>
    <message>
        <source>Starting network threads...</source>
        <translation>ネットワークスレッドの起動中...</translation>
    </message>
    <message>
        <source>The wallet will avoid paying less than the minimum relay fee.</source>
        <translation>ウォレットは最小中継手数料を下回る金額は支払いません。</translation>
    </message>
    <message>
        <source>This is the minimum transaction fee you pay on every transaction.</source>
        <translation>これは、全ての取引に対して最低限支払うべき手数料です。</translation>
    </message>
    <message>
        <source>This is the transaction fee you will pay if you send a transaction.</source>
        <translation>これは、取引を送信する場合に支払う取引手数料です。</translation>
    </message>
    <message>
        <source>Transaction amounts must not be negative</source>
        <translation>取引の金額は負の値にはできません</translation>
    </message>
    <message>
        <source>Transaction has too long of a mempool chain</source>
        <translation>トランザクションのmempoolチェーンが長すぎます</translation>
    </message>
    <message>
        <source>Transaction must have at least one recipient</source>
        <translation>トランザクションは最低ひとつの受取先が必要です</translation>
    </message>
    <message>
        <source>Unknown network specified in -onlynet: '%s'</source>
        <translation>-onlynet オプションに対する不明なネットワーク: '%s'</translation>
    </message>
    <message>
        <source>Insufficient funds</source>
        <translation>残高不足</translation>
    </message>
    <message>
        <source>Cannot upgrade a non HD split wallet without upgrading to support pre split keypool. Please use -upgradewallet=169900 or -upgradewallet with no version specified.</source>
        <translation>分割済みキープールをサポートするようにアップグレードしないと、非HD分割ウォレットをアップグレードすることはできません。 -upgradewallet=169900 オプションか、バージョン指定無しで -upgradewallet オプションを指定してください。</translation>
    </message>
    <message>
        <source>Fee estimation failed. Fallbackfee is disabled. Wait a few blocks or enable -fallbackfee.</source>
        <translation>手数料推定に失敗しました。代替手数料が無効です。数ブロック待つか、-fallbackfee オプションを有効にしてください。</translation>
    </message>
    <message>
        <source>Warning: Private keys detected in wallet {%s} with disabled private keys</source>
        <translation>警告: 秘密鍵が無効なウォレット {%s} で秘密鍵を検出しました。</translation>
    </message>
    <message>
        <source>Cannot write to data directory '%s'; check permissions.</source>
        <translation>データディレクトリ '%s' に書き込むことができません。アクセス権を確認してください。</translation>
    </message>
    <message>
        <source>Loading block index...</source>
        <translation>ブロックインデックスの読み込み中...</translation>
    </message>
    <message>
        <source>Loading wallet...</source>
        <translation>ウォレットの読み込み中...</translation>
    </message>
    <message>
        <source>Cannot downgrade wallet</source>
        <translation>ウォレットのダウングレードはできません</translation>
    </message>
    <message>
        <source>Rescanning...</source>
        <translation>再スキャン中...</translation>
    </message>
    <message>
        <source>Done loading</source>
        <translation>読み込み完了</translation>
    </message>
</context>
</TS><|MERGE_RESOLUTION|>--- conflicted
+++ resolved
@@ -984,13 +984,8 @@
         <translation>約%1 GBのデータがこのディレクトリに保存されます。</translation>
     </message>
     <message>
-<<<<<<< HEAD
-        <source>%1 will download and store a copy of the Bitcoin block chain.</source>
-        <translation>%1 は Bitcoin ブロックチェーンのコピーをダウンロードし保存します。</translation>
-=======
         <source>%1 will download and store a copy of the %2 block chain.</source>
-        <translation>%1は%2のブロックチェーンの複製をダウンロードし保存します。</translation>
->>>>>>> 599f3c46
+        <translation>%1 は %2 ブロックチェーンのコピーをダウンロードし保存します。</translation>
     </message>
     <message>
         <source>The wallet will also be stored in this directory.</source>
