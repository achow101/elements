<?xml version="1.0" encoding="utf-8"?>
<!DOCTYPE TS>
<TS version="2.1" language="en">
<context>
    <name>AddressBookPage</name>
    <message>
        <location filename="../forms/addressbookpage.ui" line="+37"/>
        <source>Right-click to edit address or label</source>
        <translation type="unfinished"></translation>
    </message>
    <message>
        <location line="+27"/>
        <source>Create a new address</source>
        <translation>Create a new address</translation>
    </message>
    <message>
        <location line="+3"/>
        <source>&amp;New</source>
        <translation type="unfinished"></translation>
    </message>
    <message>
        <location line="+14"/>
        <source>Copy the currently selected address to the system clipboard</source>
        <translation>Copy the currently selected address to the system clipboard</translation>
    </message>
    <message>
        <location line="+3"/>
        <source>&amp;Copy</source>
        <translation type="unfinished"></translation>
    </message>
    <message>
        <location line="+67"/>
        <source>C&amp;lose</source>
        <translation type="unfinished"></translation>
    </message>
    <message>
        <location line="-53"/>
        <source>Delete the currently selected address from the list</source>
        <translation>Delete the currently selected address from the list</translation>
    </message>
    <message>
        <location line="-71"/>
        <source>Enter address or label to search</source>
        <translation type="unfinished"></translation>
    </message>
    <message>
        <location line="+101"/>
        <source>Export the data in the current tab to a file</source>
        <translation>Export the data in the current tab to a file</translation>
    </message>
    <message>
        <location line="+3"/>
        <source>&amp;Export</source>
        <translation>&amp;Export</translation>
    </message>
    <message>
        <location line="-30"/>
        <source>&amp;Delete</source>
        <translation>&amp;Delete</translation>
    </message>
    <message>
        <location filename="../addressbookpage.cpp" line="+84"/>
        <source>Choose the address to send coins to</source>
        <translation type="unfinished"></translation>
    </message>
    <message>
        <location line="+1"/>
        <source>Choose the address to receive coins with</source>
        <translation type="unfinished"></translation>
    </message>
    <message>
        <location line="+5"/>
        <source>C&amp;hoose</source>
        <translation type="unfinished"></translation>
    </message>
    <message>
        <location line="+6"/>
        <source>Sending addresses</source>
        <translation type="unfinished"></translation>
    </message>
    <message>
        <location line="+1"/>
        <source>Receiving addresses</source>
        <translation type="unfinished"></translation>
    </message>
    <message>
        <location line="+7"/>
        <source>These are your Bitcoin addresses for sending payments. Always check the amount and the receiving address before sending coins.</source>
        <translation type="unfinished"></translation>
    </message>
    <message>
        <location line="+5"/>
        <source>These are your Bitcoin addresses for receiving payments. Use the &apos;Create new receiving address&apos; button in the receive tab to create new addresses.</source>
        <translation type="unfinished"></translation>
    </message>
    <message>
        <location line="+7"/>
        <source>&amp;Copy Address</source>
        <translation type="unfinished"></translation>
    </message>
    <message>
        <location line="+1"/>
        <source>Copy &amp;Label</source>
        <translation type="unfinished"></translation>
    </message>
    <message>
        <location line="+1"/>
        <source>&amp;Edit</source>
        <translation type="unfinished"></translation>
    </message>
    <message>
        <location line="+177"/>
        <source>Export Address List</source>
        <translation type="unfinished"></translation>
    </message>
    <message>
        <location line="+1"/>
        <source>Comma separated file (*.csv)</source>
        <translation type="unfinished"></translation>
    </message>
    <message>
        <location line="+13"/>
        <source>Exporting Failed</source>
        <translation type="unfinished"></translation>
    </message>
    <message>
        <location line="+1"/>
        <source>There was an error trying to save the address list to %1. Please try again.</source>
        <translation type="unfinished"></translation>
    </message>
</context>
<context>
    <name>AddressTableModel</name>
    <message>
        <location filename="../addresstablemodel.cpp" line="+163"/>
        <source>Label</source>
        <translation type="unfinished"></translation>
    </message>
    <message>
        <location line="+0"/>
        <source>Address</source>
        <translation type="unfinished"></translation>
    </message>
    <message>
        <location line="+36"/>
        <source>(no label)</source>
        <translation type="unfinished"></translation>
    </message>
</context>
<context>
    <name>AskPassphraseDialog</name>
    <message>
        <location filename="../forms/askpassphrasedialog.ui" line="+26"/>
        <source>Passphrase Dialog</source>
        <translation>Passphrase Dialog</translation>
    </message>
    <message>
        <location line="+30"/>
        <source>Enter passphrase</source>
        <translation>Enter passphrase</translation>
    </message>
    <message>
        <location line="+14"/>
        <source>New passphrase</source>
        <translation>New passphrase</translation>
    </message>
    <message>
        <location line="+14"/>
        <source>Repeat new passphrase</source>
        <translation>Repeat new passphrase</translation>
    </message>
    <message>
        <location line="+14"/>
        <source>Show password</source>
        <translation type="unfinished"></translation>
    </message>
    <message>
        <location filename="../askpassphrasedialog.cpp" line="+46"/>
        <source>Enter the new passphrase to the wallet.&lt;br/&gt;Please use a passphrase of &lt;b&gt;ten or more random characters&lt;/b&gt;, or &lt;b&gt;eight or more words&lt;/b&gt;.</source>
        <translation type="unfinished"></translation>
    </message>
    <message>
        <location line="+3"/>
        <source>Encrypt wallet</source>
        <translation type="unfinished"></translation>
    </message>
    <message>
        <location line="+3"/>
        <source>This operation needs your wallet passphrase to unlock the wallet.</source>
        <translation type="unfinished"></translation>
    </message>
    <message>
        <location line="+5"/>
        <source>Unlock wallet</source>
        <translation type="unfinished"></translation>
    </message>
    <message>
        <location line="+3"/>
        <source>This operation needs your wallet passphrase to decrypt the wallet.</source>
        <translation type="unfinished"></translation>
    </message>
    <message>
        <location line="+5"/>
        <source>Decrypt wallet</source>
        <translation type="unfinished"></translation>
    </message>
    <message>
        <location line="+3"/>
        <source>Change passphrase</source>
        <translation type="unfinished"></translation>
    </message>
    <message>
        <location line="+1"/>
        <source>Enter the old passphrase and new passphrase to the wallet.</source>
        <translation type="unfinished"></translation>
    </message>
    <message>
        <location line="+45"/>
        <source>Confirm wallet encryption</source>
        <translation type="unfinished"></translation>
    </message>
    <message>
        <location line="+1"/>
        <source>Warning: If you encrypt your wallet and lose your passphrase, you will &lt;b&gt;LOSE ALL OF YOUR BITCOINS&lt;/b&gt;!</source>
        <translation type="unfinished"></translation>
    </message>
    <message>
        <location line="+0"/>
        <source>Are you sure you wish to encrypt your wallet?</source>
        <translation type="unfinished"></translation>
    </message>
    <message>
        <location line="+9"/>
        <location line="+58"/>
        <source>Wallet encrypted</source>
        <translation type="unfinished"></translation>
    </message>
    <message>
        <location line="-56"/>
        <source>Your wallet is now encrypted. Remember that encrypting your wallet cannot fully protect your bitcoins from being stolen by malware infecting your computer.</source>
        <translation type="unfinished"></translation>
    </message>
    <message>
        <location line="+4"/>
        <source>IMPORTANT: Any previous backups you have made of your wallet file should be replaced with the newly generated, encrypted wallet file. For security reasons, previous backups of the unencrypted wallet file will become useless as soon as you start using the new, encrypted wallet.</source>
        <translation type="unfinished"></translation>
    </message>
    <message>
        <location line="+8"/>
        <location line="+7"/>
        <location line="+43"/>
        <location line="+6"/>
        <source>Wallet encryption failed</source>
        <translation type="unfinished"></translation>
    </message>
    <message>
        <location line="-55"/>
        <source>Wallet encryption failed due to an internal error. Your wallet was not encrypted.</source>
        <translation type="unfinished"></translation>
    </message>
    <message>
        <location line="+7"/>
        <location line="+49"/>
        <source>The supplied passphrases do not match.</source>
        <translation type="unfinished"></translation>
    </message>
    <message>
        <location line="-38"/>
        <location line="+6"/>
        <source>Wallet unlock failed</source>
        <translation type="unfinished"></translation>
    </message>
    <message>
        <location line="-5"/>
        <location line="+12"/>
        <location line="+19"/>
        <source>The passphrase entered for the wallet decryption was incorrect.</source>
        <translation type="unfinished"></translation>
    </message>
    <message>
        <location line="-20"/>
        <source>Wallet decryption failed</source>
        <translation type="unfinished"></translation>
    </message>
    <message>
        <location line="+14"/>
        <source>Wallet passphrase was successfully changed.</source>
        <translation type="unfinished"></translation>
    </message>
    <message>
        <location line="+47"/>
        <location line="+33"/>
        <source>Warning: The Caps Lock key is on!</source>
        <translation type="unfinished"></translation>
    </message>
</context>
<context>
    <name>BanTableModel</name>
    <message>
        <location filename="../bantablemodel.cpp" line="+86"/>
        <source>IP/Netmask</source>
        <translation type="unfinished"></translation>
    </message>
    <message>
        <location line="+0"/>
        <source>Banned Until</source>
        <translation type="unfinished"></translation>
    </message>
</context>
<context>
    <name>BitcoinGUI</name>
    <message>
        <location filename="../bitcoingui.cpp" line="+318"/>
        <source>Sign &amp;message...</source>
        <translation>Sign &amp;message...</translation>
    </message>
    <message>
        <location line="+638"/>
        <source>Synchronizing with network...</source>
        <translation>Synchronizing with network...</translation>
    </message>
    <message>
        <location line="-716"/>
        <source>&amp;Overview</source>
        <translation>&amp;Overview</translation>
    </message>
    <message>
        <location line="+1"/>
        <source>Show general overview of wallet</source>
        <translation>Show general overview of wallet</translation>
    </message>
    <message>
        <location line="+28"/>
        <source>&amp;Transactions</source>
        <translation>&amp;Transactions</translation>
    </message>
    <message>
        <location line="+1"/>
        <source>Browse transaction history</source>
        <translation>Browse transaction history</translation>
    </message>
    <message>
        <location line="+23"/>
        <source>E&amp;xit</source>
        <translation>E&amp;xit</translation>
    </message>
    <message>
        <location line="+1"/>
        <source>Quit application</source>
        <translation>Quit application</translation>
    </message>
    <message>
        <location line="+3"/>
        <source>&amp;About %1</source>
        <translation type="unfinished"></translation>
    </message>
    <message>
        <location line="+1"/>
        <source>Show information about %1</source>
        <translation type="unfinished"></translation>
    </message>
    <message>
        <location line="+3"/>
        <source>About &amp;Qt</source>
        <translation>About &amp;Qt</translation>
    </message>
    <message>
        <location line="+1"/>
        <source>Show information about Qt</source>
        <translation>Show information about Qt</translation>
    </message>
    <message>
        <location line="+2"/>
        <source>&amp;Options...</source>
        <translation>&amp;Options...</translation>
    </message>
    <message>
        <location line="+1"/>
        <source>Modify configuration options for %1</source>
        <translation type="unfinished"></translation>
    </message>
    <message>
        <location line="+6"/>
        <source>&amp;Encrypt Wallet...</source>
        <translation>&amp;Encrypt Wallet...</translation>
    </message>
    <message>
        <location line="+3"/>
        <source>&amp;Backup Wallet...</source>
        <translation>&amp;Backup Wallet...</translation>
    </message>
    <message>
        <location line="+2"/>
        <source>&amp;Change Passphrase...</source>
        <translation>&amp;Change Passphrase...</translation>
    </message>
    <message>
        <location line="+18"/>
        <source>Open &amp;URI...</source>
        <translation type="unfinished"></translation>
    </message>
    <message>
        <location line="+217"/>
        <source>Wallet:</source>
        <translation type="unfinished"></translation>
    </message>
    <message>
        <location line="+334"/>
        <source>Click to disable network activity.</source>
        <translation type="unfinished"></translation>
    </message>
    <message>
        <location line="+2"/>
        <source>Network activity disabled.</source>
        <translation type="unfinished"></translation>
    </message>
    <message>
        <location line="+0"/>
        <source>Click to enable network activity again.</source>
        <translation type="unfinished"></translation>
    </message>
    <message>
        <location line="+27"/>
        <source>Syncing Headers (%1%)...</source>
        <translation type="unfinished"></translation>
    </message>
    <message>
        <location line="+53"/>
        <source>Reindexing blocks on disk...</source>
        <translation>Reindexing blocks on disk...</translation>
    </message>
    <message>
        <location line="+317"/>
        <source>Proxy is &lt;b&gt;enabled&lt;/b&gt;: %1</source>
        <translation type="unfinished"></translation>
    </message>
    <message>
        <location line="-1036"/>
        <source>Send coins to a Bitcoin address</source>
        <translation>Send coins to a Bitcoin address</translation>
    </message>
    <message>
        <location line="+67"/>
        <source>Backup wallet to another location</source>
        <translation>Backup wallet to another location</translation>
    </message>
    <message>
        <location line="+2"/>
        <source>Change the passphrase used for wallet encryption</source>
        <translation>Change the passphrase used for wallet encryption</translation>
    </message>
    <message>
        <location line="+6"/>
        <source>&amp;Debug window</source>
        <translation>&amp;Debug window</translation>
    </message>
    <message>
        <location line="+1"/>
        <source>Open debugging and diagnostic console</source>
        <translation>Open debugging and diagnostic console</translation>
    </message>
    <message>
        <location line="-4"/>
        <source>&amp;Verify message...</source>
        <translation>&amp;Verify message...</translation>
    </message>
    <message>
        <location line="-73"/>
        <source>&amp;Send</source>
        <translation>&amp;Send</translation>
    </message>
    <message>
        <location line="+11"/>
        <source>&amp;Receive</source>
        <translation>&amp;Receive</translation>
    </message>
    <message>
        <location line="+50"/>
        <source>&amp;Show / Hide</source>
        <translation>&amp;Show / Hide</translation>
    </message>
    <message>
        <location line="+1"/>
        <source>Show or hide the main Window</source>
        <translation>Show or hide the main Window</translation>
    </message>
    <message>
        <location line="+3"/>
        <source>Encrypt the private keys that belong to your wallet</source>
        <translation>Encrypt the private keys that belong to your wallet</translation>
    </message>
    <message>
        <location line="+7"/>
        <source>Sign messages with your Bitcoin addresses to prove you own them</source>
        <translation>Sign messages with your Bitcoin addresses to prove you own them</translation>
    </message>
    <message>
        <location line="+2"/>
        <source>Verify messages to ensure they were signed with specified Bitcoin addresses</source>
        <translation>Verify messages to ensure they were signed with specified Bitcoin addresses</translation>
    </message>
    <message>
        <location line="+118"/>
        <source>&amp;File</source>
        <translation>&amp;File</translation>
    </message>
    <message>
        <location line="+14"/>
        <source>&amp;Settings</source>
        <translation>&amp;Settings</translation>
    </message>
    <message>
        <location line="+66"/>
        <source>&amp;Help</source>
        <translation>&amp;Help</translation>
    </message>
    <message>
        <location line="+11"/>
        <source>Tabs toolbar</source>
        <translation>Tabs toolbar</translation>
    </message>
    <message>
        <location line="-271"/>
        <source>Request payments (generates QR codes and bitcoin: URIs)</source>
        <translation type="unfinished"></translation>
    </message>
    <message>
        <location line="+71"/>
        <source>Show the list of used sending addresses and labels</source>
        <translation type="unfinished"></translation>
    </message>
    <message>
        <location line="+2"/>
        <source>Show the list of used receiving addresses and labels</source>
        <translation type="unfinished"></translation>
    </message>
    <message>
        <location line="+3"/>
        <source>Open a bitcoin: URI or payment request</source>
        <translation type="unfinished"></translation>
    </message>
    <message>
        <location line="+10"/>
        <source>&amp;Command-line options</source>
        <translation type="unfinished"></translation>
    </message>
    <message numerus="yes">
        <location line="+540"/>
        <source>%n active connection(s) to Bitcoin network</source>
        <translation>
            <numerusform>%n active connection to Bitcoin network</numerusform>
            <numerusform>%n active connections to Bitcoin network</numerusform>
        </translation>
    </message>
    <message>
        <location line="+76"/>
        <source>Indexing blocks on disk...</source>
        <translation type="unfinished"></translation>
    </message>
    <message>
        <location line="+2"/>
        <source>Processing blocks on disk...</source>
        <translation type="unfinished"></translation>
    </message>
    <message numerus="yes">
        <location line="+19"/>
        <source>Processed %n block(s) of transaction history.</source>
        <translation>
            <numerusform>Processed %n block of transaction history.</numerusform>
            <numerusform>Processed %n blocks of transaction history.</numerusform>
        </translation>
    </message>
    <message>
        <location line="+23"/>
        <source>%1 behind</source>
        <translation>%1 behind</translation>
    </message>
    <message>
        <location line="+24"/>
        <source>Last received block was generated %1 ago.</source>
        <translation>Last received block was generated %1 ago.</translation>
    </message>
    <message>
        <location line="+2"/>
        <source>Transactions after this will not yet be visible.</source>
        <translation>Transactions after this will not yet be visible.</translation>
    </message>
    <message>
        <location line="+28"/>
        <source>Error</source>
        <translation>Error</translation>
    </message>
    <message>
        <location line="+4"/>
        <source>Warning</source>
        <translation>Warning</translation>
    </message>
    <message>
        <location line="+4"/>
        <source>Information</source>
        <translation>Information</translation>
    </message>
    <message>
        <location line="-81"/>
        <source>Up to date</source>
        <translation>Up to date</translation>
    </message>
    <message>
        <location line="-657"/>
        <source>&amp;Sending addresses</source>
        <translation type="unfinished"></translation>
    </message>
    <message>
        <location line="+2"/>
        <source>&amp;Receiving addresses</source>
        <translation type="unfinished"></translation>
    </message>
    <message>
        <location line="+6"/>
        <source>Open Wallet</source>
        <translation type="unfinished"></translation>
    </message>
    <message>
        <location line="+2"/>
        <source>Open a wallet</source>
        <translation type="unfinished"></translation>
    </message>
    <message>
        <location line="+3"/>
        <source>Close Wallet...</source>
        <translation type="unfinished"></translation>
    </message>
    <message>
        <location line="+1"/>
        <source>Close wallet</source>
        <translation type="unfinished"></translation>
    </message>
    <message>
        <location line="+4"/>
        <source>Show the %1 help message to get a list with possible Bitcoin command-line options</source>
        <translation type="unfinished"></translation>
    </message>
    <message>
        <location line="+30"/>
        <source>default wallet</source>
        <translation type="unfinished"></translation>
    </message>
    <message>
        <location line="+13"/>
        <source>Opening Wallet &lt;b&gt;%1&lt;/b&gt;...</source>
        <translation type="unfinished"></translation>
    </message>
    <message>
        <location line="+9"/>
        <source>Open Wallet Failed</source>
        <translation type="unfinished"></translation>
    </message>
    <message>
        <location line="+15"/>
        <source>No wallets available</source>
        <translation type="unfinished"></translation>
    </message>
    <message>
        <location line="+48"/>
        <source>&amp;Window</source>
        <translation type="unfinished">&amp;Window</translation>
    </message>
    <message>
        <location line="+2"/>
        <source>Minimize</source>
        <translation type="unfinished"></translation>
    </message>
    <message>
        <location line="+10"/>
        <source>Zoom</source>
        <translation type="unfinished"></translation>
    </message>
    <message>
        <location line="+14"/>
        <source>Restore</source>
        <translation type="unfinished"></translation>
    </message>
    <message>
        <location line="+12"/>
        <source>Main Window</source>
        <translation type="unfinished"></translation>
    </message>
    <message>
        <location line="+232"/>
        <source>%1 client</source>
        <translation type="unfinished"></translation>
    </message>
    <message>
        <location line="+241"/>
        <source>Connecting to peers...</source>
        <translation type="unfinished"></translation>
    </message>
    <message>
        <location line="+37"/>
        <source>Catching up...</source>
        <translation>Catching up...</translation>
    </message>
    <message>
        <location line="+50"/>
        <source>Error: %1</source>
        <translation type="unfinished"></translation>
    </message>
    <message>
        <location line="+4"/>
        <source>Warning: %1</source>
        <translation type="unfinished"></translation>
    </message>
    <message>
        <location line="+99"/>
        <source>Date: %1
</source>
        <translation type="unfinished"></translation>
    </message>
    <message>
        <location line="+1"/>
        <source>Amount: %1
</source>
        <translation type="unfinished"></translation>
    </message>
    <message>
        <location line="+2"/>
        <source>Wallet: %1
</source>
        <translation type="unfinished"></translation>
    </message>
    <message>
        <location line="+2"/>
        <source>Type: %1
</source>
        <translation type="unfinished"></translation>
    </message>
    <message>
        <location line="+2"/>
        <source>Label: %1
</source>
        <translation type="unfinished"></translation>
    </message>
    <message>
        <location line="+2"/>
        <source>Address: %1
</source>
        <translation type="unfinished"></translation>
    </message>
    <message>
        <location line="+1"/>
        <source>Sent transaction</source>
        <translation>Sent transaction</translation>
    </message>
    <message>
        <location line="+0"/>
        <source>Incoming transaction</source>
        <translation>Incoming transaction</translation>
    </message>
    <message>
        <location line="+52"/>
        <source>HD key generation is &lt;b&gt;enabled&lt;/b&gt;</source>
        <translation type="unfinished"></translation>
    </message>
    <message>
        <location line="+0"/>
        <source>HD key generation is &lt;b&gt;disabled&lt;/b&gt;</source>
        <translation type="unfinished"></translation>
    </message>
    <message>
        <location line="+0"/>
        <source>Private key &lt;b&gt;disabled&lt;/b&gt;</source>
        <translation type="unfinished"></translation>
    </message>
    <message>
        <location line="+19"/>
        <source>Wallet is &lt;b&gt;encrypted&lt;/b&gt; and currently &lt;b&gt;unlocked&lt;/b&gt;</source>
        <translation>Wallet is &lt;b&gt;encrypted&lt;/b&gt; and currently &lt;b&gt;unlocked&lt;/b&gt;</translation>
    </message>
    <message>
        <location line="+8"/>
        <source>Wallet is &lt;b&gt;encrypted&lt;/b&gt; and currently &lt;b&gt;locked&lt;/b&gt;</source>
        <translation>Wallet is &lt;b&gt;encrypted&lt;/b&gt; and currently &lt;b&gt;locked&lt;/b&gt;</translation>
    </message>
    <message>
        <location filename="../bitcoin.cpp" line="+390"/>
        <source>A fatal error occurred. Bitcoin can no longer continue safely and will quit.</source>
        <translation type="unfinished"></translation>
    </message>
</context>
<context>
    <name>CoinControlDialog</name>
    <message>
        <location filename="../forms/coincontroldialog.ui" line="+14"/>
        <source>Coin Selection</source>
        <translation type="unfinished"></translation>
    </message>
    <message>
        <location line="+34"/>
        <source>Quantity:</source>
        <translation type="unfinished"></translation>
    </message>
    <message>
        <location line="+29"/>
        <source>Bytes:</source>
        <translation type="unfinished"></translation>
    </message>
    <message>
        <location line="+45"/>
        <source>Amount:</source>
        <translation type="unfinished"></translation>
    </message>
    <message>
        <location line="+80"/>
        <source>Fee:</source>
        <translation type="unfinished"></translation>
    </message>
    <message>
        <location line="-48"/>
        <source>Dust:</source>
        <translation type="unfinished"></translation>
    </message>
    <message>
        <location line="+93"/>
        <source>After Fee:</source>
        <translation type="unfinished"></translation>
    </message>
    <message>
        <location line="+32"/>
        <source>Change:</source>
        <translation type="unfinished"></translation>
    </message>
    <message>
        <location line="+56"/>
        <source>(un)select all</source>
        <translation type="unfinished"></translation>
    </message>
    <message>
        <location line="+16"/>
        <source>Tree mode</source>
        <translation type="unfinished"></translation>
    </message>
    <message>
        <location line="+13"/>
        <source>List mode</source>
        <translation type="unfinished"></translation>
    </message>
    <message>
        <location line="+56"/>
        <source>Amount</source>
        <translation type="unfinished">Amount</translation>
    </message>
    <message>
        <location line="+5"/>
        <source>Received with label</source>
        <translation type="unfinished"></translation>
    </message>
    <message>
        <location line="+5"/>
        <source>Received with address</source>
        <translation type="unfinished"></translation>
    </message>
    <message>
        <location line="+5"/>
        <source>Date</source>
        <translation type="unfinished">Date</translation>
    </message>
    <message>
        <location line="+5"/>
        <source>Confirmations</source>
        <translation type="unfinished"></translation>
    </message>
    <message>
        <location line="+3"/>
        <source>Confirmed</source>
        <translation type="unfinished">Confirmed</translation>
    </message>
    <message>
        <location filename="../coincontroldialog.cpp" line="+54"/>
        <source>Copy address</source>
        <translation type="unfinished"></translation>
    </message>
    <message>
        <location line="+1"/>
        <source>Copy label</source>
        <translation type="unfinished"></translation>
    </message>
    <message>
        <location line="+1"/>
        <location line="+26"/>
        <source>Copy amount</source>
        <translation type="unfinished"></translation>
    </message>
    <message>
        <location line="-25"/>
        <source>Copy transaction ID</source>
        <translation type="unfinished"></translation>
    </message>
    <message>
        <location line="+1"/>
        <source>Lock unspent</source>
        <translation type="unfinished"></translation>
    </message>
    <message>
        <location line="+1"/>
        <source>Unlock unspent</source>
        <translation type="unfinished"></translation>
    </message>
    <message>
        <location line="+22"/>
        <source>Copy quantity</source>
        <translation type="unfinished"></translation>
    </message>
    <message>
        <location line="+2"/>
        <source>Copy fee</source>
        <translation type="unfinished"></translation>
    </message>
    <message>
        <location line="+1"/>
        <source>Copy after fee</source>
        <translation type="unfinished"></translation>
    </message>
    <message>
        <location line="+1"/>
        <source>Copy bytes</source>
        <translation type="unfinished"></translation>
    </message>
    <message>
        <location line="+1"/>
        <source>Copy dust</source>
        <translation type="unfinished"></translation>
    </message>
    <message>
        <location line="+1"/>
        <source>Copy change</source>
        <translation type="unfinished"></translation>
    </message>
    <message>
        <location line="+313"/>
        <source>(%1 locked)</source>
        <translation type="unfinished"></translation>
    </message>
    <message>
        <location line="+155"/>
        <source>yes</source>
        <translation type="unfinished"></translation>
    </message>
    <message>
        <location line="+0"/>
        <source>no</source>
        <translation type="unfinished"></translation>
    </message>
    <message>
        <location line="+14"/>
        <source>This label turns red if any recipient receives an amount smaller than the current dust threshold.</source>
        <translation type="unfinished"></translation>
    </message>
    <message>
        <location line="+5"/>
        <source>Can vary +/- %1 satoshi(s) per input.</source>
        <translation type="unfinished"></translation>
    </message>
    <message>
        <location line="+45"/>
        <location line="+54"/>
        <source>(no label)</source>
        <translation type="unfinished"></translation>
    </message>
    <message>
        <location line="-7"/>
        <source>change from %1 (%2)</source>
        <translation type="unfinished"></translation>
    </message>
    <message>
        <location line="+1"/>
        <source>(change)</source>
        <translation type="unfinished"></translation>
    </message>
</context>
<context>
    <name>EditAddressDialog</name>
    <message>
        <location filename="../forms/editaddressdialog.ui" line="+14"/>
        <source>Edit Address</source>
        <translation>Edit Address</translation>
    </message>
    <message>
        <location line="+11"/>
        <source>&amp;Label</source>
        <translation>&amp;Label</translation>
    </message>
    <message>
        <location line="+10"/>
        <source>The label associated with this address list entry</source>
        <translation type="unfinished"></translation>
    </message>
    <message>
        <location line="+17"/>
        <source>The address associated with this address list entry. This can only be modified for sending addresses.</source>
        <translation type="unfinished"></translation>
    </message>
    <message>
        <location line="-10"/>
        <source>&amp;Address</source>
        <translation>&amp;Address</translation>
    </message>
    <message>
        <location filename="../editaddressdialog.cpp" line="+29"/>
        <source>New sending address</source>
        <translation type="unfinished"></translation>
    </message>
    <message>
        <location line="+3"/>
        <source>Edit receiving address</source>
        <translation type="unfinished"></translation>
    </message>
    <message>
        <location line="+4"/>
        <source>Edit sending address</source>
        <translation type="unfinished"></translation>
    </message>
    <message>
        <location line="+75"/>
        <source>The entered address &quot;%1&quot; is not a valid Bitcoin address.</source>
        <translation type="unfinished"></translation>
    </message>
    <message>
        <location line="+33"/>
        <source>Address &quot;%1&quot; already exists as a receiving address with label &quot;%2&quot; and so cannot be added as a sending address.</source>
        <translation type="unfinished"></translation>
    </message>
    <message>
        <location line="+5"/>
        <source>The entered address &quot;%1&quot; is already in the address book with label &quot;%2&quot;.</source>
        <translation type="unfinished"></translation>
    </message>
    <message>
        <location line="-28"/>
        <source>Could not unlock wallet.</source>
        <translation type="unfinished"></translation>
    </message>
    <message>
        <location line="+5"/>
        <source>New key generation failed.</source>
        <translation type="unfinished"></translation>
    </message>
</context>
<context>
    <name>FreespaceChecker</name>
    <message>
        <location filename="../intro.cpp" line="+73"/>
        <source>A new data directory will be created.</source>
        <translation>A new data directory will be created.</translation>
    </message>
    <message>
        <location line="+22"/>
        <source>name</source>
        <translation>name</translation>
    </message>
    <message>
        <location line="+2"/>
        <source>Directory already exists. Add %1 if you intend to create a new directory here.</source>
        <translation>Directory already exists. Add %1 if you intend to create a new directory here.</translation>
    </message>
    <message>
        <location line="+3"/>
        <source>Path already exists, and is not a directory.</source>
        <translation>Path already exists, and is not a directory.</translation>
    </message>
    <message>
        <location line="+7"/>
        <source>Cannot create data directory here.</source>
        <translation>Cannot create data directory here.</translation>
    </message>
</context>
<context>
    <name>HelpMessageDialog</name>
    <message>
        <location filename="../utilitydialog.cpp" line="+39"/>
        <source>version</source>
        <translation type="unfinished">version</translation>
    </message>
    <message>
        <location line="+5"/>
        <location line="+2"/>
        <source>(%1-bit)</source>
        <translation type="unfinished"></translation>
    </message>
    <message>
        <location line="+5"/>
        <source>About %1</source>
        <translation type="unfinished"></translation>
    </message>
    <message>
        <location line="+19"/>
        <source>Command-line options</source>
        <translation type="unfinished"></translation>
    </message>
</context>
<context>
    <name>Intro</name>
    <message>
        <location filename="../forms/intro.ui" line="+14"/>
        <source>Welcome</source>
        <translation>Welcome</translation>
    </message>
    <message>
        <location line="+9"/>
        <source>Welcome to %1.</source>
        <translation type="unfinished"></translation>
    </message>
    <message>
        <location line="+26"/>
        <source>As this is the first time the program is launched, you can choose where %1 will store its data.</source>
        <translation type="unfinished"></translation>
    </message>
    <message>
        <location line="+157"/>
        <source>When you click OK, %1 will begin to download and process the full %4 block chain (%2GB) starting with the earliest transactions in %3 when %4 initially launched.</source>
        <translation type="unfinished"></translation>
    </message>
    <message>
        <location line="+10"/>
        <source>This initial synchronisation is very demanding, and may expose hardware problems with your computer that had previously gone unnoticed. Each time you run %1, it will continue downloading where it left off.</source>
        <translation type="unfinished"></translation>
    </message>
    <message>
        <location line="+10"/>
        <source>If you have chosen to limit block chain storage (pruning), the historical data must still be downloaded and processed, but will be deleted afterward to keep your disk usage low.</source>
        <translation type="unfinished"></translation>
    </message>
    <message>
        <location line="-160"/>
        <source>Use the default data directory</source>
        <translation>Use the default data directory</translation>
    </message>
    <message>
        <location line="+7"/>
        <source>Use a custom data directory:</source>
        <translation>Use a custom data directory:</translation>
    </message>
    <message>
        <location filename="../intro.cpp" line="+22"/>
        <source>Bitcoin</source>
        <translation type="unfinished">Bitcoin</translation>
    </message>
    <message>
        <location line="+6"/>
        <source>At least %1 GB of data will be stored in this directory, and it will grow over time.</source>
        <translation type="unfinished"></translation>
    </message>
    <message>
        <location line="+5"/>
        <source>Approximately %1 GB of data will be stored in this directory.</source>
        <translation type="unfinished"></translation>
    </message>
    <message>
        <location line="+8"/>
        <source>%1 will download and store a copy of the Bitcoin block chain.</source>
        <translation type="unfinished"></translation>
    </message>
    <message>
        <location line="+2"/>
        <source>The wallet will also be stored in this directory.</source>
        <translation type="unfinished"></translation>
    </message>
    <message>
        <location line="+75"/>
        <source>Error: Specified data directory &quot;%1&quot; cannot be created.</source>
        <translation type="unfinished"></translation>
    </message>
    <message>
        <location line="+27"/>
        <source>Error</source>
        <translation>Error</translation>
    </message>
    <message numerus="yes">
        <location line="+9"/>
        <source>%n GB of free space available</source>
        <translation>
            <numerusform>%n GB of free space available</numerusform>
            <numerusform>%n GB of free space available</numerusform>
        </translation>
    </message>
    <message numerus="yes">
        <location line="+3"/>
        <source>(of %n GB needed)</source>
        <translation>
            <numerusform>(of %n GB needed)</numerusform>
            <numerusform>(of %n GB needed)</numerusform>
        </translation>
    </message>
</context>
<context>
    <name>ModalOverlay</name>
    <message>
        <location filename="../forms/modaloverlay.ui" line="+14"/>
        <source>Form</source>
        <translation type="unfinished">Form</translation>
    </message>
    <message>
        <location line="+119"/>
        <source>Recent transactions may not yet be visible, and therefore your wallet&apos;s balance might be incorrect. This information will be correct once your wallet has finished synchronizing with the bitcoin network, as detailed below.</source>
        <translation type="unfinished"></translation>
    </message>
    <message>
        <location line="+19"/>
        <source>Attempting to spend bitcoins that are affected by not-yet-displayed transactions will not be accepted by the network.</source>
        <translation type="unfinished"></translation>
    </message>
    <message>
        <location line="+63"/>
        <source>Number of blocks left</source>
        <translation type="unfinished"></translation>
    </message>
    <message>
        <location line="+7"/>
        <location line="+26"/>
        <location filename="../modaloverlay.cpp" line="+141"/>
        <source>Unknown...</source>
        <translation type="unfinished"></translation>
    </message>
    <message>
        <location line="-13"/>
        <source>Last block time</source>
        <translation type="unfinished">Last block time</translation>
    </message>
    <message>
        <location line="+26"/>
        <source>Progress</source>
        <translation type="unfinished"></translation>
    </message>
    <message>
        <location line="+34"/>
        <source>Progress increase per hour</source>
        <translation type="unfinished"></translation>
    </message>
    <message>
        <location line="+7"/>
        <location line="+20"/>
        <source>calculating...</source>
        <translation type="unfinished"></translation>
    </message>
    <message>
        <location line="-7"/>
        <source>Estimated time left until synced</source>
        <translation type="unfinished"></translation>
    </message>
    <message>
        <location line="+37"/>
        <source>Hide</source>
        <translation type="unfinished"></translation>
    </message>
    <message>
        <location filename="../modaloverlay.cpp" line="+6"/>
        <source>Unknown. Syncing Headers (%1, %2%)...</source>
        <translation type="unfinished"></translation>
    </message>
</context>
<context>
    <name>OpenURIDialog</name>
    <message>
        <location filename="../forms/openuridialog.ui" line="+14"/>
        <source>Open URI</source>
        <translation type="unfinished"></translation>
    </message>
    <message>
        <location line="+6"/>
        <source>Open payment request from URI or file</source>
        <translation type="unfinished"></translation>
    </message>
    <message>
        <location line="+9"/>
        <source>URI:</source>
        <translation type="unfinished"></translation>
    </message>
    <message>
        <location line="+10"/>
        <source>Select payment request file</source>
        <translation type="unfinished"></translation>
    </message>
    <message>
        <location filename="../openuridialog.cpp" line="+45"/>
        <source>Select payment request file to open</source>
        <translation type="unfinished"></translation>
    </message>
</context>
<context>
    <name>OptionsDialog</name>
    <message>
        <location filename="../forms/optionsdialog.ui" line="+14"/>
        <source>Options</source>
        <translation>Options</translation>
    </message>
    <message>
        <location line="+13"/>
        <source>&amp;Main</source>
        <translation>&amp;Main</translation>
    </message>
    <message>
        <location line="+6"/>
        <source>Automatically start %1 after logging in to the system.</source>
        <translation type="unfinished"></translation>
    </message>
    <message>
        <location line="+3"/>
        <source>&amp;Start %1 on system login</source>
        <translation type="unfinished"></translation>
    </message>
    <message>
        <location line="+72"/>
        <source>Size of &amp;database cache</source>
        <translation type="unfinished"></translation>
    </message>
    <message>
        <location line="+43"/>
        <source>Number of script &amp;verification threads</source>
        <translation type="unfinished"></translation>
    </message>
    <message>
        <location line="+161"/>
        <location line="+187"/>
        <source>IP address of the proxy (e.g. IPv4: 127.0.0.1 / IPv6: ::1)</source>
        <translation type="unfinished"></translation>
    </message>
    <message>
        <location line="-118"/>
        <location line="+23"/>
        <location line="+23"/>
        <source>Shows if the supplied default SOCKS5 proxy is used to reach peers via this network type.</source>
        <translation type="unfinished"></translation>
    </message>
    <message>
        <location line="+38"/>
        <source>Use separate SOCKS&amp;5 proxy to reach peers via Tor hidden services:</source>
        <translation type="unfinished"></translation>
    </message>
    <message>
        <location line="+108"/>
        <source>Hide the icon from the system tray.</source>
        <translation type="unfinished"></translation>
    </message>
    <message>
        <location line="+3"/>
        <source>&amp;Hide tray icon</source>
        <translation type="unfinished"></translation>
    </message>
    <message>
        <location line="+17"/>
        <source>Minimize instead of exit the application when the window is closed. When this option is enabled, the application will be closed only after selecting Exit in the menu.</source>
        <translation type="unfinished"></translation>
    </message>
    <message>
        <location line="+80"/>
        <location line="+13"/>
        <source>Third party URLs (e.g. a block explorer) that appear in the transactions tab as context menu items. %s in the URL is replaced by transaction hash. Multiple URLs are separated by vertical bar |.</source>
        <translation type="unfinished"></translation>
    </message>
    <message>
        <location line="+76"/>
        <source>Open the %1 configuration file from the working directory.</source>
        <translation type="unfinished"></translation>
    </message>
    <message>
        <location line="+3"/>
        <source>Open Configuration File</source>
        <translation type="unfinished"></translation>
    </message>
    <message>
        <location line="+10"/>
        <source>Reset all client options to default.</source>
        <translation>Reset all client options to default.</translation>
    </message>
    <message>
        <location line="+3"/>
        <source>&amp;Reset Options</source>
        <translation>&amp;Reset Options</translation>
    </message>
    <message>
        <location line="-529"/>
        <source>&amp;Network</source>
        <translation>&amp;Network</translation>
    </message>
    <message>
        <location line="-191"/>
        <source>Disables some advanced features but all blocks will still be fully validated. Reverting this setting requires re-downloading the entire blockchain. Actual disk usage may be somewhat higher.</source>
        <translation type="unfinished"></translation>
    </message>
    <message>
        <location line="+3"/>
        <source>Prune &amp;block storage to</source>
        <translation type="unfinished"></translation>
    </message>
    <message>
        <location line="+10"/>
        <source>GB</source>
        <translation type="unfinished"></translation>
    </message>
    <message>
        <location line="+25"/>
        <source>Reverting this setting requires re-downloading the entire blockchain.</source>
        <translation type="unfinished"></translation>
    </message>
    <message>
        <location line="+28"/>
        <source>MiB</source>
        <translation type="unfinished"></translation>
    </message>
    <message>
        <location line="+40"/>
        <source>(0 = auto, &lt;0 = leave that many cores free)</source>
        <translation type="unfinished"></translation>
    </message>
    <message>
        <location line="+36"/>
        <source>W&amp;allet</source>
        <translation type="unfinished"></translation>
    </message>
    <message>
        <location line="+6"/>
        <source>Expert</source>
        <translation type="unfinished"></translation>
    </message>
    <message>
        <location line="+9"/>
        <source>Enable coin &amp;control features</source>
        <translation type="unfinished"></translation>
    </message>
    <message>
        <location line="+7"/>
        <source>If you disable the spending of unconfirmed change, the change from a transaction cannot be used until that transaction has at least one confirmation. This also affects how your balance is computed.</source>
        <translation type="unfinished"></translation>
    </message>
    <message>
        <location line="+3"/>
        <source>&amp;Spend unconfirmed change</source>
        <translation type="unfinished"></translation>
    </message>
    <message>
        <location line="+30"/>
        <source>Automatically open the Bitcoin client port on the router. This only works when your router supports UPnP and it is enabled.</source>
        <translation>Automatically open the Bitcoin client port on the router. This only works when your router supports UPnP and it is enabled.</translation>
    </message>
    <message>
        <location line="+3"/>
        <source>Map port using &amp;UPnP</source>
        <translation>Map port using &amp;UPnP</translation>
    </message>
    <message>
        <location line="+7"/>
        <source>Accept connections from outside.</source>
        <translation type="unfinished"></translation>
    </message>
    <message>
        <location line="+3"/>
        <source>Allow incomin&amp;g connections</source>
        <translation type="unfinished"></translation>
    </message>
    <message>
        <location line="+7"/>
        <source>Connect to the Bitcoin network through a SOCKS5 proxy.</source>
        <translation type="unfinished"></translation>
    </message>
    <message>
        <location line="+3"/>
        <source>&amp;Connect through SOCKS5 proxy (default proxy):</source>
        <translation type="unfinished"></translation>
    </message>
    <message>
        <location line="+9"/>
        <location line="+187"/>
        <source>Proxy &amp;IP:</source>
        <translation>Proxy &amp;IP:</translation>
    </message>
    <message>
        <location line="-155"/>
        <location line="+187"/>
        <source>&amp;Port:</source>
        <translation>&amp;Port:</translation>
    </message>
    <message>
        <location line="-162"/>
        <location line="+187"/>
        <source>Port of the proxy (e.g. 9050)</source>
        <translation>Port of the proxy (e.g. 9050)</translation>
    </message>
    <message>
        <location line="-163"/>
        <source>Used for reaching peers via:</source>
        <translation type="unfinished"></translation>
    </message>
    <message>
        <location line="+23"/>
        <source>IPv4</source>
        <translation type="unfinished"></translation>
    </message>
    <message>
        <location line="+23"/>
        <source>IPv6</source>
        <translation type="unfinished"></translation>
    </message>
    <message>
        <location line="+23"/>
        <source>Tor</source>
        <translation type="unfinished"></translation>
    </message>
    <message>
        <location line="+25"/>
        <source>Connect to the Bitcoin network through a separate SOCKS5 proxy for Tor hidden services.</source>
        <translation type="unfinished"></translation>
    </message>
    <message>
        <location line="+105"/>
        <source>&amp;Window</source>
        <translation>&amp;Window</translation>
    </message>
    <message>
        <location line="+16"/>
        <source>Show only a tray icon after minimizing the window.</source>
        <translation>Show only a tray icon after minimizing the window.</translation>
    </message>
    <message>
        <location line="+3"/>
        <source>&amp;Minimize to the tray instead of the taskbar</source>
        <translation>&amp;Minimize to the tray instead of the taskbar</translation>
    </message>
    <message>
        <location line="+10"/>
        <source>M&amp;inimize on close</source>
        <translation>M&amp;inimize on close</translation>
    </message>
    <message>
        <location line="+21"/>
        <source>&amp;Display</source>
        <translation>&amp;Display</translation>
    </message>
    <message>
        <location line="+8"/>
        <source>User Interface &amp;language:</source>
        <translation>User Interface &amp;language:</translation>
    </message>
    <message>
        <location line="+13"/>
        <source>The user interface language can be set here. This setting will take effect after restarting %1.</source>
        <translation type="unfinished"></translation>
    </message>
    <message>
        <location line="+11"/>
        <source>&amp;Unit to show amounts in:</source>
        <translation>&amp;Unit to show amounts in:</translation>
    </message>
    <message>
        <location line="+13"/>
        <source>Choose the default subdivision unit to show in the interface and when sending coins.</source>
        <translation>Choose the default subdivision unit to show in the interface and when sending coins.</translation>
    </message>
    <message>
        <location line="-450"/>
        <source>Whether to show coin control features or not.</source>
        <translation type="unfinished"></translation>
    </message>
    <message>
        <location line="+464"/>
        <source>&amp;Third party transaction URLs</source>
        <translation type="unfinished"></translation>
    </message>
    <message>
        <location line="+41"/>
        <source>Options set in this dialog are overridden by the command line or in the configuration file:</source>
        <translation type="unfinished"></translation>
    </message>
    <message>
        <location line="+141"/>
        <source>&amp;OK</source>
        <translation>&amp;OK</translation>
    </message>
    <message>
        <location line="+13"/>
        <source>&amp;Cancel</source>
        <translation>&amp;Cancel</translation>
    </message>
    <message>
        <location filename="../optionsdialog.cpp" line="+96"/>
        <source>default</source>
        <translation>default</translation>
    </message>
    <message>
        <location line="+67"/>
        <source>none</source>
        <translation type="unfinished"></translation>
    </message>
    <message>
        <location line="+89"/>
        <source>Confirm options reset</source>
        <translation>Confirm options reset</translation>
    </message>
    <message>
        <location line="+1"/>
        <location line="+60"/>
        <source>Client restart required to activate changes.</source>
        <translation type="unfinished"></translation>
    </message>
    <message>
        <location line="-60"/>
        <source>Client will be shut down. Do you want to proceed?</source>
        <translation type="unfinished"></translation>
    </message>
    <message>
        <location line="+15"/>
        <source>Configuration options</source>
        <translation type="unfinished"></translation>
    </message>
    <message>
        <location line="+1"/>
        <source>The configuration file is used to specify advanced user options which override GUI settings. Additionally, any command-line options will override this configuration file.</source>
        <translation type="unfinished"></translation>
    </message>
    <message>
        <location line="+5"/>
        <source>Error</source>
        <translation type="unfinished">Error</translation>
    </message>
    <message>
        <location line="+0"/>
        <source>The configuration file could not be opened.</source>
        <translation type="unfinished"></translation>
    </message>
    <message>
        <location line="+43"/>
        <source>This change would require a client restart.</source>
        <translation type="unfinished"></translation>
    </message>
    <message>
        <location line="+28"/>
        <source>The supplied proxy address is invalid.</source>
        <translation>The supplied proxy address is invalid.</translation>
    </message>
</context>
<context>
    <name>OverviewPage</name>
    <message>
        <location filename="../forms/overviewpage.ui" line="+14"/>
        <source>Form</source>
        <translation>Form</translation>
    </message>
    <message>
        <location line="+62"/>
        <location line="+386"/>
        <source>The displayed information may be out of date. Your wallet automatically synchronizes with the Bitcoin network after a connection is established, but this process has not completed yet.</source>
        <translation>The displayed information may be out of date. Your wallet automatically synchronizes with the Bitcoin network after a connection is established, but this process has not completed yet.</translation>
    </message>
    <message>
        <location line="-139"/>
        <source>Watch-only:</source>
        <translation type="unfinished"></translation>
    </message>
    <message>
        <location line="+10"/>
        <source>Available:</source>
        <translation type="unfinished"></translation>
    </message>
    <message>
        <location line="+16"/>
        <source>Your current spendable balance</source>
        <translation>Your current spendable balance</translation>
    </message>
    <message>
        <location line="+41"/>
        <source>Pending:</source>
        <translation type="unfinished"></translation>
    </message>
    <message>
        <location line="-236"/>
        <source>Total of transactions that have yet to be confirmed, and do not yet count toward the spendable balance</source>
        <translation>Total of transactions that have yet to be confirmed, and do not yet count toward the spendable balance</translation>
    </message>
    <message>
        <location line="+112"/>
        <source>Immature:</source>
        <translation>Immature:</translation>
    </message>
    <message>
        <location line="-29"/>
        <source>Mined balance that has not yet matured</source>
        <translation>Mined balance that has not yet matured</translation>
    </message>
    <message>
        <location line="-177"/>
        <source>Balances</source>
        <translation type="unfinished"></translation>
    </message>
    <message>
        <location line="+161"/>
        <source>Total:</source>
        <translation>Total:</translation>
    </message>
    <message>
        <location line="+61"/>
        <source>Your current total balance</source>
        <translation>Your current total balance</translation>
    </message>
    <message>
        <location line="+92"/>
        <source>Your current balance in watch-only addresses</source>
        <translation type="unfinished"></translation>
    </message>
    <message>
        <location line="+23"/>
        <source>Spendable:</source>
        <translation type="unfinished"></translation>
    </message>
    <message>
        <location line="+49"/>
        <source>Recent transactions</source>
        <translation type="unfinished"></translation>
    </message>
    <message>
        <location line="-317"/>
        <source>Unconfirmed transactions to watch-only addresses</source>
        <translation type="unfinished"></translation>
    </message>
    <message>
        <location line="+50"/>
        <source>Mined balance in watch-only addresses that has not yet matured</source>
        <translation type="unfinished"></translation>
    </message>
    <message>
        <location line="+128"/>
        <source>Current total balance in watch-only addresses</source>
        <translation type="unfinished"></translation>
    </message>
</context>
<context>
    <name>PaymentServer</name>
    <message>
        <location filename="../paymentserver.cpp" line="+226"/>
        <location line="+346"/>
        <location line="+42"/>
        <location line="+110"/>
        <location line="+14"/>
        <location line="+18"/>
        <source>Payment request error</source>
        <translation type="unfinished"></translation>
    </message>
    <message>
        <location line="-529"/>
        <source>Cannot start bitcoin: click-to-pay handler</source>
        <translation type="unfinished"></translation>
    </message>
    <message>
        <location line="+62"/>
        <location line="+9"/>
        <location line="+16"/>
        <location line="+16"/>
        <location line="+5"/>
        <location line="+7"/>
        <source>URI handling</source>
        <translation type="unfinished"></translation>
    </message>
    <message>
        <location line="-53"/>
        <source>&apos;bitcoin://&apos; is not a valid URI. Use &apos;bitcoin:&apos; instead.</source>
        <translation type="unfinished"></translation>
    </message>
    <message>
        <location line="+10"/>
        <source>You are using a BIP70 URL which will be unsupported in the future.</source>
        <translation type="unfinished"></translation>
    </message>
    <message>
        <location line="+16"/>
        <source>Payment request fetch URL is invalid: %1</source>
        <translation type="unfinished"></translation>
    </message>
    <message>
        <location line="+16"/>
        <location line="+36"/>
        <source>Cannot process payment request because BIP70 support was not compiled in.</source>
        <translation type="unfinished"></translation>
    </message>
    <message>
        <location line="-32"/>
        <source>Invalid payment address %1</source>
        <translation type="unfinished"></translation>
    </message>
    <message>
        <location line="+8"/>
        <source>URI cannot be parsed! This can be caused by an invalid Bitcoin address or malformed URI parameters.</source>
        <translation type="unfinished"></translation>
    </message>
    <message>
        <location line="+14"/>
        <location line="+9"/>
        <source>Payment request file handling</source>
        <translation type="unfinished"></translation>
    </message>
    <message>
        <location line="-8"/>
        <source>Payment request file cannot be read! This can be caused by an invalid payment request file.</source>
        <translation type="unfinished"></translation>
    </message>
    <message>
        <location line="+199"/>
        <location line="+9"/>
        <location line="+31"/>
        <location line="+10"/>
        <location line="+17"/>
        <location line="+85"/>
        <source>Payment request rejected</source>
        <translation type="unfinished"></translation>
    </message>
    <message>
        <location line="-152"/>
        <source>Payment request network doesn&apos;t match client network.</source>
        <translation type="unfinished"></translation>
    </message>
    <message>
        <location line="+9"/>
        <source>Payment request expired.</source>
        <translation type="unfinished"></translation>
    </message>
    <message>
        <location line="+6"/>
        <source>Payment request is not initialized.</source>
        <translation type="unfinished"></translation>
    </message>
    <message>
        <location line="+26"/>
        <source>Unverified payment requests to custom payment scripts are unsupported.</source>
        <translation type="unfinished"></translation>
    </message>
    <message>
        <location line="+9"/>
        <location line="+17"/>
        <source>Invalid payment request.</source>
        <translation type="unfinished"></translation>
    </message>
    <message>
        <location line="-10"/>
        <source>Requested payment amount of %1 is too small (considered dust).</source>
        <translation type="unfinished"></translation>
    </message>
    <message>
        <location line="+65"/>
        <source>Refund from %1</source>
        <translation type="unfinished"></translation>
    </message>
    <message>
        <location line="+31"/>
        <source>Payment request %1 is too large (%2 bytes, allowed %3 bytes).</source>
        <translation type="unfinished"></translation>
    </message>
    <message>
        <location line="+9"/>
        <source>Error communicating with %1: %2</source>
        <translation type="unfinished"></translation>
    </message>
    <message>
        <location line="+20"/>
        <source>Payment request cannot be parsed!</source>
        <translation type="unfinished"></translation>
    </message>
    <message>
        <location line="+13"/>
        <source>Bad response from server %1</source>
        <translation type="unfinished"></translation>
    </message>
    <message>
        <location line="+22"/>
        <source>Network request error</source>
        <translation type="unfinished"></translation>
    </message>
    <message>
        <location line="+6"/>
        <source>Payment acknowledged</source>
        <translation type="unfinished"></translation>
    </message>
</context>
<context>
    <name>PeerTableModel</name>
    <message>
        <location filename="../peertablemodel.cpp" line="+108"/>
        <source>User Agent</source>
        <translation type="unfinished"></translation>
    </message>
    <message>
        <location line="+0"/>
        <source>Node/Service</source>
        <translation type="unfinished"></translation>
    </message>
    <message>
        <location line="+0"/>
        <source>NodeId</source>
        <translation type="unfinished"></translation>
    </message>
    <message>
        <location line="+0"/>
        <source>Ping</source>
        <translation type="unfinished"></translation>
    </message>
    <message>
        <location line="+0"/>
        <source>Sent</source>
        <translation type="unfinished"></translation>
    </message>
    <message>
        <location line="+0"/>
        <source>Received</source>
        <translation type="unfinished"></translation>
    </message>
</context>
<context>
    <name>QObject</name>
    <message>
        <location filename="../bitcoinunits.cpp" line="+195"/>
        <source>Amount</source>
        <translation type="unfinished">Amount</translation>
    </message>
    <message>
<<<<<<< HEAD
        <location filename="../guiutil.cpp" line="+111"/>
        <source>Enter a Liquid address (e.g. %1)</source>
=======
        <location filename="../guiutil.cpp" line="+108"/>
        <source>Enter a Bitcoin address (e.g. %1)</source>
>>>>>>> 48820401
        <translation type="unfinished"></translation>
    </message>
    <message>
        <location line="+702"/>
        <source>%1 d</source>
        <translation type="unfinished"></translation>
    </message>
    <message>
        <location line="+2"/>
        <source>%1 h</source>
        <translation type="unfinished"></translation>
    </message>
    <message>
        <location line="+2"/>
        <source>%1 m</source>
        <translation type="unfinished"></translation>
    </message>
    <message>
        <location line="+2"/>
        <location line="+50"/>
        <source>%1 s</source>
        <translation type="unfinished"></translation>
    </message>
    <message>
        <location line="-10"/>
        <source>None</source>
        <translation type="unfinished"></translation>
    </message>
    <message>
        <location line="+5"/>
        <source>N/A</source>
        <translation type="unfinished">N/A</translation>
    </message>
    <message>
        <location line="+0"/>
        <source>%1 ms</source>
        <translation type="unfinished"></translation>
    </message>
    <message numerus="yes">
        <location line="+18"/>
        <source>%n second(s)</source>
        <translation>
            <numerusform>%n second</numerusform>
            <numerusform>%n seconds</numerusform>
        </translation>
    </message>
    <message numerus="yes">
        <location line="+4"/>
        <source>%n minute(s)</source>
        <translation>
            <numerusform>%n minute</numerusform>
            <numerusform>%n minutes</numerusform>
        </translation>
    </message>
    <message numerus="yes">
        <location line="+4"/>
        <source>%n hour(s)</source>
        <translation type="unfinished">
            <numerusform>%n hour</numerusform>
            <numerusform>%n hours</numerusform>
        </translation>
    </message>
    <message numerus="yes">
        <location line="+4"/>
        <source>%n day(s)</source>
        <translation type="unfinished">
            <numerusform>%n day</numerusform>
            <numerusform>%n days</numerusform>
        </translation>
    </message>
    <message numerus="yes">
        <location line="+4"/>
        <location line="+6"/>
        <source>%n week(s)</source>
        <translation type="unfinished">
            <numerusform>%n week</numerusform>
            <numerusform>%n weeks</numerusform>
        </translation>
    </message>
    <message>
        <location line="+0"/>
        <source>%1 and %2</source>
        <translation type="unfinished"></translation>
    </message>
    <message numerus="yes">
        <location line="+0"/>
        <source>%n year(s)</source>
        <translation type="unfinished">
            <numerusform>%n year</numerusform>
            <numerusform>%n years</numerusform>
        </translation>
    </message>
    <message>
        <location line="+8"/>
        <source>%1 B</source>
        <translation type="unfinished"></translation>
    </message>
    <message>
        <location line="+2"/>
        <source>%1 KB</source>
        <translation type="unfinished"></translation>
    </message>
    <message>
        <location line="+2"/>
        <source>%1 MB</source>
        <translation type="unfinished"></translation>
    </message>
    <message>
        <location line="+2"/>
        <source>%1 GB</source>
        <translation type="unfinished"></translation>
    </message>
    <message>
        <location filename="../bitcoin.cpp" line="+74"/>
        <source>Error parsing command line arguments: %1.</source>
        <translation type="unfinished"></translation>
    </message>
    <message>
        <location line="+37"/>
        <source>Error: Specified data directory &quot;%1&quot; does not exist.</source>
        <translation type="unfinished"></translation>
    </message>
    <message>
        <location line="+5"/>
        <source>Error: Cannot parse configuration file: %1.</source>
        <translation type="unfinished"></translation>
    </message>
    <message>
        <location line="+14"/>
        <source>Error: %1</source>
        <translation type="unfinished"></translation>
    </message>
    <message>
        <location line="+57"/>
        <source>%1 didn&apos;t yet exit safely...</source>
        <translation type="unfinished"></translation>
    </message>
    <message>
        <location filename="../modaloverlay.cpp" line="-36"/>
        <source>unknown</source>
        <translation type="unfinished"></translation>
    </message>
</context>
<context>
    <name>QRImageWidget</name>
    <message>
        <location filename="../qrimagewidget.cpp" line="+29"/>
        <source>&amp;Save Image...</source>
        <translation type="unfinished"></translation>
    </message>
    <message>
        <location line="+3"/>
        <source>&amp;Copy Image</source>
        <translation type="unfinished"></translation>
    </message>
    <message>
        <location line="+13"/>
        <source>Resulting URI too long, try to reduce the text for label / message.</source>
        <translation type="unfinished"></translation>
    </message>
    <message>
        <location line="+7"/>
        <source>Error encoding URI into QR Code.</source>
        <translation type="unfinished"></translation>
    </message>
    <message>
        <location line="+38"/>
        <source>QR code support not available.</source>
        <translation type="unfinished"></translation>
    </message>
    <message>
        <location line="+32"/>
        <source>Save QR Code</source>
        <translation type="unfinished"></translation>
    </message>
    <message>
        <location line="+0"/>
        <source>PNG Image (*.png)</source>
        <translation type="unfinished"></translation>
    </message>
</context>
<context>
    <name>RPCConsole</name>
    <message>
        <location filename="../forms/debugwindow.ui" line="+56"/>
        <location line="+26"/>
        <location line="+26"/>
        <location line="+26"/>
        <location line="+29"/>
        <location line="+26"/>
        <location line="+36"/>
        <location line="+23"/>
        <location line="+36"/>
        <location line="+23"/>
        <location line="+36"/>
        <location line="+23"/>
        <location line="+716"/>
        <location line="+23"/>
        <location line="+23"/>
        <location line="+23"/>
        <location line="+23"/>
        <location line="+23"/>
        <location line="+23"/>
        <location line="+23"/>
        <location line="+23"/>
        <location line="+23"/>
        <location line="+23"/>
        <location line="+23"/>
        <location line="+23"/>
        <location line="+23"/>
        <location line="+23"/>
        <location line="+26"/>
        <location line="+23"/>
        <location line="+23"/>
        <source>N/A</source>
        <translation>N/A</translation>
    </message>
    <message>
        <location line="-1430"/>
        <source>Client version</source>
        <translation>Client version</translation>
    </message>
    <message>
        <location line="-22"/>
        <source>&amp;Information</source>
        <translation>&amp;Information</translation>
    </message>
    <message>
        <location line="-10"/>
        <source>Debug window</source>
        <translation type="unfinished"></translation>
    </message>
    <message>
        <location line="+25"/>
        <source>General</source>
        <translation type="unfinished"></translation>
    </message>
    <message>
        <location line="+56"/>
        <source>Using BerkeleyDB version</source>
        <translation type="unfinished"></translation>
    </message>
    <message>
        <location line="+26"/>
        <source>Datadir</source>
        <translation type="unfinished"></translation>
    </message>
    <message>
        <location line="+10"/>
        <source>To specify a non-default location of the data directory use the &apos;%1&apos; option.</source>
        <translation type="unfinished"></translation>
    </message>
    <message>
        <location line="+19"/>
        <source>Blocksdir</source>
        <translation type="unfinished"></translation>
    </message>
    <message>
        <location line="+10"/>
        <source>To specify a non-default location of the blocks directory use the &apos;%1&apos; option.</source>
        <translation type="unfinished"></translation>
    </message>
    <message>
        <location line="+19"/>
        <source>Startup time</source>
        <translation>Startup time</translation>
    </message>
    <message>
        <location line="+29"/>
        <source>Network</source>
        <translation>Network</translation>
    </message>
    <message>
        <location line="+7"/>
        <source>Name</source>
        <translation type="unfinished"></translation>
    </message>
    <message>
        <location line="+23"/>
        <source>Number of connections</source>
        <translation>Number of connections</translation>
    </message>
    <message>
        <location line="+29"/>
        <source>Block chain</source>
        <translation>Block chain</translation>
    </message>
    <message>
        <location line="+7"/>
        <source>Current number of blocks</source>
        <translation>Current number of blocks</translation>
    </message>
    <message>
        <location line="+52"/>
        <source>Memory Pool</source>
        <translation type="unfinished"></translation>
    </message>
    <message>
        <location line="+7"/>
        <source>Current number of transactions</source>
        <translation type="unfinished"></translation>
    </message>
    <message>
        <location line="+23"/>
        <source>Memory usage</source>
        <translation type="unfinished"></translation>
    </message>
    <message>
        <location line="+94"/>
        <source>Wallet: </source>
        <translation type="unfinished"></translation>
    </message>
    <message>
        <location line="+11"/>
        <source>(none)</source>
        <translation type="unfinished"></translation>
    </message>
    <message>
        <location line="+241"/>
        <source>&amp;Reset</source>
        <translation type="unfinished"></translation>
    </message>
    <message>
        <location line="+80"/>
        <location line="+589"/>
        <source>Received</source>
        <translation type="unfinished"></translation>
    </message>
    <message>
        <location line="-509"/>
        <location line="+486"/>
        <source>Sent</source>
        <translation type="unfinished"></translation>
    </message>
    <message>
        <location line="-445"/>
        <source>&amp;Peers</source>
        <translation type="unfinished"></translation>
    </message>
    <message>
        <location line="+67"/>
        <source>Banned peers</source>
        <translation type="unfinished"></translation>
    </message>
    <message>
        <location line="+65"/>
        <location filename="../rpcconsole.cpp" line="+498"/>
        <location line="+757"/>
        <source>Select a peer to view detailed information.</source>
        <translation type="unfinished"></translation>
    </message>
    <message>
        <location line="+37"/>
        <source>Whitelisted</source>
        <translation type="unfinished"></translation>
    </message>
    <message>
        <location line="+23"/>
        <source>Direction</source>
        <translation type="unfinished"></translation>
    </message>
    <message>
        <location line="+23"/>
        <source>Version</source>
        <translation type="unfinished"></translation>
    </message>
    <message>
        <location line="+69"/>
        <source>Starting Block</source>
        <translation type="unfinished"></translation>
    </message>
    <message>
        <location line="+23"/>
        <source>Synced Headers</source>
        <translation type="unfinished"></translation>
    </message>
    <message>
        <location line="+23"/>
        <source>Synced Blocks</source>
        <translation type="unfinished"></translation>
    </message>
    <message>
        <location line="-1164"/>
        <location line="+1072"/>
        <source>User Agent</source>
        <translation type="unfinished"></translation>
    </message>
    <message>
        <location line="-737"/>
        <source>Open the %1 debug log file from the current data directory. This can take a few seconds for large log files.</source>
        <translation type="unfinished"></translation>
    </message>
    <message>
        <location line="+87"/>
        <source>Decrease font size</source>
        <translation type="unfinished"></translation>
    </message>
    <message>
        <location line="+29"/>
        <source>Increase font size</source>
        <translation type="unfinished"></translation>
    </message>
    <message>
        <location line="+644"/>
        <source>Services</source>
        <translation type="unfinished"></translation>
    </message>
    <message>
        <location line="+92"/>
        <source>Ban Score</source>
        <translation type="unfinished"></translation>
    </message>
    <message>
        <location line="+23"/>
        <source>Connection Time</source>
        <translation type="unfinished"></translation>
    </message>
    <message>
        <location line="+23"/>
        <source>Last Send</source>
        <translation type="unfinished"></translation>
    </message>
    <message>
        <location line="+23"/>
        <source>Last Receive</source>
        <translation type="unfinished"></translation>
    </message>
    <message>
        <location line="+69"/>
        <source>Ping Time</source>
        <translation type="unfinished"></translation>
    </message>
    <message>
        <location line="+23"/>
        <source>The duration of a currently outstanding ping.</source>
        <translation type="unfinished"></translation>
    </message>
    <message>
        <location line="+3"/>
        <source>Ping Wait</source>
        <translation type="unfinished"></translation>
    </message>
    <message>
        <location line="+23"/>
        <source>Min Ping</source>
        <translation type="unfinished"></translation>
    </message>
    <message>
        <location line="+23"/>
        <source>Time Offset</source>
        <translation type="unfinished"></translation>
    </message>
    <message>
        <location line="-1169"/>
        <source>Last block time</source>
        <translation>Last block time</translation>
    </message>
    <message>
        <location line="+110"/>
        <source>&amp;Open</source>
        <translation>&amp;Open</translation>
    </message>
    <message>
        <location line="+26"/>
        <source>&amp;Console</source>
        <translation>&amp;Console</translation>
    </message>
    <message>
        <location line="+217"/>
        <source>&amp;Network Traffic</source>
        <translation type="unfinished"></translation>
    </message>
    <message>
        <location line="+68"/>
        <source>Totals</source>
        <translation type="unfinished"></translation>
    </message>
    <message>
        <location filename="../rpcconsole.cpp" line="-411"/>
        <source>In:</source>
        <translation type="unfinished"></translation>
    </message>
    <message>
        <location line="+1"/>
        <source>Out:</source>
        <translation type="unfinished"></translation>
    </message>
    <message>
        <location filename="../forms/debugwindow.ui" line="-321"/>
        <source>Debug log file</source>
        <translation>Debug log file</translation>
    </message>
    <message>
        <location line="+155"/>
        <source>Clear console</source>
        <translation>Clear console</translation>
    </message>
    <message>
        <location filename="../rpcconsole.cpp" line="-252"/>
        <source>1 &amp;hour</source>
        <translation type="unfinished"></translation>
    </message>
    <message>
        <location line="+1"/>
        <source>1 &amp;day</source>
        <translation type="unfinished"></translation>
    </message>
    <message>
        <location line="+1"/>
        <source>1 &amp;week</source>
        <translation type="unfinished"></translation>
    </message>
    <message>
        <location line="+1"/>
        <source>1 &amp;year</source>
        <translation type="unfinished"></translation>
    </message>
    <message>
        <location line="-4"/>
        <source>&amp;Disconnect</source>
        <translation type="unfinished"></translation>
    </message>
    <message>
        <location line="+1"/>
        <location line="+1"/>
        <location line="+1"/>
        <location line="+1"/>
        <source>Ban for</source>
        <translation type="unfinished"></translation>
    </message>
    <message>
        <location line="+47"/>
        <source>&amp;Unban</source>
        <translation type="unfinished"></translation>
    </message>
    <message>
        <location line="+164"/>
        <source>Welcome to the %1 RPC console.</source>
        <translation type="unfinished"></translation>
    </message>
    <message>
        <location line="+1"/>
        <source>Use up and down arrows to navigate history, and %1 to clear screen.</source>
        <translation type="unfinished"></translation>
    </message>
    <message>
        <location line="+1"/>
        <source>Type %1 for an overview of available commands.</source>
        <translation type="unfinished"></translation>
    </message>
    <message>
        <location line="+1"/>
        <source>For more information on using this console type %1.</source>
        <translation type="unfinished"></translation>
    </message>
    <message>
        <location line="+2"/>
        <source>WARNING: Scammers have been active, telling users to type commands here, stealing their wallet contents. Do not use this console without fully understanding the ramifications of a command.</source>
        <translation type="unfinished"></translation>
    </message>
    <message>
        <location line="+36"/>
        <source>Network activity disabled</source>
        <translation type="unfinished"></translation>
    </message>
    <message>
        <location line="+70"/>
        <source>Executing command without any wallet</source>
        <translation type="unfinished"></translation>
    </message>
    <message>
        <location line="-2"/>
        <source>Executing command using &quot;%1&quot; wallet</source>
        <translation type="unfinished"></translation>
    </message>
    <message>
        <location line="+189"/>
        <source>(node id: %1)</source>
        <translation type="unfinished"></translation>
    </message>
    <message>
        <location line="+2"/>
        <source>via %1</source>
        <translation type="unfinished"></translation>
    </message>
    <message>
        <location line="+3"/>
        <location line="+1"/>
        <source>never</source>
        <translation type="unfinished"></translation>
    </message>
    <message>
        <location line="+10"/>
        <source>Inbound</source>
        <translation type="unfinished"></translation>
    </message>
    <message>
        <location line="+0"/>
        <source>Outbound</source>
        <translation type="unfinished"></translation>
    </message>
    <message>
        <location line="+2"/>
        <source>Yes</source>
        <translation type="unfinished"></translation>
    </message>
    <message>
        <location line="+0"/>
        <source>No</source>
        <translation type="unfinished"></translation>
    </message>
    <message>
        <location line="+12"/>
        <location line="+6"/>
        <source>Unknown</source>
        <translation type="unfinished"></translation>
    </message>
</context>
<context>
    <name>ReceiveCoinsDialog</name>
    <message>
        <location filename="../forms/receivecoinsdialog.ui" line="+37"/>
        <source>&amp;Amount:</source>
        <translation type="unfinished"></translation>
    </message>
    <message>
        <location line="+46"/>
        <source>&amp;Label:</source>
        <translation type="unfinished">&amp;Label:</translation>
    </message>
    <message>
        <location line="-30"/>
        <source>&amp;Message:</source>
        <translation type="unfinished"></translation>
    </message>
    <message>
        <location line="-3"/>
        <location line="+46"/>
        <source>An optional message to attach to the payment request, which will be displayed when the request is opened. Note: The message will not be sent with the payment over the Bitcoin network.</source>
        <translation type="unfinished"></translation>
    </message>
    <message>
        <location line="-30"/>
        <location line="+14"/>
        <source>An optional label to associate with the new receiving address.</source>
        <translation type="unfinished"></translation>
    </message>
    <message>
        <location line="-7"/>
        <source>Use this form to request payments. All fields are &lt;b&gt;optional&lt;/b&gt;.</source>
        <translation type="unfinished"></translation>
    </message>
    <message>
        <location line="+136"/>
        <source>Native segwit addresses (aka Bech32 or BIP-173) reduce your transaction fees later on and offer better protection against typos, but old wallets don&apos;t support them. When checked, an address compatible with older wallets will be created instead.</source>
        <translation type="unfinished"></translation>
    </message>
    <message>
        <location line="+3"/>
        <source>Generate legacy address</source>
        <translation type="unfinished"></translation>
    </message>
    <message>
        <location line="-178"/>
        <location line="+153"/>
        <source>An optional amount to request. Leave this empty or zero to not request a specific amount.</source>
        <translation type="unfinished"></translation>
    </message>
    <message>
        <location line="-76"/>
        <source>&amp;Create new receiving address</source>
        <translation type="unfinished"></translation>
    </message>
    <message>
<<<<<<< HEAD
        <location line="+3"/>
        <source>Generate blinded native segwit (Blech32) address</source>
=======
        <location line="+17"/>
        <source>Clear all fields of the form.</source>
>>>>>>> 48820401
        <translation type="unfinished"></translation>
    </message>
    <message>
        <location line="+3"/>
        <source>Clear</source>
        <translation type="unfinished"></translation>
    </message>
    <message>
        <location line="+142"/>
        <source>Requested payments history</source>
        <translation type="unfinished"></translation>
    </message>
    <message>
        <location line="+25"/>
        <source>Show the selected request (does the same as double clicking an entry)</source>
        <translation type="unfinished"></translation>
    </message>
    <message>
        <location line="+3"/>
        <source>Show</source>
        <translation type="unfinished"></translation>
    </message>
    <message>
        <location line="+17"/>
        <source>Remove the selected entries from the list</source>
        <translation type="unfinished"></translation>
    </message>
    <message>
        <location line="+3"/>
        <source>Remove</source>
        <translation type="unfinished"></translation>
    </message>
    <message>
        <location filename="../receivecoinsdialog.cpp" line="+45"/>
        <source>Copy URI</source>
        <translation type="unfinished"></translation>
    </message>
    <message>
        <location line="+1"/>
        <source>Copy label</source>
        <translation type="unfinished"></translation>
    </message>
    <message>
        <location line="+1"/>
        <source>Copy message</source>
        <translation type="unfinished"></translation>
    </message>
    <message>
        <location line="+1"/>
        <source>Copy amount</source>
        <translation type="unfinished"></translation>
    </message>
</context>
<context>
    <name>ReceiveRequestDialog</name>
    <message>
        <location filename="../forms/receiverequestdialog.ui" line="+29"/>
        <source>QR Code</source>
        <translation type="unfinished"></translation>
    </message>
    <message>
        <location line="+46"/>
        <source>Copy &amp;URI</source>
        <translation type="unfinished"></translation>
    </message>
    <message>
        <location line="+10"/>
        <source>Copy &amp;Address</source>
        <translation type="unfinished"></translation>
    </message>
    <message>
        <location line="+10"/>
        <source>&amp;Save Image...</source>
        <translation type="unfinished"></translation>
    </message>
    <message>
        <location filename="../receiverequestdialog.cpp" line="+63"/>
        <source>Request payment to %1</source>
        <translation type="unfinished"></translation>
    </message>
    <message>
        <location line="+6"/>
        <source>Payment information</source>
        <translation type="unfinished"></translation>
    </message>
    <message>
        <location line="+1"/>
        <source>URI</source>
        <translation type="unfinished"></translation>
    </message>
    <message>
        <location line="+2"/>
        <source>Address</source>
        <translation type="unfinished"></translation>
    </message>
    <message>
        <location line="+2"/>
        <source>Amount</source>
        <translation type="unfinished">Amount</translation>
    </message>
    <message>
        <location line="+2"/>
        <source>Label</source>
        <translation type="unfinished"></translation>
    </message>
    <message>
        <location line="+2"/>
        <source>Message</source>
        <translation type="unfinished"></translation>
    </message>
    <message>
        <location line="+2"/>
        <source>Wallet</source>
        <translation type="unfinished">Wallet</translation>
    </message>
</context>
<context>
    <name>RecentRequestsTableModel</name>
    <message>
        <location filename="../recentrequeststablemodel.cpp" line="+25"/>
        <source>Date</source>
        <translation type="unfinished">Date</translation>
    </message>
    <message>
        <location line="+0"/>
        <source>Label</source>
        <translation type="unfinished"></translation>
    </message>
    <message>
        <location line="+0"/>
        <source>Message</source>
        <translation type="unfinished"></translation>
    </message>
    <message>
        <location line="+39"/>
        <source>(no label)</source>
        <translation type="unfinished"></translation>
    </message>
    <message>
        <location line="+9"/>
        <source>(no message)</source>
        <translation type="unfinished"></translation>
    </message>
    <message>
        <location line="+8"/>
        <source>(no amount requested)</source>
        <translation type="unfinished"></translation>
    </message>
    <message>
        <location line="+42"/>
        <source>Requested</source>
        <translation type="unfinished"></translation>
    </message>
</context>
<context>
    <name>SendCoinsDialog</name>
    <message>
        <location filename="../forms/sendcoinsdialog.ui" line="+14"/>
        <location filename="../sendcoinsdialog.cpp" line="+600"/>
        <source>Send Coins</source>
        <translation>Send Coins</translation>
    </message>
    <message>
        <location line="+76"/>
        <source>Coin Control Features</source>
        <translation type="unfinished"></translation>
    </message>
    <message>
        <location line="+20"/>
        <source>Inputs...</source>
        <translation type="unfinished"></translation>
    </message>
    <message>
        <location line="+10"/>
        <source>automatically selected</source>
        <translation type="unfinished"></translation>
    </message>
    <message>
        <location line="+19"/>
        <source>Insufficient funds!</source>
        <translation type="unfinished"></translation>
    </message>
    <message>
        <location line="+89"/>
        <source>Quantity:</source>
        <translation type="unfinished"></translation>
    </message>
    <message>
        <location line="+35"/>
        <source>Bytes:</source>
        <translation type="unfinished"></translation>
    </message>
    <message>
        <location line="+48"/>
        <source>Amount:</source>
        <translation type="unfinished"></translation>
    </message>
    <message>
        <location line="+80"/>
        <source>Fee:</source>
        <translation type="unfinished"></translation>
    </message>
    <message>
        <location line="+51"/>
        <source>After Fee:</source>
        <translation type="unfinished"></translation>
    </message>
    <message>
        <location line="+32"/>
        <source>Change:</source>
        <translation type="unfinished"></translation>
    </message>
    <message>
        <location line="+44"/>
        <source>If this is activated, but the change address is empty or invalid, change will be sent to a newly generated address.</source>
        <translation type="unfinished"></translation>
    </message>
    <message>
        <location line="+3"/>
        <source>Custom change address</source>
        <translation type="unfinished"></translation>
    </message>
    <message>
        <location line="+206"/>
        <source>Transaction Fee:</source>
        <translation type="unfinished"></translation>
    </message>
    <message>
        <location line="+14"/>
        <source>Choose...</source>
        <translation type="unfinished"></translation>
    </message>
    <message>
        <location line="+24"/>
        <source>Using the fallbackfee can result in sending a transaction that will take several hours or days (or never) to confirm. Consider choosing your fee manually or wait until you have validated the complete chain.</source>
        <translation type="unfinished"></translation>
    </message>
    <message>
        <location line="+9"/>
        <source>Warning: Fee estimation is currently not possible.</source>
        <translation type="unfinished"></translation>
    </message>
    <message>
        <location line="+26"/>
        <source>collapse fee-settings</source>
        <translation type="unfinished"></translation>
    </message>
    <message>
        <location line="+51"/>
        <source>Specify a custom fee per kB (1,000 bytes) of the transaction&apos;s virtual size.

Note:  Since the fee is calculated on a per-byte basis, a fee of &quot;100 satoshis per kB&quot; for a transaction size of 500 bytes (half of 1 kB) would ultimately yield a fee of only 50 satoshis.</source>
        <translation type="unfinished"></translation>
    </message>
    <message>
        <location line="+5"/>
        <source>per kilobyte</source>
        <translation type="unfinished"></translation>
    </message>
    <message>
        <location line="-53"/>
        <source>Hide</source>
        <translation type="unfinished"></translation>
    </message>
    <message>
        <location line="+112"/>
        <source>Recommended:</source>
        <translation type="unfinished"></translation>
    </message>
    <message>
        <location line="+30"/>
        <source>Custom:</source>
        <translation type="unfinished"></translation>
    </message>
    <message>
        <location line="+49"/>
        <source>(Smart fee not initialized yet. This usually takes a few blocks...)</source>
        <translation type="unfinished"></translation>
    </message>
    <message>
        <location line="+166"/>
        <source>Send to multiple recipients at once</source>
        <translation>Send to multiple recipients at once</translation>
    </message>
    <message>
        <location line="+3"/>
        <source>Add &amp;Recipient</source>
        <translation>Add &amp;Recipient</translation>
    </message>
    <message>
        <location line="-20"/>
        <source>Clear all fields of the form.</source>
        <translation type="unfinished"></translation>
    </message>
    <message>
        <location line="-800"/>
        <source>Dust:</source>
        <translation type="unfinished"></translation>
    </message>
    <message>
        <location line="+543"/>
        <source>When there is less transaction volume than space in the blocks, miners as well as relaying nodes may enforce a minimum fee. Paying only this minimum fee is just fine, but be aware that this can result in a never confirming transaction once there is more demand for bitcoin transactions than the network can process.</source>
        <translation type="unfinished"></translation>
    </message>
    <message>
        <location line="+3"/>
        <source>A too low fee might result in a never confirming transaction (read the tooltip)</source>
        <translation type="unfinished"></translation>
    </message>
    <message>
        <location line="+131"/>
        <source>Confirmation time target:</source>
        <translation type="unfinished"></translation>
    </message>
    <message>
        <location line="+58"/>
        <source>Enable Replace-By-Fee</source>
        <translation type="unfinished"></translation>
    </message>
    <message>
        <location line="+3"/>
        <source>With Replace-By-Fee (BIP-125) you can increase a transaction&apos;s fee after it is sent. Without this, a higher fee may be recommended to compensate for increased transaction delay risk.</source>
        <translation type="unfinished"></translation>
    </message>
    <message>
        <location line="+65"/>
        <source>Clear &amp;All</source>
        <translation>Clear &amp;All</translation>
    </message>
    <message>
        <location line="+55"/>
        <source>Balance:</source>
        <translation>Balance:</translation>
    </message>
    <message>
        <location line="-84"/>
        <source>Confirm the send action</source>
        <translation>Confirm the send action</translation>
    </message>
    <message>
        <location line="+3"/>
        <source>S&amp;end</source>
        <translation>S&amp;end</translation>
    </message>
    <message>
        <location filename="../sendcoinsdialog.cpp" line="-512"/>
        <source>Copy quantity</source>
        <translation type="unfinished"></translation>
    </message>
    <message>
        <location line="+1"/>
        <source>Copy amount</source>
        <translation type="unfinished"></translation>
    </message>
    <message>
        <location line="+1"/>
        <source>Copy fee</source>
        <translation type="unfinished"></translation>
    </message>
    <message>
        <location line="+1"/>
        <source>Copy after fee</source>
        <translation type="unfinished"></translation>
    </message>
    <message>
        <location line="+1"/>
        <source>Copy bytes</source>
        <translation type="unfinished"></translation>
    </message>
    <message>
        <location line="+1"/>
        <source>Copy dust</source>
        <translation type="unfinished"></translation>
    </message>
    <message>
        <location line="+1"/>
        <source>Copy change</source>
        <translation type="unfinished"></translation>
    </message>
    <message>
        <location line="+74"/>
        <source>%1 (%2 blocks)</source>
        <translation type="unfinished"></translation>
    </message>
    <message>
        <location line="+117"/>
        <source> from wallet &apos;%1&apos;</source>
        <translation type="unfinished"></translation>
    </message>
    <message>
        <location line="+14"/>
        <location line="+11"/>
        <source>%1 to &apos;%2&apos;</source>
        <translation type="unfinished"></translation>
    </message>
    <message>
        <location line="-6"/>
        <location line="+10"/>
        <source>%1 to %2</source>
        <translation type="unfinished"></translation>
    </message>
    <message>
        <location line="+7"/>
        <source>Are you sure you want to send?</source>
        <translation type="unfinished"></translation>
    </message>
    <message>
        <location line="+42"/>
        <source>or</source>
        <translation type="unfinished"></translation>
    </message>
    <message>
        <location line="-19"/>
        <source>You can increase the fee later (signals Replace-By-Fee, BIP-125).</source>
        <translation type="unfinished"></translation>
    </message>
    <message>
        <location line="-21"/>
        <source>Please, review your transaction.</source>
        <translation type="unfinished"></translation>
    </message>
    <message>
        <location line="+7"/>
        <source>Transaction fee</source>
        <translation type="unfinished"></translation>
    </message>
    <message>
        <location line="+16"/>
        <source>Not signalling Replace-By-Fee, BIP-125.</source>
        <translation type="unfinished"></translation>
    </message>
    <message>
        <location line="+14"/>
        <source>Total Amount</source>
        <translation type="unfinished"></translation>
    </message>
    <message>
        <location line="+9"/>
        <source>To review recipient list click &quot;Show Details...&quot;</source>
        <translation type="unfinished"></translation>
    </message>
    <message>
        <location line="+6"/>
        <source>Confirm send coins</source>
        <translation type="unfinished"></translation>
    </message>
    <message>
        <location line="+190"/>
        <source>The recipient address is not valid. Please recheck.</source>
        <translation type="unfinished"></translation>
    </message>
    <message>
        <location line="+3"/>
        <source>The amount to pay must be larger than 0.</source>
        <translation type="unfinished"></translation>
    </message>
    <message>
        <location line="+3"/>
        <source>The amount exceeds your balance.</source>
        <translation type="unfinished"></translation>
    </message>
    <message>
        <location line="+3"/>
        <source>The total exceeds your balance when the %1 transaction fee is included.</source>
        <translation type="unfinished"></translation>
    </message>
    <message>
        <location line="+3"/>
        <source>Duplicate address found: addresses should only be used once each.</source>
        <translation type="unfinished"></translation>
    </message>
    <message>
        <location line="+3"/>
        <source>Transaction creation failed!</source>
        <translation type="unfinished"></translation>
    </message>
    <message>
        <location line="+4"/>
        <source>The transaction was rejected with the following reason: %1</source>
        <translation type="unfinished"></translation>
    </message>
    <message>
        <location line="+4"/>
        <source>A fee higher than %1 is considered an absurdly high fee.</source>
        <translation type="unfinished"></translation>
    </message>
    <message>
        <location line="+3"/>
        <source>Payment request expired.</source>
        <translation type="unfinished"></translation>
    </message>
    <message numerus="yes">
        <location line="+120"/>
        <source>Estimated to begin confirmation within %n block(s).</source>
        <translation>
            <numerusform>Estimated to begin confirmation within %n block.</numerusform>
            <numerusform>Estimated to begin confirmation within %n blocks.</numerusform>
        </translation>
    </message>
    <message>
        <location line="+101"/>
        <source>Warning: Invalid Bitcoin address</source>
        <translation type="unfinished"></translation>
    </message>
    <message>
        <location line="+5"/>
        <source>Warning: Unknown change address</source>
        <translation type="unfinished"></translation>
    </message>
    <message>
        <location line="+3"/>
        <source>Confirm custom change address</source>
        <translation type="unfinished"></translation>
    </message>
    <message>
        <location line="+0"/>
        <source>The address you selected for change is not part of this wallet. Any or all funds in your wallet may be sent to this address. Are you sure?</source>
        <translation type="unfinished"></translation>
    </message>
    <message>
        <location line="+21"/>
        <source>(no label)</source>
        <translation type="unfinished"></translation>
    </message>
</context>
<context>
    <name>SendCoinsEntry</name>
    <message>
        <location filename="../forms/sendcoinsentry.ui" line="+155"/>
        <location line="+546"/>
        <location line="+533"/>
        <source>A&amp;mount:</source>
        <translation>A&amp;mount:</translation>
    </message>
    <message>
        <location line="-1192"/>
        <source>Pay &amp;To:</source>
        <translation>Pay &amp;To:</translation>
    </message>
    <message>
        <location line="+93"/>
        <source>&amp;Label:</source>
        <translation>&amp;Label:</translation>
    </message>
    <message>
        <location line="-68"/>
        <source>Choose previously used address</source>
        <translation type="unfinished"></translation>
    </message>
    <message>
        <location line="-46"/>
        <source>This is a normal payment.</source>
        <translation type="unfinished"></translation>
    </message>
    <message>
        <location line="+39"/>
        <source>The Bitcoin address to send the payment to</source>
        <translation type="unfinished"></translation>
    </message>
    <message>
        <location line="+23"/>
        <source>Alt+A</source>
        <translation>Alt+A</translation>
    </message>
    <message>
        <location line="+7"/>
        <source>Paste address from clipboard</source>
        <translation>Paste address from clipboard</translation>
    </message>
    <message>
        <location line="+16"/>
        <source>Alt+P</source>
        <translation>Alt+P</translation>
    </message>
    <message>
        <location line="+7"/>
        <location line="+555"/>
        <location line="+533"/>
        <source>Remove this entry</source>
        <translation type="unfinished"></translation>
    </message>
    <message>
        <location line="-1028"/>
        <source>The fee will be deducted from the amount being sent. The recipient will receive less bitcoins than you enter in the amount field. If multiple recipients are selected, the fee is split equally.</source>
        <translation type="unfinished"></translation>
    </message>
    <message>
        <location line="+3"/>
        <source>S&amp;ubtract fee from amount</source>
        <translation type="unfinished"></translation>
    </message>
    <message>
        <location line="+7"/>
        <source>Use available balance</source>
        <translation type="unfinished"></translation>
    </message>
    <message>
        <location line="+9"/>
        <source>Message:</source>
        <translation type="unfinished"></translation>
    </message>
    <message>
        <location line="+443"/>
        <source>This is an unauthenticated payment request.</source>
        <translation type="unfinished"></translation>
    </message>
    <message>
        <location line="+529"/>
        <source>This is an authenticated payment request.</source>
        <translation type="unfinished"></translation>
    </message>
    <message>
        <location line="-1016"/>
        <source>Enter a label for this address to add it to the list of used addresses</source>
        <translation type="unfinished"></translation>
    </message>
    <message>
        <location line="+54"/>
        <source>A message that was attached to the bitcoin: URI which will be stored with the transaction for your reference. Note: This message will not be sent over the Bitcoin network.</source>
        <translation type="unfinished"></translation>
    </message>
    <message>
        <location line="+448"/>
        <location line="+529"/>
        <source>Pay To:</source>
        <translation type="unfinished"></translation>
    </message>
    <message>
        <location line="-495"/>
        <location line="+533"/>
        <source>Memo:</source>
        <translation type="unfinished"></translation>
    </message>
    <message>
        <location filename="../sendcoinsentry.cpp" line="+39"/>
        <source>Enter a label for this address to add it to your address book</source>
        <translation type="unfinished"></translation>
    </message>
</context>
<context>
    <name>SendConfirmationDialog</name>
    <message>
        <location filename="../sendcoinsdialog.cpp" line="+88"/>
        <location line="+5"/>
        <source>Yes</source>
        <translation type="unfinished"></translation>
    </message>
</context>
<context>
    <name>ShutdownWindow</name>
    <message>
        <location filename="../utilitydialog.cpp" line="+83"/>
        <source>%1 is shutting down...</source>
        <translation type="unfinished"></translation>
    </message>
    <message>
        <location line="+1"/>
        <source>Do not shut down the computer until this window disappears.</source>
        <translation type="unfinished"></translation>
    </message>
</context>
<context>
    <name>SignVerifyMessageDialog</name>
    <message>
        <location filename="../forms/signverifymessagedialog.ui" line="+14"/>
        <source>Signatures - Sign / Verify a Message</source>
        <translation>Signatures - Sign / Verify a Message</translation>
    </message>
    <message>
        <location line="+13"/>
        <source>&amp;Sign Message</source>
        <translation>&amp;Sign Message</translation>
    </message>
    <message>
        <location line="+6"/>
        <source>You can sign messages/agreements with your addresses to prove you can receive bitcoins sent to them. Be careful not to sign anything vague or random, as phishing attacks may try to trick you into signing your identity over to them. Only sign fully-detailed statements you agree to.</source>
        <translation type="unfinished"></translation>
    </message>
    <message>
        <location line="+18"/>
        <source>The Bitcoin address to sign the message with</source>
        <translation type="unfinished"></translation>
    </message>
    <message>
        <location line="+7"/>
        <location line="+210"/>
        <source>Choose previously used address</source>
        <translation type="unfinished"></translation>
    </message>
    <message>
        <location line="-200"/>
        <location line="+210"/>
        <source>Alt+A</source>
        <translation>Alt+A</translation>
    </message>
    <message>
        <location line="-200"/>
        <source>Paste address from clipboard</source>
        <translation>Paste address from clipboard</translation>
    </message>
    <message>
        <location line="+10"/>
        <source>Alt+P</source>
        <translation>Alt+P</translation>
    </message>
    <message>
        <location line="+12"/>
        <source>Enter the message you want to sign here</source>
        <translation>Enter the message you want to sign here</translation>
    </message>
    <message>
        <location line="+7"/>
        <source>Signature</source>
        <translation>Signature</translation>
    </message>
    <message>
        <location line="+27"/>
        <source>Copy the current signature to the system clipboard</source>
        <translation>Copy the current signature to the system clipboard</translation>
    </message>
    <message>
        <location line="+21"/>
        <source>Sign the message to prove you own this Bitcoin address</source>
        <translation>Sign the message to prove you own this Bitcoin address</translation>
    </message>
    <message>
        <location line="+3"/>
        <source>Sign &amp;Message</source>
        <translation>Sign &amp;Message</translation>
    </message>
    <message>
        <location line="+14"/>
        <source>Reset all sign message fields</source>
        <translation>Reset all sign message fields</translation>
    </message>
    <message>
        <location line="+3"/>
        <location line="+143"/>
        <source>Clear &amp;All</source>
        <translation>Clear &amp;All</translation>
    </message>
    <message>
        <location line="-84"/>
        <source>&amp;Verify Message</source>
        <translation>&amp;Verify Message</translation>
    </message>
    <message>
        <location line="+6"/>
        <source>Enter the receiver&apos;s address, message (ensure you copy line breaks, spaces, tabs, etc. exactly) and signature below to verify the message. Be careful not to read more into the signature than what is in the signed message itself, to avoid being tricked by a man-in-the-middle attack. Note that this only proves the signing party receives with the address, it cannot prove sendership of any transaction!</source>
        <translation type="unfinished"></translation>
    </message>
    <message>
        <location line="+21"/>
        <source>The Bitcoin address the message was signed with</source>
        <translation type="unfinished"></translation>
    </message>
    <message>
        <location line="+37"/>
        <source>Verify the message to ensure it was signed with the specified Bitcoin address</source>
        <translation>Verify the message to ensure it was signed with the specified Bitcoin address</translation>
    </message>
    <message>
        <location line="+3"/>
        <source>Verify &amp;Message</source>
        <translation>Verify &amp;Message</translation>
    </message>
    <message>
        <location line="+14"/>
        <source>Reset all verify message fields</source>
        <translation>Reset all verify message fields</translation>
    </message>
    <message>
        <location filename="../signverifymessagedialog.cpp" line="+39"/>
        <source>Click &quot;Sign Message&quot; to generate signature</source>
        <translation type="unfinished"></translation>
    </message>
    <message>
        <location line="+81"/>
        <location line="+78"/>
        <source>The entered address is invalid.</source>
        <translation type="unfinished"></translation>
    </message>
    <message>
        <location line="-78"/>
        <location line="+7"/>
        <location line="+71"/>
        <location line="+6"/>
        <source>Please check the address and try again.</source>
        <translation type="unfinished"></translation>
    </message>
    <message>
        <location line="-77"/>
        <location line="+77"/>
        <source>The entered address does not refer to a key.</source>
        <translation type="unfinished"></translation>
    </message>
    <message>
        <location line="-69"/>
        <source>Wallet unlock was cancelled.</source>
        <translation type="unfinished"></translation>
    </message>
    <message>
        <location line="+8"/>
        <source>Private key for the entered address is not available.</source>
        <translation type="unfinished"></translation>
    </message>
    <message>
        <location line="+12"/>
        <source>Message signing failed.</source>
        <translation type="unfinished"></translation>
    </message>
    <message>
        <location line="+5"/>
        <source>Message signed.</source>
        <translation type="unfinished"></translation>
    </message>
    <message>
        <location line="+55"/>
        <source>The signature could not be decoded.</source>
        <translation type="unfinished"></translation>
    </message>
    <message>
        <location line="+0"/>
        <location line="+13"/>
        <source>Please check the signature and try again.</source>
        <translation type="unfinished"></translation>
    </message>
    <message>
        <location line="+0"/>
        <source>The signature did not match the message digest.</source>
        <translation type="unfinished"></translation>
    </message>
    <message>
        <location line="+6"/>
        <source>Message verification failed.</source>
        <translation type="unfinished"></translation>
    </message>
    <message>
        <location line="+5"/>
        <source>Message verified.</source>
        <translation type="unfinished"></translation>
    </message>
</context>
<context>
    <name>SplashScreen</name>
    <message>
        <location filename="../networkstyle.cpp" line="+19"/>
        <source>[testnet]</source>
        <translation>[testnet]</translation>
    </message>
</context>
<context>
    <name>TrafficGraphWidget</name>
    <message>
        <location filename="../trafficgraphwidget.cpp" line="+81"/>
        <source>KB/s</source>
        <translation type="unfinished"></translation>
    </message>
</context>
<context>
    <name>TransactionDesc</name>
    <message numerus="yes">
        <location filename="../transactiondesc.cpp" line="+34"/>
        <source>Open for %n more block(s)</source>
        <translation>
            <numerusform>Open for %n more block</numerusform>
            <numerusform>Open for %n more blocks</numerusform>
        </translation>
    </message>
    <message>
        <location line="+2"/>
        <source>Open until %1</source>
        <translation type="unfinished"></translation>
    </message>
    <message>
        <location line="+6"/>
        <source>conflicted with a transaction with %1 confirmations</source>
        <translation type="unfinished"></translation>
    </message>
    <message>
        <location line="+2"/>
        <source>0/unconfirmed, %1</source>
        <translation type="unfinished"></translation>
    </message>
    <message>
        <location line="+0"/>
        <source>in memory pool</source>
        <translation type="unfinished"></translation>
    </message>
    <message>
        <location line="+0"/>
        <source>not in memory pool</source>
        <translation type="unfinished"></translation>
    </message>
    <message>
        <location line="+0"/>
        <source>abandoned</source>
        <translation type="unfinished"></translation>
    </message>
    <message>
        <location line="+2"/>
        <source>%1/unconfirmed</source>
        <translation type="unfinished"></translation>
    </message>
    <message>
        <location line="+2"/>
        <source>%1 confirmations</source>
        <translation type="unfinished"></translation>
    </message>
    <message>
        <location line="+22"/>
        <source>Status</source>
        <translation type="unfinished"></translation>
    </message>
    <message>
        <location line="+3"/>
        <source>Date</source>
        <translation type="unfinished">Date</translation>
    </message>
    <message>
        <location line="+7"/>
        <source>Source</source>
        <translation type="unfinished"></translation>
    </message>
    <message>
        <location line="+0"/>
        <source>Generated</source>
        <translation type="unfinished"></translation>
    </message>
    <message>
        <location line="+5"/>
        <location line="+14"/>
        <location line="+72"/>
        <source>From</source>
        <translation type="unfinished"></translation>
    </message>
    <message>
        <location line="-72"/>
        <source>unknown</source>
        <translation type="unfinished"></translation>
    </message>
    <message>
        <location line="+1"/>
        <location line="+20"/>
        <location line="+70"/>
        <source>To</source>
        <translation type="unfinished"></translation>
    </message>
    <message>
        <location line="-88"/>
        <source>own address</source>
        <translation type="unfinished"></translation>
    </message>
    <message>
        <location line="+0"/>
        <location line="+69"/>
        <source>watch-only</source>
        <translation type="unfinished"></translation>
    </message>
    <message>
        <location line="-67"/>
        <source>label</source>
        <translation type="unfinished"></translation>
    </message>
    <message>
        <location line="+36"/>
        <location line="+12"/>
        <location line="+54"/>
        <location line="+30"/>
        <location line="+60"/>
        <source>Credit</source>
        <translation type="unfinished"></translation>
    </message>
    <message numerus="yes">
        <location line="-154"/>
        <source>matures in %n more block(s)</source>
        <translation>
            <numerusform>matures in %n more block</numerusform>
            <numerusform>matures in %n more blocks</numerusform>
        </translation>
    </message>
    <message>
        <location line="+2"/>
        <source>not accepted</source>
        <translation type="unfinished"></translation>
    </message>
    <message>
        <location line="+60"/>
        <location line="+26"/>
        <location line="+63"/>
        <source>Debit</source>
        <translation type="unfinished"></translation>
    </message>
    <message>
        <location line="-79"/>
        <source>Total debit</source>
        <translation type="unfinished"></translation>
    </message>
    <message>
        <location line="+1"/>
        <source>Total credit</source>
        <translation type="unfinished"></translation>
    </message>
    <message>
        <location line="+5"/>
        <source>Transaction fee</source>
        <translation type="unfinished"></translation>
    </message>
    <message>
        <location line="+22"/>
        <source>Net amount</source>
        <translation type="unfinished"></translation>
    </message>
    <message>
        <location line="+6"/>
        <location line="+12"/>
        <source>Message</source>
        <translation type="unfinished"></translation>
    </message>
    <message>
        <location line="-10"/>
        <source>Comment</source>
        <translation type="unfinished"></translation>
    </message>
    <message>
        <location line="+2"/>
        <source>Transaction ID</source>
        <translation type="unfinished"></translation>
    </message>
    <message>
        <location line="+1"/>
        <source>Transaction total size</source>
        <translation type="unfinished"></translation>
    </message>
    <message>
        <location line="+1"/>
        <source>Transaction virtual size</source>
        <translation type="unfinished"></translation>
    </message>
    <message>
        <location line="+1"/>
        <source>Output index</source>
        <translation type="unfinished"></translation>
    </message>
    <message>
        <location line="+19"/>
        <source>Merchant</source>
        <translation type="unfinished"></translation>
    </message>
    <message>
        <location line="+8"/>
        <source>Generated coins must mature %1 blocks before they can be spent. When you generated this block, it was broadcast to the network to be added to the block chain. If it fails to get into the chain, its state will change to &quot;not accepted&quot; and it won&apos;t be spendable. This may occasionally happen if another node generates a block within a few seconds of yours.</source>
        <translation type="unfinished"></translation>
    </message>
    <message>
        <location line="+8"/>
        <source>Debug information</source>
        <translation type="unfinished"></translation>
    </message>
    <message>
        <location line="+8"/>
        <source>Transaction</source>
        <translation type="unfinished"></translation>
    </message>
    <message>
        <location line="+3"/>
        <source>Inputs</source>
        <translation type="unfinished"></translation>
    </message>
    <message>
        <location line="+21"/>
        <source>Amount</source>
        <translation type="unfinished">Amount</translation>
    </message>
    <message>
        <location line="+1"/>
        <location line="+1"/>
        <source>true</source>
        <translation type="unfinished"></translation>
    </message>
    <message>
        <location line="-1"/>
        <location line="+1"/>
        <source>false</source>
        <translation type="unfinished"></translation>
    </message>
</context>
<context>
    <name>TransactionDescDialog</name>
    <message>
        <location filename="../forms/transactiondescdialog.ui" line="+20"/>
        <source>This pane shows a detailed description of the transaction</source>
        <translation>This pane shows a detailed description of the transaction</translation>
    </message>
    <message>
        <location filename="../transactiondescdialog.cpp" line="+17"/>
        <source>Details for %1</source>
        <translation type="unfinished"></translation>
    </message>
</context>
<context>
    <name>TransactionTableModel</name>
    <message>
        <location filename="../transactiontablemodel.cpp" line="+223"/>
        <source>Date</source>
        <translation type="unfinished">Date</translation>
    </message>
    <message>
        <location line="+0"/>
        <source>Type</source>
        <translation type="unfinished"></translation>
    </message>
    <message>
        <location line="+0"/>
        <source>Label</source>
        <translation type="unfinished"></translation>
    </message>
    <message numerus="yes">
        <location line="+58"/>
        <source>Open for %n more block(s)</source>
        <translation>
            <numerusform>Open for %n more block</numerusform>
            <numerusform>Open for %n more blocks</numerusform>
        </translation>
    </message>
    <message>
        <location line="+3"/>
        <source>Open until %1</source>
        <translation type="unfinished"></translation>
    </message>
    <message>
        <location line="+3"/>
        <source>Unconfirmed</source>
        <translation type="unfinished"></translation>
    </message>
    <message>
        <location line="+3"/>
        <source>Abandoned</source>
        <translation type="unfinished"></translation>
    </message>
    <message>
        <location line="+3"/>
        <source>Confirming (%1 of %2 recommended confirmations)</source>
        <translation type="unfinished"></translation>
    </message>
    <message>
        <location line="+3"/>
        <source>Confirmed (%1 confirmations)</source>
        <translation type="unfinished"></translation>
    </message>
    <message>
        <location line="+3"/>
        <source>Conflicted</source>
        <translation type="unfinished"></translation>
    </message>
    <message>
        <location line="+3"/>
        <source>Immature (%1 confirmations, will be available after %2)</source>
        <translation type="unfinished"></translation>
    </message>
    <message>
        <location line="+3"/>
        <source>Generated but not accepted</source>
        <translation type="unfinished"></translation>
    </message>
    <message>
        <location line="+39"/>
        <source>Received with</source>
        <translation type="unfinished"></translation>
    </message>
    <message>
        <location line="+2"/>
        <source>Received from</source>
        <translation type="unfinished"></translation>
    </message>
    <message>
        <location line="+3"/>
        <source>Sent to</source>
        <translation type="unfinished"></translation>
    </message>
    <message>
        <location line="+2"/>
        <source>Payment to yourself</source>
        <translation type="unfinished"></translation>
    </message>
    <message>
        <location line="+2"/>
        <source>Mined</source>
        <translation type="unfinished"></translation>
    </message>
    <message>
        <location line="+28"/>
        <source>watch-only</source>
        <translation type="unfinished"></translation>
    </message>
    <message>
        <location line="+15"/>
        <source>(n/a)</source>
        <translation type="unfinished"></translation>
    </message>
    <message>
        <location line="+208"/>
        <source>(no label)</source>
        <translation type="unfinished"></translation>
    </message>
    <message>
        <location line="+39"/>
        <source>Transaction status. Hover over this field to show number of confirmations.</source>
        <translation type="unfinished"></translation>
    </message>
    <message>
        <location line="+2"/>
        <source>Date and time that the transaction was received.</source>
        <translation type="unfinished"></translation>
    </message>
    <message>
        <location line="+2"/>
        <source>Type of transaction.</source>
        <translation type="unfinished"></translation>
    </message>
    <message>
        <location line="+2"/>
        <source>Whether or not a watch-only address is involved in this transaction.</source>
        <translation type="unfinished"></translation>
    </message>
    <message>
        <location line="+2"/>
        <source>User-defined intent/purpose of the transaction.</source>
        <translation type="unfinished"></translation>
    </message>
    <message>
        <location line="+2"/>
        <source>Amount removed from or added to balance.</source>
        <translation type="unfinished"></translation>
    </message>
</context>
<context>
    <name>TransactionView</name>
    <message>
        <location filename="../transactionview.cpp" line="+70"/>
        <location line="+16"/>
        <source>All</source>
        <translation type="unfinished"></translation>
    </message>
    <message>
        <location line="-15"/>
        <source>Today</source>
        <translation type="unfinished"></translation>
    </message>
    <message>
        <location line="+1"/>
        <source>This week</source>
        <translation type="unfinished"></translation>
    </message>
    <message>
        <location line="+1"/>
        <source>This month</source>
        <translation type="unfinished"></translation>
    </message>
    <message>
        <location line="+1"/>
        <source>Last month</source>
        <translation type="unfinished"></translation>
    </message>
    <message>
        <location line="+1"/>
        <source>This year</source>
        <translation type="unfinished"></translation>
    </message>
    <message>
        <location line="+1"/>
        <source>Range...</source>
        <translation type="unfinished"></translation>
    </message>
    <message>
        <location line="+11"/>
        <source>Received with</source>
        <translation type="unfinished"></translation>
    </message>
    <message>
        <location line="+2"/>
        <source>Sent to</source>
        <translation type="unfinished"></translation>
    </message>
    <message>
        <location line="+2"/>
        <source>To yourself</source>
        <translation type="unfinished"></translation>
    </message>
    <message>
        <location line="+1"/>
        <source>Mined</source>
        <translation type="unfinished"></translation>
    </message>
    <message>
        <location line="+1"/>
        <source>Other</source>
        <translation type="unfinished"></translation>
    </message>
    <message>
        <location line="+5"/>
        <source>Enter address, transaction id, or label to search</source>
        <translation type="unfinished"></translation>
    </message>
    <message>
        <location line="+4"/>
        <source>Min amount</source>
        <translation type="unfinished"></translation>
    </message>
    <message>
        <location line="+51"/>
        <source>Abandon transaction</source>
        <translation type="unfinished"></translation>
    </message>
    <message>
        <location line="+1"/>
        <source>Increase transaction fee</source>
        <translation type="unfinished"></translation>
    </message>
    <message>
        <location line="+2"/>
        <source>Copy address</source>
        <translation type="unfinished"></translation>
    </message>
    <message>
        <location line="+1"/>
        <source>Copy label</source>
        <translation type="unfinished"></translation>
    </message>
    <message>
        <location line="+1"/>
        <source>Copy amount</source>
        <translation type="unfinished"></translation>
    </message>
    <message>
        <location line="+1"/>
        <source>Copy transaction ID</source>
        <translation type="unfinished"></translation>
    </message>
    <message>
        <location line="+1"/>
        <source>Copy raw transaction</source>
        <translation type="unfinished"></translation>
    </message>
    <message>
        <location line="+1"/>
        <source>Copy full transaction details</source>
        <translation type="unfinished"></translation>
    </message>
    <message>
        <location line="+1"/>
        <source>Edit label</source>
        <translation type="unfinished"></translation>
    </message>
    <message>
        <location line="+1"/>
        <source>Show transaction details</source>
        <translation type="unfinished"></translation>
    </message>
    <message>
        <location line="+199"/>
        <source>Export Transaction History</source>
        <translation type="unfinished"></translation>
    </message>
    <message>
        <location line="+1"/>
        <source>Comma separated file (*.csv)</source>
        <translation type="unfinished"></translation>
    </message>
    <message>
        <location line="+9"/>
        <source>Confirmed</source>
        <translation type="unfinished">Confirmed</translation>
    </message>
    <message>
        <location line="+2"/>
        <source>Watch-only</source>
        <translation type="unfinished"></translation>
    </message>
    <message>
        <location line="+1"/>
        <source>Date</source>
        <translation type="unfinished">Date</translation>
    </message>
    <message>
        <location line="+1"/>
        <source>Type</source>
        <translation type="unfinished"></translation>
    </message>
    <message>
        <location line="+1"/>
        <source>Label</source>
        <translation type="unfinished"></translation>
    </message>
    <message>
        <location line="+1"/>
        <source>Address</source>
        <translation type="unfinished"></translation>
    </message>
    <message>
        <location line="+2"/>
        <source>ID</source>
        <translation type="unfinished"></translation>
    </message>
    <message>
        <location line="+3"/>
        <source>Exporting Failed</source>
        <translation type="unfinished"></translation>
    </message>
    <message>
        <location line="+0"/>
        <source>There was an error trying to save the transaction history to %1.</source>
        <translation type="unfinished"></translation>
    </message>
    <message>
        <location line="+4"/>
        <source>Exporting Successful</source>
        <translation type="unfinished"></translation>
    </message>
    <message>
        <location line="+0"/>
        <source>The transaction history was successfully saved to %1.</source>
        <translation type="unfinished"></translation>
    </message>
    <message>
        <location line="+171"/>
        <source>Range:</source>
        <translation type="unfinished"></translation>
    </message>
    <message>
        <location line="+8"/>
        <source>to</source>
        <translation type="unfinished"></translation>
    </message>
</context>
<context>
    <name>UnitDisplayStatusBarControl</name>
    <message>
        <location filename="../bitcoingui.cpp" line="+155"/>
        <source>Unit to show amounts in. Click to select another unit.</source>
        <translation type="unfinished"></translation>
    </message>
</context>
<context>
    <name>WalletController</name>
    <message>
        <location filename="../walletcontroller.cpp" line="+70"/>
        <source>Close wallet</source>
        <translation type="unfinished"></translation>
    </message>
    <message>
        <location line="+1"/>
        <source>Are you sure you wish to close wallet &lt;i&gt;%1&lt;/i&gt;?</source>
        <translation type="unfinished"></translation>
    </message>
    <message>
        <location line="+1"/>
        <source>Closing the wallet for too long can result in having to resync the entire chain if pruning is enabled.</source>
        <translation type="unfinished"></translation>
    </message>
</context>
<context>
    <name>WalletFrame</name>
    <message>
        <location filename="../walletframe.cpp" line="+29"/>
        <source>No wallet has been loaded.</source>
        <translation type="unfinished"></translation>
    </message>
</context>
<context>
    <name>WalletModel</name>
    <message>
        <location filename="../walletmodel.cpp" line="+219"/>
        <source>Send Coins</source>
        <translation type="unfinished">Send Coins</translation>
    </message>
    <message>
        <location line="+301"/>
        <location line="+39"/>
        <location line="+5"/>
        <source>Fee bump error</source>
        <translation type="unfinished"></translation>
    </message>
    <message>
        <location line="-44"/>
        <source>Increasing transaction fee failed</source>
        <translation type="unfinished"></translation>
    </message>
    <message>
        <location line="+6"/>
        <source>Do you want to increase the fee?</source>
        <translation type="unfinished"></translation>
    </message>
    <message>
        <location line="+4"/>
        <source>Current fee:</source>
        <translation type="unfinished"></translation>
    </message>
    <message>
        <location line="+4"/>
        <source>Increase:</source>
        <translation type="unfinished"></translation>
    </message>
    <message>
        <location line="+4"/>
        <source>New fee:</source>
        <translation type="unfinished"></translation>
    </message>
    <message>
        <location line="+4"/>
        <source>Confirm fee bump</source>
        <translation type="unfinished"></translation>
    </message>
    <message>
        <location line="+17"/>
        <source>Can&apos;t sign transaction.</source>
        <translation type="unfinished"></translation>
    </message>
    <message>
        <location line="+5"/>
        <source>Could not commit transaction</source>
        <translation type="unfinished"></translation>
    </message>
    <message>
        <location line="+30"/>
        <source>default wallet</source>
        <translation type="unfinished"></translation>
    </message>
</context>
<context>
    <name>WalletView</name>
    <message>
        <location filename="../walletview.cpp" line="+47"/>
        <source>&amp;Export</source>
        <translation type="unfinished">&amp;Export</translation>
    </message>
    <message>
        <location line="+1"/>
        <source>Export the data in the current tab to a file</source>
        <translation type="unfinished">Export the data in the current tab to a file</translation>
    </message>
    <message>
        <location line="+206"/>
        <source>Backup Wallet</source>
        <translation type="unfinished"></translation>
    </message>
    <message>
        <location line="+1"/>
        <source>Wallet Data (*.dat)</source>
        <translation type="unfinished"></translation>
    </message>
    <message>
        <location line="+6"/>
        <source>Backup Failed</source>
        <translation type="unfinished"></translation>
    </message>
    <message>
        <location line="+0"/>
        <source>There was an error trying to save the wallet data to %1.</source>
        <translation type="unfinished"></translation>
    </message>
    <message>
        <location line="+4"/>
        <source>Backup Successful</source>
        <translation type="unfinished"></translation>
    </message>
    <message>
        <location line="+0"/>
        <source>The wallet data was successfully saved to %1.</source>
        <translation type="unfinished"></translation>
    </message>
    <message>
        <location line="+44"/>
        <source>Cancel</source>
        <translation type="unfinished"></translation>
    </message>
</context>
<context>
    <name>bitcoin-core</name>
    <message>
        <location filename="../bitcoinstrings.cpp" line="+28"/>
        <source>Distributed under the MIT software license, see the accompanying file %s or %s</source>
        <translation type="unfinished"></translation>
    </message>
    <message>
        <location line="+20"/>
        <source>Prune configured below the minimum of %d MiB.  Please use a higher number.</source>
        <translation type="unfinished"></translation>
    </message>
    <message>
        <location line="+2"/>
        <source>Prune: last wallet synchronisation goes beyond pruned data. You need to -reindex (download the whole blockchain again in case of pruned node)</source>
        <translation type="unfinished"></translation>
    </message>
    <message>
        <location line="+3"/>
        <source>Rescans are not possible in pruned mode. You will need to use -reindex which will download the whole blockchain again.</source>
        <translation type="unfinished"></translation>
    </message>
    <message>
        <location line="+70"/>
        <source>Error: A fatal internal error occurred, see debug.log for details</source>
        <translation type="unfinished"></translation>
    </message>
    <message>
        <location line="+26"/>
        <source>Pruning blockstore...</source>
        <translation type="unfinished"></translation>
    </message>
    <message>
        <location line="+31"/>
        <source>Unable to start HTTP server. See debug log for details.</source>
        <translation type="unfinished"></translation>
    </message>
    <message>
        <location line="-168"/>
        <source>The %s developers</source>
        <translation type="unfinished"></translation>
    </message>
    <message>
        <location line="+4"/>
        <source>Can&apos;t generate a change-address key. No keys in the internal keypool and can&apos;t generate any keys.</source>
        <translation type="unfinished"></translation>
    </message>
    <message>
        <location line="+3"/>
        <source>Cannot obtain a lock on data directory %s. %s is probably already running.</source>
        <translation type="unfinished"></translation>
    </message>
    <message>
        <location line="+2"/>
        <source>Cannot provide specific connections and have addrman find outgoing connections at the same.</source>
        <translation type="unfinished"></translation>
    </message>
    <message>
        <location line="+10"/>
        <source>Error reading %s! All keys read correctly, but transaction data or address book entries might be missing or incorrect.</source>
        <translation type="unfinished"></translation>
    </message>
    <message>
        <location line="+11"/>
        <source>Please check that your computer&apos;s date and time are correct! If your clock is wrong, %s will not work properly.</source>
        <translation type="unfinished"></translation>
    </message>
    <message>
        <location line="+3"/>
        <source>Please contribute if you find %s useful. Visit %s for further information about the software.</source>
        <translation type="unfinished"></translation>
    </message>
    <message>
        <location line="+11"/>
        <source>The block database contains a block which appears to be from the future. This may be due to your computer&apos;s date and time being set incorrectly. Only rebuild the block database if you are sure that your computer&apos;s date and time are correct</source>
        <translation type="unfinished"></translation>
    </message>
    <message>
        <location line="+7"/>
        <source>This is a pre-release test build - use at your own risk - do not use for mining or merchant applications</source>
        <translation type="unfinished"></translation>
    </message>
    <message>
        <location line="+3"/>
        <source>This is the transaction fee you may discard if change is smaller than dust at this level</source>
        <translation type="unfinished"></translation>
    </message>
    <message>
        <location line="+12"/>
        <source>Unable to replay blocks. You will need to rebuild the database using -reindex-chainstate.</source>
        <translation type="unfinished"></translation>
    </message>
    <message>
        <location line="+3"/>
        <source>Unable to rewind the database to a pre-fork state. You will need to redownload the blockchain</source>
        <translation type="unfinished"></translation>
    </message>
    <message>
        <location line="+5"/>
        <source>Warning: The network does not appear to fully agree! Some miners appear to be experiencing issues.</source>
        <translation type="unfinished"></translation>
    </message>
    <message>
        <location line="+7"/>
        <source>Warning: We do not appear to fully agree with our peers! You may need to upgrade, or other nodes may need to upgrade.</source>
        <translation type="unfinished"></translation>
    </message>
    <message>
        <location line="+6"/>
        <source>%d of last 100 blocks have unexpected version</source>
        <translation type="unfinished"></translation>
    </message>
    <message>
        <location line="+1"/>
        <source>%s corrupt, salvage failed</source>
        <translation type="unfinished"></translation>
    </message>
    <message>
        <location line="+2"/>
        <source>-maxmempool must be at least %d MB</source>
        <translation type="unfinished"></translation>
    </message>
    <message>
        <location line="+2"/>
        <source>Cannot resolve -%s address: &apos;%s&apos;</source>
        <translation type="unfinished"></translation>
    </message>
    <message>
        <location line="+2"/>
        <source>Change index out of range</source>
        <translation type="unfinished"></translation>
    </message>
    <message>
        <location line="+1"/>
        <source>Config setting for %s only applied on %s network when in [%s] section.</source>
        <translation type="unfinished"></translation>
    </message>
    <message>
        <location line="+1"/>
        <source>Copyright (C) %i-%i</source>
        <translation type="unfinished"></translation>
    </message>
    <message>
        <location line="+1"/>
        <source>Corrupted block database detected</source>
        <translation>Corrupted block database detected</translation>
    </message>
    <message>
        <location line="+1"/>
        <source>Do you want to rebuild the block database now?</source>
        <translation>Do you want to rebuild the block database now?</translation>
    </message>
    <message>
        <location line="+2"/>
        <source>Error initializing block database</source>
        <translation>Error initializing block database</translation>
    </message>
    <message>
        <location line="+1"/>
        <source>Error initializing wallet database environment %s!</source>
        <translation>Error initializing wallet database environment %s!</translation>
    </message>
    <message>
        <location line="+1"/>
        <source>Error loading %s</source>
        <translation type="unfinished"></translation>
    </message>
    <message>
        <location line="+1"/>
        <source>Error loading %s: Private keys can only be disabled during creation</source>
        <translation type="unfinished"></translation>
    </message>
    <message>
        <location line="+1"/>
        <source>Error loading %s: Wallet corrupted</source>
        <translation type="unfinished"></translation>
    </message>
    <message>
        <location line="+1"/>
        <source>Error loading %s: Wallet requires newer version of %s</source>
        <translation type="unfinished"></translation>
    </message>
    <message>
        <location line="+1"/>
        <source>Error loading block database</source>
        <translation>Error loading block database</translation>
    </message>
    <message>
        <location line="+2"/>
        <source>Error opening block database</source>
        <translation>Error opening block database</translation>
    </message>
    <message>
        <location line="+6"/>
        <source>Failed to listen on any port. Use -listen=0 if you want this.</source>
        <translation>Failed to listen on any port. Use -listen=0 if you want this.</translation>
    </message>
    <message>
        <location line="+1"/>
        <source>Failed to rescan the wallet during initialization</source>
        <translation type="unfinished"></translation>
    </message>
    <message>
        <location line="+1"/>
        <source>Importing...</source>
        <translation type="unfinished"></translation>
    </message>
    <message>
        <location line="+1"/>
        <source>Incorrect or no genesis block found. Wrong datadir for network?</source>
        <translation>Incorrect or no genesis block found. Wrong datadir for network?</translation>
    </message>
    <message>
        <location line="+1"/>
        <source>Initialization sanity check failed. %s is shutting down.</source>
        <translation type="unfinished"></translation>
    </message>
    <message>
        <location line="+4"/>
        <source>Invalid amount for -%s=&lt;amount&gt;: &apos;%s&apos;</source>
        <translation type="unfinished"></translation>
    </message>
    <message>
        <location line="+1"/>
        <source>Invalid amount for -discardfee=&lt;amount&gt;: &apos;%s&apos;</source>
        <translation type="unfinished"></translation>
    </message>
    <message>
        <location line="+1"/>
        <source>Invalid amount for -fallbackfee=&lt;amount&gt;: &apos;%s&apos;</source>
        <translation type="unfinished"></translation>
    </message>
    <message>
        <location line="+23"/>
        <source>Specified blocks directory &quot;%s&quot; does not exist.</source>
        <translation type="unfinished"></translation>
    </message>
    <message>
        <location line="+26"/>
        <source>Upgrading txindex database</source>
        <translation type="unfinished"></translation>
    </message>
    <message>
        <location line="-45"/>
        <source>Loading P2P addresses...</source>
        <translation type="unfinished"></translation>
    </message>
    <message>
        <location line="-15"/>
        <source>Error: Disk space is too low!</source>
        <translation type="unfinished"></translation>
    </message>
    <message>
        <location line="+16"/>
        <source>Loading banlist...</source>
        <translation type="unfinished"></translation>
    </message>
    <message>
        <location line="+4"/>
        <source>Not enough file descriptors available.</source>
        <translation>Not enough file descriptors available.</translation>
    </message>
    <message>
        <location line="+1"/>
        <source>Prune cannot be configured with a negative value.</source>
        <translation type="unfinished"></translation>
    </message>
    <message>
        <location line="+2"/>
        <source>Prune mode is incompatible with -txindex.</source>
        <translation type="unfinished"></translation>
    </message>
    <message>
        <location line="+3"/>
        <source>Replaying blocks...</source>
        <translation type="unfinished"></translation>
    </message>
    <message>
        <location line="+2"/>
        <source>Rewinding blocks...</source>
        <translation type="unfinished"></translation>
    </message>
    <message>
        <location line="+8"/>
        <source>The source code is available from %s.</source>
        <translation type="unfinished"></translation>
    </message>
    <message>
        <location line="+9"/>
        <source>Transaction fee and change calculation failed</source>
        <translation type="unfinished"></translation>
    </message>
    <message>
        <location line="+6"/>
        <source>Unable to bind to %s on this computer. %s is probably already running.</source>
        <translation type="unfinished"></translation>
    </message>
    <message>
        <location line="+3"/>
        <source>Unable to generate keys</source>
        <translation type="unfinished"></translation>
    </message>
    <message>
        <location line="+4"/>
        <source>Unsupported logging category %s=%s.</source>
        <translation type="unfinished"></translation>
    </message>
    <message>
        <location line="+1"/>
        <source>Upgrading UTXO database</source>
        <translation type="unfinished"></translation>
    </message>
    <message>
        <location line="+2"/>
        <source>User Agent comment (%s) contains unsafe characters.</source>
        <translation type="unfinished"></translation>
    </message>
    <message>
        <location line="+1"/>
        <source>Verifying blocks...</source>
        <translation>Verifying blocks...</translation>
    </message>
    <message>
        <location line="+2"/>
        <source>Wallet needed to be rewritten: restart %s to complete</source>
        <translation type="unfinished"></translation>
    </message>
    <message>
        <location line="-155"/>
        <source>Error: Listening for incoming connections failed (listen returned error %s)</source>
        <translation type="unfinished"></translation>
    </message>
    <message>
        <location line="+5"/>
        <source>Invalid amount for -maxtxfee=&lt;amount&gt;: &apos;%s&apos; (must be at least the minrelay fee of %s to prevent stuck transactions)</source>
        <translation type="unfinished"></translation>
    </message>
    <message>
        <location line="+22"/>
        <source>The transaction amount is too small to send after the fee has been deducted</source>
        <translation type="unfinished"></translation>
    </message>
    <message>
        <location line="+35"/>
        <source>You need to rebuild the database using -reindex to go back to unpruned mode.  This will redownload the entire blockchain</source>
        <translation type="unfinished"></translation>
    </message>
    <message>
        <location line="+25"/>
        <source>Error reading from database, shutting down.</source>
        <translation type="unfinished"></translation>
    </message>
    <message>
        <location line="+1"/>
        <source>Error upgrading chainstate database</source>
        <translation type="unfinished"></translation>
    </message>
    <message>
        <location line="+2"/>
        <source>Error: Disk space is low for %s</source>
        <translation type="unfinished"></translation>
    </message>
    <message>
        <location line="+8"/>
        <source>Invalid -onion address or hostname: &apos;%s&apos;</source>
        <translation type="unfinished"></translation>
    </message>
    <message>
        <location line="+1"/>
        <source>Invalid -proxy address or hostname: &apos;%s&apos;</source>
        <translation type="unfinished"></translation>
    </message>
    <message>
        <location line="+4"/>
        <source>Invalid amount for -paytxfee=&lt;amount&gt;: &apos;%s&apos; (must be at least %s)</source>
        <translation type="unfinished"></translation>
    </message>
    <message>
        <location line="+1"/>
        <source>Invalid netmask specified in -whitelist: &apos;%s&apos;</source>
        <translation type="unfinished"></translation>
    </message>
    <message>
        <location line="+6"/>
        <source>Need to specify a port with -whitebind: &apos;%s&apos;</source>
        <translation type="unfinished"></translation>
    </message>
    <message>
        <location line="+3"/>
        <source>Prune mode is incompatible with -blockfilterindex.</source>
        <translation type="unfinished"></translation>
    </message>
    <message>
        <location line="+3"/>
        <source>Reducing -maxconnections from %d to %d, because of system limitations.</source>
        <translation type="unfinished"></translation>
    </message>
    <message>
        <location line="+4"/>
        <source>Section [%s] is not recognized.</source>
        <translation type="unfinished"></translation>
    </message>
    <message>
        <location line="+1"/>
        <source>Signing transaction failed</source>
        <translation>Signing transaction failed</translation>
    </message>
    <message>
        <location line="+1"/>
        <source>Specified -walletdir &quot;%s&quot; does not exist</source>
        <translation type="unfinished"></translation>
    </message>
    <message>
        <location line="+1"/>
        <source>Specified -walletdir &quot;%s&quot; is a relative path</source>
        <translation type="unfinished"></translation>
    </message>
    <message>
        <location line="+1"/>
        <source>Specified -walletdir &quot;%s&quot; is not a directory</source>
        <translation type="unfinished"></translation>
    </message>
    <message>
        <location line="+4"/>
        <source>The specified config file %s does not exist
</source>
        <translation type="unfinished"></translation>
    </message>
    <message>
        <location line="+1"/>
        <source>The transaction amount is too small to pay the fee</source>
        <translation type="unfinished"></translation>
    </message>
    <message>
        <location line="+2"/>
        <source>This is experimental software.</source>
        <translation type="unfinished"></translation>
    </message>
    <message>
        <location line="+3"/>
        <source>Transaction amount too small</source>
        <translation>Transaction amount too small</translation>
    </message>
    <message>
        <location line="+5"/>
        <source>Transaction too large for fee policy</source>
        <translation type="unfinished"></translation>
    </message>
    <message>
        <location line="+1"/>
        <source>Transaction too large</source>
        <translation>Transaction too large</translation>
    </message>
    <message>
        <location line="+1"/>
        <source>Unable to bind to %s on this computer (bind returned error %s)</source>
        <translation type="unfinished"></translation>
    </message>
    <message>
        <location line="+2"/>
        <source>Unable to create the PID file &apos;%s&apos;: %s</source>
        <translation type="unfinished"></translation>
    </message>
    <message>
        <location line="+1"/>
        <source>Unable to generate initial keys</source>
        <translation type="unfinished"></translation>
    </message>
    <message>
        <location line="+3"/>
        <source>Unknown -blockfilterindex value %s.</source>
        <translation type="unfinished"></translation>
    </message>
    <message>
        <location line="+7"/>
        <source>Verifying wallet(s)...</source>
        <translation type="unfinished"></translation>
    </message>
    <message>
        <location line="+2"/>
        <source>Warning: unknown new rules activated (versionbit %i)</source>
        <translation type="unfinished"></translation>
    </message>
    <message>
        <location line="+1"/>
        <source>Zapping all transactions from wallet...</source>
        <translation type="unfinished"></translation>
    </message>
    <message>
        <location line="-178"/>
        <source>-maxtxfee is set very high! Fees this large could be paid on a single transaction.</source>
        <translation type="unfinished"></translation>
    </message>
    <message>
        <location line="+56"/>
        <source>This is the transaction fee you may pay when fee estimates are not available.</source>
        <translation type="unfinished"></translation>
    </message>
    <message>
        <location line="+2"/>
        <source>This product includes software developed by the OpenSSL Project for use in the OpenSSL Toolkit %s and cryptographic software written by Eric Young and UPnP software written by Thomas Bernard.</source>
        <translation type="unfinished"></translation>
    </message>
    <message>
        <location line="+4"/>
        <source>Total length of network version string (%i) exceeds maximum length (%i). Reduce the number or size of uacomments.</source>
        <translation type="unfinished"></translation>
    </message>
    <message>
        <location line="+14"/>
        <source>Warning: Wallet file corrupt, data salvaged! Original %s saved as %s in %s; if your balance or transactions are incorrect you should restore from a backup.</source>
        <translation type="unfinished"></translation>
    </message>
    <message>
        <location line="+12"/>
        <source>%s is set very high!</source>
        <translation type="unfinished"></translation>
    </message>
    <message>
        <location line="+18"/>
        <source>Error loading wallet %s. Duplicate -wallet filename specified.</source>
        <translation type="unfinished"></translation>
    </message>
    <message>
        <location line="+20"/>
        <source>Keypool ran out, please call keypoolrefill first</source>
        <translation type="unfinished"></translation>
    </message>
    <message>
        <location line="+21"/>
        <source>Starting network threads...</source>
        <translation type="unfinished"></translation>
    </message>
    <message>
        <location line="+4"/>
        <source>The wallet will avoid paying less than the minimum relay fee.</source>
        <translation type="unfinished"></translation>
    </message>
    <message>
        <location line="+2"/>
        <source>This is the minimum transaction fee you pay on every transaction.</source>
        <translation type="unfinished"></translation>
    </message>
    <message>
        <location line="+1"/>
        <source>This is the transaction fee you will pay if you send a transaction.</source>
        <translation type="unfinished"></translation>
    </message>
    <message>
        <location line="+2"/>
        <source>Transaction amounts must not be negative</source>
        <translation type="unfinished"></translation>
    </message>
    <message>
        <location line="+2"/>
        <source>Transaction has too long of a mempool chain</source>
        <translation type="unfinished"></translation>
    </message>
    <message>
        <location line="+1"/>
        <source>Transaction must have at least one recipient</source>
        <translation type="unfinished"></translation>
    </message>
    <message>
        <location line="+10"/>
        <source>Unknown network specified in -onlynet: &apos;%s&apos;</source>
        <translation>Unknown network specified in -onlynet: &apos;%s&apos;</translation>
    </message>
    <message>
        <location line="-51"/>
        <source>Insufficient funds</source>
        <translation>Insufficient funds</translation>
    </message>
    <message>
        <location line="-107"/>
        <source>Cannot upgrade a non HD split wallet without upgrading to support pre split keypool. Please use -upgradewallet=169900 or -upgradewallet with no version specified.</source>
        <translation type="unfinished"></translation>
    </message>
    <message>
        <location line="+12"/>
        <source>Fee estimation failed. Fallbackfee is disabled. Wait a few blocks or enable -fallbackfee.</source>
        <translation type="unfinished"></translation>
    </message>
    <message>
        <location line="+48"/>
        <source>Warning: Private keys detected in wallet {%s} with disabled private keys</source>
        <translation type="unfinished"></translation>
    </message>
    <message>
        <location line="+21"/>
        <source>Cannot write to data directory &apos;%s&apos;; check permissions.</source>
        <translation type="unfinished"></translation>
    </message>
    <message>
        <location line="+37"/>
        <source>Loading block index...</source>
        <translation>Loading block index...</translation>
    </message>
    <message>
        <location line="+1"/>
        <source>Loading wallet...</source>
        <translation>Loading wallet...</translation>
    </message>
    <message>
        <location line="-40"/>
        <source>Cannot downgrade wallet</source>
        <translation>Cannot downgrade wallet</translation>
    </message>
    <message>
        <location line="+49"/>
        <source>Rescanning...</source>
        <translation>Rescanning...</translation>
    </message>
    <message>
        <location line="-41"/>
        <source>Done loading</source>
        <translation>Done loading</translation>
    </message>
</context>
</TS><|MERGE_RESOLUTION|>--- conflicted
+++ resolved
@@ -1917,13 +1917,8 @@
         <translation type="unfinished">Amount</translation>
     </message>
     <message>
-<<<<<<< HEAD
-        <location filename="../guiutil.cpp" line="+111"/>
+        <location filename="../guiutil.cpp" line="+108"/>
         <source>Enter a Liquid address (e.g. %1)</source>
-=======
-        <location filename="../guiutil.cpp" line="+108"/>
-        <source>Enter a Bitcoin address (e.g. %1)</source>
->>>>>>> 48820401
         <translation type="unfinished"></translation>
     </message>
     <message>
@@ -2598,13 +2593,8 @@
         <translation type="unfinished"></translation>
     </message>
     <message>
-<<<<<<< HEAD
-        <location line="+3"/>
-        <source>Generate blinded native segwit (Blech32) address</source>
-=======
         <location line="+17"/>
         <source>Clear all fields of the form.</source>
->>>>>>> 48820401
         <translation type="unfinished"></translation>
     </message>
     <message>
