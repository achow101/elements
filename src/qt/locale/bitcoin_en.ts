--- conflicted
+++ resolved
@@ -1907,13 +1907,8 @@
         <translation type="unfinished">Amount</translation>
     </message>
     <message>
-<<<<<<< HEAD
-        <location filename="../guiutil.cpp" line="+111"/>
+        <location filename="../guiutil.cpp" line="+107"/>
         <source>Enter a Liquid address (e.g. %1)</source>
-=======
-        <location filename="../guiutil.cpp" line="+107"/>
-        <source>Enter a Bitcoin address (e.g. %1)</source>
->>>>>>> 9c29bc71
         <translation type="unfinished"></translation>
     </message>
     <message>
