<TS language="el_GR" version="2.1">
<context>
    <name>AddressBookPage</name>
    <message>
        <source>Right-click to edit address or label</source>
        <translation>Δεξί-κλικ για επεξεργασία της διεύθυνσης ή της ετικέτας</translation>
    </message>
    <message>
        <source>Create a new address</source>
        <translation>Δημιουργία νέας διεύθυνσης</translation>
    </message>
    <message>
        <source>&amp;New</source>
        <translation>&amp;Νέo</translation>
    </message>
    <message>
        <source>Copy the currently selected address to the system clipboard</source>
        <translation>Αντέγραψε την επιλεγμένη διεύθυνση στο πρόχειρο του συστήματος</translation>
    </message>
    <message>
        <source>&amp;Copy</source>
        <translation>&amp;Αντιγραφή</translation>
    </message>
    <message>
        <source>C&amp;lose</source>
        <translation>Κ&amp;λείσιμο</translation>
    </message>
    <message>
        <source>Delete the currently selected address from the list</source>
        <translation>Διαγραφή της επιλεγμένης διεύθυνσης από τη λίστα</translation>
    </message>
    <message>
        <source>Enter address or label to search</source>
        <translation>Αναζήτηση με βάση τη διεύθυνση ή την επιγραφή</translation>
    </message>
    <message>
        <source>Export the data in the current tab to a file</source>
        <translation>Εξαγωγή δεδομένων καρτέλας σε αρχείο</translation>
    </message>
    <message>
        <source>&amp;Export</source>
        <translation>&amp;Εξαγωγή</translation>
    </message>
    <message>
        <source>&amp;Delete</source>
        <translation>&amp;Διαγραφή</translation>
    </message>
    <message>
        <source>Choose the address to send coins to</source>
        <translation>Επιλέξτε διεύθυνση αποστολής των νομισμάτων σας</translation>
    </message>
    <message>
        <source>Choose the address to receive coins with</source>
        <translation>Επιλέξτε διεύθυνση παραλαβής νομισμάτων</translation>
    </message>
    <message>
        <source>C&amp;hoose</source>
        <translation>Ε&amp;πιλογή</translation>
    </message>
    <message>
        <source>Sending addresses</source>
        <translation>Διευθύνσεις αποστολής</translation>
    </message>
    <message>
        <source>Receiving addresses</source>
        <translation>Διευθύνσεις λήψης</translation>
    </message>
    <message>
        <source>These are your Bitcoin addresses for sending payments. Always check the amount and the receiving address before sending coins.</source>
        <translation>Αυτές είναι οι Bitcoin διευθύνσεις σας για να στέλνετε πληρωμές. Να ελέγχετε πάντα το ποσό, καθώς και τη διεύθυνση παραλήπτη πριν στείλετε νομίσματα.</translation>
    </message>
    <message>
        <source>These are your Bitcoin addresses for receiving payments. It is recommended to use a new receiving address for each transaction.</source>
        <translation>Αυτές είναι οι Bitcoin διευθύνσεις σας για να λαμβάνετε πληρωμές. Προτείνετε να χρησιμοποιείτε μια νέα διεύθυνση παραλήπτη για κάθε συναλλαγή.</translation>
    </message>
    <message>
        <source>&amp;Copy Address</source>
        <translation>&amp;Αντιγραφή Διεύθυνσης</translation>
    </message>
    <message>
        <source>Copy &amp;Label</source>
        <translation>Αντιγραφή&amp;Ετικέτα</translation>
    </message>
    <message>
        <source>&amp;Edit</source>
        <translation>&amp;Διόρθωση</translation>
    </message>
    <message>
        <source>Export Address List</source>
        <translation>Εξαγωγή Λίστας Διευθύνσεων</translation>
    </message>
    <message>
        <source>Comma separated file (*.csv)</source>
        <translation>Αρχείο οριοθετημένο με κόμματα (*.csv)</translation>
    </message>
    <message>
        <source>Exporting Failed</source>
        <translation>Αποτυχία Εξαγωγής</translation>
    </message>
    <message>
        <source>There was an error trying to save the address list to %1. Please try again.</source>
        <translation>Σφάλμα κατά την προσπάθεια αποθήκευσης της λίστας διευθύνσεων στο %1. Παρακαλώ δοκιμάστε ξανά.</translation>
    </message>
</context>
<context>
    <name>AddressTableModel</name>
    <message>
        <source>Label</source>
        <translation>Ετικέτα</translation>
    </message>
    <message>
        <source>Address</source>
        <translation>Διεύθυνση</translation>
    </message>
    <message>
        <source>(no label)</source>
        <translation>(χωρίς ετικέτα)</translation>
    </message>
</context>
<context>
    <name>AskPassphraseDialog</name>
    <message>
        <source>Passphrase Dialog</source>
        <translation>Φράση πρόσβασης </translation>
    </message>
    <message>
        <source>Enter passphrase</source>
        <translation>Βάλτε κωδικό πρόσβασης</translation>
    </message>
    <message>
        <source>New passphrase</source>
        <translation>&amp;Αλλαγή κωδικού</translation>
    </message>
    <message>
        <source>Repeat new passphrase</source>
        <translation>Επανέλαβε τον νέο κωδικό πρόσβασης</translation>
    </message>
    <message>
        <source>Show password</source>
        <translation>Προβολή κωδικού πρόσβασης</translation>
    </message>
    <message>
        <source>Enter the new passphrase to the wallet.&lt;br/&gt;Please use a passphrase of &lt;b&gt;ten or more random characters&lt;/b&gt;, or &lt;b&gt;eight or more words&lt;/b&gt;.</source>
        <translation>Εισάγετε το νέο κωδικό πρόσβασης στο πορτοφόλι. &lt;br/&gt;Παρακαλώ χρησιμοποιείστε έναν κωδικό με &lt;b&gt;δέκα ή περισσότερους τυχαίους χαρακτήρες &lt;/b&gt;, ή &lt;b&gt;οχτώ ή παραπάνω λέξεις &lt;/b&gt;.</translation>
    </message>
    <message>
        <source>Encrypt wallet</source>
        <translation>&amp;Κρυπτογράφηση πορτοφολιού</translation>
    </message>
    <message>
        <source>This operation needs your wallet passphrase to unlock the wallet.</source>
        <translation>Αυτή η ενέργεια χρειάζεται τον κωδικό του πορτοφολιού για να ξεκλειδώσει το πορτοφόλι.</translation>
    </message>
    <message>
        <source>Unlock wallet</source>
        <translation>Ξεκλείδωσε το πορτοφόλι</translation>
    </message>
    <message>
        <source>This operation needs your wallet passphrase to decrypt the wallet.</source>
        <translation>Αυτή η ενέργεια χρειάζεται τον κωδικό του πορτοφολιού για να αποκρυπτογραφήσει το πορτοφόλι.</translation>
    </message>
    <message>
        <source>Decrypt wallet</source>
        <translation>Αποκρυπτογράφησε το πορτοφόλι</translation>
    </message>
    <message>
        <source>Change passphrase</source>
        <translation>Αλλάξτε Φράση Πρόσβασης</translation>
    </message>
    <message>
        <source>Enter the old passphrase and new passphrase to the wallet.</source>
        <translation>Εισάγετε την παλιά φράση κλειδί και την νέα φράση κλειδί στο πορτοφόλι.</translation>
    </message>
    <message>
        <source>Confirm wallet encryption</source>
        <translation>Επιβεβαίωσε κρυπτογράφηση πορτοφολιού</translation>
    </message>
    <message>
        <source>Warning: If you encrypt your wallet and lose your passphrase, you will &lt;b&gt;LOSE ALL OF YOUR BITCOINS&lt;/b&gt;!</source>
        <translation>Προσόχη! Εάν κρυπτογραφήσεις το πορτοφόλι σου και χάσεις τη φράση αποκατάστασης, θα &lt;b&gt; ΧΑΣΕΙΣ ΟΛΑ ΣΟΥ ΤΑ BITCOIN &lt;/b&gt;!</translation>
    </message>
    <message>
        <source>Are you sure you wish to encrypt your wallet?</source>
        <translation>Είστε σίγουρος/η ότι θέλετε να κρυπτογραφήσετε το πορτοφόλι σας;</translation>
    </message>
    <message>
        <source>Wallet encrypted</source>
        <translation>Πορτοφόλι κρυπτογραφήθηκε</translation>
    </message>
    <message>
        <source>%1 will close now to finish the encryption process. Remember that encrypting your wallet cannot fully protect your bitcoins from being stolen by malware infecting your computer.</source>
        <translation>%1 θα κλείσει τώρα για να τελειώσει η διαδικασία κρυπτογράφησης. Να θυμάστε ότι κρυπτογραφόντας το πορτοφόλι σας δεν μπορείτε να προστατεύσετε πλήρως τα bitcoin σας απο κλοπή μέσω malware που μπορεί να προσβάλει τον υπολογιστή σας.</translation>
    </message>
    <message>
        <source>IMPORTANT: Any previous backups you have made of your wallet file should be replaced with the newly generated, encrypted wallet file. For security reasons, previous backups of the unencrypted wallet file will become useless as soon as you start using the new, encrypted wallet.</source>
        <translation>ΣΗΜΑΝΤΙΚΟ: Τα προηγούμενα αντίγραφα ασφαλείας που έχετε κάνει από το αρχείο του πορτοφόλιου σας θα πρέπει να αντικατασταθουν με το νέο που δημιουργείται, κρυπτογραφημένο αρχείο πορτοφόλιου. Για λόγους ασφαλείας, τα προηγούμενα αντίγραφα ασφαλείας του μη κρυπτογραφημένου αρχείου πορτοφόλιου θα καταστουν άχρηστα μόλις αρχίσετε να χρησιμοποιείτε το νέο κρυπτογραφημένο πορτοφόλι. </translation>
    </message>
    <message>
        <source>Wallet encryption failed</source>
        <translation>Η κρυπτογράφηση του πορτοφολιού απέτυχε</translation>
    </message>
    <message>
        <source>Wallet encryption failed due to an internal error. Your wallet was not encrypted.</source>
        <translation>Η κρυπτογράφηση του πορτοφολιού απέτυχε λογω εσωτερικού σφάλματος. Το πορτοφολι δεν κρυπτογραφηθηκε.</translation>
    </message>
    <message>
        <source>The supplied passphrases do not match.</source>
        <translation>Οι εισαχθέντες κωδικοί δεν ταιριάζουν.</translation>
    </message>
    <message>
        <source>Wallet unlock failed</source>
        <translation>Το ξεκλείδωμα του πορτοφολιού απέτυχε</translation>
    </message>
    <message>
        <source>The passphrase entered for the wallet decryption was incorrect.</source>
        <translation>Ο κωδικος που εισήχθη για την αποκρυπτογραφηση του πορτοφολιού ήταν λαθος.</translation>
    </message>
    <message>
        <source>Wallet decryption failed</source>
        <translation> Η αποκρυπτογράφηση του πορτοφολιού απέτυχε </translation>
    </message>
    <message>
        <source>Wallet passphrase was successfully changed.</source>
        <translation>Η φράση πρόσβασης άλλαξε επιτυχώς</translation>
    </message>
    <message>
        <source>Warning: The Caps Lock key is on!</source>
        <translation>Προσοχη: το πλήκτρο Caps Lock είναι ενεργο.</translation>
    </message>
</context>
<context>
    <name>BanTableModel</name>
    <message>
        <source>IP/Netmask</source>
        <translation>IP/Netmask</translation>
    </message>
    <message>
        <source>Banned Until</source>
        <translation>Απαγορευμένο έως</translation>
    </message>
</context>
<context>
    <name>BitcoinGUI</name>
    <message>
        <source>Sign &amp;message...</source>
        <translation>Υπογραφή &amp;μηνύματος...</translation>
    </message>
    <message>
        <source>Synchronizing with network...</source>
        <translation>Συγχρονισμός με το δίκτυο...</translation>
    </message>
    <message>
        <source>&amp;Overview</source>
        <translation>&amp;Επισκόπηση</translation>
    </message>
    <message>
        <source>Node</source>
        <translation>Κόμβος</translation>
    </message>
    <message>
        <source>Show general overview of wallet</source>
        <translation>Εμφάνισε τη γενική εικόνα του πορτοφολιού</translation>
    </message>
    <message>
        <source>&amp;Transactions</source>
        <translation>&amp;Συναλλαγές</translation>
    </message>
    <message>
        <source>Browse transaction history</source>
        <translation>Περιήγηση στο ιστορικό συναλλαγών</translation>
    </message>
    <message>
        <source>E&amp;xit</source>
        <translation>Έ&amp;ξοδος</translation>
    </message>
    <message>
        <source>Quit application</source>
        <translation>Έξοδος από την εφαρμογή</translation>
    </message>
    <message>
        <source>&amp;About %1</source>
        <translation>&amp;Περί %1</translation>
    </message>
    <message>
        <source>Show information about %1</source>
        <translation>Εμφάνισε πληροφορίες σχετικά με %1</translation>
    </message>
    <message>
        <source>About &amp;Qt</source>
        <translation>Σχετικά με &amp;Qt</translation>
    </message>
    <message>
        <source>Show information about Qt</source>
        <translation>Εμφάνισε πληροφορίες σχετικά με Qt</translation>
    </message>
    <message>
        <source>&amp;Options...</source>
        <translation>&amp;Επιλογές...</translation>
    </message>
    <message>
        <source>Modify configuration options for %1</source>
        <translation>Επεργασία ρυθμισεων επιλογών για το %1</translation>
    </message>
    <message>
        <source>&amp;Encrypt Wallet...</source>
        <translation>&amp;Κρυπτογράφησε το πορτοφόλι</translation>
    </message>
    <message>
        <source>&amp;Backup Wallet...</source>
        <translation>&amp;Αντίγραφο ασφαλείας του πορτοφολιού</translation>
    </message>
    <message>
        <source>&amp;Change Passphrase...</source>
        <translation>&amp;Άλλαξε Φράση Πρόσβασης</translation>
    </message>
    <message>
        <source>&amp;Sending addresses...</source>
        <translation>Διευθύνσεις αποστολής</translation>
    </message>
    <message>
        <source>&amp;Receiving addresses...</source>
        <translation>Διευθύνσεις λήψης</translation>
    </message>
    <message>
        <source>Open &amp;URI...</source>
        <translation>'Ανοιγμα &amp;URI</translation>
    </message>
    <message>
        <source>Wallet:</source>
        <translation>Πορτοφόλι</translation>
    </message>
    <message>
        <source>default wallet</source>
        <translation>Προεπιλεγμένο πορτοφόλι</translation>
    </message>
    <message>
        <source>Click to disable network activity.</source>
        <translation>Κάντε κλικ για να απενεργοποιήσετε το δίκτυο.</translation>
    </message>
    <message>
        <source>Network activity disabled.</source>
        <translation>Η δραστηριότητα δικτύου είναι απενεργοποιημένη.</translation>
    </message>
    <message>
        <source>Click to enable network activity again.</source>
        <translation>Κάντε κλικ για να ενεργοποιήσετε τo δίκτυο ξανά.</translation>
    </message>
    <message>
        <source>Syncing Headers (%1%)...</source>
        <translation>Συγχρονισμός Επικεφαλίδων (%1%)...</translation>
    </message>
    <message>
        <source>Reindexing blocks on disk...</source>
        <translation>Φόρτωση ευρετηρίου μπλοκ στον σκληρό δίσκο...</translation>
    </message>
    <message>
        <source>Send coins to a Bitcoin address</source>
        <translation>Στείλε νομίσματα σε μια διεύθυνση bitcoin</translation>
    </message>
    <message>
        <source>Backup wallet to another location</source>
        <translation>Δημιουργία αντιγράφου ασφαλείας πορτοφολιού σε άλλη τοποθεσία</translation>
    </message>
    <message>
        <source>Change the passphrase used for wallet encryption</source>
        <translation>Αλλαγή του κωδικού κρυπτογράφησης του πορτοφολιού</translation>
    </message>
    <message>
        <source>&amp;Debug window</source>
        <translation>&amp;Παράθυρο αποσφαλμάτωσης</translation>
    </message>
    <message>
        <source>Open debugging and diagnostic console</source>
        <translation>Άνοιγμα κονσόλας αποσφαλμάτωσης και διαγνωστικών</translation>
    </message>
    <message>
        <source>&amp;Verify message...</source>
        <translation>&amp;Επιβεβαίωση μηνύματος</translation>
    </message>
    <message>
        <source>Bitcoin</source>
        <translation>Bitcoin</translation>
    </message>
    <message>
        <source>Wallet</source>
        <translation>Πορτοφόλι</translation>
    </message>
    <message>
        <source>&amp;Send</source>
        <translation>&amp;Αποστολή</translation>
    </message>
    <message>
        <source>&amp;Receive</source>
        <translation>&amp;Παραλαβή </translation>
    </message>
    <message>
        <source>&amp;Show / Hide</source>
        <translation>&amp;Εμφάνισε/Κρύψε</translation>
    </message>
    <message>
        <source>Show or hide the main Window</source>
        <translation>Εμφάνιση ή απόκρυψη του κεντρικού παραθύρου</translation>
    </message>
    <message>
        <source>Encrypt the private keys that belong to your wallet</source>
        <translation>Κρυπτογραφήστε τα ιδιωτικά κλειδιά που ανήκουν στο πορτοφόλι σας </translation>
    </message>
    <message>
        <source>Sign messages with your Bitcoin addresses to prove you own them</source>
        <translation>Υπογράψτε ένα μήνυμα για να βεβαιώσετε πως είστε ο κάτοχος αυτής της διεύθυνσης</translation>
    </message>
    <message>
        <source>Verify messages to ensure they were signed with specified Bitcoin addresses</source>
        <translation>Υπογράψτε ένα μήνυμα για ν' αποδείξετε πως ανήκει μια συγκεκριμένη διεύθυνση Bitcoin</translation>
    </message>
    <message>
        <source>&amp;File</source>
        <translation>&amp;Αρχείο</translation>
    </message>
    <message>
        <source>&amp;Settings</source>
        <translation>&amp;Ρυθμίσεις</translation>
    </message>
    <message>
        <source>&amp;Help</source>
        <translation>&amp;Βοήθεια</translation>
    </message>
    <message>
        <source>Tabs toolbar</source>
        <translation>Εργαλειοθήκη καρτελών</translation>
    </message>
    <message>
        <source>Request payments (generates QR codes and bitcoin: URIs)</source>
        <translation>Αίτηση πληρωμών (δημιουργεί QR codes και διευθύνσεις bitcoin: )</translation>
    </message>
    <message>
        <source>Show the list of used sending addresses and labels</source>
        <translation>Προβολή της λίστας των χρησιμοποιημένων διευθύνσεων και ετικετών αποστολής</translation>
    </message>
    <message>
        <source>Show the list of used receiving addresses and labels</source>
        <translation>Προβολή της λίστας των χρησιμοποιημένων διευθύνσεων και ετικετών λήψεως</translation>
    </message>
    <message>
        <source>Open a bitcoin: URI or payment request</source>
        <translation>Άνοιγμα bitcoin: URI αίτησης πληρωμής</translation>
    </message>
    <message>
        <source>&amp;Command-line options</source>
        <translation>&amp;Επιλογές γραμμής εντολών</translation>
    </message>
    <message>
        <source>Indexing blocks on disk...</source>
        <translation>Φόρτωση ευρετηρίου μπλοκ στον σκληρο δισκο...</translation>
    </message>
    <message>
        <source>Processing blocks on disk...</source>
        <translation>Φόρτωση ευρετηρίου μπλοκ στον σκληρο δισκο...</translation>
    </message>
    <message>
        <source>%1 behind</source>
        <translation>%1 πίσω</translation>
    </message>
    <message>
        <source>Last received block was generated %1 ago.</source>
        <translation>Το τελευταίο μπλοκ που ελήφθη δημιουργήθηκε %1 πριν.</translation>
    </message>
    <message>
        <source>Transactions after this will not yet be visible.</source>
        <translation>Οι συναλλαγές μετά από αυτό δεν θα είναι ακόμη ορατές.</translation>
    </message>
    <message>
        <source>Error</source>
        <translation>Σφάλμα</translation>
    </message>
    <message>
        <source>Warning</source>
        <translation>Προειδοποίηση</translation>
    </message>
    <message>
        <source>Information</source>
        <translation>Πληροφορία</translation>
    </message>
    <message>
        <source>Up to date</source>
        <translation>Ενημερωμένο</translation>
    </message>
    <message>
        <source>Catching up...</source>
        <translation>Ενημέρωση...</translation>
    </message>
    <message>
        <source>Date: %1
</source>
        <translation>Ημερομηνία: %1
</translation>
    </message>
    <message>
        <source>Amount: %1
</source>
        <translation>Ποσό: %1
</translation>
    </message>
    <message>
        <source>Wallet: %1
</source>
        <translation>Πορτοφόλι: %1
</translation>
    </message>
    <message>
        <source>Type: %1
</source>
        <translation>Τύπος: %1
</translation>
    </message>
    <message>
        <source>Label: %1
</source>
        <translation>Ετικέτα: %1
</translation>
    </message>
    <message>
        <source>Address: %1
</source>
        <translation>Διεύθυνση: %1
</translation>
    </message>
    <message>
        <source>Sent transaction</source>
        <translation>Η συναλλαγή απεστάλη</translation>
    </message>
    <message>
        <source>Incoming transaction</source>
        <translation>Εισερχόμενη συναλλαγή</translation>
    </message>
    <message>
        <source>Wallet is &lt;b&gt;encrypted&lt;/b&gt; and currently &lt;b&gt;unlocked&lt;/b&gt;</source>
        <translation>Το πορτοφόλι είναι &lt;b&gt;κρυπτογραφημένο&lt;/b&gt; και &lt;b&gt;ξεκλείδωτο&lt;/b&gt;</translation>
    </message>
    <message>
        <source>Wallet is &lt;b&gt;encrypted&lt;/b&gt; and currently &lt;b&gt;locked&lt;/b&gt;</source>
        <translation>Το πορτοφόλι είναι &lt;b&gt;κρυπτογραφημένο&lt;/b&gt; και &lt;b&gt;κλειδωμένο&lt;/b&gt;</translation>
    </message>
    </context>
<context>
    <name>CoinControlDialog</name>
    <message>
        <source>Coin Selection</source>
        <translation>Επιλογή κερμάτων</translation>
    </message>
    <message>
        <source>Quantity:</source>
        <translation>Ποσότητα:</translation>
    </message>
    <message>
        <source>Bytes:</source>
        <translation>Bytes:</translation>
    </message>
    <message>
        <source>Amount:</source>
        <translation>Ποσό:</translation>
    </message>
    <message>
        <source>Fee:</source>
        <translation>Ταρίφα:</translation>
    </message>
    <message>
        <source>Dust:</source>
        <translation>Σκόνη:</translation>
    </message>
    <message>
        <source>After Fee:</source>
        <translation>Ταρίφα αλλαγής:</translation>
    </message>
    <message>
        <source>Change:</source>
        <translation>Ρέστα:</translation>
    </message>
    <message>
        <source>(un)select all</source>
        <translation>(από)επιλογή όλων</translation>
    </message>
    <message>
        <source>Tree mode</source>
        <translation>Εμφάνιση τύπου δέντρο</translation>
    </message>
    <message>
        <source>List mode</source>
        <translation>Λίστα εντολών</translation>
    </message>
    <message>
        <source>Amount</source>
        <translation>Ποσό</translation>
    </message>
    <message>
        <source>Received with label</source>
        <translation>Παραλήφθηκε με επιγραφή</translation>
    </message>
    <message>
        <source>Received with address</source>
        <translation>Παραλείφθηκε με την εξής διεύθυνση</translation>
    </message>
    <message>
        <source>Date</source>
        <translation>Ημερομηνία</translation>
    </message>
    <message>
        <source>Confirmations</source>
        <translation>Επικυρώσεις</translation>
    </message>
    <message>
        <source>Confirmed</source>
        <translation>Επικυρωμένες</translation>
    </message>
    <message>
        <source>Copy address</source>
        <translation>Αντιγραφή διεύθυνσης</translation>
    </message>
    <message>
        <source>Copy label</source>
        <translation>Αντιγραφή ετικέτας</translation>
    </message>
    <message>
        <source>Copy amount</source>
        <translation>Αντιγραφή ποσού</translation>
    </message>
    <message>
        <source>Copy transaction ID</source>
        <translation>Αντιγραφή ταυτότητας συναλλαγής</translation>
    </message>
    <message>
        <source>Copy quantity</source>
        <translation>Αντιγραφή ποσότητας</translation>
    </message>
    <message>
        <source>Copy fee</source>
        <translation>Αντιγραφή τελών</translation>
    </message>
    <message>
        <source>yes</source>
        <translation>ναι</translation>
    </message>
    <message>
        <source>no</source>
        <translation>όχι</translation>
    </message>
    <message>
        <source>(no label)</source>
        <translation>(χωρίς ετικέτα)</translation>
    </message>
    <message>
        <source>(change)</source>
        <translation>(αλλαγή)</translation>
    </message>
</context>
<context>
    <name>EditAddressDialog</name>
    <message>
        <source>Edit Address</source>
        <translation>Επεξεργασία Διεύθυνσης</translation>
    </message>
    <message>
        <source>&amp;Label</source>
        <translation>&amp;Επιγραφή</translation>
    </message>
    <message>
        <source>The label associated with this address list entry</source>
        <translation>Η ετικέτα που συνδέεται με αυτήν την καταχώρηση στο βιβλίο διευθύνσεων</translation>
    </message>
    <message>
        <source>The address associated with this address list entry. This can only be modified for sending addresses.</source>
        <translation>Η διεύθυνση σχετίζεται με αυτή την καταχώρηση του βιβλίου διευθύνσεων. Μπορεί να τροποποιηθεί μόνο για τις διευθύνσεις αποστολής.</translation>
    </message>
    <message>
        <source>&amp;Address</source>
        <translation>&amp;Διεύθυνση</translation>
    </message>
    <message>
        <source>New sending address</source>
        <translation>Νέα Διεύθυνση Αποστολής</translation>
    </message>
    <message>
        <source>Edit receiving address</source>
        <translation>Διόρθωση Διεύθυνσης Λήψης</translation>
    </message>
    <message>
        <source>Edit sending address</source>
        <translation> Επεξεργασία διεύθυνσης αποστολής</translation>
    </message>
    <message>
        <source>The entered address "%1" is not a valid Bitcoin address.</source>
        <translation>Η διεύθυνση "%1" δεν είναι έγκυρη Bitcoin διεύθυνση.</translation>
    </message>
    <message>
        <source>Address "%1" already exists as a receiving address with label "%2" and so cannot be added as a sending address.</source>
        <translation>Η διεύθυνση "%1"  υπάρχει ήδη ως διεύθυνσης λήψης με ετικέτα "%2" και γιαυτό τον λόγο δεν μπορεί να προστεθεί ως διεύθυνση αποστολής.</translation>
    </message>
    <message>
        <source>The entered address "%1" is already in the address book with label "%2".</source>
        <translation>Η διεύθυνση "%1" βρίσκεται ήδη στο βιβλίο διευθύνσεων με ετικέτα "%2".</translation>
    </message>
    <message>
        <source>Could not unlock wallet.</source>
        <translation>Δεν είναι δυνατό το ξεκλείδωμα του πορτοφολιού.</translation>
    </message>
    <message>
        <source>New key generation failed.</source>
        <translation>Η δημιουργία νέου κλειδιού απέτυχε.</translation>
    </message>
</context>
<context>
    <name>FreespaceChecker</name>
    <message>
        <source>A new data directory will be created.</source>
        <translation>Θα δημιουργηθεί ένας νέος φάκελος δεδομένων.</translation>
    </message>
    <message>
        <source>name</source>
        <translation>όνομα</translation>
    </message>
    <message>
        <source>Directory already exists. Add %1 if you intend to create a new directory here.</source>
        <translation>Κατάλογος ήδη υπάρχει. Προσθήκη %1, αν σκοπεύετε να δημιουργήσετε έναν νέο κατάλογο εδώ.</translation>
    </message>
    <message>
        <source>Path already exists, and is not a directory.</source>
        <translation>Η διαδρομή υπάρχει ήδη αλλά δεν είναι φάκελος</translation>
    </message>
    <message>
        <source>Cannot create data directory here.</source>
        <translation>Δεν μπορεί να δημιουργηθεί φάκελος δεδομένων εδώ.</translation>
    </message>
</context>
<context>
    <name>HelpMessageDialog</name>
    <message>
        <source>version</source>
        <translation>έκδοση</translation>
    </message>
    <message>
        <source>(%1-bit)</source>
        <translation>(%1-bit)</translation>
    </message>
    <message>
        <source>About %1</source>
        <translation>Σχετικά %1</translation>
    </message>
    <message>
        <source>Command-line options</source>
        <translation>Επιλογές γραμμής εντολών</translation>
    </message>
</context>
<context>
    <name>Intro</name>
    <message>
        <source>Welcome</source>
        <translation>Καλώς ήρθατε</translation>
    </message>
    <message>
        <source>Use the default data directory</source>
        <translation>Χρήση του προεπιλεγμένου φακέλου δεδομένων</translation>
    </message>
    <message>
        <source>Use a custom data directory:</source>
        <translation>Προσαρμογή του φακέλου δεδομένων: </translation>
    </message>
    <message>
        <source>Bitcoin</source>
        <translation>Bitcoin</translation>
    </message>
    <message>
        <source>Error: Specified data directory "%1" cannot be created.</source>
        <translation>Σφάλμα: Ο καθορισμένος φάκελος δεδομένων "%1" δεν μπορεί να δημιουργηθεί.</translation>
    </message>
    <message>
        <source>Error</source>
        <translation>Σφάλμα</translation>
    </message>
    <message numerus="yes">
        <source>%n GB of free space available</source>
        <translation><numerusform>%n GB ελεύθερου χώρου διαθέσιμα</numerusform><numerusform>%n GB ελεύθερου χώρου διαθέσιμα</numerusform></translation>
    </message>
    <message numerus="yes">
        <source>(of %n GB needed)</source>
        <translation><numerusform>(από το %n GB που απαιτείται)</numerusform><numerusform>(από τα %n GB που απαιτούνται)</numerusform></translation>
    </message>
</context>
<context>
    <name>ModalOverlay</name>
    <message>
        <source>Form</source>
        <translation>Φόρμα</translation>
    </message>
    <message>
        <source>Unknown...</source>
        <translation>Άγνωστο...</translation>
    </message>
    <message>
        <source>Last block time</source>
        <translation>Χρόνος τελευταίου μπλοκ</translation>
    </message>
    <message>
        <source>Hide</source>
        <translation>Απόκρυψη</translation>
    </message>
    </context>
<context>
    <name>OpenURIDialog</name>
    <message>
        <source>Open URI</source>
        <translation>Άνοιγμα &amp;URI</translation>
    </message>
    <message>
        <source>Open payment request from URI or file</source>
        <translation>Ανοιχτό αίτημα πληρωμής από URI ή από αρχείο</translation>
    </message>
    <message>
        <source>URI:</source>
        <translation>URI:</translation>
    </message>
    <message>
        <source>Select payment request file</source>
        <translation>Επιλέξτε πληρωμή αρχείου αίτησης</translation>
    </message>
    </context>
<context>
    <name>OptionsDialog</name>
    <message>
        <source>Options</source>
        <translation>Ρυθμίσεις</translation>
    </message>
    <message>
        <source>&amp;Main</source>
        <translation>&amp;Κύριο</translation>
    </message>
    <message>
        <source>Size of &amp;database cache</source>
        <translation>Μέγεθος κρυφής μνήμης βάσης δεδομένων.</translation>
    </message>
    <message>
        <source>MB</source>
        <translation>MB</translation>
    </message>
    <message>
        <source>Number of script &amp;verification threads</source>
        <translation>Αριθμός script και γραμμές επαλήθευσης </translation>
    </message>
    <message>
        <source>IP address of the proxy (e.g. IPv4: 127.0.0.1 / IPv6: ::1)</source>
        <translation>Διεύθυνση IP του διαμεσολαβητή (π.χ. 127.0.0.1  / IPv6: ::1)</translation>
    </message>
    <message>
        <source>Minimize instead of exit the application when the window is closed. When this option is enabled, the application will be closed only after selecting Exit in the menu.</source>
        <translation>Ελαχιστοποίηση αντί για έξοδο κατά το κλείσιμο του παραθύρου. Όταν αυτή η επιλογή είναι ενεργοποιημένη, η εφαρμογή θα κλείνει μόνο αν επιλεχθεί η Έξοδος στο μενού.</translation>
    </message>
    <message>
        <source>Third party URLs (e.g. a block explorer) that appear in the transactions tab as context menu items. %s in the URL is replaced by transaction hash. Multiple URLs are separated by vertical bar |.</source>
        <translation>URLs από τρίτους (π.χ. ένας εξερευνητής μπλοκ) τα οποία εμφανίζονται στην καρτέλα συναλλαγών ως στοιχεία μενού. Το %s στα URL αντικαθίσταται από την τιμή της κατατεμαχισμένης συναλλαγής.</translation>
    </message>
    <message>
        <source>Active command-line options that override above options:</source>
        <translation>Ενεργές επιλογές γραμμής-εντολών που παρακάμπτουν τις παραπάνω επιλογές:</translation>
    </message>
    <message>
        <source>Open Configuration File</source>
        <translation>Άνοιγμα Αρχείου Ρυθμίσεων</translation>
    </message>
    <message>
        <source>Reset all client options to default.</source>
        <translation>Επαναφορά όλων των επιλογών του πελάτη στις αρχικές.</translation>
    </message>
    <message>
        <source>&amp;Reset Options</source>
        <translation>Επαναφορά ρυθμίσεων</translation>
    </message>
    <message>
        <source>&amp;Network</source>
        <translation>&amp;Δίκτυο</translation>
    </message>
    <message>
        <source>GB</source>
        <translation>GB</translation>
    </message>
    <message>
        <source>(0 = auto, &lt;0 = leave that many cores free)</source>
        <translation>(0 = αυτόματο, &lt;0 = ελεύθεροι πυρήνες)</translation>
    </message>
    <message>
        <source>W&amp;allet</source>
        <translation>Π&amp;ορτοφόλι</translation>
    </message>
    <message>
        <source>Expert</source>
        <translation>Έμπειρος</translation>
    </message>
    <message>
        <source>Enable coin &amp;control features</source>
        <translation>Ενεργοποίηση δυνατοτήτων ελέγχου κερμάτων</translation>
    </message>
    <message>
        <source>If you disable the spending of unconfirmed change, the change from a transaction cannot be used until that transaction has at least one confirmation. This also affects how your balance is computed.</source>
        <translation>Εάν απενεργοποιήσετε το ξόδεμα μη επικυρωμένων ρέστων, τα ρέστα από μια συναλλαγή δεν μπορούν να χρησιμοποιηθούν έως ότου αυτή η συναλλαγή έχει έστω μια επικύρωση. Αυτό επίσης επηρεάζει το πως υπολογίζεται το υπόλοιπό σας.</translation>
    </message>
    <message>
        <source>&amp;Spend unconfirmed change</source>
        <translation>&amp;Ξόδεμα μη επικυρωμένων ρέστων</translation>
    </message>
    <message>
        <source>Automatically open the Bitcoin client port on the router. This only works when your router supports UPnP and it is enabled.</source>
        <translation>Αυτόματο άνοιγμα των θυρών Bitcoin στον δρομολογητή. Λειτουργεί μόνο αν ο δρομολογητής σας υποστηρίζει τη λειτουργία UPnP.</translation>
    </message>
    <message>
        <source>Map port using &amp;UPnP</source>
        <translation>Απόδοση θυρών με χρήστη &amp;UPnP</translation>
    </message>
    <message>
        <source>Connect to the Bitcoin network through a SOCKS5 proxy.</source>
        <translation>Σύνδεση στο δίκτυο Bitcoin μέσω διαμεσολαβητή SOCKS5 (π.χ. για σύνδεση μέσω Tor)</translation>
    </message>
    <message>
        <source>&amp;Connect through SOCKS5 proxy (default proxy):</source>
        <translation>&amp;Σύνδεση μέσω διαμεσολαβητή SOCKS5 (προεπιλεγμένος)</translation>
    </message>
    <message>
        <source>Proxy &amp;IP:</source>
        <translation>&amp;IP διαμεσολαβητή:</translation>
    </message>
    <message>
        <source>&amp;Port:</source>
        <translation>&amp;Θύρα:</translation>
    </message>
    <message>
        <source>Port of the proxy (e.g. 9050)</source>
        <translation>Θύρα διαμεσολαβητή</translation>
    </message>
    <message>
        <source>IPv4</source>
        <translation>IPv4</translation>
    </message>
    <message>
        <source>IPv6</source>
        <translation>IPv6</translation>
    </message>
    <message>
        <source>Tor</source>
        <translation>Tor</translation>
    </message>
    <message>
        <source>&amp;Window</source>
        <translation>&amp;Παράθυρο</translation>
    </message>
    <message>
        <source>Show only a tray icon after minimizing the window.</source>
        <translation>Εμφάνιση μόνο εικονιδίου στην περιοχή ειδοποιήσεων κατά την ελαχιστοποίηση.</translation>
    </message>
    <message>
        <source>&amp;Minimize to the tray instead of the taskbar</source>
        <translation>&amp;Ελαχιστοποίηση στην περιοχή ειδοποιήσεων αντί της γραμμής εργασιών</translation>
    </message>
    <message>
        <source>M&amp;inimize on close</source>
        <translation>Ε&amp;λαχιστοποίηση κατά το κλείσιμο</translation>
    </message>
    <message>
        <source>&amp;Display</source>
        <translation>&amp;Απεικόνιση</translation>
    </message>
    <message>
        <source>User Interface &amp;language:</source>
        <translation>Γλώσσα περιβάλλοντος εργασίας:</translation>
    </message>
    <message>
        <source>&amp;Unit to show amounts in:</source>
        <translation>&amp;Μονάδα μέτρησης:</translation>
    </message>
    <message>
        <source>Choose the default subdivision unit to show in the interface and when sending coins.</source>
        <translation>Διαλέξτε την προεπιλεγμένη υποδιαίρεση που θα εμφανίζεται όταν στέλνετε νομίσματα.</translation>
    </message>
    <message>
        <source>Whether to show coin control features or not.</source>
        <translation>Επιλογή κατά πόσο να αναδείχνονται οι δυνατότητες ελέγχου κερμάτων.</translation>
    </message>
    <message>
        <source>&amp;OK</source>
        <translation>&amp;ΟΚ</translation>
    </message>
    <message>
        <source>&amp;Cancel</source>
        <translation>&amp;Ακύρωση</translation>
    </message>
    <message>
        <source>default</source>
        <translation>προεπιλογή</translation>
    </message>
    <message>
        <source>none</source>
        <translation>κανένα</translation>
    </message>
    <message>
        <source>Confirm options reset</source>
        <translation>Επιβεβαίωση των επιλογών επαναφοράς</translation>
    </message>
    <message>
        <source>Client restart required to activate changes.</source>
        <translation>Χρειάζεται επανεκκίνηση του προγράμματος για να ενεργοποιηθούν οι αλλαγές.</translation>
    </message>
    <message>
        <source>Error</source>
        <translation>Σφάλμα</translation>
    </message>
    <message>
        <source>This change would require a client restart.</source>
        <translation>Η αλλαγή αυτή θα χρειαστεί επανεκκίνηση του προγράμματος</translation>
    </message>
    <message>
        <source>The supplied proxy address is invalid.</source>
        <translation>Δεν είναι έγκυρη η διεύθυνση διαμεσολαβητή</translation>
    </message>
</context>
<context>
    <name>OverviewPage</name>
    <message>
        <source>Form</source>
        <translation>Φόρμα</translation>
    </message>
    <message>
        <source>The displayed information may be out of date. Your wallet automatically synchronizes with the Bitcoin network after a connection is established, but this process has not completed yet.</source>
        <translation>Οι πληροφορίες που εμφανίζονται μπορεί να είναι ξεπερασμένες. Το πορτοφόλι σας συγχρονίζεται αυτόματα με το δίκτυο Bitcoin μετά από μια σύνδεση, αλλά αυτή η διαδικασία δεν έχει ακόμη ολοκληρωθεί. </translation>
    </message>
    <message>
        <source>Watch-only:</source>
        <translation>Επίβλεψη μόνο:</translation>
    </message>
    <message>
        <source>Available:</source>
        <translation>Διαθέσιμο:</translation>
    </message>
    <message>
        <source>Your current spendable balance</source>
        <translation>Το τρέχον διαθέσιμο υπόλοιπο</translation>
    </message>
    <message>
        <source>Pending:</source>
        <translation>Εκκρεμούν:</translation>
    </message>
    <message>
        <source>Total of transactions that have yet to be confirmed, and do not yet count toward the spendable balance</source>
        <translation>Το άθροισμα των συναλλαγών που δεν έχουν ακόμα επιβεβαιωθεί και δεν προσμετρώνται στο τρέχον διαθέσιμο υπόλοιπό σας</translation>
    </message>
    <message>
        <source>Immature:</source>
        <translation>Ανώριμος</translation>
    </message>
    <message>
        <source>Mined balance that has not yet matured</source>
        <translation>Εξορυγμένο υπόλοιπο που δεν έχει ακόμα ωριμάσει</translation>
    </message>
    <message>
        <source>Balances</source>
        <translation>Υπόλοιπο:</translation>
    </message>
    <message>
        <source>Total:</source>
        <translation>Σύνολο:</translation>
    </message>
    <message>
        <source>Your current total balance</source>
        <translation>Το τρέχον συνολικό υπόλοιπο</translation>
    </message>
    <message>
        <source>Your current balance in watch-only addresses</source>
        <translation>Το τρέχον υπόλοιπο σας σε διευθύνσεις παρακολούθησης μόνο</translation>
    </message>
    <message>
        <source>Spendable:</source>
        <translation>Ξοδεμένα:</translation>
    </message>
    <message>
        <source>Recent transactions</source>
        <translation>Πρόσφατες συναλλαγές</translation>
    </message>
    <message>
        <source>Unconfirmed transactions to watch-only addresses</source>
        <translation>Μη επικυρωμένες συναλλαγές σε διευθύνσεις παρακολούθησης μόνο</translation>
    </message>
    <message>
        <source>Mined balance in watch-only addresses that has not yet matured</source>
        <translation>Εξορυγμένο υπόλοιπο σε διευθύνσεις παρακολούθησης μόνο που δεν έχει ωριμάσει ακόμα</translation>
    </message>
    <message>
        <source>Current total balance in watch-only addresses</source>
        <translation>Το τρέχον συνολικό υπόλοιπο σε διευθύνσεις παρακολούθησης μόνο</translation>
    </message>
</context>
<context>
    <name>PaymentServer</name>
    <message>
        <source>Payment request error</source>
        <translation>Σφάλμα αίτησης πληρωμής</translation>
    </message>
    <message>
        <source>Cannot start bitcoin: click-to-pay handler</source>
        <translation>Δεν είναι δυνατή η εκκίνηση του bitcoin: χειριστής click-to-pay</translation>
    </message>
    <message>
        <source>URI handling</source>
        <translation>URI χειριστής</translation>
    </message>
    <message>
        <source>Payment request file handling</source>
        <translation>Επεξεργασία αρχείου αίτησης πληρωμής</translation>
    </message>
    <message>
        <source>Payment request rejected</source>
        <translation>Η αίτηση πληρωμής απορρίφθηκε</translation>
    </message>
    </context>
<context>
    <name>PeerTableModel</name>
    <message>
        <source>Sent</source>
        <translation>Αποστολή</translation>
    </message>
    <message>
        <source>Received</source>
        <translation>Παραλήφθησαν</translation>
    </message>
</context>
<context>
    <name>QObject</name>
    <message>
        <source>Amount</source>
        <translation>Ποσό</translation>
    </message>
    <message>
        <source>Enter a Liquid address (e.g. %1)</source>
        <translation>Εισάγετε μια διεύθυνση Bitcoin (π.χ. %1)</translation>
    </message>
    <message>
        <source>%1 d</source>
        <translation>%1 d</translation>
    </message>
    <message>
        <source>%1 h</source>
        <translation>%1 h</translation>
    </message>
    <message>
        <source>%1 m</source>
        <translation>%1 m</translation>
    </message>
    <message>
        <source>%1 s</source>
        <translation>%1 s</translation>
    </message>
    <message>
        <source>None</source>
        <translation>Κανένα</translation>
    </message>
    <message>
        <source>N/A</source>
        <translation>Μη διαθέσιμο</translation>
    </message>
    <message>
        <source>%1 ms</source>
        <translation>%1 ms</translation>
    </message>
    <message>
        <source>%1 and %2</source>
        <translation>%1 και %2</translation>
    </message>
    <message>
        <source>%1 B</source>
        <translation>%1 B</translation>
    </message>
    <message>
        <source>%1 KB</source>
        <translation>%1 KB</translation>
    </message>
    <message>
        <source>%1 MB</source>
        <translation>%1 MB</translation>
    </message>
    <message>
        <source>%1 GB</source>
        <translation>%1 GB</translation>
    </message>
    <message>
        <source>unknown</source>
        <translation>Άγνωστο</translation>
    </message>
</context>
<context>
    <name>QObject::QObject</name>
    </context>
<context>
    <name>QRImageWidget</name>
    </context>
<context>
    <name>RPCConsole</name>
    <message>
        <source>N/A</source>
        <translation>Μη διαθέσιμο</translation>
    </message>
    <message>
        <source>Client version</source>
        <translation>Έκδοση Πελάτη</translation>
    </message>
    <message>
        <source>&amp;Information</source>
        <translation>&amp;Πληροφορία</translation>
    </message>
    <message>
        <source>Debug window</source>
        <translation>Παράθυρο αποσφαλμάτωσης</translation>
    </message>
    <message>
        <source>General</source>
        <translation>Γενικά</translation>
    </message>
    <message>
        <source>Using BerkeleyDB version</source>
        <translation>Χρήση BerkeleyDB έκδοσης</translation>
    </message>
    <message>
        <source>Startup time</source>
        <translation>Χρόνος εκκίνησης</translation>
    </message>
    <message>
        <source>Network</source>
        <translation>Δίκτυο</translation>
    </message>
    <message>
        <source>Name</source>
        <translation>Όνομα</translation>
    </message>
    <message>
        <source>Number of connections</source>
        <translation>Αριθμός συνδέσεων</translation>
    </message>
    <message>
        <source>Block chain</source>
        <translation>Αλυσίδα μπλοκ</translation>
    </message>
    <message>
        <source>Current number of blocks</source>
        <translation>Τρέχον αριθμός μπλοκ</translation>
    </message>
    <message>
        <source>Memory usage</source>
        <translation>χρήση Μνήμης</translation>
    </message>
    <message>
        <source>Received</source>
        <translation>Παραλήφθησαν</translation>
    </message>
    <message>
        <source>Sent</source>
        <translation>Αποστολή</translation>
    </message>
    <message>
        <source>&amp;Peers</source>
        <translation>&amp;Χρήστες</translation>
    </message>
    <message>
        <source>Select a peer to view detailed information.</source>
        <translation>Επιλέξτε ένα χρήστη για να δείτε αναλυτικές πληροφορίες.</translation>
    </message>
    <message>
        <source>Version</source>
        <translation>Έκδοση</translation>
    </message>
    <message>
        <source>Decrease font size</source>
        <translation>Μείωση μεγέθους γραμματοσειράς</translation>
    </message>
    <message>
        <source>Increase font size</source>
        <translation>Αύξηση μεγέθους γραμματοσειράς</translation>
    </message>
    <message>
        <source>Services</source>
        <translation>Υπηρεσίες</translation>
    </message>
    <message>
        <source>Ban Score</source>
        <translation>Σκορ Aποκλεισμού</translation>
    </message>
    <message>
        <source>Connection Time</source>
        <translation>Χρόνος σύνδεσης</translation>
    </message>
    <message>
        <source>Last Send</source>
        <translation>Τελευταία αποστολή</translation>
    </message>
    <message>
        <source>Last Receive</source>
        <translation>Τελευταία λήψη</translation>
    </message>
    <message>
        <source>Ping Time</source>
        <translation>Χρόνος καθυστέρησης</translation>
    </message>
    <message>
        <source>Last block time</source>
        <translation>Χρόνος τελευταίου μπλοκ</translation>
    </message>
    <message>
        <source>&amp;Open</source>
        <translation>&amp;Άνοιγμα</translation>
    </message>
    <message>
        <source>&amp;Console</source>
        <translation>&amp;Κονσόλα</translation>
    </message>
    <message>
        <source>&amp;Network Traffic</source>
        <translation>&amp;Κίνηση δικτύου</translation>
    </message>
    <message>
        <source>Totals</source>
        <translation>Σύνολα</translation>
    </message>
    <message>
        <source>In:</source>
        <translation>Εισερχόμενα:</translation>
    </message>
    <message>
        <source>Out:</source>
        <translation>Εξερχόμενα:</translation>
    </message>
    <message>
        <source>Debug log file</source>
        <translation>Αρχείο καταγραφής εντοπισμού σφαλμάτων </translation>
    </message>
    <message>
        <source>Clear console</source>
        <translation>Καθαρισμός κονσόλας</translation>
    </message>
    <message>
        <source>1 &amp;hour</source>
        <translation>1 &amp;ώρα</translation>
    </message>
    <message>
        <source>1 &amp;day</source>
        <translation>1 &amp;μέρα</translation>
    </message>
    <message>
        <source>1 &amp;week</source>
        <translation>1 &amp;εβδομάδα</translation>
    </message>
    <message>
        <source>1 &amp;year</source>
        <translation>1 &amp;χρόνος</translation>
    </message>
    <message>
        <source>default wallet</source>
        <translation>Προεπιλεγμένο πορτοφόλι</translation>
    </message>
    <message>
        <source>via %1</source>
        <translation>μέσω %1</translation>
    </message>
    <message>
        <source>never</source>
        <translation>ποτέ</translation>
    </message>
    <message>
        <source>Inbound</source>
        <translation>Εισερχόμενα</translation>
    </message>
    <message>
        <source>Outbound</source>
        <translation>Εξερχόμενα</translation>
    </message>
    <message>
        <source>Yes</source>
        <translation>Ναι</translation>
    </message>
    <message>
        <source>No</source>
        <translation>Όχι</translation>
    </message>
    <message>
        <source>Unknown</source>
        <translation>Άγνωστο(α)</translation>
    </message>
</context>
<context>
    <name>ReceiveCoinsDialog</name>
    <message>
        <source>&amp;Amount:</source>
        <translation>&amp;Ποσό:</translation>
    </message>
    <message>
        <source>&amp;Label:</source>
        <translation>&amp;Επιγραφή</translation>
    </message>
    <message>
        <source>&amp;Message:</source>
        <translation>&amp;Μήνυμα:</translation>
    </message>
    <message>
        <source>Clear all fields of the form.</source>
        <translation>Καθαρισμός όλων των πεδίων της φόρμας.</translation>
    </message>
    <message>
        <source>Clear</source>
        <translation>Καθαρισμός</translation>
    </message>
    <message>
        <source>&amp;Request payment</source>
        <translation>&amp;Αίτηση πληρωμής</translation>
    </message>
    <message>
        <source>Show</source>
        <translation>Εμφάνιση</translation>
    </message>
    <message>
        <source>Remove the selected entries from the list</source>
        <translation>Αφαίρεση επιλεγμένων καταχωρίσεων από τη λίστα</translation>
    </message>
    <message>
        <source>Remove</source>
        <translation>Αφαίρεση</translation>
    </message>
    <message>
        <source>Copy URI</source>
        <translation>Αντιγραφή της επιλεγμένης διεύθυνσης στο πρόχειρο του συστήματος</translation>
    </message>
    <message>
        <source>Copy label</source>
        <translation>Αντιγραφή ετικέτας</translation>
    </message>
    <message>
        <source>Copy message</source>
        <translation>Αντιγραφή μηνύματος</translation>
    </message>
    <message>
        <source>Copy amount</source>
        <translation>Αντιγραφή ποσού</translation>
    </message>
</context>
<context>
    <name>ReceiveRequestDialog</name>
    <message>
        <source>QR Code</source>
        <translation>Κώδικας QR</translation>
    </message>
    <message>
        <source>Copy &amp;URI</source>
        <translation>Αντιγραφή της επιλεγμένης διεύθυνσης στο πρόχειρο του συστήματος</translation>
    </message>
    <message>
        <source>Copy &amp;Address</source>
        <translation>Αντιγραφή &amp;Διεύθυνσης</translation>
    </message>
    <message>
        <source>&amp;Save Image...</source>
        <translation>&amp;Αποθήκευση εικόνας...</translation>
    </message>
    <message>
        <source>Payment information</source>
        <translation>Πληροφορίες πληρωμής</translation>
    </message>
    <message>
        <source>Address</source>
        <translation>Διεύθυνση</translation>
    </message>
    <message>
        <source>Amount</source>
        <translation>Ποσό</translation>
    </message>
    <message>
        <source>Label</source>
        <translation>Ετικέτα</translation>
    </message>
    <message>
        <source>Message</source>
        <translation>Μήνυμα</translation>
    </message>
    <message>
        <source>Wallet</source>
        <translation>Πορτοφόλι</translation>
    </message>
    </context>
<context>
    <name>RecentRequestsTableModel</name>
    <message>
        <source>Date</source>
        <translation>Ημερομηνία</translation>
    </message>
    <message>
        <source>Label</source>
        <translation>Ετικέτα</translation>
    </message>
    <message>
        <source>Message</source>
        <translation>Μήνυμα</translation>
    </message>
    <message>
        <source>(no label)</source>
        <translation>(χωρίς ετικέτα)</translation>
    </message>
    </context>
<context>
    <name>SendCoinsDialog</name>
    <message>
        <source>Send Coins</source>
        <translation>Αποστολή νομισμάτων</translation>
    </message>
    <message>
        <source>Coin Control Features</source>
        <translation>Χαρακτηριστικά επιλογής κερμάτων</translation>
    </message>
    <message>
        <source>Inputs...</source>
        <translation>Εισροές...</translation>
    </message>
    <message>
        <source>automatically selected</source>
        <translation>επιλεγμένο αυτόματα</translation>
    </message>
    <message>
        <source>Insufficient funds!</source>
        <translation>Ανεπαρκές κεφάλαιο!</translation>
    </message>
    <message>
        <source>Quantity:</source>
        <translation>Ποσότητα:</translation>
    </message>
    <message>
        <source>Bytes:</source>
        <translation>Bytes:</translation>
    </message>
    <message>
        <source>Amount:</source>
        <translation>Ποσό:</translation>
    </message>
    <message>
        <source>Fee:</source>
        <translation>Ταρίφα:</translation>
    </message>
    <message>
        <source>After Fee:</source>
        <translation>Ταρίφα αλλαγής:</translation>
    </message>
    <message>
        <source>Change:</source>
        <translation>Ρέστα:</translation>
    </message>
    <message>
        <source>If this is activated, but the change address is empty or invalid, change will be sent to a newly generated address.</source>
        <translation>Όταν ενεργό, αλλά η διεύθυνση ρέστων είναι κενή ή άκυρη, τα ρέστα θα σταλούν σε μία πρόσφατα δημιουργημένη διεύθυνση.</translation>
    </message>
    <message>
        <source>Custom change address</source>
        <translation>Προσαρμοσμένη διεύθυνση ρέστων</translation>
    </message>
    <message>
        <source>Transaction Fee:</source>
        <translation>Τέλος συναλλαγής:</translation>
    </message>
    <message>
        <source>Choose...</source>
        <translation>Επιλογή...</translation>
    </message>
    <message>
        <source>per kilobyte</source>
        <translation>ανά kilobyte</translation>
    </message>
    <message>
        <source>Hide</source>
        <translation>Απόκρυψη</translation>
    </message>
    <message>
        <source>Recommended:</source>
        <translation>Προτεινόμενο: </translation>
    </message>
    <message>
        <source>Custom:</source>
        <translation>Προσαρμογή:</translation>
    </message>
    <message>
        <source>Send to multiple recipients at once</source>
        <translation>Αποστολή σε πολλούς αποδέκτες ταυτόχρονα</translation>
    </message>
    <message>
        <source>Add &amp;Recipient</source>
        <translation>&amp;Προσθήκη αποδέκτη</translation>
    </message>
    <message>
        <source>Clear all fields of the form.</source>
        <translation>Καθαρισμός όλων των πεδίων της φόρμας.</translation>
    </message>
    <message>
        <source>Dust:</source>
        <translation>Σκόνη:</translation>
    </message>
    <message>
        <source>Clear &amp;All</source>
        <translation>Καθαρισμός &amp;Όλων</translation>
    </message>
    <message>
        <source>Balance:</source>
        <translation>Υπόλοιπο:</translation>
    </message>
    <message>
        <source>Confirm the send action</source>
        <translation>Επιβεβαίωση αποστολής</translation>
    </message>
    <message>
        <source>S&amp;end</source>
        <translation>Αποστολή</translation>
    </message>
    <message>
        <source>Copy quantity</source>
        <translation>Αντιγραφή ποσότητας</translation>
    </message>
    <message>
        <source>Copy amount</source>
        <translation>Αντιγραφή ποσού</translation>
    </message>
    <message>
        <source>Copy fee</source>
        <translation>Αντιγραφή τελών</translation>
    </message>
    <message>
<<<<<<< HEAD
=======
        <source>or</source>
        <translation>ή</translation>
    </message>
    <message>
>>>>>>> 519b0bc5
        <source>Transaction fee</source>
        <translation>Κόστος συναλλαγής</translation>
    </message>
    <message>
        <source>(no label)</source>
        <translation>(χωρίς ετικέτα)</translation>
    </message>
</context>
<context>
    <name>SendCoinsEntry</name>
    <message>
        <source>A&amp;mount:</source>
        <translation>&amp;Ποσό:</translation>
    </message>
    <message>
        <source>Pay &amp;To:</source>
        <translation>Πληρωμή &amp;σε:</translation>
    </message>
    <message>
        <source>&amp;Label:</source>
        <translation>&amp;Επιγραφή</translation>
    </message>
    <message>
        <source>Choose previously used address</source>
        <translation>Επιλογή διεύθυνσης που έχει ήδη χρησιμοποιηθεί</translation>
    </message>
    <message>
        <source>This is a normal payment.</source>
        <translation>Αυτή είναι μια απλή πληρωμή.</translation>
    </message>
    <message>
        <source>The Bitcoin address to send the payment to</source>
        <translation>Η διεύθυνση Bitcoin που θα σταλεί η πληρωμή</translation>
    </message>
    <message>
        <source>Alt+A</source>
        <translation>Alt+A</translation>
    </message>
    <message>
        <source>Paste address from clipboard</source>
        <translation>Επικόλληση διεύθυνσης από το βιβλίο διευθύνσεων</translation>
    </message>
    <message>
        <source>Alt+P</source>
        <translation>Alt+P</translation>
    </message>
    <message>
        <source>Remove this entry</source>
        <translation>Αφαίρεση αυτής της καταχώρησης</translation>
    </message>
    <message>
        <source>Message:</source>
        <translation>Μήνυμα:</translation>
    </message>
    <message>
        <source>Enter a label for this address to add it to the list of used addresses</source>
        <translation>Εισάγετε μία ετικέτα για αυτή την διεύθυνση για να προστεθεί στη λίστα με τις χρησιμοποιημένες διευθύνσεις</translation>
    </message>
    <message>
        <source>Pay To:</source>
        <translation>Πληρωμή σε:</translation>
    </message>
    <message>
        <source>Memo:</source>
        <translation>Σημείωση:</translation>
    </message>
    </context>
<context>
    <name>SendConfirmationDialog</name>
    <message>
        <source>Yes</source>
        <translation>Ναι</translation>
    </message>
</context>
<context>
    <name>ShutdownWindow</name>
    <message>
        <source>Do not shut down the computer until this window disappears.</source>
        <translation>Μην απενεργοποιήσετε τον υπολογιστή μέχρι να κλείσει αυτό το παράθυρο.</translation>
    </message>
</context>
<context>
    <name>SignVerifyMessageDialog</name>
    <message>
        <source>Signatures - Sign / Verify a Message</source>
        <translation>Υπογραφές - Είσοδος / Επαλήθευση Mηνύματος </translation>
    </message>
    <message>
        <source>&amp;Sign Message</source>
        <translation>&amp;Υπογραφή Μηνύματος</translation>
    </message>
    <message>
        <source>The Bitcoin address to sign the message with</source>
        <translation>Διεύθυνση Bitcoin που θα σταλεί το μήνυμα</translation>
    </message>
    <message>
        <source>Choose previously used address</source>
        <translation>Επιλογή διεύθυνσης που έχει ήδη χρησιμοποιηθεί</translation>
    </message>
    <message>
        <source>Alt+A</source>
        <translation>Alt+A</translation>
    </message>
    <message>
        <source>Paste address from clipboard</source>
        <translation>Επικόλληση διεύθυνσης από το βιβλίο διευθύνσεων</translation>
    </message>
    <message>
        <source>Alt+P</source>
        <translation>Alt+P</translation>
    </message>
    <message>
        <source>Enter the message you want to sign here</source>
        <translation>Εισάγετε εδώ το μήνυμα που θέλετε να υπογράψετε</translation>
    </message>
    <message>
        <source>Signature</source>
        <translation>Υπογραφή</translation>
    </message>
    <message>
        <source>Copy the current signature to the system clipboard</source>
        <translation>Αντιγραφή της επιλεγμένης υπογραφής στο πρόχειρο του συστήματος</translation>
    </message>
    <message>
        <source>Sign the message to prove you own this Bitcoin address</source>
        <translation>Υπογράψτε το μήνυμα για να αποδείξετε πως σας ανήκει η συγκεκριμένη διεύθυνση Bitcoin</translation>
    </message>
    <message>
        <source>Sign &amp;Message</source>
        <translation>Υπογραφη μήνυματος</translation>
    </message>
    <message>
        <source>Reset all sign message fields</source>
        <translation>Επαναφορά όλων των πεδίων μήνυματος</translation>
    </message>
    <message>
        <source>Clear &amp;All</source>
        <translation>Καθαρισμός &amp;Όλων</translation>
    </message>
    <message>
        <source>&amp;Verify Message</source>
        <translation>&amp;Επιβεβαίωση Mηνύματος</translation>
    </message>
    <message>
        <source>The Bitcoin address the message was signed with</source>
        <translation>Διεύθυνση Bitcoin με την οποία έχει υπογραφεί το μήνυμα</translation>
    </message>
    <message>
        <source>Verify the message to ensure it was signed with the specified Bitcoin address</source>
        <translation>Επαληθεύστε το μήνυμα για να αποδείξετε πως υπογράφθηκε από τη συγκεκριμένη διεύθυνση Bitcoin</translation>
    </message>
    <message>
        <source>Verify &amp;Message</source>
        <translation>Επιβεβαίωση Mηνύματος</translation>
    </message>
    <message>
        <source>Reset all verify message fields</source>
        <translation>Επαναφορά όλων των πεδίων επαλήθευσης μηνύματος</translation>
    </message>
    </context>
<context>
    <name>SplashScreen</name>
    <message>
        <source>[testnet]</source>
        <translation>[testnet]</translation>
    </message>
</context>
<context>
    <name>TrafficGraphWidget</name>
    <message>
        <source>KB/s</source>
        <translation>KB/s</translation>
    </message>
</context>
<context>
    <name>TransactionDesc</name>
    <message>
        <source>Open until %1</source>
        <translation>Ανοιχτό μέχρι %1</translation>
    </message>
    <message>
        <source>0/unconfirmed, %1</source>
        <translation>0/ανεπιβεβαίωτο, %1</translation>
    </message>
    <message>
        <source>Date</source>
        <translation>Ημερομηνία</translation>
    </message>
    <message>
        <source>Source</source>
        <translation>Πηγή</translation>
    </message>
    <message>
        <source>Generated</source>
        <translation>Παράχθηκε</translation>
    </message>
    <message>
        <source>From</source>
        <translation>Από</translation>
    </message>
    <message>
        <source>unknown</source>
        <translation>Άγνωστο</translation>
    </message>
    <message>
        <source>To</source>
        <translation>Προς</translation>
    </message>
    <message>
        <source>own address</source>
        <translation>δική σας διεύθυνση</translation>
    </message>
    <message>
        <source>watch-only</source>
        <translation>παρακολούθηση-μόνο</translation>
    </message>
    <message>
        <source>label</source>
        <translation>ετικέτα</translation>
    </message>
    <message>
        <source>Credit</source>
        <translation>Πίστωση</translation>
    </message>
    <message>
        <source>not accepted</source>
        <translation>μη έγκυρο</translation>
    </message>
    <message>
        <source>Total credit</source>
        <translation>Συνολική πίστωση</translation>
    </message>
    <message>
        <source>Transaction fee</source>
        <translation>Κόστος συναλλαγής</translation>
    </message>
    <message>
        <source>Message</source>
        <translation>Μήνυμα</translation>
    </message>
    <message>
        <source>Amount</source>
        <translation>Ποσό</translation>
    </message>
    </context>
<context>
    <name>TransactionDescDialog</name>
    <message>
        <source>This pane shows a detailed description of the transaction</source>
        <translation>Αυτό το παράθυρο δείχνει μια λεπτομερή περιγραφή της συναλλαγής</translation>
    </message>
    </context>
<context>
    <name>TransactionTableModel</name>
    <message>
        <source>Date</source>
        <translation>Ημερομηνία</translation>
    </message>
    <message>
        <source>Label</source>
        <translation>Ετικέτα</translation>
    </message>
    <message>
        <source>Open until %1</source>
        <translation>Ανοιχτό μέχρι %1</translation>
    </message>
    <message>
        <source>watch-only</source>
        <translation>παρακολούθηση-μόνο</translation>
    </message>
    <message>
        <source>(no label)</source>
        <translation>(χωρίς ετικέτα)</translation>
    </message>
    </context>
<context>
    <name>TransactionView</name>
    <message>
        <source>Copy address</source>
        <translation>Αντιγραφή διεύθυνσης</translation>
    </message>
    <message>
        <source>Copy label</source>
        <translation>Αντιγραφή ετικέτας</translation>
    </message>
    <message>
        <source>Copy amount</source>
        <translation>Αντιγραφή ποσού</translation>
    </message>
    <message>
        <source>Copy transaction ID</source>
        <translation>Αντιγραφή ταυτότητας συναλλαγής</translation>
    </message>
    <message>
        <source>Copy raw transaction</source>
        <translation>Αντιγραφή ανεπεξέργαστης συναλλαγής</translation>
    </message>
    <message>
        <source>Edit label</source>
        <translation>Επεξεργασία ετικέτας</translation>
    </message>
    <message>
        <source>Comma separated file (*.csv)</source>
        <translation>Αρχείο οριοθετημένο με κόμματα (*.csv)</translation>
    </message>
    <message>
        <source>Date</source>
        <translation>Ημερομηνία</translation>
    </message>
    <message>
        <source>Label</source>
        <translation>Ετικέτα</translation>
    </message>
    <message>
        <source>Address</source>
        <translation>Διεύθυνση</translation>
    </message>
    <message>
        <source>Exporting Failed</source>
        <translation>Αποτυχία Εξαγωγής</translation>
    </message>
    </context>
<context>
    <name>UnitDisplayStatusBarControl</name>
    <message>
        <source>Unit to show amounts in. Click to select another unit.</source>
        <translation>Μονάδα μέτρησης προβολής ποσών. Κάντε κλικ για επιλογή άλλης μονάδας.</translation>
    </message>
</context>
<context>
    <name>WalletFrame</name>
    </context>
<context>
    <name>WalletModel</name>
    <message>
        <source>Increase:</source>
        <translation>Αύξηση:</translation>
    </message>
    </context>
<context>
    <name>WalletView</name>
    <message>
        <source>Cancel</source>
        <translation>Ακύρωση</translation>
    </message>
</context>
<context>
    <name>bitcoin-core</name>
    <message>
        <source>Bitcoin Core</source>
        <translation>Bitcoin Core</translation>
    </message>
    <message>
        <source>Corrupted block database detected</source>
        <translation>Εντοπίσθηκε διεφθαρμένη βάση δεδομένων των μπλοκ</translation>
    </message>
    <message>
        <source>Do you want to rebuild the block database now?</source>
        <translation>Θέλετε να δημιουργηθεί τώρα η βάση δεδομένων των μπλοκ;</translation>
    </message>
    <message>
        <source>Error initializing block database</source>
        <translation>Σφάλμα κατά την ενεργοποίηση της βάσης δεδομένων των μπλοκ</translation>
    </message>
    <message>
        <source>Error initializing wallet database environment %s!</source>
        <translation>Σφάλμα κατά την ενεργοποίηση της βάσης δεδομένων πορτοφολιού %s!</translation>
    </message>
    <message>
        <source>Error loading block database</source>
        <translation>Σφάλμα φόρτωσης της βάσης δεδομένων των μπλοκ</translation>
    </message>
    <message>
        <source>Error opening block database</source>
        <translation>Σφάλμα φόρτωσης της βάσης δεδομένων των μπλοκ</translation>
    </message>
    <message>
        <source>Error: Disk space is low!</source>
        <translation>Σφάλμα: Χαμηλός χώρος στο δίσκο!</translation>
    </message>
    <message>
        <source>Failed to listen on any port. Use -listen=0 if you want this.</source>
        <translation>Αποτυχία παρακολούθησης σε οποιαδήποτε θύρα. Χρησιμοποιήστε -listen=0 αν θέλετε αυτό.</translation>
    </message>
    <message>
        <source>Importing...</source>
        <translation>Εισαγωγή...</translation>
    </message>
    <message>
        <source>Not enough file descriptors available.</source>
        <translation>Δεν υπάρχουν αρκετοί περιγραφείς αρχείων διαθέσιμοι.</translation>
    </message>
    <message>
        <source>Verifying blocks...</source>
        <translation>Επαλήθευση των μπλοκ...</translation>
    </message>
    <message>
        <source>Error reading from database, shutting down.</source>
        <translation>Σφάλμα ανάγνωσης από τη βάση δεδομένων, γίνεται τερματισμός.</translation>
    </message>
    <message>
        <source>Information</source>
        <translation>Πληροφορία</translation>
    </message>
    <message>
        <source>Signing transaction failed</source>
        <translation>Η υπογραφή συναλλαγής απέτυχε </translation>
    </message>
    <message>
        <source>This is experimental software.</source>
        <translation>Η εφαρμογή είναι σε πειραματικό στάδιο.</translation>
    </message>
    <message>
        <source>Transaction amount too small</source>
        <translation>Το ποσό της συναλλαγής είναι πολύ μικρό</translation>
    </message>
    <message>
        <source>Transaction too large</source>
        <translation>Η συναλλαγή είναι πολύ μεγάλη</translation>
    </message>
    <message>
        <source>Warning</source>
        <translation>Προειδοποίηση</translation>
    </message>
    <message>
        <source>Zapping all transactions from wallet...</source>
        <translation>Μεταφορά όλων των συναλλαγών από το πορτοφόλι</translation>
    </message>
    <message>
        <source>Unknown network specified in -onlynet: '%s'</source>
        <translation>Έχει οριστεί άγνωστo δίκτυο στο -onlynet: '%s'</translation>
    </message>
    <message>
        <source>Insufficient funds</source>
        <translation>Ανεπαρκές κεφάλαιο</translation>
    </message>
    <message>
        <source>Loading block index...</source>
        <translation>Φόρτωση ευρετηρίου μπλοκ...</translation>
    </message>
    <message>
        <source>Loading wallet...</source>
        <translation>Φόρτωση πορτοφολιού...</translation>
    </message>
    <message>
        <source>Cannot downgrade wallet</source>
        <translation>Δεν μπορώ να υποβαθμίσω το πορτοφόλι</translation>
    </message>
    <message>
        <source>Rescanning...</source>
        <translation>Ανίχνευση...</translation>
    </message>
    <message>
        <source>Done loading</source>
        <translation>Η φόρτωση ολοκληρώθηκε</translation>
    </message>
    <message>
        <source>Error</source>
        <translation>Σφάλμα</translation>
    </message>
</context>
</TS><|MERGE_RESOLUTION|>--- conflicted
+++ resolved
@@ -1627,13 +1627,10 @@
         <translation>Αντιγραφή τελών</translation>
     </message>
     <message>
-<<<<<<< HEAD
-=======
         <source>or</source>
         <translation>ή</translation>
     </message>
     <message>
->>>>>>> 519b0bc5
         <source>Transaction fee</source>
         <translation>Κόστος συναλλαγής</translation>
     </message>
