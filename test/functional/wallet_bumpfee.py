--- conflicted
+++ resolved
@@ -329,7 +329,7 @@
     """Test that the same change addresses is used for the replacement transaction when possible."""
     def get_change_address(tx):
         tx_details = rbf_node.getrawtransaction(tx, 1)
-        txout_addresses = [txout['scriptPubKey']['addresses'][0] for txout in tx_details["vout"]]
+        txout_addresses = [txout['scriptPubKey']['addresses'][0] for txout in tx_details["vout"] if txout['scriptPubKey']['type'] != 'fee']
         return [address for address in txout_addresses if rbf_node.getaddressinfo(address)["ischange"]]
 
     # Check that there is only one change output
@@ -346,17 +346,11 @@
 def spend_one_input(node, dest_address, change_size=Decimal("0.00049000")):
     tx_input = dict(
         sequence=BIP125_SEQUENCE_NUMBER, **next(u for u in node.listunspent() if u["amount"] == Decimal("0.00100000")))
-<<<<<<< HEAD
-    rawtx = node.createrawtransaction(
-        [tx_input], {dest_address: Decimal("0.00050000"),
-                     node.getrawchangeaddress(): Decimal("0.00049000"),
-                     "fee": Decimal("0.00001")})
-=======
     destinations = {dest_address: Decimal("0.00050000")}
     if change_size > 0:
         destinations[node.getrawchangeaddress()] = change_size
+    destinations["fee"] = Decimal("0.00001")
     rawtx = node.createrawtransaction([tx_input], destinations)
->>>>>>> 4f4ef313
     signedtx = node.signrawtransactionwithwallet(rawtx)
     txid = node.sendrawtransaction(signedtx["hex"])
     return txid
@@ -381,7 +375,7 @@
     # feerate rbf requires confirmed outputs when change output doesn't exist or is insufficient
     rbf_node.generatetoaddress(1, dest_address)
     # spend all funds, no change output
-    rbfid = rbf_node.sendtoaddress(rbf_node.getnewaddress(), rbf_node.getbalance(), "", "", True)
+    rbfid = rbf_node.sendtoaddress(rbf_node.getnewaddress(), rbf_node.getbalance()['bitcoin'], "", "", True)
     assert_raises_rpc_error(-4, "Unable to create transaction: Insufficient funds", rbf_node.bumpfee, rbfid)
 
 if __name__ == "__main__":
