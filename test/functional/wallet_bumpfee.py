#!/usr/bin/env python3
# Copyright (c) 2016-2020 The Bitcoin Core developers
# Distributed under the MIT software license, see the accompanying
# file COPYING or http://www.opensource.org/licenses/mit-license.php.
"""Test the bumpfee RPC.

Verifies that the bumpfee RPC creates replacement transactions successfully when
its preconditions are met, and returns appropriate errors in other cases.

This module consists of around a dozen individual test cases implemented in the
top-level functions named as test_<test_case_description>. The test functions
can be disabled or reordered if needed for debugging. If new test cases are
added in the future, they should try to follow the same convention and not
make assumptions about execution order.
"""
from decimal import Decimal
import io

from test_framework.blocktools import add_witness_commitment, create_block, create_coinbase, send_to_witness
from test_framework.messages import BIP125_SEQUENCE_NUMBER, CTransaction
from test_framework.test_framework import BitcoinTestFramework
from test_framework.util import (
    assert_equal,
    assert_greater_than,
    assert_raises_rpc_error,
    hex_str_to_bytes,
)
from test_framework import util

WALLET_PASSPHRASE = "test"
WALLET_PASSPHRASE_TIMEOUT = 3600

# Fee rates (in BTC per 1000 vbytes)
INSUFFICIENT = 0.00001000
ECONOMICAL   = 0.00050000
NORMAL       = 0.00100000
HIGH         = 0.00500000
TOO_HIGH     = 1.00000000


class BumpFeeTest(BitcoinTestFramework):
    def set_test_params(self):
        self.num_nodes = 2
        self.setup_clean_chain = True
        self.extra_args = [[
            "-walletrbf={}".format(i),
            "-mintxfee=0.00002",
            "-addresstype=bech32",
        ] for i in range(self.num_nodes)]

    def skip_test_if_missing_module(self):
        self.skip_if_no_wallet()

    def clear_mempool(self):
        # Clear mempool between subtests. The subtests may only depend on chainstate (utxos)
        self.nodes[1].generate(1)
        self.sync_all()

    def run_test(self):
        util.node_fastmerkle = self.nodes[0]
        # Encrypt wallet for test_locked_wallet_fails test
        self.nodes[1].encryptwallet(WALLET_PASSPHRASE)
        self.nodes[1].walletpassphrase(WALLET_PASSPHRASE, WALLET_PASSPHRASE_TIMEOUT)

        peer_node, rbf_node = self.nodes
        rbf_node_address = rbf_node.getnewaddress()

        # fund rbf node with 10 coins of 0.001 btc (100,000 satoshis)
        self.log.info("Mining blocks...")
        peer_node.generate(110)
        self.sync_all()
        for _ in range(25):
            peer_node.sendtoaddress(rbf_node_address, 0.001)
        self.sync_all()
        peer_node.generate(1)
        self.sync_all()
        assert_equal(rbf_node.getbalance()['bitcoin'], Decimal("0.025"))

        self.log.info("Running tests")
        dest_address = peer_node.getnewaddress()
        self.test_invalid_parameters(rbf_node, dest_address)
        test_simple_bumpfee_succeeds(self, "default", rbf_node, peer_node, dest_address)
        test_simple_bumpfee_succeeds(self, "fee_rate", rbf_node, peer_node, dest_address)
        test_feerate_args(self, rbf_node, peer_node, dest_address)
        test_segwit_bumpfee_succeeds(self, rbf_node, dest_address)
        test_nonrbf_bumpfee_fails(self, peer_node, dest_address)
        test_notmine_bumpfee_fails(self, rbf_node, peer_node, dest_address)
        test_bumpfee_with_descendant_fails(self, rbf_node, rbf_node_address, dest_address)
        test_dust_to_fee(self, rbf_node, dest_address)
        test_watchonly_psbt(self, peer_node, rbf_node, dest_address)
        test_rebumping(self, rbf_node, dest_address)
        test_rebumping_not_replaceable(self, rbf_node, dest_address)
        test_unconfirmed_not_spendable(self, rbf_node, rbf_node_address)
        test_bumpfee_metadata(self, rbf_node, dest_address)
        test_locked_wallet_fails(self, rbf_node, dest_address)
        test_change_script_match(self, rbf_node, dest_address)
        test_settxfee(self, rbf_node, dest_address)
        test_maxtxfee_fails(self, rbf_node, dest_address)
        # These tests wipe out a number of utxos that are expected in other tests
        test_small_output_with_feerate_succeeds(self, rbf_node, dest_address)
        test_no_more_inputs_fails(self, rbf_node, dest_address)

    def test_invalid_parameters(self, node, dest_address):
        txid = spend_one_input(node, dest_address)
        # invalid estimate mode
        assert_raises_rpc_error(-8, "Invalid estimate_mode parameter", node.bumpfee, txid, {
            "estimate_mode": "moo",
        })
        assert_raises_rpc_error(-3, "Expected type string", node.bumpfee, txid, {
            "estimate_mode": 38,
        })
        assert_raises_rpc_error(-3, "Expected type string", node.bumpfee, txid, {
            "estimate_mode": {
                "foo": "bar",
            },
        })
        assert_raises_rpc_error(-8, "Invalid estimate_mode parameter", node.bumpfee, txid, {
            "estimate_mode": Decimal("3.141592"),
        })
        # confTarget and conf_target
        assert_raises_rpc_error(-8, "confTarget and conf_target options should not both be set", node.bumpfee, txid, {
            "confTarget": 123,
            "conf_target": 456,
        })
        self.clear_mempool()


def test_simple_bumpfee_succeeds(self, mode, rbf_node, peer_node, dest_address):
    self.log.info('Test simple bumpfee: {}'.format(mode))
    rbfid = spend_one_input(rbf_node, dest_address)
    rbftx = rbf_node.gettransaction(rbfid)
    self.sync_mempools((rbf_node, peer_node))
    assert rbfid in rbf_node.getrawmempool() and rbfid in peer_node.getrawmempool()
    if mode == "fee_rate":
        bumped_psbt = rbf_node.psbtbumpfee(rbfid, {"fee_rate": NORMAL})
        bumped_tx = rbf_node.bumpfee(rbfid, {"fee_rate": NORMAL})
    else:
        bumped_psbt = rbf_node.psbtbumpfee(rbfid)
        bumped_tx = rbf_node.bumpfee(rbfid)
    assert_equal(bumped_tx["errors"], [])
    assert bumped_tx["fee"] > -rbftx["fee"]['bitcoin']
    assert_equal(bumped_tx["origfee"], -rbftx["fee"]['bitcoin'])
    assert "psbt" not in bumped_tx
    assert_equal(bumped_psbt["errors"], [])
    assert bumped_psbt["fee"] > -rbftx["fee"]['bitcoin']
    assert_equal(bumped_psbt["origfee"], -rbftx["fee"]['bitcoin'])
    assert "psbt" in bumped_psbt
    # check that bumped_tx propagates, original tx was evicted and has a wallet conflict
    self.sync_mempools((rbf_node, peer_node))
    assert bumped_tx["txid"] in rbf_node.getrawmempool()
    assert bumped_tx["txid"] in peer_node.getrawmempool()
    assert rbfid not in rbf_node.getrawmempool()
    assert rbfid not in peer_node.getrawmempool()
    oldwtx = rbf_node.gettransaction(rbfid)
    assert len(oldwtx["walletconflicts"]) > 0
    # check wallet transaction replaces and replaced_by values
    bumpedwtx = rbf_node.gettransaction(bumped_tx["txid"])
    assert_equal(oldwtx["replaced_by_txid"], bumped_tx["txid"])
    assert_equal(bumpedwtx["replaces_txid"], rbfid)
    self.clear_mempool()


def test_feerate_args(self, rbf_node, peer_node, dest_address):
    self.log.info('Test fee_rate args')
    rbfid = spend_one_input(rbf_node, dest_address)
    self.sync_mempools((rbf_node, peer_node))
    assert rbfid in rbf_node.getrawmempool() and rbfid in peer_node.getrawmempool()

    assert_raises_rpc_error(-8, "conf_target can't be set with fee_rate. Please provide either a confirmation target in blocks for automatic fee estimation, or an explicit fee rate.", rbf_node.bumpfee, rbfid, {"fee_rate": NORMAL, "confTarget": 1})

    assert_raises_rpc_error(-3, "Unexpected key totalFee", rbf_node.bumpfee, rbfid, {"totalFee": NORMAL})
    assert_raises_rpc_error(-8, "conf_target can't be set with fee_rate. Please provide either a confirmation target in blocks for automatic fee estimation, or an explicit fee rate.", rbf_node.bumpfee, rbfid, {"fee_rate":0.00001, "confTarget": 1})

    # Bumping to just above minrelay should fail to increase total fee enough, at least
    assert_raises_rpc_error(-8, "Insufficient total fee", rbf_node.bumpfee, rbfid, {"fee_rate": INSUFFICIENT})

    assert_raises_rpc_error(-3, "Amount out of range", rbf_node.bumpfee, rbfid, {"fee_rate": -1})

    assert_raises_rpc_error(-4, "is too high (cannot be higher than", rbf_node.bumpfee, rbfid, {"fee_rate": TOO_HIGH})
    self.clear_mempool()


def test_segwit_bumpfee_succeeds(self, rbf_node, dest_address):
    self.log.info('Test that segwit-sourcing bumpfee works')
    # Create a transaction with segwit output, then create an RBF transaction
    # which spends it, and make sure bumpfee can be called on it.

    segwit_in = next(u for u in rbf_node.listunspent() if u["amount"] == Decimal("0.001"))
    segwit_out = rbf_node.getaddressinfo(rbf_node.getnewaddress(address_type='p2sh-segwit'))
    segwitid = send_to_witness(
        use_p2wsh=False,
        node=rbf_node,
        utxo=segwit_in,
        pubkey=segwit_out["pubkey"],
        encode_p2sh=False,
        amount=Decimal("0.0009"),
        sign=True)

    rbfraw = rbf_node.createrawtransaction([{
        'txid': segwitid,
        'vout': 0,
        "sequence": BIP125_SEQUENCE_NUMBER
    }], {dest_address: Decimal("0.0005"),
         rbf_node.getrawchangeaddress(): Decimal("0.0003"),
         "fee": "0.0001"})
    rbfsigned = rbf_node.signrawtransactionwithwallet(rbfraw)
    rbfid = rbf_node.sendrawtransaction(rbfsigned["hex"])
    assert rbfid in rbf_node.getrawmempool()

    bumped_tx = rbf_node.bumpfee(rbfid)
    assert bumped_tx["txid"] in rbf_node.getrawmempool()
    assert rbfid not in rbf_node.getrawmempool()
    self.clear_mempool()


def test_nonrbf_bumpfee_fails(self, peer_node, dest_address):
    self.log.info('Test that we cannot replace a non RBF transaction')
    not_rbfid = peer_node.sendtoaddress(dest_address, Decimal("0.00090000"))
    assert_raises_rpc_error(-4, "not BIP 125 replaceable", peer_node.bumpfee, not_rbfid)
    self.clear_mempool()


def test_notmine_bumpfee_fails(self, rbf_node, peer_node, dest_address):
    self.log.info('Test that it cannot bump fee if non-owned inputs are included')
    # here, the rbftx has a peer_node coin and then adds a rbf_node input
    # Note that this test depends upon the RPC code checking input ownership prior to change outputs
    # (since it can't use fundrawtransaction, it lacks a proper change output)
    fee = Decimal("0.001")
    utxos = [node.listunspent(query_options={'minimumAmount': fee})[-1] for node in (rbf_node, peer_node)]
    inputs = [{
        "txid": utxo["txid"],
        "vout": utxo["vout"],
        "address": utxo["address"],
        "sequence": BIP125_SEQUENCE_NUMBER
    } for utxo in utxos]
<<<<<<< HEAD
    output_val = sum(utxo["amount"] for utxo in utxos) - Decimal("0.001")
    rawtx = rbf_node.createrawtransaction(inputs, {dest_address: output_val, "fee": "0.001"})
=======
    output_val = sum(utxo["amount"] for utxo in utxos) - fee
    rawtx = rbf_node.createrawtransaction(inputs, {dest_address: output_val})
>>>>>>> 30568d3f
    signedtx = rbf_node.signrawtransactionwithwallet(rawtx)
    signedtx = peer_node.signrawtransactionwithwallet(signedtx["hex"])
    rbfid = rbf_node.sendrawtransaction(signedtx["hex"])
    assert_raises_rpc_error(-4, "Transaction contains inputs that don't belong to this wallet",
                            rbf_node.bumpfee, rbfid)
    self.clear_mempool()


def test_bumpfee_with_descendant_fails(self, rbf_node, rbf_node_address, dest_address):
    self.log.info('Test that fee cannot be bumped when it has descendant')
    # parent is send-to-self, so we don't have to check which output is change when creating the child tx
    parent_id = spend_one_input(rbf_node, rbf_node_address)
    input_val = rbf_node.getrawtransaction(parent_id, 1)["vout"][0]["value"]
    tx = rbf_node.createrawtransaction([{"txid": parent_id, "vout": 0}], {dest_address: "0.0002", "fee": input_val-Decimal("0.0002")})
    tx = rbf_node.signrawtransactionwithwallet(tx)
    rbf_node.sendrawtransaction(tx["hex"])
    assert_raises_rpc_error(-8, "Transaction has descendants in the wallet", rbf_node.bumpfee, parent_id)
    self.clear_mempool()


def test_small_output_with_feerate_succeeds(self, rbf_node, dest_address):
    self.log.info('Testing small output with feerate bump succeeds')

    # Make sure additional inputs exist
    rbf_node.generatetoaddress(101, rbf_node.getnewaddress())
    rbfid = spend_one_input(rbf_node, dest_address)
    input_list = rbf_node.getrawtransaction(rbfid, 1)["vin"]
    assert_equal(len(input_list), 1)
    original_txin = input_list[0]
    self.log.info('Keep bumping until transaction fee out-spends non-destination value')
    tx_fee = 0
    while True:
        input_list = rbf_node.getrawtransaction(rbfid, 1)["vin"]
        new_item = list(input_list)[0]
        assert_equal(len(input_list), 1)
        assert_equal(original_txin["txid"], new_item["txid"])
        assert_equal(original_txin["vout"], new_item["vout"])
        rbfid_new_details = rbf_node.bumpfee(rbfid)
        rbfid_new = rbfid_new_details["txid"]
        raw_pool = rbf_node.getrawmempool()
        assert rbfid not in raw_pool
        assert rbfid_new in raw_pool
        rbfid = rbfid_new
        tx_fee = rbfid_new_details["fee"]

        # Total value from input not going to destination
        if tx_fee > Decimal('0.00050000'):
            break

    # input(s) have been added
    final_input_list = rbf_node.getrawtransaction(rbfid, 1)["vin"]
    assert_greater_than(len(final_input_list), 1)
    # Original input is in final set
    assert [txin for txin in final_input_list
            if txin["txid"] == original_txin["txid"]
            and txin["vout"] == original_txin["vout"]]

    rbf_node.generatetoaddress(1, rbf_node.getnewaddress())
    assert_equal(rbf_node.gettransaction(rbfid)["confirmations"], 1)
    self.clear_mempool()


def test_dust_to_fee(self, rbf_node, dest_address):
    self.log.info('Test that bumped output that is dust is dropped to fee')
    rbfid = spend_one_input(rbf_node, dest_address)
    fulltx = rbf_node.getrawtransaction(rbfid, 1)
    # The DER formatting used by Bitcoin to serialize ECDSA signatures means that signatures can have a
    # variable size of 70-72 bytes (or possibly even less), with most being 71 or 72 bytes. The signature
    # in the witness is divided by 4 for the vsize, so this variance can take the weight across a 4-byte
    # boundary
    # ELEMENTS: 116 vbytes added (9 for fee spk+value, 99 for assets, 3 for value tags, 3 for null nonces, 2 for elements tx encoding)
    # size of transaction (p2wpkh, 1 input, 3 outputs): 257 vbytes
    if not 140 + 116 <= fulltx["vsize"] <= 141 + 116:
        raise AssertionError("Invalid tx vsize of {} (256-257 expected), full tx: {}".format(fulltx["vsize"], fulltx))
    # bump with fee_rate of 0.00190000 BTC per 1000 vbytes
    # expected bump fee of 257 vbytes * fee_rate 0.00190000 BTC / 1000 vbytes = 0.00048830 BTC
    # but dust is dropped, so actual bump fee is 0.00050000
    bumped_tx = rbf_node.bumpfee(rbfid, {"fee_rate": 0.0019})
    full_bumped_tx = rbf_node.getrawtransaction(bumped_tx["txid"], 1)
    assert_equal(bumped_tx["fee"], Decimal("0.00050000"))
    assert_equal(len(fulltx["vout"]), 3)
    assert_equal(len(full_bumped_tx["vout"]), 2)  #change output is eliminated
    assert_equal(full_bumped_tx["vout"][0]['value'], Decimal("0.00050000"))
    self.clear_mempool()


def test_settxfee(self, rbf_node, dest_address):
    self.log.info('Test settxfee')
    assert_raises_rpc_error(-8, "txfee cannot be less than min relay tx fee", rbf_node.settxfee, Decimal('0.000005'))
    assert_raises_rpc_error(-8, "txfee cannot be less than wallet min fee", rbf_node.settxfee, Decimal('0.000015'))
    # check that bumpfee reacts correctly to the use of settxfee (paytxfee)
    rbfid = spend_one_input(rbf_node, dest_address)
    requested_feerate = Decimal("0.00025000")
    rbf_node.settxfee(requested_feerate)
    bumped_tx = rbf_node.bumpfee(rbfid)
    actual_feerate = bumped_tx["fee"] * 1000 / rbf_node.getrawtransaction(bumped_tx["txid"], True)["vsize"]
    # Assert that the difference between the requested feerate and the actual
    # feerate of the bumped transaction is small.
    assert_greater_than(Decimal("0.00001000"), abs(requested_feerate - actual_feerate))
    rbf_node.settxfee(Decimal("0.00000000"))  # unset paytxfee

    # check that settxfee respects -maxtxfee
    self.restart_node(1, ['-maxtxfee=0.000025'] + self.extra_args[1])
    assert_raises_rpc_error(-8, "txfee cannot be more than wallet max tx fee", rbf_node.settxfee, Decimal('0.00003'))
    self.restart_node(1, self.extra_args[1])
    rbf_node.walletpassphrase(WALLET_PASSPHRASE, WALLET_PASSPHRASE_TIMEOUT)
    self.connect_nodes(1, 0)
    self.clear_mempool()


def test_maxtxfee_fails(self, rbf_node, dest_address):
    self.log.info('Test that bumpfee fails when it hits -maxtxfee')
    # size of bumped transaction (p2wpkh, 1 input, 2 outputs): 141 vbytes
    # expected bump fee of 141 vbytes * 0.00200000 BTC / 1000 vbytes = 0.00002820 BTC
    # which exceeds maxtxfee and is expected to raise
    self.restart_node(1, ['-maxtxfee=0.000025'] + self.extra_args[1])
    rbf_node.walletpassphrase(WALLET_PASSPHRASE, WALLET_PASSPHRASE_TIMEOUT)
    rbfid = spend_one_input(rbf_node, dest_address)
    assert_raises_rpc_error(-4, "Unable to create transaction. Fee exceeds maximum configured by -maxtxfee", rbf_node.bumpfee, rbfid)
    self.restart_node(1, self.extra_args[1])
    rbf_node.walletpassphrase(WALLET_PASSPHRASE, WALLET_PASSPHRASE_TIMEOUT)
    self.connect_nodes(1, 0)
    self.clear_mempool()


def test_watchonly_psbt(self, peer_node, rbf_node, dest_address):
    self.log.info('Test that PSBT is returned for bumpfee in watchonly wallets')
    priv_rec_desc = "wpkh([00000001/84'/1'/0']tprv8ZgxMBicQKsPd7Uf69XL1XwhmjHopUGep8GuEiJDZmbQz6o58LninorQAfcKZWARbtRtfnLcJ5MQ2AtHcQJCCRUcMRvmDUjyEmNUWwx8UbK/0/*)#rweraev0"
    pub_rec_desc = rbf_node.getdescriptorinfo(priv_rec_desc)["descriptor"]
    priv_change_desc = "wpkh([00000001/84'/1'/0']tprv8ZgxMBicQKsPd7Uf69XL1XwhmjHopUGep8GuEiJDZmbQz6o58LninorQAfcKZWARbtRtfnLcJ5MQ2AtHcQJCCRUcMRvmDUjyEmNUWwx8UbK/1/*)#j6uzqvuh"
    pub_change_desc = rbf_node.getdescriptorinfo(priv_change_desc)["descriptor"]
    # Create a wallet with private keys that can sign PSBTs
    rbf_node.createwallet(wallet_name="signer", disable_private_keys=False, blank=True)
    signer = rbf_node.get_wallet_rpc("signer")
    assert signer.getwalletinfo()['private_keys_enabled']
    result = signer.importmulti([{
        "desc": priv_rec_desc,
        "timestamp": 0,
        "range": [0,1],
        "internal": False,
        "keypool": False # Keys can only be imported to the keypool when private keys are disabled
    },
    {
        "desc": priv_change_desc,
        "timestamp": 0,
        "range": [0, 0],
        "internal": True,
        "keypool": False
    }])
    assert_equal(result, [{'success': True}, {'success': True}])

    # Create another wallet with just the public keys, which creates PSBTs
    rbf_node.createwallet(wallet_name="watcher", disable_private_keys=True, blank=True)
    watcher = rbf_node.get_wallet_rpc("watcher")
    assert not watcher.getwalletinfo()['private_keys_enabled']

    result = watcher.importmulti([{
        "desc": pub_rec_desc,
        "timestamp": 0,
        "range": [0, 10],
        "internal": False,
        "keypool": True,
        "watchonly": True
    }, {
        "desc": pub_change_desc,
        "timestamp": 0,
        "range": [0, 10],
        "internal": True,
        "keypool": True,
        "watchonly": True
    }])
    assert_equal(result, [{'success': True}, {'success': True}])

    funding_address1 = watcher.getnewaddress(address_type='bech32')
    funding_address2 = watcher.getnewaddress(address_type='bech32')
    # ELEMENTS: start with 50% more funds since our transaction will be 688 bytes vs 444 in Bitcoin
    peer_node.sendmany("", {funding_address1: 0.0015, funding_address2: 0.0015})
    peer_node.generate(1)
    self.sync_all()

    # Create single-input PSBT for transaction to be bumped
    psbt = watcher.walletcreatefundedpsbt([], {dest_address: 0.0005}, 0, {"feeRate": 0.00001}, True)['psbt']
    psbt_signed = signer.walletprocesspsbt(psbt=psbt, sign=True, sighashtype="ALL", bip32derivs=True)
    psbt_final = watcher.finalizepsbt(psbt_signed["psbt"])
    original_txid = watcher.sendrawtransaction(psbt_final["hex"])
    assert_equal(len(watcher.decodepsbt(psbt)["tx"]["vin"]), 1)

    # Bump fee, obnoxiously high to add additional watchonly input
    bumped_psbt = watcher.psbtbumpfee(original_txid, {"fee_rate": HIGH})
    assert_greater_than(len(watcher.decodepsbt(bumped_psbt['psbt'])["tx"]["vin"]), 1)
    assert "txid" not in bumped_psbt
    assert_equal(bumped_psbt["origfee"], -watcher.gettransaction(original_txid)["fee"]['bitcoin'])
    assert not watcher.finalizepsbt(bumped_psbt["psbt"])["complete"]

    # Sign bumped transaction
    bumped_psbt_signed = signer.walletprocesspsbt(psbt=bumped_psbt["psbt"], sign=True, sighashtype="ALL", bip32derivs=True)
    bumped_psbt_final = watcher.finalizepsbt(bumped_psbt_signed["psbt"])
    assert bumped_psbt_final["complete"]

    # Broadcast bumped transaction
    bumped_txid = watcher.sendrawtransaction(bumped_psbt_final["hex"])
    assert bumped_txid in rbf_node.getrawmempool()
    assert original_txid not in rbf_node.getrawmempool()

    rbf_node.unloadwallet("watcher")
    rbf_node.unloadwallet("signer")
    self.clear_mempool()


def test_rebumping(self, rbf_node, dest_address):
    self.log.info('Test that re-bumping the original tx fails, but bumping successor works')
    rbfid = spend_one_input(rbf_node, dest_address)
    bumped = rbf_node.bumpfee(rbfid, {"fee_rate": ECONOMICAL})
    assert_raises_rpc_error(-4, "already bumped", rbf_node.bumpfee, rbfid, {"fee_rate": NORMAL})
    rbf_node.bumpfee(bumped["txid"], {"fee_rate": NORMAL})
    self.clear_mempool()


def test_rebumping_not_replaceable(self, rbf_node, dest_address):
    self.log.info('Test that re-bumping non-replaceable fails')
    rbfid = spend_one_input(rbf_node, dest_address)
    bumped = rbf_node.bumpfee(rbfid, {"fee_rate": ECONOMICAL, "replaceable": False})
    assert_raises_rpc_error(-4, "Transaction is not BIP 125 replaceable", rbf_node.bumpfee, bumped["txid"],
                            {"fee_rate": NORMAL})
    self.clear_mempool()


def test_unconfirmed_not_spendable(self, rbf_node, rbf_node_address):
    self.log.info('Test that unconfirmed outputs from bumped txns are not spendable')
    rbfid = spend_one_input(rbf_node, rbf_node_address)
    rbftx = rbf_node.gettransaction(rbfid)["hex"]
    assert rbfid in rbf_node.getrawmempool()
    bumpid = rbf_node.bumpfee(rbfid)["txid"]
    assert bumpid in rbf_node.getrawmempool()
    assert rbfid not in rbf_node.getrawmempool()

    # check that outputs from the bump transaction are not spendable
    # due to the replaces_txid check in CWallet::AvailableCoins
    assert_equal([t for t in rbf_node.listunspent(minconf=0, include_unsafe=False) if t["txid"] == bumpid], [])

    # submit a block with the rbf tx to clear the bump tx out of the mempool,
    # then invalidate the block so the rbf tx will be put back in the mempool.
    # This makes it possible to check whether the rbf tx outputs are
    # spendable before the rbf tx is confirmed.
    block = submit_block_with_tx(rbf_node, rbftx)
    # Can not abandon conflicted tx
    assert_raises_rpc_error(-5, 'Transaction not eligible for abandonment', lambda: rbf_node.abandontransaction(txid=bumpid))
    rbf_node.invalidateblock(block.hash)
    # Call abandon to make sure the wallet doesn't attempt to resubmit
    # the bump tx and hope the wallet does not rebroadcast before we call.
    rbf_node.abandontransaction(bumpid)
    assert bumpid not in rbf_node.getrawmempool()
    assert rbfid in rbf_node.getrawmempool()

    # check that outputs from the rbf tx are not spendable before the
    # transaction is confirmed, due to the replaced_by_txid check in
    # CWallet::AvailableCoins
    assert_equal([t for t in rbf_node.listunspent(minconf=0, include_unsafe=False) if t["txid"] == rbfid], [])

    # check that the main output from the rbf tx is spendable after confirmed
    rbf_node.generate(1)
    rbf_node_address_unconfidential = rbf_node.getaddressinfo(rbf_node_address)["unconfidential"]
    assert_equal(
        sum(1 for t in rbf_node.listunspent(minconf=0, include_unsafe=False)
<<<<<<< HEAD
            if t["txid"] == rbfid and t["address"] == rbf_node_address_unconfidential and t["spendable"]), 1)
=======
            if t["txid"] == rbfid and t["address"] == rbf_node_address and t["spendable"]), 1)
    self.clear_mempool()
>>>>>>> 30568d3f


def test_bumpfee_metadata(self, rbf_node, dest_address):
    self.log.info('Test that bumped txn metadata persists to new txn record')
    assert(rbf_node.getbalance()["bitcoin"] < 49)
    rbf_node.generatetoaddress(101, rbf_node.getnewaddress())
    rbfid = rbf_node.sendtoaddress(dest_address, 49, "comment value", "to value")
    bumped_tx = rbf_node.bumpfee(rbfid)
    bumped_wtx = rbf_node.gettransaction(bumped_tx["txid"])
    assert_equal(bumped_wtx["comment"], "comment value")
    assert_equal(bumped_wtx["to"], "to value")
    self.clear_mempool()


def test_locked_wallet_fails(self, rbf_node, dest_address):
    self.log.info('Test that locked wallet cannot bump txn')
    rbfid = spend_one_input(rbf_node, dest_address)
    rbf_node.walletlock()
    assert_raises_rpc_error(-13, "Please enter the wallet passphrase with walletpassphrase first.",
                            rbf_node.bumpfee, rbfid)
    rbf_node.walletpassphrase(WALLET_PASSPHRASE, WALLET_PASSPHRASE_TIMEOUT)
    self.clear_mempool()


def test_change_script_match(self, rbf_node, dest_address):
    self.log.info('Test that the same change addresses is used for the replacement transaction when possible')

    def get_change_address(tx):
        tx_details = rbf_node.getrawtransaction(tx, 1)
        txout_addresses = [txout['scriptPubKey']['addresses'][0] for txout in tx_details["vout"] if txout['scriptPubKey']['type'] != 'fee']
        return [address for address in txout_addresses if rbf_node.getaddressinfo(address)["ischange"]]

    # Check that there is only one change output
    rbfid = spend_one_input(rbf_node, dest_address)
    change_addresses = get_change_address(rbfid)
    assert_equal(len(change_addresses), 1)

    # Now find that address in each subsequent tx, and no other change
    bumped_total_tx = rbf_node.bumpfee(rbfid, {"fee_rate": ECONOMICAL})
    assert_equal(change_addresses, get_change_address(bumped_total_tx['txid']))
    bumped_rate_tx = rbf_node.bumpfee(bumped_total_tx["txid"])
    assert_equal(change_addresses, get_change_address(bumped_rate_tx['txid']))
    self.clear_mempool()


def spend_one_input(node, dest_address, change_size=Decimal("0.00049000")):
    tx_input = dict(
        sequence=BIP125_SEQUENCE_NUMBER, **next(u for u in node.listunspent() if u["amount"] == Decimal("0.00100000")))
    destinations = {dest_address: Decimal("0.00050000")}
    if change_size > 0:
        destinations[node.getrawchangeaddress()] = change_size
    destinations["fee"] = Decimal("0.00001")
    rawtx = node.createrawtransaction([tx_input], destinations)
    signedtx = node.signrawtransactionwithwallet(rawtx)
    txid = node.sendrawtransaction(signedtx["hex"])
    return txid


def submit_block_with_tx(node, tx):
    ctx = CTransaction()
    ctx.deserialize(io.BytesIO(hex_str_to_bytes(tx)))

    tip = node.getbestblockhash()
    height = node.getblockcount() + 1
    block_time = node.getblockheader(tip)["mediantime"] + 1
    block = create_block(int(tip, 16), create_coinbase(height), block_time)
    block.vtx.append(ctx)
    block.rehash()
    block.hashMerkleRoot = block.calc_merkle_root()
    add_witness_commitment(block)
    block.solve()
    node.submitblock(block.serialize().hex())
    return block


def test_no_more_inputs_fails(self, rbf_node, dest_address):
    self.log.info('Test that bumpfee fails when there are no available confirmed outputs')
    # feerate rbf requires confirmed outputs when change output doesn't exist or is insufficient
    rbf_node.generatetoaddress(1, dest_address)
    # spend all funds, no change output
    rbfid = rbf_node.sendtoaddress(rbf_node.getnewaddress(), rbf_node.getbalance()['bitcoin'], "", "", True)
    assert_raises_rpc_error(-4, "Unable to create transaction. Insufficient funds", rbf_node.bumpfee, rbfid)
    self.clear_mempool()


if __name__ == "__main__":
    BumpFeeTest().main()<|MERGE_RESOLUTION|>--- conflicted
+++ resolved
@@ -233,13 +233,8 @@
         "address": utxo["address"],
         "sequence": BIP125_SEQUENCE_NUMBER
     } for utxo in utxos]
-<<<<<<< HEAD
-    output_val = sum(utxo["amount"] for utxo in utxos) - Decimal("0.001")
-    rawtx = rbf_node.createrawtransaction(inputs, {dest_address: output_val, "fee": "0.001"})
-=======
     output_val = sum(utxo["amount"] for utxo in utxos) - fee
-    rawtx = rbf_node.createrawtransaction(inputs, {dest_address: output_val})
->>>>>>> 30568d3f
+    rawtx = rbf_node.createrawtransaction(inputs, {dest_address: output_val, "fee": fee})
     signedtx = rbf_node.signrawtransactionwithwallet(rawtx)
     signedtx = peer_node.signrawtransactionwithwallet(signedtx["hex"])
     rbfid = rbf_node.sendrawtransaction(signedtx["hex"])
@@ -504,12 +499,8 @@
     rbf_node_address_unconfidential = rbf_node.getaddressinfo(rbf_node_address)["unconfidential"]
     assert_equal(
         sum(1 for t in rbf_node.listunspent(minconf=0, include_unsafe=False)
-<<<<<<< HEAD
             if t["txid"] == rbfid and t["address"] == rbf_node_address_unconfidential and t["spendable"]), 1)
-=======
-            if t["txid"] == rbfid and t["address"] == rbf_node_address and t["spendable"]), 1)
-    self.clear_mempool()
->>>>>>> 30568d3f
+    self.clear_mempool()
 
 
 def test_bumpfee_metadata(self, rbf_node, dest_address):
