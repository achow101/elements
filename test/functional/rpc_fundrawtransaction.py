#!/usr/bin/env python3
# Copyright (c) 2014-2019 The Bitcoin Core developers
# Distributed under the MIT software license, see the accompanying
# file COPYING or http://www.opensource.org/licenses/mit-license.php.
"""Test the fundrawtransaction RPC."""

from decimal import Decimal
from test_framework.test_framework import BitcoinTestFramework
from test_framework.util import (
    assert_equal,
    assert_fee_amount,
    assert_greater_than,
    assert_greater_than_or_equal,
    assert_raises_rpc_error,
    connect_nodes,
    count_bytes,
    find_vout_for_address,
)


def get_unspent(listunspent, amount):
    for utx in listunspent:
        if utx['amount'] == amount:
            return utx
    raise AssertionError('Could not find unspent with amount={}'.format(amount))

class RawTransactionsTest(BitcoinTestFramework):
    def set_test_params(self):
        self.num_nodes = 4
        self.extra_args = [["-blindedaddresses=1"]] * self.num_nodes
        self.setup_clean_chain = True
        # This test isn't testing tx relay. Set whitelist on the peers for
        # instant tx relay.
        self.extra_args = [['-whitelist=127.0.0.1']] * self.num_nodes

    def skip_test_if_missing_module(self):
        self.skip_if_no_wallet()

    def setup_network(self):
        self.setup_nodes()

        connect_nodes(self.nodes[0], 1)
        connect_nodes(self.nodes[1], 2)
        connect_nodes(self.nodes[0], 2)
        connect_nodes(self.nodes[0], 3)

    def run_test(self):
        self.log.info("Connect nodes, set fees, generate blocks, and sync")
        self.min_relay_tx_fee = self.nodes[0].getnetworkinfo()['relayfee']
        # This test is not meant to test fee estimation and we'd like
        # to be sure all txs are sent at a consistent desired feerate
        for node in self.nodes:
            node.settxfee(self.min_relay_tx_fee)

        # if the fee's positive delta is higher than this value tests will fail,
        # neg. delta always fail the tests.
        # The size of the signature of every input may be at most 2 bytes larger
        # than a minimum sized signature.

        #            = 2 bytes * minRelayTxFeePerByte
        self.fee_tolerance = 2 * self.min_relay_tx_fee/1000
        # ELEMENTS NOTE: fee deltas will be negative due to blinding and no blinding in rawtransaction

        self.nodes[2].generate(1)
        self.sync_all()
        self.nodes[0].generate(121)
        self.sync_all()

        self.test_change_position()
        self.test_simple()
        self.test_simple_two_coins()
        self.test_simple_two_outputs()
        self.test_change()
        self.test_no_change()
        self.test_invalid_option()
        self.test_invalid_change_address()
        self.test_valid_change_address()
        self.test_change_type()
        self.test_coin_selection()
        self.test_two_vin()
        self.test_two_vin_two_vout()
        self.test_invalid_input()
        self.test_fee_p2pkh()
        self.test_fee_p2pkh_multi_out()
        self.test_fee_p2sh()
        self.test_fee_4of5()
        self.test_spend_2of2()
        self.test_locked_wallet()
        self.test_many_inputs_fee()
        self.test_many_inputs_send()
        self.test_op_return()
        self.test_watchonly()
        self.test_all_watched_funds()
        self.test_option_feerate()
        self.test_address_reuse()
        self.test_option_subtract_fee_from_outputs()

    def test_change_position(self):
        """Ensure setting changePosition in fundraw with an exact match is handled properly."""
        self.log.info("Test fundrawtxn changePosition option")
        rawmatch = self.nodes[2].createrawtransaction([], {self.nodes[2].getnewaddress():50})
        rawmatch = self.nodes[2].fundrawtransaction(rawmatch, {"changePosition":1, "subtractFeeFromOutputs":[0]})
        assert_equal(rawmatch["changepos"], -1)

        watchonly_address = self.nodes[0].getnewaddress()
        watchonly_pubkey = self.nodes[0].getaddressinfo(watchonly_address)["pubkey"]
        watchonly_blindingkey = self.nodes[0].dumpblindingkey(watchonly_address)
        self.watchonly_amount = Decimal(200)
        self.nodes[3].importpubkey(watchonly_pubkey, "", True)
        self.nodes[3].importblindingkey(watchonly_address, watchonly_blindingkey)
        self.watchonly_txid = self.nodes[0].sendtoaddress(watchonly_address, self.watchonly_amount)

        # Lock UTXO so nodes[0] doesn't accidentally spend it
        self.watchonly_vout = find_vout_for_address(self.nodes[0], self.watchonly_txid, watchonly_address)
        self.nodes[0].lockunspent(False, [{"txid": self.watchonly_txid, "vout": self.watchonly_vout}])

        self.nodes[0].sendtoaddress(self.nodes[3].getnewaddress(), self.watchonly_amount / 10)

        self.nodes[0].sendtoaddress(self.nodes[2].getnewaddress(), 1.5)
        self.nodes[0].sendtoaddress(self.nodes[2].getnewaddress(), 1.0)
        self.nodes[0].sendtoaddress(self.nodes[2].getnewaddress(), 5.0)

        self.nodes[0].generate(1)
        self.sync_all()

    def test_simple(self):
        self.log.info("Test fundrawtxn")
        inputs  = [ ]
        outputs = { self.nodes[0].getnewaddress() : 1.0 }
        rawtx   = self.nodes[2].createrawtransaction(inputs, outputs)
        dec_tx  = self.nodes[2].decoderawtransaction(rawtx)
        rawtxfund = self.nodes[2].fundrawtransaction(rawtx)
        dec_tx  = self.nodes[2].decoderawtransaction(rawtxfund['hex'])
        assert len(dec_tx['vin']) > 0  #test that we have enough inputs

    def test_simple_two_coins(self):
        self.log.info("Test fundrawtxn with 2 coins")
        inputs  = [ ]
        outputs = { self.nodes[0].getnewaddress() : 2.2 }
        rawtx   = self.nodes[2].createrawtransaction(inputs, outputs)
        dec_tx  = self.nodes[2].decoderawtransaction(rawtx)

        rawtxfund = self.nodes[2].fundrawtransaction(rawtx)
        dec_tx  = self.nodes[2].decoderawtransaction(rawtxfund['hex'])
        assert len(dec_tx['vin']) > 0  #test if we have enough inputs
        assert_equal(dec_tx['vin'][0]['scriptSig']['hex'], '')

    def test_simple_two_outputs(self):
        self.log.info("Test fundrawtxn with 2 outputs")

        inputs  = [ ]
        outputs = { self.nodes[0].getnewaddress() : 2.6, self.nodes[1].getnewaddress() : 2.5 }
        rawtx   = self.nodes[2].createrawtransaction(inputs, outputs)
        dec_tx  = self.nodes[2].decoderawtransaction(rawtx)

        rawtxfund = self.nodes[2].fundrawtransaction(rawtx)
        dec_tx  = self.nodes[2].decoderawtransaction(rawtxfund['hex'])
        totalOut = 0
        for out in dec_tx['vout']:
            totalOut += out['value']

        assert len(dec_tx['vin']) > 0
        assert_equal(dec_tx['vin'][0]['scriptSig']['hex'], '')

    def test_change(self):
        self.log.info("Test fundrawtxn with a vin > required amount")
        utx = get_unspent(self.nodes[2].listunspent(), 5)

        inputs  = [ {'txid' : utx['txid'], 'vout' : utx['vout']}]
        outputs = { self.nodes[0].getnewaddress() : 1.0 }
        rawtx   = self.nodes[2].createrawtransaction(inputs, outputs)
        dec_tx  = self.nodes[2].decoderawtransaction(rawtx)
        assert_equal(utx['txid'], dec_tx['vin'][0]['txid'])

        rawtxfund = self.nodes[2].fundrawtransaction(rawtx)
        fee = rawtxfund['fee']
        self.test_no_change_fee = fee  # Use the same fee for the next tx
        dec_tx  = self.nodes[2].decoderawtransaction(rawtxfund['hex'])
        totalOut = 0
        for out in dec_tx['vout']:
            if out["scriptPubKey"]["type"] == "fee":
                continue
            totalOut += out['value']

        assert_equal(fee + totalOut, utx['amount']) #compare vin total and totalout+fee

    def test_no_change(self):
        self.log.info("Test fundrawtxn not having a change output")
        utx = get_unspent(self.nodes[2].listunspent(), 5)

        inputs  = [ {'txid' : utx['txid'], 'vout' : utx['vout']}]
        outputs = {self.nodes[0].getnewaddress(): Decimal(5.0) - self.test_no_change_fee - self.fee_tolerance}
        rawtx   = self.nodes[2].createrawtransaction(inputs, outputs)
        dec_tx  = self.nodes[2].decoderawtransaction(rawtx)
        assert_equal(utx['txid'], dec_tx['vin'][0]['txid'])

        rawtxfund = self.nodes[2].fundrawtransaction(rawtx)
        fee = rawtxfund['fee']
        dec_tx  = self.nodes[2].decoderawtransaction(rawtxfund['hex'])
        totalOut = 0
        for out in dec_tx['vout']:
            if out["scriptPubKey"]["type"] == "fee":
                continue
            totalOut += out['value']

        assert_equal(rawtxfund['changepos'], -1)
        assert_equal(fee + totalOut, utx['amount']) #compare vin total and totalout+fee

    def test_invalid_option(self):
        self.log.info("Test fundrawtxn with an invalid option")
        utx = get_unspent(self.nodes[2].listunspent(), 5)

        inputs  = [ {'txid' : utx['txid'], 'vout' : utx['vout']} ]
        outputs = { self.nodes[0].getnewaddress() : Decimal(4.0) }
        rawtx   = self.nodes[2].createrawtransaction(inputs, outputs)
        dec_tx  = self.nodes[2].decoderawtransaction(rawtx)
        assert_equal(utx['txid'], dec_tx['vin'][0]['txid'])

        assert_raises_rpc_error(-3, "Unexpected key foo", self.nodes[2].fundrawtransaction, rawtx, {'foo':'bar'})

        # reserveChangeKey was deprecated and is now removed
        assert_raises_rpc_error(-3, "Unexpected key reserveChangeKey", lambda: self.nodes[2].fundrawtransaction(hexstring=rawtx, options={'reserveChangeKey': True}))

    def test_invalid_change_address(self):
        self.log.info("Test fundrawtxn with an invalid change address")
        utx = get_unspent(self.nodes[2].listunspent(), 5)

        inputs  = [ {'txid' : utx['txid'], 'vout' : utx['vout']} ]
        outputs = { self.nodes[0].getnewaddress() : Decimal(4.0) }
        rawtx   = self.nodes[2].createrawtransaction(inputs, outputs)
        dec_tx  = self.nodes[2].decoderawtransaction(rawtx)
        assert_equal(utx['txid'], dec_tx['vin'][0]['txid'])

        assert_raises_rpc_error(-5, "changeAddress must be a valid bitcoin address", self.nodes[2].fundrawtransaction, rawtx, {'changeAddress':'foobar'})

    def test_valid_change_address(self):
        self.log.info("Test fundrawtxn with a provided change address")
        utx = get_unspent(self.nodes[2].listunspent(), 5)

        inputs  = [ {'txid' : utx['txid'], 'vout' : utx['vout']} ]
        outputs = { self.nodes[0].getnewaddress() : Decimal(4.0) }
        rawtx   = self.nodes[2].createrawtransaction(inputs, outputs)
        dec_tx  = self.nodes[2].decoderawtransaction(rawtx)
        assert_equal(utx['txid'], dec_tx['vin'][0]['txid'])

        change = self.nodes[2].getnewaddress()
        change = self.nodes[2].getaddressinfo(change)["unconfidential"]
        assert_raises_rpc_error(-8, "changePosition out of bounds", self.nodes[2].fundrawtransaction, rawtx, {'changeAddress':change, 'changePosition':2})
        rawtxfund = self.nodes[2].fundrawtransaction(rawtx, {'changeAddress': change, 'changePosition': 0})
        dec_tx  = self.nodes[2].decoderawtransaction(rawtxfund['hex'])
        out = dec_tx['vout'][0]
        assert_equal(change, out['scriptPubKey']['addresses'][0])

    def test_change_type(self):
        self.log.info("Test fundrawtxn with a provided change type")
        utx = get_unspent(self.nodes[2].listunspent(), 5)

        inputs  = [ {'txid' : utx['txid'], 'vout' : utx['vout']} ]
        outputs = { self.nodes[0].getnewaddress() : Decimal(4.0) }
        rawtx   = self.nodes[2].createrawtransaction(inputs, outputs)
        assert_raises_rpc_error(-1, "JSON value is not a string as expected", self.nodes[2].fundrawtransaction, rawtx, {'change_type': None})
        assert_raises_rpc_error(-5, "Unknown change type ''", self.nodes[2].fundrawtransaction, rawtx, {'change_type': ''})
        rawtx = self.nodes[2].fundrawtransaction(rawtx, {'change_type': 'bech32'})
        dec_tx = self.nodes[2].decoderawtransaction(rawtx['hex'])
        assert_equal('witness_v0_keyhash', dec_tx['vout'][rawtx['changepos']]['scriptPubKey']['type'])

    def test_coin_selection(self):
        self.log.info("Test fundrawtxn with a vin < required amount")
        utx = get_unspent(self.nodes[2].listunspent(), 1)

        inputs  = [ {'txid' : utx['txid'], 'vout' : utx['vout']}]
        outputs = { self.nodes[0].getnewaddress() : 1.0 }
        output_addrs = [ self.nodes[0].getaddressinfo(addr)["unconfidential"] for addr in outputs.keys() ]
        rawtx   = self.nodes[2].createrawtransaction(inputs, outputs)

        # 4-byte version + 1-byte vin count + 36-byte prevout then script_len
        rawtx = rawtx[:84] + "0100" + rawtx[86:]

        dec_tx  = self.nodes[2].decoderawtransaction(rawtx)
        assert_equal(utx['txid'], dec_tx['vin'][0]['txid'])
        assert_equal("00", dec_tx['vin'][0]['scriptSig']['hex'])

        rawtxfund = self.nodes[2].fundrawtransaction(rawtx)
        dec_tx  = self.nodes[2].decoderawtransaction(rawtxfund['hex'])
        totalOut = 0
        matchingOuts = 0
        for i, out in enumerate(dec_tx['vout']):
            if out["scriptPubKey"]["type"] == "fee":
                continue
            totalOut += out['value']
            if out['scriptPubKey']['addresses'][0] in output_addrs:
                matchingOuts+=1
            else:
                assert_equal(i, rawtxfund['changepos'])

        assert_equal(utx['txid'], dec_tx['vin'][0]['txid'])
        assert_equal("00", dec_tx['vin'][0]['scriptSig']['hex'])

        assert_equal(matchingOuts, 1)
        assert_equal(len(dec_tx['vout']), 3)

    def test_two_vin(self):
        self.log.info("Test fundrawtxn with 2 vins")
        utx = get_unspent(self.nodes[2].listunspent(), 1)
        utx2 = get_unspent(self.nodes[2].listunspent(), 5)

        inputs  = [ {'txid' : utx['txid'], 'vout' : utx['vout']},{'txid' : utx2['txid'], 'vout' : utx2['vout']} ]
        outputs = { self.nodes[0].getnewaddress() : 6.0 }
        output_addrs = [ self.nodes[0].getaddressinfo(addr)["unconfidential"] for addr in outputs.keys() ]
        rawtx   = self.nodes[2].createrawtransaction(inputs, outputs)
        dec_tx  = self.nodes[2].decoderawtransaction(rawtx)
        assert_equal(utx['txid'], dec_tx['vin'][0]['txid'])

        rawtxfund = self.nodes[2].fundrawtransaction(rawtx)
        dec_tx  = self.nodes[2].decoderawtransaction(rawtxfund['hex'])
        totalOut = 0
        matchingOuts = 0
        for out in dec_tx['vout']:
            if out["scriptPubKey"]["type"] == "fee":
                continue
            totalOut += out['value']
            if out['scriptPubKey']['addresses'][0] in output_addrs:
                matchingOuts+=1

        assert_equal(matchingOuts, 1)
        assert_equal(len(dec_tx['vout']), 3)

        matchingIns = 0
        for vinOut in dec_tx['vin']:
            for vinIn in inputs:
                if vinIn['txid'] == vinOut['txid']:
                    matchingIns+=1

        assert_equal(matchingIns, 2) #we now must see two vins identical to vins given as params

    def test_two_vin_two_vout(self):
        self.log.info("Test fundrawtxn with 2 vins and 2 vouts")
        utx = get_unspent(self.nodes[2].listunspent(), 1)
        utx2 = get_unspent(self.nodes[2].listunspent(), 5)

        inputs  = [ {'txid' : utx['txid'], 'vout' : utx['vout']},{'txid' : utx2['txid'], 'vout' : utx2['vout']} ]
        outputs = { self.nodes[0].getnewaddress() : 6.0, self.nodes[0].getnewaddress() : 1.0 }
        output_addrs = [ self.nodes[0].getaddressinfo(addr)["unconfidential"] for addr in outputs.keys() ]
        rawtx   = self.nodes[2].createrawtransaction(inputs, outputs)
        dec_tx  = self.nodes[2].decoderawtransaction(rawtx)
        assert_equal(utx['txid'], dec_tx['vin'][0]['txid'])

        rawtxfund = self.nodes[2].fundrawtransaction(rawtx)
        dec_tx  = self.nodes[2].decoderawtransaction(rawtxfund['hex'])
        totalOut = 0
        matchingOuts = 0
        for out in dec_tx['vout']:
            if out["scriptPubKey"]["type"] == "fee":
                continue
            totalOut += out['value']
            if out['scriptPubKey']['addresses'][0] in output_addrs:
                matchingOuts+=1

        assert_equal(matchingOuts, 2)
        assert_equal(len(dec_tx['vout']), 4)

    def test_invalid_input(self):
        self.log.info("Test fundrawtxn with an invalid vin")
        inputs  = [ {'txid' : "1c7f966dab21119bac53213a2bc7532bff1fa844c124fd750a7d0b1332440bd1", 'vout' : 0} ] #invalid vin!
        outputs = { self.nodes[0].getnewaddress() : 1.0}
        rawtx   = self.nodes[2].createrawtransaction(inputs, outputs)
        assert_raises_rpc_error(-4, "Insufficient funds", self.nodes[2].fundrawtransaction, rawtx)

    def test_fee_p2pkh(self):
        """Compare fee of a standard pubkeyhash transaction."""
        self.log.info("Test fundrawtxn p2pkh fee")
        inputs = []
        outputs = {self.nodes[1].getnewaddress():1.1}
        rawtx = self.nodes[0].createrawtransaction(inputs, outputs)
        fundedTx = self.nodes[0].fundrawtransaction(rawtx)

        # Create same transaction over sendtoaddress.
        txId = self.nodes[0].sendtoaddress(self.nodes[1].getnewaddress(), 1.1)
        signedFee = self.nodes[0].getrawmempool(True)[txId]['fee']

        # Compare fee.
        feeDelta = Decimal(fundedTx['fee']) - Decimal(signedFee)
        assert feeDelta <= self.fee_tolerance 

    def test_fee_p2pkh_multi_out(self):
        """Compare fee of a standard pubkeyhash transaction with multiple outputs."""
        self.log.info("Test fundrawtxn p2pkh fee with multiple outputs")
        inputs = []
        outputs = {
            self.nodes[1].getnewaddress():1.1,
            self.nodes[1].getnewaddress():1.2,
            self.nodes[1].getnewaddress():0.1,
            self.nodes[1].getnewaddress():1.3,
            self.nodes[1].getnewaddress():0.2,
            self.nodes[1].getnewaddress():0.3,
        }
        rawtx = self.nodes[0].createrawtransaction(inputs, outputs)
        fundedTx = self.nodes[0].fundrawtransaction(rawtx)

        # Create same transaction over sendtoaddress.
        txId = self.nodes[0].sendmany("", outputs)
        signedFee = self.nodes[0].getrawmempool(True)[txId]['fee']

        # Compare fee.
        feeDelta = Decimal(fundedTx['fee']) - Decimal(signedFee)
        assert feeDelta <= self.fee_tolerance 

    def test_fee_p2sh(self):
        """Compare fee of a 2-of-2 multisig p2sh transaction."""
        # Create 2-of-2 addr.
        addr1 = self.nodes[1].getnewaddress()
        addr2 = self.nodes[1].getnewaddress()

        addr1Obj = self.nodes[1].getaddressinfo(addr1)
        addr2Obj = self.nodes[1].getaddressinfo(addr2)

        mSigObj = self.nodes[1].addmultisigaddress(2, [addr1Obj['pubkey'], addr2Obj['pubkey']])['address']

        inputs = []
        outputs = {mSigObj:1.1}
        rawtx = self.nodes[0].createrawtransaction(inputs, outputs)
        fundedTx = self.nodes[0].fundrawtransaction(rawtx)

        # Create same transaction over sendtoaddress.
        txId = self.nodes[0].sendtoaddress(mSigObj, 1.1)
        signedFee = self.nodes[0].getrawmempool(True)[txId]['fee']

        # Compare fee.
        feeDelta = Decimal(fundedTx['fee']) - Decimal(signedFee)
        assert feeDelta <= self.fee_tolerance 

    def test_fee_4of5(self):
        """Compare fee of a standard pubkeyhash transaction."""
        self.log.info("Test fundrawtxn fee with 4-of-5 addresses")

        # Create 4-of-5 addr.
        addr1 = self.nodes[1].getnewaddress()
        addr2 = self.nodes[1].getnewaddress()
        addr3 = self.nodes[1].getnewaddress()
        addr4 = self.nodes[1].getnewaddress()
        addr5 = self.nodes[1].getnewaddress()

        addr1Obj = self.nodes[1].getaddressinfo(addr1)
        addr2Obj = self.nodes[1].getaddressinfo(addr2)
        addr3Obj = self.nodes[1].getaddressinfo(addr3)
        addr4Obj = self.nodes[1].getaddressinfo(addr4)
        addr5Obj = self.nodes[1].getaddressinfo(addr5)

        mSigObj = self.nodes[1].addmultisigaddress(
            4,
            [
                addr1Obj['pubkey'],
                addr2Obj['pubkey'],
                addr3Obj['pubkey'],
                addr4Obj['pubkey'],
                addr5Obj['pubkey'],
            ]
        )['address']

        inputs = []
        outputs = {mSigObj:1.1}
        rawtx = self.nodes[0].createrawtransaction(inputs, outputs)
        fundedTx = self.nodes[0].fundrawtransaction(rawtx)

        # Create same transaction over sendtoaddress.
        txId = self.nodes[0].sendtoaddress(mSigObj, 1.1)
        signedFee = self.nodes[0].getrawmempool(True)[txId]['fee']

        # Compare fee.
        feeDelta = Decimal(fundedTx['fee']) - Decimal(signedFee)
        assert feeDelta <= self.fee_tolerance 

    def test_spend_2of2(self):
        """Spend a 2-of-2 multisig transaction over fundraw."""
        self.log.info("Test fundrawtxn spending 2-of-2 multisig")

        # Create 2-of-2 addr.
        addr1 = self.nodes[2].getnewaddress()
        addr2 = self.nodes[2].getnewaddress()

        addr1Obj = self.nodes[2].getaddressinfo(addr1)
        addr2Obj = self.nodes[2].getaddressinfo(addr2)

        mSigObj = self.nodes[2].addmultisigaddress(
            2,
            [
                addr1Obj['pubkey'],
                addr2Obj['pubkey'],
            ]
        )['address']

        # Send 1.2 BTC to msig addr.
        self.nodes[0].sendtoaddress(mSigObj, 1.2)
        self.nodes[0].generate(1)
        self.sync_all()

        oldBalance = self.nodes[1].getbalance()['bitcoin']
        inputs = []
        outputs = {self.nodes[1].getnewaddress():1.1}
        rawtx = self.nodes[2].createrawtransaction(inputs, outputs)
        fundedTx = self.nodes[2].fundrawtransaction(rawtx)

        blindedTx = self.nodes[2].blindrawtransaction(fundedTx['hex'])
        signedTx = self.nodes[2].signrawtransactionwithwallet(blindedTx)
        self.nodes[2].sendrawtransaction(signedTx['hex'])
        self.nodes[2].generate(1)
        self.sync_all()

        # make sure funds are received at node1.
        assert_equal(oldBalance+Decimal('1.10000000'), self.nodes[1].getbalance()['bitcoin'])

    def test_locked_wallet(self):
        self.log.info("Test fundrawtxn with locked wallet")

        self.nodes[1].encryptwallet("test")

        # Drain the keypool.
        self.nodes[1].getnewaddress()
        self.nodes[1].getrawchangeaddress()
        inputs = []
        outputs = {self.nodes[0].getnewaddress():1.1}
        rawtx = self.nodes[1].createrawtransaction(inputs, outputs)
        # fund a transaction that requires a new key for the change output
        # creating the key must be impossible because the wallet is locked
        assert_raises_rpc_error(-4, "Keypool ran out, please call keypoolrefill first", self.nodes[1].fundrawtransaction, rawtx)

        # Refill the keypool.
        self.nodes[1].walletpassphrase("test", 100)
        self.nodes[1].keypoolrefill(8) #need to refill the keypool to get an internal change address
        self.nodes[1].walletlock()

        assert_raises_rpc_error(-13, "walletpassphrase", self.nodes[1].sendtoaddress, self.nodes[0].getnewaddress(), 1.2)

        oldBalance = self.nodes[0].getbalance()['bitcoin']

        inputs = []
        outputs = {self.nodes[0].getnewaddress():1.1}
        rawtx = self.nodes[1].createrawtransaction(inputs, outputs)
        fundedTx = self.nodes[1].fundrawtransaction(rawtx)
        blindedTx = self.nodes[1].blindrawtransaction(fundedTx['hex'])

        # Now we need to unlock.
        self.nodes[1].walletpassphrase("test", 600)
        signedTx = self.nodes[1].signrawtransactionwithwallet(blindedTx)
        self.nodes[1].sendrawtransaction(signedTx['hex'])
        self.nodes[1].generate(1)
        self.sync_all()

        # make sure funds are received at node1.
        assert_equal(oldBalance+Decimal('51.10000000'), self.nodes[0].getbalance()['bitcoin'])

    def test_many_inputs_fee(self):
        """Multiple (~19) inputs tx test | Compare fee."""
        self.log.info("Test fundrawtxn fee with many inputs")

<<<<<<< HEAD
        #empty node1, send some small coins from node0 to node1.
        self.nodes[1].sendtoaddress(self.nodes[0].getnewaddress(), self.nodes[1].getbalance()['bitcoin'], "", "", True)
        self.sync_all()
        self.nodes[0].generate(1)
=======
        # Empty node1, send some small coins from node0 to node1.
        self.nodes[1].sendtoaddress(self.nodes[0].getnewaddress(), self.nodes[1].getbalance(), "", "", True)
        self.nodes[1].generate(1)
>>>>>>> e65b4160
        self.sync_all()

        for i in range(0,20):
            self.nodes[0].sendtoaddress(self.nodes[1].getnewaddress(), 0.01)
        self.nodes[0].generate(1)
        self.sync_all()

        # Fund a tx with ~20 small inputs.
        inputs = []
        outputs = {self.nodes[0].getnewaddress():0.15,self.nodes[0].getnewaddress():0.04}
        rawtx = self.nodes[1].createrawtransaction(inputs, outputs)
        fundedTx = self.nodes[1].fundrawtransaction(rawtx)
        blindedTx = self.nodes[1].blindrawtransaction(fundedTx['hex'])

        # Create same transaction over sendtoaddress.
        txId = self.nodes[1].sendmany("", outputs)
        signedFee = self.nodes[1].getrawmempool(True)[txId]['fee']

        # Compare fee.
        feeDelta = Decimal(fundedTx['fee']) - Decimal(signedFee)
        assert feeDelta <= self.fee_tolerance * 19  #~19 inputs

    def test_many_inputs_send(self):
        """Multiple (~19) inputs tx test | sign/send."""
        self.log.info("Test fundrawtxn sign+send with many inputs")

<<<<<<< HEAD
        #again, empty node1, send some small coins from node0 to node1.
        self.nodes[1].sendtoaddress(self.nodes[0].getnewaddress(), self.nodes[1].getbalance()['bitcoin'], "", "", True)
        self.sync_all()
        self.nodes[0].generate(1)
=======
        # Again, empty node1, send some small coins from node0 to node1.
        self.nodes[1].sendtoaddress(self.nodes[0].getnewaddress(), self.nodes[1].getbalance(), "", "", True)
        self.nodes[1].generate(1)
>>>>>>> e65b4160
        self.sync_all()

        for i in range(0,20):
            self.nodes[0].sendtoaddress(self.nodes[1].getnewaddress(), 0.01)
        self.nodes[0].generate(1)
        self.sync_all()

        # Fund a tx with ~20 small inputs.
        oldBalance = self.nodes[0].getbalance()['bitcoin']

        inputs = []
        outputs = {self.nodes[0].getnewaddress():0.15,self.nodes[0].getnewaddress():0.04}
        rawtx = self.nodes[1].createrawtransaction(inputs, outputs)
        fundedTx = self.nodes[1].fundrawtransaction(rawtx)
        blindedTx = self.nodes[1].blindrawtransaction(fundedTx['hex'])
        fundedAndSignedTx = self.nodes[1].signrawtransactionwithwallet(blindedTx)
        self.nodes[1].sendrawtransaction(fundedAndSignedTx['hex'])
        self.nodes[1].generate(1)
        self.sync_all()
        assert_equal(oldBalance+Decimal('50.19000000'), self.nodes[0].getbalance()['bitcoin']) #0.19+block reward

    def test_op_return(self):
        self.log.info("Test fundrawtxn with OP_RETURN and no vin")

        # pre-segwit
        #rawtx   = "0100000000010000000000000000066a047465737400000000"
        rawtx   = "0100000000000101ac2e6a47e85fdc2a5a27334544440f2f5135553a7476f4f5e3b9792da6a58fe001000000000000000000066a047465737400000000"
        dec_tx  = self.nodes[2].decoderawtransaction(rawtx)

        assert_equal(len(dec_tx['vin']), 0)
        assert_equal(len(dec_tx['vout']), 1)

        rawtxfund = self.nodes[2].fundrawtransaction(rawtx)
        dec_tx  = self.nodes[2].decoderawtransaction(rawtxfund['hex'])

        assert_greater_than(len(dec_tx['vin']), 0) # at least one vin
        assert_equal(len(dec_tx['vout']), 3) # one change output added

    def test_watchonly(self):
        self.log.info("Test fundrawtxn using only watchonly")

        inputs = []
        outputs = {self.nodes[2].getnewaddress(): self.watchonly_amount / 2}
        rawtx = self.nodes[3].createrawtransaction(inputs, outputs)

        result = self.nodes[3].fundrawtransaction(rawtx, {'includeWatching': True })
        res_dec = self.nodes[0].decoderawtransaction(result["hex"])
        assert_equal(len(res_dec["vin"]), 1)
        assert_equal(res_dec["vin"][0]["txid"], self.watchonly_txid)

        assert "fee" in result.keys()
        assert_greater_than(result["changepos"], -1)

    def test_all_watched_funds(self):
        self.log.info("Test fundrawtxn using entirety of watched funds")

        inputs = []
        outputs = {self.nodes[2].getnewaddress(): self.watchonly_amount}
        rawtx = self.nodes[3].createrawtransaction(inputs, outputs)

        # Backward compatibility test (2nd param is includeWatching).
        result = self.nodes[3].fundrawtransaction(rawtx, True)
        blinded_result = self.nodes[3].blindrawtransaction(result['hex'])
        unblinded_result = self.nodes[3].unblindrawtransaction(blinded_result)
        #res_dec = self.nodes[0].decoderawtransaction(blinded_result)
        res_dec = self.nodes[0].decoderawtransaction(unblinded_result['hex'])
        assert_equal(len(res_dec["vin"]), 2)
        assert res_dec["vin"][0]["txid"] == self.watchonly_txid or res_dec["vin"][1]["txid"] == self.watchonly_txid

        assert_greater_than(result["fee"], 0)
        assert_greater_than(result["changepos"], -1)
        assert_equal(result["fee"] + res_dec["vout"][result["changepos"]]["value"], self.watchonly_amount / 10)

        signedtx = self.nodes[3].signrawtransactionwithwallet(blinded_result)
        assert not signedtx["complete"] 
        signedtx = self.nodes[0].signrawtransactionwithwallet(signedtx["hex"])
        assert signedtx["complete"]
        self.nodes[0].sendrawtransaction(signedtx["hex"])
        self.nodes[0].generate(1)
        self.sync_all()

    def test_option_feerate(self):
        self.log.info("Test fundrawtxn feeRate option")

        # Make sure there is exactly one input so coin selection can't skew the result.
        assert_equal(len(self.nodes[3].listunspent(1)), 1)

        inputs = []
        outputs = {self.nodes[3].getnewaddress() : 1}
        rawtx = self.nodes[3].createrawtransaction(inputs, outputs)
        result = self.nodes[3].fundrawtransaction(rawtx)  # uses self.min_relay_tx_fee (set by settxfee)
        result2 = self.nodes[3].fundrawtransaction(rawtx, {"feeRate": 2 * self.min_relay_tx_fee})
        result3 = self.nodes[3].fundrawtransaction(rawtx, {"feeRate": 10 * self.min_relay_tx_fee})
        assert_raises_rpc_error(-4, "Fee exceeds maximum configured by -maxtxfee", self.nodes[3].fundrawtransaction, rawtx, {"feeRate": 1})
        result_fee_rate = result['fee'] * 1000 / count_bytes(result['hex'])
        assert_fee_amount(result2['fee'], count_bytes(result2['hex']), 2 * result_fee_rate)
        assert_fee_amount(result3['fee'], count_bytes(result3['hex']), 10 * result_fee_rate)

    def test_address_reuse(self):
        """Test no address reuse occurs."""
        self.log.info("Test fundrawtxn does not reuse addresses")

        rawtx = self.nodes[3].createrawtransaction(inputs=[], outputs={self.nodes[3].getnewaddress(): 1})
        result3 = self.nodes[3].fundrawtransaction(rawtx)
        res_dec = self.nodes[0].decoderawtransaction(result3["hex"])
        changeaddress = ""
        for out in res_dec['vout']:
            if out['value'] > 1.0:
                changeaddress += out['scriptPubKey']['addresses'][0]
        assert changeaddress != ""
        nextaddr = self.nodes[3].getnewaddress()
        # Now the change address key should be removed from the keypool.
        assert changeaddress != nextaddr

    def test_option_subtract_fee_from_outputs(self):
        self.log.info("Test fundrawtxn subtractFeeFromOutputs option")

        # Make sure there is exactly one input so coin selection can't skew the result.
        assert_equal(len(self.nodes[3].listunspent(1)), 1)

        inputs = []
        outputs = {self.nodes[2].getnewaddress(): 1}
        rawtx = self.nodes[3].createrawtransaction(inputs, outputs)

        result = [self.nodes[3].fundrawtransaction(rawtx),  # uses self.min_relay_tx_fee (set by settxfee)
            self.nodes[3].fundrawtransaction(rawtx, {"subtractFeeFromOutputs": []}),  # empty subtraction list
            self.nodes[3].fundrawtransaction(rawtx, {"subtractFeeFromOutputs": [0]}),  # uses self.min_relay_tx_fee (set by settxfee)
            self.nodes[3].fundrawtransaction(rawtx, {"feeRate": 2 * self.min_relay_tx_fee}),
            self.nodes[3].fundrawtransaction(rawtx, {"feeRate": 2 * self.min_relay_tx_fee, "subtractFeeFromOutputs": [0]}),]

        dec_tx = [self.nodes[3].decoderawtransaction(tx_['hex']) for tx_ in result]
        output = [d['vout'][1 - r['changepos']]['value'] for d, r in zip(dec_tx, result)]
        change = [d['vout'][r['changepos']]['value'] for d, r in zip(dec_tx, result)]

        assert_equal(result[0]['fee'], result[1]['fee'], result[2]['fee'])
        assert_equal(result[3]['fee'], result[4]['fee'])
        assert_equal(change[0], change[1])
        assert_equal(output[0], output[1])
        assert_equal(output[0], output[2] + result[2]['fee'])
        assert_equal(change[0] + result[0]['fee'], change[2])
        assert_equal(output[3], output[4] + result[4]['fee'])
        assert_equal(change[3] + result[3]['fee'], change[4])

        inputs = []
        outputs = {self.nodes[2].getnewaddress(): value for value in (1.0, 1.1, 1.2, 1.3)}
        rawtx = self.nodes[3].createrawtransaction(inputs, outputs)

        result = [self.nodes[3].fundrawtransaction(rawtx),
                  # Split the fee between outputs 0, 2, and 3, but not output 1.
                  self.nodes[3].fundrawtransaction(rawtx, {"subtractFeeFromOutputs": [0, 2, 3]})]

        dec_tx = [self.nodes[3].decoderawtransaction(result[0]['hex']),
                  self.nodes[3].decoderawtransaction(result[1]['hex'])]

        # Nested list of non-change output amounts for each transaction.
        output = [[out['value'] for i, out in enumerate(d['vout']) if i != r['changepos']]
                  for d, r in zip(dec_tx, result)]

        # List of differences in output amounts between normal and subtractFee transactions.
        share = [o0 - o1 for o0, o1 in zip(output[0], output[1])]

        # Output 1 is the same in both transactions.
        assert_equal(share[1], 0)

        # The other 3 outputs are smaller as a result of subtractFeeFromOutputs.
        assert_greater_than(share[0], 0)
        assert_greater_than(share[2], 0)
        assert_greater_than(share[3], 0)

        # Outputs 2 and 3 take the same share of the fee.
        assert_equal(share[2], share[3])

        # Output 0 takes at least as much share of the fee, and no more than 2
        # satoshis more, than outputs 2 and 3.
        assert_greater_than_or_equal(share[0], share[2])
        assert_greater_than_or_equal(share[2] + Decimal(2e-8), share[0])

        # The fee is the same in both transactions.
        assert_equal(result[0]['fee'], result[1]['fee'])

        # The total subtracted from the outputs is equal to the fee.
        assert_equal(share[0] + share[2] + share[3], result[0]['fee'])

if __name__ == '__main__':
    RawTransactionsTest().main()<|MERGE_RESOLUTION|>--- conflicted
+++ resolved
@@ -27,11 +27,10 @@
 class RawTransactionsTest(BitcoinTestFramework):
     def set_test_params(self):
         self.num_nodes = 4
-        self.extra_args = [["-blindedaddresses=1"]] * self.num_nodes
         self.setup_clean_chain = True
         # This test isn't testing tx relay. Set whitelist on the peers for
         # instant tx relay.
-        self.extra_args = [['-whitelist=127.0.0.1']] * self.num_nodes
+        self.extra_args = [['-blindedaddresses=1', '-whitelist=127.0.0.1']] * self.num_nodes
 
     def skip_test_if_missing_module(self):
         self.skip_if_no_wallet()
@@ -553,16 +552,9 @@
         """Multiple (~19) inputs tx test | Compare fee."""
         self.log.info("Test fundrawtxn fee with many inputs")
 
-<<<<<<< HEAD
-        #empty node1, send some small coins from node0 to node1.
+        # Empty node1, send some small coins from node0 to node1.
         self.nodes[1].sendtoaddress(self.nodes[0].getnewaddress(), self.nodes[1].getbalance()['bitcoin'], "", "", True)
-        self.sync_all()
         self.nodes[0].generate(1)
-=======
-        # Empty node1, send some small coins from node0 to node1.
-        self.nodes[1].sendtoaddress(self.nodes[0].getnewaddress(), self.nodes[1].getbalance(), "", "", True)
-        self.nodes[1].generate(1)
->>>>>>> e65b4160
         self.sync_all()
 
         for i in range(0,20):
@@ -589,16 +581,9 @@
         """Multiple (~19) inputs tx test | sign/send."""
         self.log.info("Test fundrawtxn sign+send with many inputs")
 
-<<<<<<< HEAD
-        #again, empty node1, send some small coins from node0 to node1.
+        # Again, empty node1, send some small coins from node0 to node1.
         self.nodes[1].sendtoaddress(self.nodes[0].getnewaddress(), self.nodes[1].getbalance()['bitcoin'], "", "", True)
-        self.sync_all()
         self.nodes[0].generate(1)
-=======
-        # Again, empty node1, send some small coins from node0 to node1.
-        self.nodes[1].sendtoaddress(self.nodes[0].getnewaddress(), self.nodes[1].getbalance(), "", "", True)
-        self.nodes[1].generate(1)
->>>>>>> e65b4160
         self.sync_all()
 
         for i in range(0,20):
