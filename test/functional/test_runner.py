--- conflicted
+++ resolved
@@ -163,13 +163,9 @@
     'example_test.py',
     'wallet_txn_doublespend.py',
     'wallet_txn_clone.py --mineblock',
-<<<<<<< HEAD
     # ELEMENTS: needs to be fixed
     #'feature_notifications.py',
-=======
-    'feature_notifications.py',
     'rpc_getblockfilter.py',
->>>>>>> e4beef61
     'rpc_invalidateblock.py',
     'feature_rbf.py',
     'mempool_packages.py',
