--- conflicted
+++ resolved
@@ -137,13 +137,9 @@
     'wallet_createwallet.py',
     'wallet_createwallet.py --usecli',
     'interface_http.py',
-<<<<<<< HEAD
+    'interface_rpc.py',
     # ELEMENTS: hard-coded test vectors don't work with different tx serialization
     #'rpc_psbt.py',
-=======
-    'interface_rpc.py',
-    'rpc_psbt.py',
->>>>>>> 519b0bc5
     'rpc_users.py',
     'feature_proxy.py',
     'rpc_signrawtransaction.py',
