--- conflicted
+++ resolved
@@ -245,32 +245,16 @@
         else:
             fee_rate_sb = 10000
 
-<<<<<<< HEAD
-        self.log.info("Test walletcreatefundedpsbt feeRate of 0.1 BTC/kB produces a total fee at or slightly below -maxtxfee (~0.05290000)")
-        res = self.nodes[1].walletcreatefundedpsbt(inputs, outputs, 0, {"feeRate": fee_rate_sb / 100000.0, "add_inputs": True})
-        #assert_approx(res["fee"], 0.055, 0.005) # ELEMENTS: no "fee" field
-
-        self.log.info("Test walletcreatefundedpsbt explicit fee rate with conf_target and estimate_mode")
-        for unit, fee_rate in {"btc/kb": fee_rate_sb / 100000.0, "sat/b": fee_rate_sb}.items():
-            fee = self.nodes[1].walletcreatefundedpsbt(inputs, outputs, 0, {"conf_target": fee_rate, "estimate_mode": unit, "add_inputs": True})["fee"]
-            self.log.info("- conf_target {}, estimate_mode {} produces fee {} at or slightly below -maxtxfee (~0.05290000)".format(fee_rate, unit, fee))
-            assert_approx(fee, vexp=0.055, vspan=0.005)
-
-        for field, fee_rate in {"conf_target": 0.1, "estimate_mode": "sat/b"}.items():
-            self.log.info("- raises RPC error if both feeRate and {} are passed".format(field))
-            assert_raises_rpc_error(-8, "Cannot specify both {} and feeRate".format(field),
-                lambda: self.nodes[1].walletcreatefundedpsbt(inputs, outputs, 0, {"feeRate": 0.1, field: fee_rate, "add_inputs": True}))
-=======
         self.log.info("Test walletcreatefundedpsbt fee rate of 10000 sat/vB and 0.1 BTC/kvB produces a total fee at or slightly below -maxtxfee (~0.05290000)")
-        res1 = self.nodes[1].walletcreatefundedpsbt(inputs, outputs, 0, {"fee_rate": 10000, "add_inputs": True})
-        assert_approx(res1["fee"], 0.055, 0.005)
-        res2 = self.nodes[1].walletcreatefundedpsbt(inputs, outputs, 0, {"feeRate": 0.1, "add_inputs": True})
-        assert_approx(res2["fee"], 0.055, 0.005)
+        res1 = self.nodes[1].walletcreatefundedpsbt(inputs, outputs, 0, {"fee_rate": fee_rate_sb, "add_inputs": True})
+        #assert_approx(res1["fee"], 0.055, 0.005) # ELEMENTS: no "fee" field
+        res2 = self.nodes[1].walletcreatefundedpsbt(inputs, outputs, 0, {"feeRate": fee_rate_sb / 100000.0, "add_inputs": True})
+        #assert_approx(res2["fee"], 0.055, 0.005) # ELEMENTS: no "fee" field
         self.log.info("Test min fee rate checks with walletcreatefundedpsbt are bypassed, e.g. a fee_rate under 1 sat/vB is allowed")
         res3 = self.nodes[1].walletcreatefundedpsbt(inputs, outputs, 0, {"fee_rate": 0.99999999, "add_inputs": True})
-        assert_approx(res3["fee"], 0.00000381, 0.0000001)
+        #assert_approx(res3["fee"], 0.00000381, 0.0000001) # ELEMENTS: no "fee" field
         res4 = self.nodes[1].walletcreatefundedpsbt(inputs, outputs, 0, {"feeRate": 0.00000999, "add_inputs": True})
-        assert_approx(res4["fee"], 0.00000381, 0.0000001)
+        #assert_approx(res4["fee"], 0.00000381, 0.0000001) # ELEMENTS: no "fee" field
 
         self.log.info("Test invalid fee rate settings")
         assert_raises_rpc_error(-8, "Invalid fee_rate 0.000 sat/vB (must be greater than 0)",
@@ -304,7 +288,6 @@
         self.log.info("- raises RPC error if both fee_rate and estimate_mode are passed")
         assert_raises_rpc_error(-8, "Cannot specify both estimate_mode and fee_rate",
             self.nodes[1].walletcreatefundedpsbt ,inputs, outputs, 0, {"fee_rate": 1, "estimate_mode": "economical", "add_inputs": True})
->>>>>>> 80e32e12
 
         self.log.info("- raises RPC error with invalid estimate_mode settings")
         for k, v in {"number": 42, "object": {"foo": "bar"}}.items():
