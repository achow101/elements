--- conflicted
+++ resolved
@@ -143,21 +143,6 @@
         # replaceable arg
         block_height = self.nodes[0].getblockcount()
         unspent = self.nodes[0].listunspent()[0]
-<<<<<<< HEAD
-        psbtx_info = self.nodes[0].walletcreatefundedpsbt([{"txid":unspent["txid"], "vout":unspent["vout"]}], [{self.nodes[2].getnewaddress():unspent["amount"]+1}], block_height+2, {"replaceable":True}, False)
-        decoded_psbt = self.nodes[0].decodepsbt(psbtx_info["psbt"])
-        for tx_in, psbt_in in zip(decoded_psbt["tx"]["vin"], decoded_psbt["inputs"]):
-           assert_equal(tx_in["sequence"], MAX_BIP125_RBF_SEQUENCE)
-           assert "bip32_derivs" not in psbt_in
-        assert_equal(decoded_psbt["tx"]["locktime"], block_height+2)
-
-        # Same construction with only locktime set
-        psbtx_info = self.nodes[0].walletcreatefundedpsbt([{"txid":unspent["txid"], "vout":unspent["vout"]}], [{self.nodes[2].getnewaddress():unspent["amount"]+1}], block_height, {}, True)
-        decoded_psbt = self.nodes[0].decodepsbt(psbtx_info["psbt"])
-        for tx_in, psbt_in in zip(decoded_psbt["tx"]["vin"], decoded_psbt["inputs"]):
-            assert tx_in["sequence"] > MAX_BIP125_RBF_SEQUENCE
-            assert "bip32_derivs" in psbt_in
-=======
         psbtx_info = self.nodes[0].walletcreatefundedpsbt([{"txid":unspent["txid"], "vout":unspent["vout"]}], [{self.nodes[2].getnewaddress():unspent["amount"]+1}], block_height+2, {"replaceable":True})
         decoded_psbt = self.nodes[0].decodepsbt(psbtx_info["psbt"])
         for tx_in in decoded_psbt["tx"]["vin"]:
@@ -169,7 +154,6 @@
         decoded_psbt = self.nodes[0].decodepsbt(psbtx_info["psbt"])
         for tx_in in decoded_psbt["tx"]["vin"]:
             assert tx_in["sequence"] > MAX_BIP125_RBF_SEQUENCE
->>>>>>> 8aa9badf
         assert_equal(decoded_psbt["tx"]["locktime"], block_height)
 
         # Same construction without optional arguments
