--- conflicted
+++ resolved
@@ -154,15 +154,10 @@
         # Error could be either "TX decode failed" (segwit inputs causes parsing to fail) or "Inputs must not have scriptSigs and scriptWitnesses"
         # We must set iswitness=True because the serialized transaction has inputs and is therefore a witness transaction
         signedtx = self.nodes[0].signrawtransactionwithwallet(rawtx['hex'])
-<<<<<<< HEAD
-        assert_raises_rpc_error(-22, "Inputs must not have scriptWitnesses", self.nodes[0].converttopsbt, signedtx['hex'], False)
-        assert_raises_rpc_error(-22, "Inputs must not have scriptWitnesses", self.nodes[0].converttopsbt, signedtx['hex'])
-        assert_raises_rpc_error(-22, "", self.nodes[0].converttopsbt, signedtx['hex'])
-        assert_raises_rpc_error(-22, "", self.nodes[0].converttopsbt, signedtx['hex'], False)
-=======
+        assert_raises_rpc_error(-22, "Inputs must not have scriptWitnesses", self.nodes[0].converttopsbt, hexstring=signedtx['hex'], permitsigdata=False, iswitness=True)
+        assert_raises_rpc_error(-22, "Inputs must not have scriptWitnesses", self.nodes[0].converttopsbt, hexstring=signedtx['hex'], iswitness=True)
         assert_raises_rpc_error(-22, "", self.nodes[0].converttopsbt, hexstring=signedtx['hex'], iswitness=True)
         assert_raises_rpc_error(-22, "", self.nodes[0].converttopsbt, hexstring=signedtx['hex'], permitsigdata=False, iswitness=True)
->>>>>>> 22b6c4ed
         # Unless we allow it to convert and strip signatures
         self.nodes[0].converttopsbt(signedtx['hex'], True)
 
