#!/usr/bin/env python3
# Copyright (c) 2014-2019 The Bitcoin Core developers
# Distributed under the MIT software license, see the accompanying
# file COPYING or http://www.opensource.org/licenses/mit-license.php.
"""Helpful routines for regression testing."""

from base64 import b64encode
from binascii import unhexlify
from decimal import Decimal, ROUND_DOWN
import hashlib
import inspect
import json
import logging
import os
import random
import re
from subprocess import CalledProcessError
import time

from . import coverage
from .authproxy import AuthServiceProxy, JSONRPCException
from io import BytesIO

logger = logging.getLogger("TestFramework.utils")

BITCOIN_ASSET = "b2e15d0d7a0c94e4e2ce0fe6e8691b9e451377f6e46e8045a86f7c4b5d4f0f23"
BITCOIN_ASSET_BYTES = bytearray.fromhex(BITCOIN_ASSET)
BITCOIN_ASSET_BYTES.reverse()
BITCOIN_ASSET_OUT = b"\x01"+BITCOIN_ASSET_BYTES

# This variable should be set to the node being used for CalcFastMerkleRoot calls
node_fastmerkle = None

def calcfastmerkleroot(leaves):
    global node_fastmerkle
    return node_fastmerkle.calcfastmerkleroot(leaves)

# Assert functions
##################

def assert_fee_amount(fee, tx_size, fee_per_kB):
    """Assert the fee was in range"""
    target_fee = round(tx_size * fee_per_kB / 1000, 8)
    if fee < target_fee:
        raise AssertionError("Fee of %s BTC too low! (Should be %s BTC)" % (str(fee), str(target_fee)))
    # allow the wallet's estimation to be at most 2 bytes off
    if fee > (tx_size + 2) * fee_per_kB / 1000:
        raise AssertionError("Fee of %s BTC too high! (Should be %s BTC)" % (str(fee), str(target_fee)))

def assert_equal(thing1, thing2, *args):
    if thing1 != thing2 or any(thing1 != arg for arg in args):
        raise AssertionError("not(%s)" % " == ".join(str(arg) for arg in (thing1, thing2) + args))

def assert_greater_than(thing1, thing2):
    if thing1 <= thing2:
        raise AssertionError("%s <= %s" % (str(thing1), str(thing2)))

def assert_greater_than_or_equal(thing1, thing2):
    if thing1 < thing2:
        raise AssertionError("%s < %s" % (str(thing1), str(thing2)))

def assert_raises(exc, fun, *args, **kwds):
    assert_raises_message(exc, None, fun, *args, **kwds)

def assert_raises_message(exc, message, fun, *args, **kwds):
    try:
        fun(*args, **kwds)
    except JSONRPCException:
        raise AssertionError("Use assert_raises_rpc_error() to test RPC failures")
    except exc as e:
        if message is not None and message not in e.error['message']:
            raise AssertionError("Expected substring not found:" + e.error['message'])
    except Exception as e:
        raise AssertionError("Unexpected exception raised: " + type(e).__name__)
    else:
        raise AssertionError("No exception raised")

def assert_raises_process_error(returncode, output, fun, *args, **kwds):
    """Execute a process and asserts the process return code and output.

    Calls function `fun` with arguments `args` and `kwds`. Catches a CalledProcessError
    and verifies that the return code and output are as expected. Throws AssertionError if
    no CalledProcessError was raised or if the return code and output are not as expected.

    Args:
        returncode (int): the process return code.
        output (string): [a substring of] the process output.
        fun (function): the function to call. This should execute a process.
        args*: positional arguments for the function.
        kwds**: named arguments for the function.
    """
    try:
        fun(*args, **kwds)
    except CalledProcessError as e:
        if returncode != e.returncode:
            raise AssertionError("Unexpected returncode %i" % e.returncode)
        if output not in e.output:
            raise AssertionError("Expected substring not found:" + e.output)
    else:
        raise AssertionError("No exception raised")

def assert_raises_rpc_error(code, message, fun, *args, **kwds):
    """Run an RPC and verify that a specific JSONRPC exception code and message is raised.

    Calls function `fun` with arguments `args` and `kwds`. Catches a JSONRPCException
    and verifies that the error code and message are as expected. Throws AssertionError if
    no JSONRPCException was raised or if the error code/message are not as expected.

    Args:
        code (int), optional: the error code returned by the RPC call (defined
            in src/rpc/protocol.h). Set to None if checking the error code is not required.
        message (string), optional: [a substring of] the error string returned by the
            RPC call. Set to None if checking the error string is not required.
        fun (function): the function to call. This should be the name of an RPC.
        args*: positional arguments for the function.
        kwds**: named arguments for the function.
    """
    assert try_rpc(code, message, fun, *args, **kwds), "No exception raised"

def try_rpc(code, message, fun, *args, **kwds):
    """Tries to run an rpc command.

    Test against error code and message if the rpc fails.
    Returns whether a JSONRPCException was raised."""
    try:
        fun(*args, **kwds)
    except JSONRPCException as e:
        # JSONRPCException was thrown as expected. Check the code and message values are correct.
        if (code is not None) and (code != e.error["code"]):
            raise AssertionError("Unexpected JSONRPC error code %i" % e.error["code"])
        if (message is not None) and (message not in e.error['message']):
            raise AssertionError("Expected substring not found:" + e.error['message'])
        return True
    except Exception as e:
        raise AssertionError("Unexpected exception raised: " + type(e).__name__)
    else:
        return False

def assert_is_hex_string(string):
    try:
        int(string, 16)
    except Exception as e:
        raise AssertionError(
            "Couldn't interpret %r as hexadecimal; raised: %s" % (string, e))

def assert_is_hash_string(string, length=64):
    if not isinstance(string, str):
        raise AssertionError("Expected a string, got type %r" % type(string))
    elif length and len(string) != length:
        raise AssertionError(
            "String of length %d expected; got %d" % (length, len(string)))
    elif not re.match('[abcdef0-9]+$', string):
        raise AssertionError(
            "String %r contains invalid characters for a hash." % string)

def assert_array_result(object_array, to_match, expected, should_not_find=False):
    """
        Pass in array of JSON objects, a dictionary with key/value pairs
        to match against, and another dictionary with expected key/value
        pairs.
        If the should_not_find flag is true, to_match should not be found
        in object_array
        """
    if should_not_find:
        assert_equal(expected, {})
    num_matched = 0
    for item in object_array:
        all_match = True
        for key, value in to_match.items():
            if item[key] != value:
                all_match = False
        if not all_match:
            continue
        elif should_not_find:
            num_matched = num_matched + 1
        for key, value in expected.items():
            if item[key] != value:
                raise AssertionError("%s : expected %s=%s" % (str(item), str(key), str(value)))
            num_matched = num_matched + 1
    if num_matched == 0 and not should_not_find:
        raise AssertionError("No objects matched %s" % (str(to_match)))
    if num_matched > 0 and should_not_find:
        raise AssertionError("Objects were found %s" % (str(to_match)))

# Utility functions
###################

def check_json_precision():
    """Make sure json library being used does not lose precision converting BTC values"""
    n = Decimal("20000000.00000003")
    satoshis = int(json.loads(json.dumps(float(n))) * 1.0e8)
    if satoshis != 2000000000000003:
        raise RuntimeError("JSON encode/decode loses precision")

def count_bytes(hex_string):
    return len(bytearray.fromhex(hex_string))

def hash256(byte_str):
    sha256 = hashlib.sha256()
    sha256.update(byte_str)
    sha256d = hashlib.sha256()
    sha256d.update(sha256.digest())
    return sha256d.digest()[::-1]

def hex_str_to_bytes(hex_str):
    return unhexlify(hex_str.encode('ascii'))

def str_to_b64str(string):
    return b64encode(string.encode('utf-8')).decode('ascii')

def satoshi_round(amount):
    return Decimal(amount).quantize(Decimal('0.00000001'), rounding=ROUND_DOWN)

def wait_until(predicate, *, attempts=float('inf'), timeout=float('inf'), lock=None):
    if attempts == float('inf') and timeout == float('inf'):
        timeout = 60
    attempt = 0
    time_end = time.time() + timeout

    while attempt < attempts and time.time() < time_end:
        if lock:
            with lock:
                if predicate():
                    return
        else:
            if predicate():
                return
        attempt += 1
        time.sleep(0.05)

    # Print the cause of the timeout
    predicate_source = inspect.getsourcelines(predicate)
    logger.error("wait_until() failed. Predicate: {}".format(predicate_source))
    if attempt >= attempts:
        raise AssertionError("Predicate {} not true after {} attempts".format(predicate_source, attempts))
    elif time.time() >= time_end:
        raise AssertionError("Predicate {} not true after {} seconds".format(predicate_source, timeout))
    raise RuntimeError('Unreachable')

# RPC/P2P connection constants and functions
############################################

# The maximum number of nodes a single test can spawn
MAX_NODES = 8
# Don't assign rpc or p2p ports lower than this
PORT_MIN = 11000
# The number of ports to "reserve" for p2p and rpc, each
PORT_RANGE = 5000

class PortSeed:
    # Must be initialized with a unique integer for each process
    n = None

def get_rpc_proxy(url, node_number, timeout=None, coveragedir=None):
    """
    Args:
        url (str): URL of the RPC server to call
        node_number (int): the node number (or id) that this calls to

    Kwargs:
        timeout (int): HTTP timeout in seconds

    Returns:
        AuthServiceProxy. convenience object for making RPC calls.

    """
    proxy_kwargs = {}
    if timeout is not None:
        proxy_kwargs['timeout'] = timeout

    proxy = AuthServiceProxy(url, **proxy_kwargs)
    proxy.url = url  # store URL on proxy for info

    coverage_logfile = coverage.get_filename(
        coveragedir, node_number) if coveragedir else None

    return coverage.AuthServiceProxyWrapper(proxy, coverage_logfile)

def p2p_port(n):
    assert n <= MAX_NODES
    return PORT_MIN + n + (MAX_NODES * PortSeed.n) % (PORT_RANGE - 1 - MAX_NODES)

def rpc_port(n):
    return PORT_MIN + PORT_RANGE + n + (MAX_NODES * PortSeed.n) % (PORT_RANGE - 1 - MAX_NODES)

def rpc_url(datadir, i, chain, rpchost=None):
    rpc_u, rpc_p = get_auth_cookie(datadir, chain)
    host = '127.0.0.1'
    port = rpc_port(i)
    if rpchost:
        parts = rpchost.split(':')
        if len(parts) == 2:
            host, port = parts
        else:
            host = rpchost
    return "http://%s:%s@%s:%d" % (rpc_u, rpc_p, host, int(port))

# Node functions
################

def get_datadir_path(dirname, n):
    return os.path.join(dirname, "node" + str(n))

def initialize_datadir(dirname, n, chain):
    datadir = get_datadir_path(dirname, n)
    if not os.path.isdir(datadir):
        os.makedirs(datadir)
    with open(os.path.join(datadir, "elements.conf"), 'w', encoding='utf8') as f:
        f.write("chain=%s\n" % chain)
        f.write("[%s]\n" % chain)
        f.write("port=" + str(p2p_port(n)) + "\n")
        f.write("rpcport=" + str(rpc_port(n)) + "\n")
        f.write("server=1\n")
        f.write("keypool=1\n")
        f.write("discover=0\n")
        f.write("listenonion=0\n")
        f.write("printtoconsole=0\n")
        # Elements:
        f.write("validatepegin=0\n")
        f.write("con_parent_pegged_asset=" + BITCOIN_ASSET + "\n")
        f.write("con_blocksubsidy=5000000000\n")
        f.write("con_connect_coinbase=0\n")
        f.write("anyonecanspendaremine=0\n")
        f.write("walletrbf=0\n") # Default is 1 in Elements
        f.write("con_bip34height=500\n")
        f.write("con_bip65height=1351\n")
        f.write("con_bip66height=1251\n")
        f.write("con_csv_deploy_start=0\n") # Enhance tests if removing this line
        f.write("blindedaddresses=0\n") # Set to minimize broken tests in favor of custom
        #f.write("pubkeyprefix=111\n")
        #f.write("scriptprefix=196\n")
        #f.write("bech32_hrp=bcrt\n")
        os.makedirs(os.path.join(datadir, 'stderr'), exist_ok=True)
        os.makedirs(os.path.join(datadir, 'stdout'), exist_ok=True)
    return datadir

def append_config(datadir, options):
    with open(os.path.join(datadir, "elements.conf"), 'a', encoding='utf8') as f:
        for option in options:
            f.write(option + "\n")

def get_auth_cookie(datadir, chain):
    user = None
    password = None
    if os.path.isfile(os.path.join(datadir, "elements.conf")):
        with open(os.path.join(datadir, "elements.conf"), 'r', encoding='utf8') as f:
            for line in f:
                if line.startswith("rpcuser="):
                    assert user is None  # Ensure that there is only one rpcuser line
                    user = line.split("=")[1].strip("\n")
                if line.startswith("rpcpassword="):
                    assert password is None  # Ensure that there is only one rpcpassword line
                    password = line.split("=")[1].strip("\n")
    if os.path.isfile(os.path.join(datadir, chain, ".cookie")) and os.access(os.path.join(datadir, chain, ".cookie"), os.R_OK):
        with open(os.path.join(datadir, chain, ".cookie"), 'r', encoding="ascii") as f:
            userpass = f.read()
            split_userpass = userpass.split(':')
            user = split_userpass[0]
            password = split_userpass[1]
    if user is None or password is None:
        raise ValueError("No RPC credentials")
    return user, password

# If a cookie file exists in the given datadir, delete it.
def delete_cookie_file(datadir, chain):
    if os.path.isfile(os.path.join(datadir, chain, ".cookie")):
        logger.debug("Deleting leftover cookie file")
        os.remove(os.path.join(datadir, chain, ".cookie"))

def get_bip9_status(node, key):
    info = node.getblockchaininfo()
    return info['bip9_softforks'][key]

def set_node_times(nodes, t):
    for node in nodes:
        node.setmocktime(t)

def disconnect_nodes(from_connection, node_num):
    for peer_id in [peer['id'] for peer in from_connection.getpeerinfo() if "testnode%d" % node_num in peer['subver']]:
        try:
            from_connection.disconnectnode(nodeid=peer_id)
        except JSONRPCException as e:
            # If this node is disconnected between calculating the peer id
            # and issuing the disconnect, don't worry about it.
            # This avoids a race condition if we're mass-disconnecting peers.
            if e.error['code'] != -29: # RPC_CLIENT_NODE_NOT_CONNECTED
                raise

    # wait to disconnect
    wait_until(lambda: [peer['id'] for peer in from_connection.getpeerinfo() if "testnode%d" % node_num in peer['subver']] == [], timeout=5)

def connect_nodes(from_connection, node_num):
    ip_port = "127.0.0.1:" + str(p2p_port(node_num))
    from_connection.addnode(ip_port, "onetry")
    # poll until version handshake complete to avoid race conditions
    # with transaction relaying
    wait_until(lambda:  all(peer['version'] != 0 for peer in from_connection.getpeerinfo()))

def connect_nodes_bi(nodes, a, b):
    connect_nodes(nodes[a], b)
    connect_nodes(nodes[b], a)

def sync_blocks(rpc_connections, *, wait=1, timeout=60):
    """
    Wait until everybody has the same tip.

    sync_blocks needs to be called with an rpc_connections set that has least
    one node already synced to the latest, stable tip, otherwise there's a
    chance it might return before all nodes are stably synced.
    """
    stop_time = time.time() + timeout
    while time.time() <= stop_time:
        best_hash = [x.getbestblockhash() for x in rpc_connections]
        if best_hash.count(best_hash[0]) == len(rpc_connections):
            return
        time.sleep(wait)
    raise AssertionError("Block sync timed out:{}".format("".join("\n  {!r}".format(b) for b in best_hash)))

def sync_mempools(rpc_connections, *, wait=1, timeout=60, flush_scheduler=True):
    """
    Wait until everybody has the same transactions in their memory
    pools
    """
    stop_time = time.time() + timeout
    while time.time() <= stop_time:
        pool = [set(r.getrawmempool()) for r in rpc_connections]
        if pool.count(pool[0]) == len(rpc_connections):
            if flush_scheduler:
                for r in rpc_connections:
                    r.syncwithvalidationinterfacequeue()
            return
        time.sleep(wait)
    raise AssertionError("Mempool sync timed out:{}".format("".join("\n  {!r}".format(m) for m in pool)))

# Transaction/Block functions
#############################

def find_output(node, txid, amount, *, blockhash=None):
    """
    Return index to output of txid with value amount
    Raises exception if there is none.
    """
    txdata = node.getrawtransaction(txid, 1, blockhash)
    for i in range(len(txdata["vout"])):
        if txdata["vout"][i]["value"] == amount:
            return i
    raise RuntimeError("find_output txid %s : %s not found" % (txid, str(amount)))

def gather_inputs(from_node, amount_needed, confirmations_required=1):
    """
    Return a random set of unspent txouts that are enough to pay amount_needed
    """
    assert confirmations_required >= 0
    utxo = from_node.listunspent(confirmations_required)
    random.shuffle(utxo)
    inputs = []
    total_in = Decimal("0.00000000")
    while total_in < amount_needed and len(utxo) > 0:
        t = utxo.pop()
        total_in += t["amount"]
        inputs.append({"txid": t["txid"], "vout": t["vout"], "address": t["address"]})
    if total_in < amount_needed:
        raise RuntimeError("Insufficient funds: need %d, have %d" % (amount_needed, total_in))
    return (total_in, inputs)

def make_change(from_node, amount_in, amount_out, fee):
    """
    Create change output(s), return them
    """
    outputs = {}
    amount = amount_out + fee
    change = amount_in - amount
    if change > amount * 2:
        # Create an extra change output to break up big inputs
        change_address = from_node.getnewaddress()
        # Split change in two, being careful of rounding:
        outputs[change_address] = Decimal(change / 2).quantize(Decimal('0.00000001'), rounding=ROUND_DOWN)
        change = amount_in - amount - outputs[change_address]
    if change > 0:
        outputs[from_node.getnewaddress()] = change
    return outputs

def random_transaction(nodes, amount, min_fee, fee_increment, fee_variants):
    """
    Create a random transaction.
    Returns (txid, hex-encoded-transaction-data, fee)
    """
    from_node = random.choice(nodes)
    to_node = random.choice(nodes)
    fee = min_fee + fee_increment * random.randint(0, fee_variants)

    (total_in, inputs) = gather_inputs(from_node, amount + fee)
    outputs = make_change(from_node, total_in, amount, fee)
    outputs[to_node.getnewaddress()] = float(amount)

    rawtx = from_node.createrawtransaction(inputs, outputs)
    signresult = from_node.signrawtransactionwithwallet(rawtx)
    txid = from_node.sendrawtransaction(signresult["hex"], 0)

    return (txid, signresult["hex"], fee)

# Helper to create at least "count" utxos
# Pass in a fee that is sufficient for relay and mining new transactions.
def create_confirmed_utxos(fee, node, count):
    to_generate = int(0.5 * count) + 101
    while to_generate > 0:
        node.generate(min(25, to_generate))
        to_generate -= 25
    utxos = node.listunspent()
    iterations = count - len(utxos)
    addr1 = node.getnewaddress()
    addr2 = node.getnewaddress()
    if iterations <= 0:
        return utxos
    for i in range(iterations):
        t = utxos.pop()
        inputs = []
        inputs.append({"txid": t["txid"], "vout": t["vout"]})
        outputs = {}
        send_value = t['amount'] - fee
        outputs[addr1] = satoshi_round(send_value / 2)
        outputs[addr2] = satoshi_round(send_value / 2)
        outputs["fee"] = fee
        raw_tx = node.createrawtransaction(inputs, outputs)
        signed_tx = node.signrawtransactionwithwallet(raw_tx)["hex"]
        node.sendrawtransaction(signed_tx)

    while (node.getmempoolinfo()['size'] > 0):
        node.generate(1)

    utxos = node.listunspent()
    assert len(utxos) >= count
    return utxos

# Create large OP_RETURN txouts that can be appended to a transaction
# to make it large (helper for constructing large transactions).
def gen_return_txouts():
    # Some pre-processing to create a bunch of OP_RETURN txouts to insert into transactions we create
    # So we have big transactions (and therefore can't fit very many into each block)
    # create one script_pubkey
    script_pubkey = "6a4d0200"  # OP_RETURN OP_PUSH2 512 bytes
    for i in range(512):
        script_pubkey = script_pubkey + "01"
    # concatenate 128 txouts of above script_pubkey which we'll insert before the txout for change
    txouts = []
    from .messages import CTxOut, CTxOutValue
    for k in range(128):
        txout = CTxOut()
        txout.nValue = CTxOutValue(0)
        txout.scriptPubKey = hex_str_to_bytes(script_pubkey)
        txouts.append(txout)
    return txouts

# Create a spend of each passed-in utxo, splicing in "txouts" to each raw
# transaction to make it large.  See gen_return_txouts() above.
def create_lots_of_big_transactions(node, txouts, utxos, num, fee):
    addr = node.getnewaddress()
    txids = []
    from .messages import CTransaction
    for _ in range(num):
        t = utxos.pop()
        inputs = [{"txid": t["txid"], "vout": t["vout"]}]
        outputs = {}
        change = t['amount'] - fee
        outputs[addr] = satoshi_round(change)
        outputs["fee"] = fee
        rawtx = node.createrawtransaction(inputs, outputs)
<<<<<<< HEAD
        tx = CTransaction()
        tx.deserialize(BytesIO(hex_str_to_bytes(rawtx)))
        for txout in txouts:
            tx.vout.append(txout)
        newrawtx = tx.serialize().hex()
        signresult = node.signrawtransactionwithwallet(newrawtx, None, "NONE")
        txid = node.sendrawtransaction(signresult["hex"], True)
=======
        newtx = rawtx[0:92]
        newtx = newtx + txouts
        newtx = newtx + rawtx[94:]
        signresult = node.signrawtransactionwithwallet(newtx, None, "NONE")
        txid = node.sendrawtransaction(signresult["hex"], 0)
>>>>>>> c033c4b5
        txids.append(txid)
    return txids

def mine_large_block(node, utxos=None):
    # generate a 66k transaction,
    # and 14 of them is close to the 1MB block limit
    num = 14
    txouts = gen_return_txouts()
    utxos = utxos if utxos is not None else []
    if len(utxos) < num:
        utxos.clear()
        utxos.extend(node.listunspent())
    fee = 100 * node.getnetworkinfo()["relayfee"]
    create_lots_of_big_transactions(node, txouts, utxos, num, fee=fee)
    node.generate(1)

def find_vout_for_address(node, txid, addr):
    """
    Locate the vout index of the given transaction sending to the
    given address. Raises runtime error exception if not found.
    """
    tx = node.getrawtransaction(txid, True)
    unblind_addr = node.validateaddress(addr)["unconfidential"]
    for i in range(len(tx["vout"])):
        if tx["vout"][i]["scriptPubKey"]["type"] == "fee":
            continue
        if any([unblind_addr == a for a in tx["vout"][i]["scriptPubKey"]["addresses"]]):
            return i
    raise RuntimeError("Vout not found for address: txid=%s, addr=%s" % (txid, addr))<|MERGE_RESOLUTION|>--- conflicted
+++ resolved
@@ -565,21 +565,13 @@
         outputs[addr] = satoshi_round(change)
         outputs["fee"] = fee
         rawtx = node.createrawtransaction(inputs, outputs)
-<<<<<<< HEAD
         tx = CTransaction()
         tx.deserialize(BytesIO(hex_str_to_bytes(rawtx)))
         for txout in txouts:
             tx.vout.append(txout)
         newrawtx = tx.serialize().hex()
         signresult = node.signrawtransactionwithwallet(newrawtx, None, "NONE")
-        txid = node.sendrawtransaction(signresult["hex"], True)
-=======
-        newtx = rawtx[0:92]
-        newtx = newtx + txouts
-        newtx = newtx + rawtx[94:]
-        signresult = node.signrawtransactionwithwallet(newtx, None, "NONE")
         txid = node.sendrawtransaction(signresult["hex"], 0)
->>>>>>> c033c4b5
         txids.append(txid)
     return txids
 
