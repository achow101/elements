--- conflicted
+++ resolved
@@ -725,26 +725,11 @@
         self.nVersion = struct.unpack("<i", f.read(4))[0]
         flags = struct.unpack("<B", f.read(1))[0]
         self.vin = deser_vector(f, CTxIn)
-<<<<<<< HEAD
         self.vout = deser_vector(f, CTxOut)
         self.nLockTime = struct.unpack("<I", f.read(4))[0]
         if flags & 1 > 0:
-            self.wit.vtxinwit = [CTxInWitness() for i in range(len(self.vin))]
-            self.wit.vtxoutwit = [CTxOutWitness() for i in range(len(self.vout))]
-=======
-        flags = 0
-        if len(self.vin) == 0:
-            flags = struct.unpack("<B", f.read(1))[0]
-            # Not sure why flags can't be zero, but this
-            # matches the implementation in bitcoind
-            if (flags != 0):
-                self.vin = deser_vector(f, CTxIn)
-                self.vout = deser_vector(f, CTxOut)
-        else:
-            self.vout = deser_vector(f, CTxOut)
-        if flags != 0:
             self.wit.vtxinwit = [CTxInWitness() for _ in range(len(self.vin))]
->>>>>>> cb1ee155
+            self.wit.vtxoutwit = [CTxOutWitness() for _ in range(len(self.vout))]
             self.wit.deserialize(f)
         else:
             self.wit = CTxWitness()
