--- conflicted
+++ resolved
@@ -418,17 +418,13 @@
         if versions is None:
             versions = [None] * num_nodes
         if binary is None:
-            binary = [get_bin_from_version(v, 'bitcoind', self.options.bitcoind) for v in versions]
+            binary = [get_bin_from_version(v, 'elementsd', self.options.bitcoind) for v in versions]
         if binary_cli is None:
-<<<<<<< HEAD
-            binary_cli = [self.options.bitcoincli] * num_nodes
+            binary_cli = [get_bin_from_version(v, 'elements-cli', self.options.bitcoincli) for v in versions]
         if chain is None:
             chain = [self.chain] * num_nodes
         if chain_in_args is None:
             chain_in_args = [True] * num_nodes
-=======
-            binary_cli = [get_bin_from_version(v, 'bitcoin-cli', self.options.bitcoincli) for v in versions]
->>>>>>> 844d2070
         assert_equal(len(extra_confs), num_nodes)
         assert_equal(len(extra_args), num_nodes)
         assert_equal(len(versions), num_nodes)
