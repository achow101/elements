--- conflicted
+++ resolved
@@ -91,11 +91,7 @@
 
     def __init__(self):
         """Sets test framework defaults. Do not override this method. Instead, override the set_test_params() method"""
-<<<<<<< HEAD
         self.chain = 'elementsregtest'
-=======
-        self.chain = 'regtest'
->>>>>>> d5ea8f4b
         self.setup_clean_chain = False
         self.nodes = []
         self.network_thread = None
@@ -351,15 +347,9 @@
         for i in range(num_nodes):
             numnode = len(self.nodes)
             self.nodes.append(TestNode(
-<<<<<<< HEAD
                 numnode,
                 get_datadir_path(self.options.tmpdir, numnode),
-                chain[i],
-=======
-                i,
-                get_datadir_path(self.options.tmpdir, i),
-                chain=self.chain,
->>>>>>> d5ea8f4b
+                chain=chain[i],
                 rpchost=rpchost,
                 timewait=self.rpc_timeout,
                 bitcoind=binary[i],
@@ -501,11 +491,7 @@
                 TestNode(
                     CACHE_NODE_ID,
                     cache_node_dir,
-<<<<<<< HEAD
-                    self.chain,
-=======
                     chain=self.chain,
->>>>>>> d5ea8f4b
                     extra_conf=["bind=127.0.0.1"],
                     extra_args=['-disablewallet'],
                     rpchost=None,
