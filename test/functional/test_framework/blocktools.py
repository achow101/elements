--- conflicted
+++ resolved
@@ -182,14 +182,8 @@
         input txid. Note that the node must have a wallet that can
         sign for the output that is being spent.
     """
-<<<<<<< HEAD
     raw_tx = create_raw_transaction(node, txid, to_address, amount=amount, fee=fee)
-    tx = CTransaction()
-    tx.deserialize(BytesIO(hex_str_to_bytes(raw_tx)))
-=======
-    raw_tx = create_raw_transaction(node, txid, to_address, amount=amount)
     tx = FromHex(CTransaction(), raw_tx)
->>>>>>> 4fd37d0a
     return tx
 
 def create_raw_transaction(node, txid, to_address, *, amount, fee):
