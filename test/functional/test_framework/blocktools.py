#!/usr/bin/env python3
# Copyright (c) 2015-2019 The Bitcoin Core developers
# Distributed under the MIT software license, see the accompanying
# file COPYING or http://www.opensource.org/licenses/mit-license.php.
"""Utilities for manipulating blocks and transactions."""

from binascii import a2b_hex
import io
import struct
import time
import unittest

from .address import (
    key_to_p2sh_p2wpkh,
    key_to_p2wpkh,
    script_to_p2sh_p2wsh,
    script_to_p2wsh,
)
from .messages import (
    CBlock,
    COIN,
    COutPoint,
    CTransaction,
    CTxIn,
    CTxInWitness,
    CTxOut,
    CTxOutValue,
    FromHex,
    ToHex,
    hash256,
    hex_str_to_bytes,
    ser_uint256,
    sha256,
    uint256_from_str,
    CProof,
)
from .script import (
    CScript,
    CScriptNum,
    CScriptOp,
    OP_0,
    OP_1,
    OP_CHECKMULTISIG,
    OP_CHECKSIG,
    OP_RETURN,
    OP_TRUE,
    hash160,
)
from .util import assert_equal
from io import BytesIO

WITNESS_SCALE_FACTOR = 4
MAX_BLOCK_SIGOPS = 20000
MAX_BLOCK_SIGOPS_WEIGHT = MAX_BLOCK_SIGOPS * WITNESS_SCALE_FACTOR

# Genesis block time (regtest)
TIME_GENESIS_BLOCK = 1296688602

# From BIP141
WITNESS_COMMITMENT_HEADER = b"\xaa\x21\xa9\xed"

NORMAL_GBT_REQUEST_PARAMS = {"rules": ["segwit"]}

# Assumes a BIP34 valid commitment exists
def get_coinbase_height(coinbase):
    if CScriptOp.is_small_int(coinbase.vin[0].scriptSig[0]):
        return CScriptOp.decode_op_n(coinbase.vin[0].scriptSig[0])
    else:
        return CScriptNum.decode(coinbase.vin[0].scriptSig)


def create_block(hashprev=None, coinbase=None, ntime=None, *, version=None, tmpl=None, txlist=None):
    """Create a block (with regtest difficulty)."""
    block = CBlock()
    if tmpl is None:
        tmpl = {}
    block.nVersion = version or tmpl.get('version') or 1
    block.nTime = ntime or tmpl.get('curtime') or int(time.time() + 600)
    block.hashPrevBlock = hashprev or int(tmpl['previousblockhash'], 0x10)
    if tmpl and not tmpl.get('bits') is None:
        block.nBits = struct.unpack('>I', a2b_hex(tmpl['bits']))[0]
    else:
        block.nBits = 0x207fffff  # difficulty retargeting is disabled in REGTEST chainparams
    if coinbase is None:
        coinbase = create_coinbase(height=tmpl['height'])
    block.vtx.append(coinbase)
    block.proof = CProof(bytearray.fromhex('51'), bytearray.fromhex(''))
    block.block_height = get_coinbase_height(coinbase)
    if txlist:
        for tx in txlist:
            if not hasattr(tx, 'calc_sha256'):
                txo = CTransaction()
                txo.deserialize(io.BytesIO(tx))
                tx = txo
            block.vtx.append(tx)
    block.hashMerkleRoot = block.calc_merkle_root()
    block.calc_sha256()
    return block

def get_witness_script(witness_root, witness_nonce):
    witness_commitment = uint256_from_str(hash256(ser_uint256(witness_root) + ser_uint256(witness_nonce)))
    output_data = WITNESS_COMMITMENT_HEADER + ser_uint256(witness_commitment)
    return CScript([OP_RETURN, output_data])

def add_witness_commitment(block, nonce=0):
    """Add a witness commitment to the block's coinbase transaction.

    According to BIP141, blocks with witness rules active must commit to the
    hash of all in-block transactions including witness."""
    # First calculate the merkle root of the block's
    # transactions, with witnesses.
    witness_nonce = nonce

    # ELEMENTS: add empty txout to end of coinbase tx
    block.vtx[0].vout.append(CTxOut())
    # block.vtx[0].vout[-1].nAsset.setNull() # TODO find out why this breaks stuff
    # unless you directly put back in a valid .vchCommitment

    witness_root_hex = block.calc_witness_merkle_root()
    witness_root = uint256_from_str(hex_str_to_bytes(witness_root_hex)[::-1])
    # witness_nonce should go to coinbase witness.
    block.vtx[0].wit.vtxinwit = [CTxInWitness()]
    block.vtx[0].wit.vtxinwit[0].scriptWitness.stack = [ser_uint256(witness_nonce)]

    # witness commitment is the last OP_RETURN output in coinbase
    block.vtx[0].vout[-1] = CTxOut(0, get_witness_script(witness_root, witness_nonce))
    block.vtx[0].rehash()
    block.hashMerkleRoot = block.calc_merkle_root()
    block.rehash()


def script_BIP34_coinbase_height(height):
    if height <= 16:
        res = CScriptOp.encode_op_n(height)
        # Append dummy to increase scriptSig size above 2 (see bad-cb-length consensus rule)
        return CScript([res, OP_1])
    return CScript([CScriptNum(height)])


def create_coinbase(height, pubkey=None, extra_output_script=None, fees=0):
    """Create a coinbase transaction.

    If pubkey is passed in, the coinbase output will be a P2PK output;
    otherwise an anyone-can-spend output.

    If extra_output_script is given, make a 0-value output to that
    script. This is useful to pad block weight/sigops as needed. """
    coinbase = CTransaction()
    coinbase.vin.append(CTxIn(COutPoint(0, 0xffffffff), script_BIP34_coinbase_height(height), 0xffffffff))
    coinbaseoutput = CTxOut()
    value = 50 * COIN
    halvings = int(height / 150)  # regtest
    value >>= halvings
    value += fees
    coinbaseoutput.nValue = CTxOutValue(value)
    if (pubkey is not None):
        coinbaseoutput.scriptPubKey = CScript([pubkey, OP_CHECKSIG])
    else:
        coinbaseoutput.scriptPubKey = CScript([OP_TRUE])
    coinbase.vout = [coinbaseoutput]
    if extra_output_script is not None:
        coinbaseoutput2 = CTxOut()
        coinbaseoutput2.nValue = CTxOutValue(0)
        coinbaseoutput2.scriptPubKey = extra_output_script
        coinbase.vout.append(coinbaseoutput2)
    coinbase.calc_sha256()
    return coinbase

def create_tx_with_script(prevtx, n, script_sig=b"", *, amount, fee=0, script_pub_key=CScript()):
    """Return one-input, one-output transaction object
       spending the prevtx's n-th output with the given amount.

       Can optionally pass scriptPubKey and scriptSig, default is anyone-can-spend output.
    """
    tx = CTransaction()
    assert n < len(prevtx.vout)
    tx.vin.append(CTxIn(COutPoint(prevtx.sha256, n), script_sig, 0xffffffff))
    tx.vout.append(CTxOut(amount, script_pub_key))
    if fee > 0:
        tx.vout.append(CTxOut(fee))
    tx.calc_sha256()
    return tx

def create_transaction(node, txid, to_address, *, amount, fee):
    """ Return signed transaction spending the first output of the
        input txid. Note that the node must have a wallet that can
        sign for the output that is being spent.
    """
    raw_tx = create_raw_transaction(node, txid, to_address, amount=amount, fee=fee)
    tx = CTransaction()
    tx.deserialize(BytesIO(hex_str_to_bytes(raw_tx)))
    return tx

def create_raw_transaction(node, txid, to_address, *, amount, fee):
    """ Return raw signed transaction spending the first output of the
        input txid. Note that the node must have a wallet that can sign
        for the output that is being spent.
    """
<<<<<<< HEAD
    rawtx = node.createrawtransaction(inputs=[{"txid": txid, "vout": 0}], outputs={to_address: amount, "fee": fee})
    signresult = node.signrawtransactionwithwallet(rawtx)
    assert_equal(signresult["complete"], True)
    return signresult['hex']
=======
    psbt = node.createpsbt(inputs=[{"txid": txid, "vout": 0}], outputs={to_address: amount})
    for _ in range(2):
        for w in node.listwallets():
            wrpc = node.get_wallet_rpc(w)
            signed_psbt = wrpc.walletprocesspsbt(psbt)
            psbt = signed_psbt['psbt']
    final_psbt = node.finalizepsbt(psbt)
    assert_equal(final_psbt["complete"], True)
    return final_psbt['hex']
>>>>>>> ef4c7c4e

def get_legacy_sigopcount_block(block, accurate=True):
    count = 0
    for tx in block.vtx:
        count += get_legacy_sigopcount_tx(tx, accurate)
    return count

def get_legacy_sigopcount_tx(tx, accurate=True):
    count = 0
    for i in tx.vout:
        count += CScript(i.scriptPubKey).GetSigOpCount(accurate)
    for j in tx.vin:
        # scriptSig might be of type bytes, so convert to CScript for the moment
        count += CScript(j.scriptSig).GetSigOpCount(accurate)
    return count

def witness_script(use_p2wsh, pubkey):
    """Create a scriptPubKey for a pay-to-witness TxOut.

    This is either a P2WPKH output for the given pubkey, or a P2WSH output of a
    1-of-1 multisig for the given pubkey. Returns the hex encoding of the
    scriptPubKey."""
    if not use_p2wsh:
        # P2WPKH instead
        pubkeyhash = hash160(hex_str_to_bytes(pubkey))
        pkscript = CScript([OP_0, pubkeyhash])
    else:
        # 1-of-1 multisig
        witness_program = CScript([OP_1, hex_str_to_bytes(pubkey), OP_1, OP_CHECKMULTISIG])
        scripthash = sha256(witness_program)
        pkscript = CScript([OP_0, scripthash])
    return pkscript.hex()

def create_witness_tx(node, use_p2wsh, utxo, pubkey, encode_p2sh, amount):
    """Return a transaction (in hex) that spends the given utxo to a segwit output.

    Optionally wrap the segwit output using P2SH."""
    if use_p2wsh:
        program = CScript([OP_1, hex_str_to_bytes(pubkey), OP_1, OP_CHECKMULTISIG])
        addr = script_to_p2sh_p2wsh(program) if encode_p2sh else script_to_p2wsh(program)
    else:
        addr = key_to_p2sh_p2wpkh(pubkey) if encode_p2sh else key_to_p2wpkh(pubkey)
    if not encode_p2sh:
        assert_equal(node.getaddressinfo(addr)['scriptPubKey'], witness_script(use_p2wsh, pubkey))
    if "amount" not in utxo:
        utxo["amount"] = node.gettxout(utxo["txid"], utxo["vout"])["value"]
    return node.createrawtransaction([utxo], {addr: amount, "fee": utxo["amount"]-amount})

def send_to_witness(use_p2wsh, node, utxo, pubkey, encode_p2sh, amount, sign=True, insert_redeem_script=""):
    """Create a transaction spending a given utxo to a segwit output.

    The output corresponds to the given pubkey: use_p2wsh determines whether to
    use P2WPKH or P2WSH; encode_p2sh determines whether to wrap in P2SH.
    sign=True will have the given node sign the transaction.
    insert_redeem_script will be added to the scriptSig, if given."""
    tx_to_witness = create_witness_tx(node, use_p2wsh, utxo, pubkey, encode_p2sh, amount)
    if (sign):
        signed = node.signrawtransactionwithwallet(tx_to_witness)
        assert "errors" not in signed or len(["errors"]) == 0
        return node.sendrawtransaction(signed["hex"])
    else:
        if (insert_redeem_script):
            tx = FromHex(CTransaction(), tx_to_witness)
            tx.vin[0].scriptSig += CScript([hex_str_to_bytes(insert_redeem_script)])
            tx_to_witness = ToHex(tx)

    return node.sendrawtransaction(tx_to_witness)

class TestFrameworkBlockTools(unittest.TestCase):
    def test_create_coinbase(self):
        height = 20
        coinbase_tx = create_coinbase(height=height)
        assert_equal(CScriptNum.decode(coinbase_tx.vin[0].scriptSig), height)<|MERGE_RESOLUTION|>--- conflicted
+++ resolved
@@ -196,22 +196,20 @@
         input txid. Note that the node must have a wallet that can sign
         for the output that is being spent.
     """
-<<<<<<< HEAD
-    rawtx = node.createrawtransaction(inputs=[{"txid": txid, "vout": 0}], outputs={to_address: amount, "fee": fee})
-    signresult = node.signrawtransactionwithwallet(rawtx)
-    assert_equal(signresult["complete"], True)
-    return signresult['hex']
-=======
-    psbt = node.createpsbt(inputs=[{"txid": txid, "vout": 0}], outputs={to_address: amount})
+    psbt = node.createpsbt(inputs=[{"txid": txid, "vout": 0}], outputs={to_address: amount, "fee": fee})
     for _ in range(2):
         for w in node.listwallets():
             wrpc = node.get_wallet_rpc(w)
-            signed_psbt = wrpc.walletprocesspsbt(psbt)
-            psbt = signed_psbt['psbt']
+            filled_psbt = wrpc.walletfillpsbtdata(psbt)
+            blinded_psbt = wrpc.blindpsbt(filled_psbt['psbt'])
+            try: # ELEMENTS: if we are missing UTXOs we will refuse to sign as we cannot check tx balance. Post-#900 we should review this
+                signed_psbt = wrpc.walletsignpsbt(blinded_psbt)
+                psbt = signed_psbt['psbt']
+            except:
+                pass
     final_psbt = node.finalizepsbt(psbt)
     assert_equal(final_psbt["complete"], True)
     return final_psbt['hex']
->>>>>>> ef4c7c4e
 
 def get_legacy_sigopcount_block(block, accurate=True):
     count = 0
