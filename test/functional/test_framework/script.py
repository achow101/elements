--- conflicted
+++ resolved
@@ -6,12 +6,6 @@
 
 This file is modified from python-bitcoinlib.
 """
-<<<<<<< HEAD
-
-from .messages import CTransaction, CTxOut, sha256, hash256, uint256_from_str, ser_uint256, ser_string, ser_vector
-
-=======
->>>>>>> ad04f0d8
 import hashlib
 import struct
 
@@ -21,6 +15,7 @@
     hash256,
     ser_string,
     ser_uint256,
+    ser_vector,
     sha256,
     uint256_from_str,
 )
