#!/usr/bin/env python3
# Copyright (c) 2015-2018 The Bitcoin Core developers
# Distributed under the MIT software license, see the accompanying
# file COPYING or http://www.opensource.org/licenses/mit-license.php.
"""Functionality to build scripts, as well as SignatureHash().

This file is modified from python-bitcoinlib.
"""

from .messages import CTransaction, CTxOut, sha256, hash256, uint256_from_str, ser_uint256, ser_string, ser_vector

from binascii import hexlify
import hashlib
import struct

from .bignum import bn2vch

MAX_SCRIPT_ELEMENT_SIZE = 520

OPCODE_NAMES = {}

def hash160(s):
    return hashlib.new('ripemd160', sha256(s)).digest()


_opcode_instances = []
class CScriptOp(int):
    """A single script opcode"""
    __slots__ = ()

    @staticmethod
    def encode_op_pushdata(d):
        """Encode a PUSHDATA op, returning bytes"""
        if len(d) < 0x4c:
            return b'' + bytes([len(d)]) + d # OP_PUSHDATA
        elif len(d) <= 0xff:
            return b'\x4c' + bytes([len(d)]) + d # OP_PUSHDATA1
        elif len(d) <= 0xffff:
            return b'\x4d' + struct.pack(b'<H', len(d)) + d # OP_PUSHDATA2
        elif len(d) <= 0xffffffff:
            return b'\x4e' + struct.pack(b'<I', len(d)) + d # OP_PUSHDATA4
        else:
            raise ValueError("Data too long to encode in a PUSHDATA op")

    @staticmethod
    def encode_op_n(n):
        """Encode a small integer op, returning an opcode"""
        if not (0 <= n <= 16):
            raise ValueError('Integer must be in range 0 <= n <= 16, got %d' % n)

        if n == 0:
            return OP_0
        else:
            return CScriptOp(OP_1 + n-1)

    def decode_op_n(self):
        """Decode a small integer opcode, returning an integer"""
        if self == OP_0:
            return 0

        if not (self == OP_0 or OP_1 <= self <= OP_16):
            raise ValueError('op %r is not an OP_N' % self)

        return int(self - OP_1+1)

    def is_small_int(self):
        """Return true if the op pushes a small integer to the stack"""
        if 0x51 <= self <= 0x60 or self == 0:
            return True
        else:
            return False

    def __str__(self):
        return repr(self)

    def __repr__(self):
        if self in OPCODE_NAMES:
            return OPCODE_NAMES[self]
        else:
            return 'CScriptOp(0x%x)' % self

    def __new__(cls, n):
        try:
            return _opcode_instances[n]
        except IndexError:
            assert len(_opcode_instances) == n
            _opcode_instances.append(super(CScriptOp, cls).__new__(cls, n))
            return _opcode_instances[n]

# Populate opcode instance table
for n in range(0xff+1):
    CScriptOp(n)


# push value
OP_0 = CScriptOp(0x00)
OP_FALSE = OP_0
OP_PUSHDATA1 = CScriptOp(0x4c)
OP_PUSHDATA2 = CScriptOp(0x4d)
OP_PUSHDATA4 = CScriptOp(0x4e)
OP_1NEGATE = CScriptOp(0x4f)
OP_RESERVED = CScriptOp(0x50)
OP_1 = CScriptOp(0x51)
OP_TRUE=OP_1
OP_2 = CScriptOp(0x52)
OP_3 = CScriptOp(0x53)
OP_4 = CScriptOp(0x54)
OP_5 = CScriptOp(0x55)
OP_6 = CScriptOp(0x56)
OP_7 = CScriptOp(0x57)
OP_8 = CScriptOp(0x58)
OP_9 = CScriptOp(0x59)
OP_10 = CScriptOp(0x5a)
OP_11 = CScriptOp(0x5b)
OP_12 = CScriptOp(0x5c)
OP_13 = CScriptOp(0x5d)
OP_14 = CScriptOp(0x5e)
OP_15 = CScriptOp(0x5f)
OP_16 = CScriptOp(0x60)

# control
OP_NOP = CScriptOp(0x61)
OP_VER = CScriptOp(0x62)
OP_IF = CScriptOp(0x63)
OP_NOTIF = CScriptOp(0x64)
OP_VERIF = CScriptOp(0x65)
OP_VERNOTIF = CScriptOp(0x66)
OP_ELSE = CScriptOp(0x67)
OP_ENDIF = CScriptOp(0x68)
OP_VERIFY = CScriptOp(0x69)
OP_RETURN = CScriptOp(0x6a)

# stack ops
OP_TOALTSTACK = CScriptOp(0x6b)
OP_FROMALTSTACK = CScriptOp(0x6c)
OP_2DROP = CScriptOp(0x6d)
OP_2DUP = CScriptOp(0x6e)
OP_3DUP = CScriptOp(0x6f)
OP_2OVER = CScriptOp(0x70)
OP_2ROT = CScriptOp(0x71)
OP_2SWAP = CScriptOp(0x72)
OP_IFDUP = CScriptOp(0x73)
OP_DEPTH = CScriptOp(0x74)
OP_DROP = CScriptOp(0x75)
OP_DUP = CScriptOp(0x76)
OP_NIP = CScriptOp(0x77)
OP_OVER = CScriptOp(0x78)
OP_PICK = CScriptOp(0x79)
OP_ROLL = CScriptOp(0x7a)
OP_ROT = CScriptOp(0x7b)
OP_SWAP = CScriptOp(0x7c)
OP_TUCK = CScriptOp(0x7d)

# splice ops
OP_CAT = CScriptOp(0x7e)
OP_SUBSTR = CScriptOp(0x7f)
OP_LEFT = CScriptOp(0x80)
OP_RIGHT = CScriptOp(0x81)
OP_SIZE = CScriptOp(0x82)

# bit logic
OP_INVERT = CScriptOp(0x83)
OP_AND = CScriptOp(0x84)
OP_OR = CScriptOp(0x85)
OP_XOR = CScriptOp(0x86)
OP_EQUAL = CScriptOp(0x87)
OP_EQUALVERIFY = CScriptOp(0x88)
OP_RESERVED1 = CScriptOp(0x89)
OP_RESERVED2 = CScriptOp(0x8a)

# numeric
OP_1ADD = CScriptOp(0x8b)
OP_1SUB = CScriptOp(0x8c)
OP_2MUL = CScriptOp(0x8d)
OP_2DIV = CScriptOp(0x8e)
OP_NEGATE = CScriptOp(0x8f)
OP_ABS = CScriptOp(0x90)
OP_NOT = CScriptOp(0x91)
OP_0NOTEQUAL = CScriptOp(0x92)

OP_ADD = CScriptOp(0x93)
OP_SUB = CScriptOp(0x94)
OP_MUL = CScriptOp(0x95)
OP_DIV = CScriptOp(0x96)
OP_MOD = CScriptOp(0x97)
OP_LSHIFT = CScriptOp(0x98)
OP_RSHIFT = CScriptOp(0x99)

OP_BOOLAND = CScriptOp(0x9a)
OP_BOOLOR = CScriptOp(0x9b)
OP_NUMEQUAL = CScriptOp(0x9c)
OP_NUMEQUALVERIFY = CScriptOp(0x9d)
OP_NUMNOTEQUAL = CScriptOp(0x9e)
OP_LESSTHAN = CScriptOp(0x9f)
OP_GREATERTHAN = CScriptOp(0xa0)
OP_LESSTHANOREQUAL = CScriptOp(0xa1)
OP_GREATERTHANOREQUAL = CScriptOp(0xa2)
OP_MIN = CScriptOp(0xa3)
OP_MAX = CScriptOp(0xa4)

OP_WITHIN = CScriptOp(0xa5)

# crypto
OP_RIPEMD160 = CScriptOp(0xa6)
OP_SHA1 = CScriptOp(0xa7)
OP_SHA256 = CScriptOp(0xa8)
OP_HASH160 = CScriptOp(0xa9)
OP_HASH256 = CScriptOp(0xaa)
OP_CODESEPARATOR = CScriptOp(0xab)
OP_CHECKSIG = CScriptOp(0xac)
OP_CHECKSIGVERIFY = CScriptOp(0xad)
OP_CHECKMULTISIG = CScriptOp(0xae)
OP_CHECKMULTISIGVERIFY = CScriptOp(0xaf)

# expansion
OP_NOP1 = CScriptOp(0xb0)
OP_CHECKLOCKTIMEVERIFY = CScriptOp(0xb1)
OP_CHECKSEQUENCEVERIFY = CScriptOp(0xb2)
OP_NOP4 = CScriptOp(0xb3)
OP_NOP5 = CScriptOp(0xb4)
OP_NOP6 = CScriptOp(0xb5)
OP_NOP7 = CScriptOp(0xb6)
OP_NOP8 = CScriptOp(0xb7)
OP_NOP9 = CScriptOp(0xb8)
OP_NOP10 = CScriptOp(0xb9)

# template matching params
OP_SMALLINTEGER = CScriptOp(0xfa)
OP_PUBKEYS = CScriptOp(0xfb)
OP_PUBKEYHASH = CScriptOp(0xfd)
OP_PUBKEY = CScriptOp(0xfe)

OP_INVALIDOPCODE = CScriptOp(0xff)

OPCODE_NAMES.update({
    OP_0 : 'OP_0',
    OP_PUSHDATA1 : 'OP_PUSHDATA1',
    OP_PUSHDATA2 : 'OP_PUSHDATA2',
    OP_PUSHDATA4 : 'OP_PUSHDATA4',
    OP_1NEGATE : 'OP_1NEGATE',
    OP_RESERVED : 'OP_RESERVED',
    OP_1 : 'OP_1',
    OP_2 : 'OP_2',
    OP_3 : 'OP_3',
    OP_4 : 'OP_4',
    OP_5 : 'OP_5',
    OP_6 : 'OP_6',
    OP_7 : 'OP_7',
    OP_8 : 'OP_8',
    OP_9 : 'OP_9',
    OP_10 : 'OP_10',
    OP_11 : 'OP_11',
    OP_12 : 'OP_12',
    OP_13 : 'OP_13',
    OP_14 : 'OP_14',
    OP_15 : 'OP_15',
    OP_16 : 'OP_16',
    OP_NOP : 'OP_NOP',
    OP_VER : 'OP_VER',
    OP_IF : 'OP_IF',
    OP_NOTIF : 'OP_NOTIF',
    OP_VERIF : 'OP_VERIF',
    OP_VERNOTIF : 'OP_VERNOTIF',
    OP_ELSE : 'OP_ELSE',
    OP_ENDIF : 'OP_ENDIF',
    OP_VERIFY : 'OP_VERIFY',
    OP_RETURN : 'OP_RETURN',
    OP_TOALTSTACK : 'OP_TOALTSTACK',
    OP_FROMALTSTACK : 'OP_FROMALTSTACK',
    OP_2DROP : 'OP_2DROP',
    OP_2DUP : 'OP_2DUP',
    OP_3DUP : 'OP_3DUP',
    OP_2OVER : 'OP_2OVER',
    OP_2ROT : 'OP_2ROT',
    OP_2SWAP : 'OP_2SWAP',
    OP_IFDUP : 'OP_IFDUP',
    OP_DEPTH : 'OP_DEPTH',
    OP_DROP : 'OP_DROP',
    OP_DUP : 'OP_DUP',
    OP_NIP : 'OP_NIP',
    OP_OVER : 'OP_OVER',
    OP_PICK : 'OP_PICK',
    OP_ROLL : 'OP_ROLL',
    OP_ROT : 'OP_ROT',
    OP_SWAP : 'OP_SWAP',
    OP_TUCK : 'OP_TUCK',
    OP_CAT : 'OP_CAT',
    OP_SUBSTR : 'OP_SUBSTR',
    OP_LEFT : 'OP_LEFT',
    OP_RIGHT : 'OP_RIGHT',
    OP_SIZE : 'OP_SIZE',
    OP_INVERT : 'OP_INVERT',
    OP_AND : 'OP_AND',
    OP_OR : 'OP_OR',
    OP_XOR : 'OP_XOR',
    OP_EQUAL : 'OP_EQUAL',
    OP_EQUALVERIFY : 'OP_EQUALVERIFY',
    OP_RESERVED1 : 'OP_RESERVED1',
    OP_RESERVED2 : 'OP_RESERVED2',
    OP_1ADD : 'OP_1ADD',
    OP_1SUB : 'OP_1SUB',
    OP_2MUL : 'OP_2MUL',
    OP_2DIV : 'OP_2DIV',
    OP_NEGATE : 'OP_NEGATE',
    OP_ABS : 'OP_ABS',
    OP_NOT : 'OP_NOT',
    OP_0NOTEQUAL : 'OP_0NOTEQUAL',
    OP_ADD : 'OP_ADD',
    OP_SUB : 'OP_SUB',
    OP_MUL : 'OP_MUL',
    OP_DIV : 'OP_DIV',
    OP_MOD : 'OP_MOD',
    OP_LSHIFT : 'OP_LSHIFT',
    OP_RSHIFT : 'OP_RSHIFT',
    OP_BOOLAND : 'OP_BOOLAND',
    OP_BOOLOR : 'OP_BOOLOR',
    OP_NUMEQUAL : 'OP_NUMEQUAL',
    OP_NUMEQUALVERIFY : 'OP_NUMEQUALVERIFY',
    OP_NUMNOTEQUAL : 'OP_NUMNOTEQUAL',
    OP_LESSTHAN : 'OP_LESSTHAN',
    OP_GREATERTHAN : 'OP_GREATERTHAN',
    OP_LESSTHANOREQUAL : 'OP_LESSTHANOREQUAL',
    OP_GREATERTHANOREQUAL : 'OP_GREATERTHANOREQUAL',
    OP_MIN : 'OP_MIN',
    OP_MAX : 'OP_MAX',
    OP_WITHIN : 'OP_WITHIN',
    OP_RIPEMD160 : 'OP_RIPEMD160',
    OP_SHA1 : 'OP_SHA1',
    OP_SHA256 : 'OP_SHA256',
    OP_HASH160 : 'OP_HASH160',
    OP_HASH256 : 'OP_HASH256',
    OP_CODESEPARATOR : 'OP_CODESEPARATOR',
    OP_CHECKSIG : 'OP_CHECKSIG',
    OP_CHECKSIGVERIFY : 'OP_CHECKSIGVERIFY',
    OP_CHECKMULTISIG : 'OP_CHECKMULTISIG',
    OP_CHECKMULTISIGVERIFY : 'OP_CHECKMULTISIGVERIFY',
    OP_NOP1 : 'OP_NOP1',
    OP_CHECKLOCKTIMEVERIFY : 'OP_CHECKLOCKTIMEVERIFY',
    OP_CHECKSEQUENCEVERIFY : 'OP_CHECKSEQUENCEVERIFY',
    OP_NOP4 : 'OP_NOP4',
    OP_NOP5 : 'OP_NOP5',
    OP_NOP6 : 'OP_NOP6',
    OP_NOP7 : 'OP_NOP7',
    OP_NOP8 : 'OP_NOP8',
    OP_NOP9 : 'OP_NOP9',
    OP_NOP10 : 'OP_NOP10',
    OP_SMALLINTEGER : 'OP_SMALLINTEGER',
    OP_PUBKEYS : 'OP_PUBKEYS',
    OP_PUBKEYHASH : 'OP_PUBKEYHASH',
    OP_PUBKEY : 'OP_PUBKEY',
    OP_INVALIDOPCODE : 'OP_INVALIDOPCODE',
})

class CScriptInvalidError(Exception):
    """Base class for CScript exceptions"""
    pass

class CScriptTruncatedPushDataError(CScriptInvalidError):
    """Invalid pushdata due to truncation"""
    def __init__(self, msg, data):
        self.data = data
        super(CScriptTruncatedPushDataError, self).__init__(msg)


# This is used, eg, for blockchain heights in coinbase scripts (bip34)
class CScriptNum:
    __slots__ = ("value",)

    def __init__(self, d=0):
        self.value = d

    @staticmethod
    def encode(obj):
        val = obj.value
        r = bytearray(0)
        if val == 0:
            return bytes(r)
        neg = val < 0
        absvalue = -val if neg else val
        while (absvalue):
            r.append(absvalue & 0xff)
            absvalue >>= 8
        if r[-1] & 0x80:
            r.append(0x80 if neg else 0)
        elif neg:
            r[-1] |= 0x80
        return bytes([len(r)]) + r

    @staticmethod
    def decode(vch):
<<<<<<< HEAD
        # We assume valid push_size and minimal encoding
        value = vch[1:]
        # Mask for all but the highest result bit
        num_mask = (2**(len(value)*8) - 1) >> 1
        if len(value) == 0:
            return 0
        else :
            result = 0
            for i in range(len(value)):
                result |= int(value[i]) << 8*i
            if value[-1] >= 0x80:
                result &= num_mask
                result *= -1
            return result
=======
        result = 0
        # We assume valid push_size and minimal encoding
        value = vch[1:]
        if len(value) == 0:
            return result
        for i, byte in enumerate(value):
            result |= int(byte) << 8*i
        if value[-1] >= 0x80:
            # Mask for all but the highest result bit
            num_mask = (2**(len(value)*8) - 1) >> 1
            result &= num_mask
            result *= -1
        return result

>>>>>>> 519b0bc5

class CScript(bytes):
    """Serialized script

    A bytes subclass, so you can use this directly whenever bytes are accepted.
    Note that this means that indexing does *not* work - you'll get an index by
    byte rather than opcode. This format was chosen for efficiency so that the
    general case would not require creating a lot of little CScriptOP objects.

    iter(script) however does iterate by opcode.
    """
    __slots__ = ()

    @classmethod
    def __coerce_instance(cls, other):
        # Coerce other into bytes
        if isinstance(other, CScriptOp):
            other = bytes([other])
        elif isinstance(other, CScriptNum):
            if (other.value == 0):
                other = bytes([CScriptOp(OP_0)])
            else:
                other = CScriptNum.encode(other)
        elif isinstance(other, int):
            if 0 <= other <= 16:
                other = bytes([CScriptOp.encode_op_n(other)])
            elif other == -1:
                other = bytes([OP_1NEGATE])
            else:
                other = CScriptOp.encode_op_pushdata(bn2vch(other))
        elif isinstance(other, (bytes, bytearray)):
            other = CScriptOp.encode_op_pushdata(other)
        return other

    def __add__(self, other):
        # Do the coercion outside of the try block so that errors in it are
        # noticed.
        other = self.__coerce_instance(other)

        try:
            # bytes.__add__ always returns bytes instances unfortunately
            return CScript(super(CScript, self).__add__(other))
        except TypeError:
            raise TypeError('Can not add a %r instance to a CScript' % other.__class__)

    def join(self, iterable):
        # join makes no sense for a CScript()
        raise NotImplementedError

    # Python 3.4 compatibility
    def hex(self):
        return hexlify(self).decode('ascii')

    def __new__(cls, value=b''):
        if isinstance(value, bytes) or isinstance(value, bytearray):
            return super(CScript, cls).__new__(cls, value)
        else:
            def coerce_iterable(iterable):
                for instance in iterable:
                    yield cls.__coerce_instance(instance)
            # Annoyingly on both python2 and python3 bytes.join() always
            # returns a bytes instance even when subclassed.
            return super(CScript, cls).__new__(cls, b''.join(coerce_iterable(value)))

    def raw_iter(self):
        """Raw iteration

        Yields tuples of (opcode, data, sop_idx) so that the different possible
        PUSHDATA encodings can be accurately distinguished, as well as
        determining the exact opcode byte indexes. (sop_idx)
        """
        i = 0
        while i < len(self):
            sop_idx = i
            opcode = self[i]
            i += 1

            if opcode > OP_PUSHDATA4:
                yield (opcode, None, sop_idx)
            else:
                datasize = None
                pushdata_type = None
                if opcode < OP_PUSHDATA1:
                    pushdata_type = 'PUSHDATA(%d)' % opcode
                    datasize = opcode

                elif opcode == OP_PUSHDATA1:
                    pushdata_type = 'PUSHDATA1'
                    if i >= len(self):
                        raise CScriptInvalidError('PUSHDATA1: missing data length')
                    datasize = self[i]
                    i += 1

                elif opcode == OP_PUSHDATA2:
                    pushdata_type = 'PUSHDATA2'
                    if i + 1 >= len(self):
                        raise CScriptInvalidError('PUSHDATA2: missing data length')
                    datasize = self[i] + (self[i+1] << 8)
                    i += 2

                elif opcode == OP_PUSHDATA4:
                    pushdata_type = 'PUSHDATA4'
                    if i + 3 >= len(self):
                        raise CScriptInvalidError('PUSHDATA4: missing data length')
                    datasize = self[i] + (self[i+1] << 8) + (self[i+2] << 16) + (self[i+3] << 24)
                    i += 4

                else:
                    assert False # shouldn't happen


                data = bytes(self[i:i+datasize])

                # Check for truncation
                if len(data) < datasize:
                    raise CScriptTruncatedPushDataError('%s: truncated data' % pushdata_type, data)

                i += datasize

                yield (opcode, data, sop_idx)

    def __iter__(self):
        """'Cooked' iteration

        Returns either a CScriptOP instance, an integer, or bytes, as
        appropriate.

        See raw_iter() if you need to distinguish the different possible
        PUSHDATA encodings.
        """
        for (opcode, data, sop_idx) in self.raw_iter():
            if data is not None:
                yield data
            else:
                opcode = CScriptOp(opcode)

                if opcode.is_small_int():
                    yield opcode.decode_op_n()
                else:
                    yield CScriptOp(opcode)

    def __repr__(self):
        def _repr(o):
            if isinstance(o, bytes):
                return "x('%s')" % hexlify(o).decode('ascii')
            else:
                return repr(o)

        ops = []
        i = iter(self)
        while True:
            op = None
            try:
                op = _repr(next(i))
            except CScriptTruncatedPushDataError as err:
                op = '%s...<ERROR: %s>' % (_repr(err.data), err)
                break
            except CScriptInvalidError as err:
                op = '<ERROR: %s>' % err
                break
            except StopIteration:
                break
            finally:
                if op is not None:
                    ops.append(op)

        return "CScript([%s])" % ', '.join(ops)

    def GetSigOpCount(self, fAccurate):
        """Get the SigOp count.

        fAccurate - Accurately count CHECKMULTISIG, see BIP16 for details.

        Note that this is consensus-critical.
        """
        n = 0
        lastOpcode = OP_INVALIDOPCODE
        for (opcode, data, sop_idx) in self.raw_iter():
            if opcode in (OP_CHECKSIG, OP_CHECKSIGVERIFY):
                n += 1
            elif opcode in (OP_CHECKMULTISIG, OP_CHECKMULTISIGVERIFY):
                if fAccurate and (OP_1 <= lastOpcode <= OP_16):
                    n += opcode.decode_op_n()
                else:
                    n += 20
            lastOpcode = opcode
        return n


SIGHASH_ALL = 1
SIGHASH_NONE = 2
SIGHASH_SINGLE = 3
SIGHASH_ANYONECANPAY = 0x80

def FindAndDelete(script, sig):
    """Consensus critical, see FindAndDelete() in Satoshi codebase"""
    r = b''
    last_sop_idx = sop_idx = 0
    skip = True
    for (opcode, data, sop_idx) in script.raw_iter():
        if not skip:
            r += script[last_sop_idx:sop_idx]
        last_sop_idx = sop_idx
        if script[sop_idx:sop_idx + len(sig)] == sig:
            skip = True
        else:
            skip = False
    if not skip:
        r += script[last_sop_idx:]
    return CScript(r)


def SignatureHash(script, txTo, inIdx, hashtype):
    """Consensus-correct SignatureHash

    Returns (hash, err) to precisely match the consensus-critical behavior of
    the SIGHASH_SINGLE bug. (inIdx is *not* checked for validity)
    """
    HASH_ONE = b'\x01\x00\x00\x00\x00\x00\x00\x00\x00\x00\x00\x00\x00\x00\x00\x00\x00\x00\x00\x00\x00\x00\x00\x00\x00\x00\x00\x00\x00\x00\x00\x00'

    if inIdx >= len(txTo.vin):
        return (HASH_ONE, "inIdx %d out of range (%d)" % (inIdx, len(txTo.vin)))
    txtmp = CTransaction(txTo)

    for txin in txtmp.vin:
        txin.scriptSig = b''
    txtmp.vin[inIdx].scriptSig = FindAndDelete(script, CScript([OP_CODESEPARATOR]))

    if (hashtype & 0x1f) == SIGHASH_NONE:
        txtmp.vout = []

        for i in range(len(txtmp.vin)):
            if i != inIdx:
                txtmp.vin[i].nSequence = 0

    elif (hashtype & 0x1f) == SIGHASH_SINGLE:
        outIdx = inIdx
        if outIdx >= len(txtmp.vout):
            return (HASH_ONE, "outIdx %d out of range (%d)" % (outIdx, len(txtmp.vout)))

        tmp = txtmp.vout[outIdx]
        txtmp.vout = []
        for i in range(outIdx):
            txtmp.vout.append(CTxOut(-1))
        txtmp.vout.append(tmp)

        for i in range(len(txtmp.vin)):
            if i != inIdx:
                txtmp.vin[i].nSequence = 0

    if hashtype & SIGHASH_ANYONECANPAY:
        tmp = txtmp.vin[inIdx]
        txtmp.vin = []
        txtmp.vin.append(tmp)

    # sighash serialization is different from non-witness serialization
    # do manual sighash serialization:
    s = b""
    s += struct.pack("<i", txtmp.nVersion)
    s += ser_vector(txtmp.vin)
    s += ser_vector(txtmp.vout)
    s += struct.pack("<I", txtmp.nLockTime)

    # add sighash type
    s += struct.pack(b"<I", hashtype)

    hash = hash256(s)

    return (hash, None)

# TODO: Allow cached hashPrevouts/hashSequence/hashOutputs to be provided.
# Performance optimization probably not necessary for python tests, however.
# Note that this corresponds to sigversion == 1 in EvalScript, which is used
# for version 0 witnesses.
def SegwitVersion1SignatureHash(script, txTo, inIdx, hashtype, amount):

    hashPrevouts = 0
    hashSequence = 0
    hashIssuance = 0
    hashOutputs = 0

    if not (hashtype & SIGHASH_ANYONECANPAY):
        serialize_prevouts = bytes()
        for i in txTo.vin:
            serialize_prevouts += i.prevout.serialize()
        hashPrevouts = uint256_from_str(hash256(serialize_prevouts))

    if (not (hashtype & SIGHASH_ANYONECANPAY) and (hashtype & 0x1f) != SIGHASH_SINGLE and (hashtype & 0x1f) != SIGHASH_NONE):
        serialize_sequence = bytes()
        for i in txTo.vin:
            serialize_sequence += struct.pack("<I", i.nSequence)
        hashSequence = uint256_from_str(hash256(serialize_sequence))

    if not (hashtype & SIGHASH_ANYONECANPAY):
        serialize_issuance = bytes()
        # TODO actually serialize issuances
        for _ in txTo.vin:
            serialize_issuance += b'\x00'
        hashIssuance = uint256_from_str(hash256(serialize_issuance))

    if ((hashtype & 0x1f) != SIGHASH_SINGLE and (hashtype & 0x1f) != SIGHASH_NONE):
        serialize_outputs = bytes()
        for o in txTo.vout:
            serialize_outputs += o.serialize()
        hashOutputs = uint256_from_str(hash256(serialize_outputs))
    elif ((hashtype & 0x1f) == SIGHASH_SINGLE and inIdx < len(txTo.vout)):
        serialize_outputs = txTo.vout[inIdx].serialize()
        hashOutputs = uint256_from_str(hash256(serialize_outputs))

    ss = bytes()
    ss += struct.pack("<i", txTo.nVersion)
    ss += ser_uint256(hashPrevouts)
    ss += ser_uint256(hashSequence)
    ss += ser_uint256(hashIssuance)
    ss += txTo.vin[inIdx].prevout.serialize()
    ss += ser_string(script)
    ss += amount.serialize()
    ss += struct.pack("<I", txTo.vin[inIdx].nSequence)
    ss += ser_uint256(hashOutputs)
    ss += struct.pack("<i", txTo.nLockTime)
    ss += struct.pack("<I", hashtype)

    return hash256(ss)<|MERGE_RESOLUTION|>--- conflicted
+++ resolved
@@ -388,22 +388,6 @@
 
     @staticmethod
     def decode(vch):
-<<<<<<< HEAD
-        # We assume valid push_size and minimal encoding
-        value = vch[1:]
-        # Mask for all but the highest result bit
-        num_mask = (2**(len(value)*8) - 1) >> 1
-        if len(value) == 0:
-            return 0
-        else :
-            result = 0
-            for i in range(len(value)):
-                result |= int(value[i]) << 8*i
-            if value[-1] >= 0x80:
-                result &= num_mask
-                result *= -1
-            return result
-=======
         result = 0
         # We assume valid push_size and minimal encoding
         value = vch[1:]
@@ -417,8 +401,6 @@
             result &= num_mask
             result *= -1
         return result
-
->>>>>>> 519b0bc5
 
 class CScript(bytes):
     """Serialized script
