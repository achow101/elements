--- conflicted
+++ resolved
@@ -56,10 +56,7 @@
         mining_info = self.nodes[0].getmininginfo()
         assert_equal(mining_info['blocks'], 200)
         assert_equal(mining_info['currentblocktx'], 0)
-<<<<<<< HEAD
         assert_equal(mining_info['currentblockweight'], 4300)
-=======
-        assert_equal(mining_info['currentblockweight'], 4000)
 
         self.log.info('test blockversion')
         self.restart_node(0, extra_args=['-mocktime={}'.format(t), '-blockversion=1337'])
@@ -68,7 +65,6 @@
         self.restart_node(0, extra_args=['-mocktime={}'.format(t)])
         self.connect_nodes(0, 1)
         assert_equal(VERSIONBITS_TOP_BITS + (1 << VERSIONBITS_DEPLOYMENT_TESTDUMMY_BIT), self.nodes[0].getblocktemplate(NORMAL_GBT_REQUEST_PARAMS)['version'])
->>>>>>> 83363f7b
         self.restart_node(0)
         self.connect_nodes(0, 1)
 
