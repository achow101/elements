#!/usr/bin/env python3
# Copyright (c) 2017-2018 The Bitcoin Core developers
# Distributed under the MIT software license, see the accompanying
# file COPYING or http://www.opensource.org/licenses/mit-license.php.
"""Test bitcoin-cli"""
from test_framework.test_framework import BitcoinTestFramework
from test_framework.util import assert_equal, assert_raises_process_error, get_auth_cookie

class TestBitcoinCli(BitcoinTestFramework):

    def set_test_params(self):
        self.setup_clean_chain = True
        self.num_nodes = 1

    def run_test(self):
        """Main test logic"""

        cli_response = self.nodes[0].cli("-version").send_cli()
        assert("Elements Core RPC client version" in cli_response)

<<<<<<< HEAD
        self.log.info("Compare responses from gewalletinfo RPC and `elements-cli getwalletinfo`")
        cli_response = self.nodes[0].cli.getwalletinfo()
        rpc_response = self.nodes[0].getwalletinfo()
        assert_equal(cli_response, rpc_response)
=======
        self.log.info("Compare responses from getwalletinfo RPC and `bitcoin-cli getwalletinfo`")
        if self.is_wallet_compiled():
            cli_response = self.nodes[0].cli.getwalletinfo()
            rpc_response = self.nodes[0].getwalletinfo()
            assert_equal(cli_response, rpc_response)
>>>>>>> f617e05c

        self.log.info("Compare responses from getblockchaininfo RPC and `elements-cli getblockchaininfo`")
        cli_response = self.nodes[0].cli.getblockchaininfo()
        rpc_response = self.nodes[0].getblockchaininfo()
        assert_equal(cli_response, rpc_response)

        user, password = get_auth_cookie(self.nodes[0].datadir, self.chain)

        self.log.info("Test -stdinrpcpass option")
        assert_equal(0, self.nodes[0].cli('-rpcuser=%s' % user, '-stdinrpcpass', input=password).getblockcount())
        assert_raises_process_error(1, "Incorrect rpcuser or rpcpassword", self.nodes[0].cli('-rpcuser=%s' % user, '-stdinrpcpass', input="foo").echo)

        self.log.info("Test -stdin and -stdinrpcpass")
        assert_equal(["foo", "bar"], self.nodes[0].cli('-rpcuser=%s' % user, '-stdin', '-stdinrpcpass', input=password + "\nfoo\nbar").echo())
        assert_raises_process_error(1, "Incorrect rpcuser or rpcpassword", self.nodes[0].cli('-rpcuser=%s' % user, '-stdin', '-stdinrpcpass', input="foo").echo)

        self.log.info("Test connecting to a non-existing server")
        assert_raises_process_error(1, "Could not connect to the server", self.nodes[0].cli('-rpcport=1').echo)

        self.log.info("Test connecting with non-existing RPC cookie file")
        assert_raises_process_error(1, "Could not locate RPC credentials", self.nodes[0].cli('-rpccookiefile=does-not-exist', '-rpcpassword=').echo)

        self.log.info("Make sure that -getinfo with arguments fails")
        assert_raises_process_error(1, "-getinfo takes no arguments", self.nodes[0].cli('-getinfo').help)

        self.log.info("Compare responses from `elements-cli -getinfo` and the RPCs data is retrieved from.")
        cli_get_info = self.nodes[0].cli('-getinfo').send_cli()
        if self.is_wallet_compiled():
            wallet_info = self.nodes[0].getwalletinfo()
        network_info = self.nodes[0].getnetworkinfo()
        blockchain_info = self.nodes[0].getblockchaininfo()

        assert_equal(cli_get_info['version'], network_info['version'])
        assert_equal(cli_get_info['protocolversion'], network_info['protocolversion'])
        if self.is_wallet_compiled():
            assert_equal(cli_get_info['walletversion'], wallet_info['walletversion'])
            assert_equal(cli_get_info['balance'], wallet_info['balance'])
        assert_equal(cli_get_info['blocks'], blockchain_info['blocks'])
        assert_equal(cli_get_info['timeoffset'], network_info['timeoffset'])
        assert_equal(cli_get_info['connections'], network_info['connections'])
        assert_equal(cli_get_info['proxy'], network_info['networks'][0]['proxy'])
        assert_equal(cli_get_info['testnet'], blockchain_info['chain'] == "test")
        if self.is_wallet_compiled():
            assert_equal(cli_get_info['balance'], wallet_info['balance'])
            assert_equal(cli_get_info['keypoololdest'], wallet_info['keypoololdest'])
            assert_equal(cli_get_info['keypoolsize'], wallet_info['keypoolsize'])
            assert_equal(cli_get_info['paytxfee'], wallet_info['paytxfee'])
            assert_equal(cli_get_info['relayfee'], network_info['relayfee'])
            # unlocked_until is not tested because the wallet is not encrypted


if __name__ == '__main__':
    TestBitcoinCli().main()<|MERGE_RESOLUTION|>--- conflicted
+++ resolved
@@ -18,18 +18,11 @@
         cli_response = self.nodes[0].cli("-version").send_cli()
         assert("Elements Core RPC client version" in cli_response)
 
-<<<<<<< HEAD
-        self.log.info("Compare responses from gewalletinfo RPC and `elements-cli getwalletinfo`")
-        cli_response = self.nodes[0].cli.getwalletinfo()
-        rpc_response = self.nodes[0].getwalletinfo()
-        assert_equal(cli_response, rpc_response)
-=======
-        self.log.info("Compare responses from getwalletinfo RPC and `bitcoin-cli getwalletinfo`")
+        self.log.info("Compare responses from getwalletinfo RPC and `elements-cli getwalletinfo`")
         if self.is_wallet_compiled():
             cli_response = self.nodes[0].cli.getwalletinfo()
             rpc_response = self.nodes[0].getwalletinfo()
             assert_equal(cli_response, rpc_response)
->>>>>>> f617e05c
 
         self.log.info("Compare responses from getblockchaininfo RPC and `elements-cli getblockchaininfo`")
         cli_response = self.nodes[0].cli.getblockchaininfo()
