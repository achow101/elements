#!/usr/bin/env python3
# Copyright (c) 2015-2019 The Bitcoin Core developers
# Distributed under the MIT software license, see the accompanying
# file COPYING or http://www.opensource.org/licenses/mit-license.php.
"""
Templates for constructing various sorts of invalid transactions.

These templates (or an iterator over all of them) can be reused in different
contexts to test using a number of invalid transaction types.

Hopefully this makes it easier to get coverage of a full variety of tx
validation checks through different interfaces (AcceptBlock, AcceptToMemPool,
etc.) without repeating ourselves.

Invalid tx cases not covered here can be found by running:

    $ diff \
      <(grep -IREho "bad-txns[a-zA-Z-]+" src | sort -u) \
      <(grep -IEho "bad-txns[a-zA-Z-]+" test/functional/data/invalid_txs.py | sort -u)

"""
import abc

<<<<<<< HEAD
from test_framework.messages import CTransaction, CTxIn, CTxOut, COutPoint, COIN
=======
from test_framework.messages import (
    COutPoint,
    CTransaction,
    CTxIn,
    CTxOut,
    MAX_MONEY,
)
>>>>>>> 24a727e2
from test_framework import script as sc
from test_framework.blocktools import create_tx_with_script, MAX_BLOCK_SIGOPS
from test_framework.script import (
    CScript,
    OP_CAT,
    OP_SUBSTR,
    OP_LEFT,
    OP_RIGHT,
    OP_INVERT,
    OP_AND,
    OP_OR,
    OP_XOR,
    OP_2MUL,
    OP_2DIV,
    OP_MUL,
    OP_DIV,
    OP_MOD,
    OP_LSHIFT,
    OP_RSHIFT
)
basic_p2sh = sc.CScript([sc.OP_HASH160, sc.hash160(sc.CScript([sc.OP_0])), sc.OP_EQUAL])


class BadTxTemplate:
    """Allows simple construction of a certain kind of invalid tx. Base class to be subclassed."""
    __metaclass__ = abc.ABCMeta

    # The expected error code given by bitcoind upon submission of the tx.
    reject_reason = ""

    # Only specified if it differs from mempool acceptance error.
    block_reject_reason = ""

    # Do we expect to be disconnected after submitting this tx?
    expect_disconnect = False

    # Is this tx considered valid when included in a block, but not for acceptance into
    # the mempool (i.e. does it violate policy but not consensus)?
    valid_in_block = False

    def __init__(self, *, spend_tx=None, spend_block=None):
        self.spend_tx = spend_block.vtx[0] if spend_block else spend_tx
        self.spend_avail = sum(o.nValue.getAmount() for o in self.spend_tx.vout)
        self.valid_txin = CTxIn(COutPoint(self.spend_tx.sha256, 0), b"", 0xffffffff)

    @abc.abstractmethod
    def get_tx(self, *args, **kwargs):
        """Return a CTransaction that is invalid per the subclass."""
        pass


class OutputMissing(BadTxTemplate):
    reject_reason = "bad-txns-vout-empty"
    expect_disconnect = True

    def get_tx(self):
        tx = CTransaction()
        tx.vin.append(self.valid_txin)
        tx.calc_sha256()
        return tx


class InputMissing(BadTxTemplate):
    reject_reason = "bad-txns-vin-empty"
    expect_disconnect = True

    # We use a blank transaction here to make sure
    # it is interpreted as a non-witness transaction.
    # Otherwise the transaction will fail the
    # "surpufluous witness" check during deserialization
    # rather than the input count check.
    def get_tx(self):
        tx = CTransaction()
        tx.calc_sha256()
        return tx


# ELEMENTS: disabled because we don't want to increase the minimal tx size and
# the value and asset size crosses the minimum value
# The following check prevents exploit of lack of merkle
# tree depth commitment (CVE-2017-12842)
#class SizeTooSmall(BadTxTemplate):
#    reject_reason = "tx-size-small"
#    expect_disconnect = False
#    valid_in_block = True
#
#    def get_tx(self):
#        tx = CTransaction()
#        tx.vin.append(self.valid_txin)
#        tx.vout.append(CTxOut(0, sc.CScript([sc.OP_TRUE])))
#        tx.calc_sha256()
#        return tx


class BadInputOutpointIndex(BadTxTemplate):
    # Won't be rejected - nonexistent outpoint index is treated as an orphan since the coins
    # database can't distinguish between spent outpoints and outpoints which never existed.
    reject_reason = None
    expect_disconnect = False

    def get_tx(self):
        num_indices = len(self.spend_tx.vin)
        bad_idx = num_indices + 100

        tx = CTransaction()
        tx.vin.append(CTxIn(COutPoint(self.spend_tx.sha256, bad_idx), b"", 0xffffffff))
        tx.vout.append(CTxOut(0, basic_p2sh))
        tx.calc_sha256()
        return tx


class DuplicateInput(BadTxTemplate):
    reject_reason = 'bad-txns-inputs-duplicate'
    expect_disconnect = True

    def get_tx(self):
        tx = CTransaction()
        tx.vin.append(self.valid_txin)
        tx.vin.append(self.valid_txin)
        tx.vout.append(CTxOut(1, basic_p2sh))
        tx.calc_sha256()
        return tx


class NonexistentInput(BadTxTemplate):
    reject_reason = None  # Added as an orphan tx.
    expect_disconnect = False

    def get_tx(self):
        tx = CTransaction()
        tx.vin.append(CTxIn(COutPoint(self.spend_tx.sha256 + 1, 0), b"", 0xffffffff))
        tx.vin.append(self.valid_txin)
        tx.vout.append(CTxOut(1, basic_p2sh))
        tx.calc_sha256()
        return tx


class SpendTooMuch(BadTxTemplate):
    reject_reason = 'bad-txns-in-ne-out'
    block_reject_reason = 'block-validation-failed'
    expect_disconnect = True

    def get_tx(self):
        return create_tx_with_script(
            self.spend_tx, 0, script_pub_key=basic_p2sh, amount=(self.spend_avail + 1))


class CreateNegative(BadTxTemplate):
    reject_reason = 'bad-txns-vout-negative'
    expect_disconnect = True

    def get_tx(self):
        return create_tx_with_script(self.spend_tx, 0, amount=-1)


class CreateTooLarge(BadTxTemplate):
    reject_reason = 'bad-txns-vout-toolarge'
    expect_disconnect = True

    def get_tx(self):
        return create_tx_with_script(self.spend_tx, 0, amount=MAX_MONEY + 1)


class CreateSumTooLarge(BadTxTemplate):
    reject_reason = 'bad-txns-txouttotal-toolarge'
    expect_disconnect = True

    def get_tx(self):
        tx = create_tx_with_script(self.spend_tx, 0, amount=MAX_MONEY)
        tx.vout = [tx.vout[0]] * 2
        tx.calc_sha256()
        return tx


class InvalidOPIFConstruction(BadTxTemplate):
    reject_reason = "mandatory-script-verify-flag-failed (Invalid OP_IF construction)"
    expect_disconnect = True
    valid_in_block = True

    def get_tx(self):
        return create_tx_with_script(
            self.spend_tx, 0, script_sig=b'\x64' * 35,
            amount=self.spend_avail)


class TooManySigops(BadTxTemplate):
    reject_reason = "bad-txns-too-many-sigops"
    block_reject_reason = "bad-blk-sigops, out-of-bounds SigOpCount"
    expect_disconnect = False

    def get_tx(self):
        lotsa_checksigs = sc.CScript([sc.OP_CHECKSIG] * (MAX_BLOCK_SIGOPS))
        return create_tx_with_script(
            self.spend_tx, 0,
            script_pub_key=lotsa_checksigs,
            amount=self.spend_avail)

def getDisabledOpcodeTemplate(opcode):
    """ Creates disabled opcode tx template class"""
    def get_tx(self):
        tx = CTransaction()
        vin = self.valid_txin
        vin.scriptSig = CScript([opcode])
        tx.vin.append(vin)
        tx.vout.append(CTxOut(49 * COIN, basic_p2sh))
        tx.vout.append(CTxOut(COIN))  # ELEMENTS fee
        tx.calc_sha256()
        return tx

    return type('DisabledOpcode_' + str(opcode), (BadTxTemplate,), {
        'reject_reason': "disabled opcode",
        'expect_disconnect': True,
        'get_tx': get_tx,
        'valid_in_block' : True
        })

# Disabled opcode tx templates (CVE-2010-5137)
# ELEMENTS: many of these are reenabled
DisabledOpcodeTemplates = [getDisabledOpcodeTemplate(opcode) for opcode in [
#    OP_CAT,
#    OP_SUBSTR,
#    OP_LEFT,
#    OP_RIGHT,
#    OP_INVERT,
#    OP_AND,
#    OP_OR,
#    OP_XOR,
    OP_2MUL,
    OP_2DIV,
    OP_MUL,
    OP_DIV,
    OP_MOD,
#    OP_LSHIFT,
#    OP_RSHIFT
]]


def iter_all_templates():
    """Iterate through all bad transaction template types."""
    return BadTxTemplate.__subclasses__()<|MERGE_RESOLUTION|>--- conflicted
+++ resolved
@@ -21,17 +21,14 @@
 """
 import abc
 
-<<<<<<< HEAD
-from test_framework.messages import CTransaction, CTxIn, CTxOut, COutPoint, COIN
-=======
 from test_framework.messages import (
+    COIN,
     COutPoint,
     CTransaction,
     CTxIn,
     CTxOut,
     MAX_MONEY,
 )
->>>>>>> 24a727e2
 from test_framework import script as sc
 from test_framework.blocktools import create_tx_with_script, MAX_BLOCK_SIGOPS
 from test_framework.script import (
