#!/usr/bin/env python3
# Copyright (c) 2014-2019 The Bitcoin Core developers
# Distributed under the MIT software license, see the accompanying
# file COPYING or http://www.opensource.org/licenses/mit-license.php.
"""Test descendant package tracking code."""

from decimal import Decimal

from test_framework.messages import COIN
from test_framework.test_framework import BitcoinTestFramework
<<<<<<< HEAD
from test_framework.util import assert_equal, assert_raises_rpc_error, satoshi_round, sync_blocks, sync_mempools, assert_greater_than
import time
=======
from test_framework.util import (
    assert_equal,
    assert_raises_rpc_error,
    satoshi_round,
)
>>>>>>> 0e9cb2d2

MAX_ANCESTORS = 25
MAX_DESCENDANTS = 25
class MempoolPackagesTest(BitcoinTestFramework):
    def set_test_params(self):
        self.num_nodes = 2
        self.extra_args = [["-maxorphantx=1000"], ["-maxorphantx=1000", "-limitancestorcount=5"]]

    def skip_test_if_missing_module(self):
        self.skip_if_no_wallet()

    # Build a transaction that spends parent_txid:vout
    # Return amount sent
    def chain_transaction(self, node, parent_txid, vout, value, fee, num_outputs):
        send_value = satoshi_round((value - fee)/num_outputs)
        inputs = [ {'txid' : parent_txid, 'vout' : vout} ]
        outputs = {}
        for i in range(num_outputs):
            outputs[node.getnewaddress()] = send_value
        outputs["fee"] = value - (num_outputs * send_value)
        rawtx = node.createrawtransaction(inputs, outputs)
        signedtx = node.signrawtransactionwithwallet(rawtx)
        txid = node.sendrawtransaction(signedtx['hex'])
        fulltx = node.getrawtransaction(txid, 1)
        assert len(fulltx['vout']) == num_outputs + 1  # make sure we didn't generate a change output
        return (txid, send_value)

    def run_test(self):

        # Create transaction with 3-second block delay, should fail to enter the template
        txid = self.nodes[0].sendtoaddress(self.nodes[0].getnewaddress(), 1)
        block = self.nodes[0].getnewblockhex(min_tx_age=3)
        self.nodes[0].submitblock(block)
        assert txid in self.nodes[0].getrawmempool()
        time.sleep(3)
        block = self.nodes[0].getnewblockhex(min_tx_age=3)
        self.nodes[0].submitblock(block)
        assert txid not in self.nodes[0].getrawmempool()
        # Once more with no delay (default is 0, just testing default arg)
        txid = self.nodes[0].sendtoaddress(self.nodes[0].getnewaddress(), 1)
        block = self.nodes[0].getnewblockhex(min_tx_age=0)
        self.nodes[0].submitblock(block)
        assert txid not in self.nodes[0].getrawmempool()
        assert_raises_rpc_error(-8, "min_tx_age must be non-negative.", self.nodes[0].getnewblockhex, -1)

        # Mine some blocks and have them mature.
        self.nodes[0].generate(101)
        utxos = []
        for utxo in self.nodes[0].listunspent(10):
            # Skip change/fees we scooped up
            if utxo['amount'] != Decimal(50):
                continue
            utxos.append(utxo)
        assert_greater_than(len(utxos), 1)

        txid = utxos[0]['txid']
        vout = utxos[0]['vout']
        value = utxos[0]['amount']

        fee = Decimal("0.0001")
        # MAX_ANCESTORS transactions off a confirmed tx should be fine
        chain = []
        for i in range(MAX_ANCESTORS):
            (txid, sent_value) = self.chain_transaction(self.nodes[0], txid, 0, value, fee, 1)
            value = sent_value
            chain.append(txid)

        # Check mempool has MAX_ANCESTORS transactions in it, and descendant and ancestor
        # count and fees should look correct
        mempool = self.nodes[0].getrawmempool(True)
        assert_equal(len(mempool), MAX_ANCESTORS)
        descendant_count = 1
        descendant_fees = 0
        descendant_vsize = 0

        ancestor_vsize = sum([mempool[tx]['vsize'] for tx in mempool])
        ancestor_count = MAX_ANCESTORS
        ancestor_fees = sum([mempool[tx]['fee'] for tx in mempool])

        descendants = []
        ancestors = list(chain)
        for x in reversed(chain):
            # Check that getmempoolentry is consistent with getrawmempool
            entry = self.nodes[0].getmempoolentry(x)
            assert_equal(entry, mempool[x])

            # Check that the descendant calculations are correct
            assert_equal(mempool[x]['descendantcount'], descendant_count)
            descendant_fees += mempool[x]['fee']
            assert_equal(mempool[x]['modifiedfee'], mempool[x]['fee'])
            assert_equal(mempool[x]['fees']['base'], mempool[x]['fee'])
            assert_equal(mempool[x]['fees']['modified'], mempool[x]['modifiedfee'])
            assert_equal(mempool[x]['descendantfees'], descendant_fees * COIN)
            assert_equal(mempool[x]['fees']['descendant'], descendant_fees)
            descendant_vsize += mempool[x]['vsize']
            assert_equal(mempool[x]['descendantsize'], descendant_vsize)
            descendant_count += 1

            # Check that ancestor calculations are correct
            assert_equal(mempool[x]['ancestorcount'], ancestor_count)
            assert_equal(mempool[x]['ancestorfees'], ancestor_fees * COIN)
            assert_equal(mempool[x]['ancestorsize'], ancestor_vsize)
            ancestor_vsize -= mempool[x]['vsize']
            ancestor_fees -= mempool[x]['fee']
            ancestor_count -= 1

            # Check that parent/child list is correct
            assert_equal(mempool[x]['spentby'], descendants[-1:])
            assert_equal(mempool[x]['depends'], ancestors[-2:-1])

            # Check that getmempooldescendants is correct
            assert_equal(sorted(descendants), sorted(self.nodes[0].getmempooldescendants(x)))

            # Check getmempooldescendants verbose output is correct
            for descendant, dinfo in self.nodes[0].getmempooldescendants(x, True).items():
                assert_equal(dinfo['depends'], [chain[chain.index(descendant)-1]])
                if dinfo['descendantcount'] > 1:
                    assert_equal(dinfo['spentby'], [chain[chain.index(descendant)+1]])
                else:
                    assert_equal(dinfo['spentby'], [])
            descendants.append(x)

            # Check that getmempoolancestors is correct
            ancestors.remove(x)
            assert_equal(sorted(ancestors), sorted(self.nodes[0].getmempoolancestors(x)))

            # Check that getmempoolancestors verbose output is correct
            for ancestor, ainfo in self.nodes[0].getmempoolancestors(x, True).items():
                assert_equal(ainfo['spentby'], [chain[chain.index(ancestor)+1]])
                if ainfo['ancestorcount'] > 1:
                    assert_equal(ainfo['depends'], [chain[chain.index(ancestor)-1]])
                else:
                    assert_equal(ainfo['depends'], [])


        # Check that getmempoolancestors/getmempooldescendants correctly handle verbose=true
        v_ancestors = self.nodes[0].getmempoolancestors(chain[-1], True)
        assert_equal(len(v_ancestors), len(chain)-1)
        for x in v_ancestors.keys():
            assert_equal(mempool[x], v_ancestors[x])
        assert chain[-1] not in v_ancestors.keys()

        v_descendants = self.nodes[0].getmempooldescendants(chain[0], True)
        assert_equal(len(v_descendants), len(chain)-1)
        for x in v_descendants.keys():
            assert_equal(mempool[x], v_descendants[x])
        assert chain[0] not in v_descendants.keys()

        # Check that ancestor modified fees includes fee deltas from
        # prioritisetransaction
        self.nodes[0].prioritisetransaction(txid=chain[0], fee_delta=1000)
        mempool = self.nodes[0].getrawmempool(True)
        ancestor_fees = 0
        for x in chain:
            ancestor_fees += mempool[x]['fee']
            assert_equal(mempool[x]['fees']['ancestor'], ancestor_fees + Decimal('0.00001'))
            assert_equal(mempool[x]['ancestorfees'], ancestor_fees * COIN + 1000)

        # Undo the prioritisetransaction for later tests
        self.nodes[0].prioritisetransaction(txid=chain[0], fee_delta=-1000)

        # Check that descendant modified fees includes fee deltas from
        # prioritisetransaction
        self.nodes[0].prioritisetransaction(txid=chain[-1], fee_delta=1000)
        mempool = self.nodes[0].getrawmempool(True)

        descendant_fees = 0
        for x in reversed(chain):
            descendant_fees += mempool[x]['fee']
            assert_equal(mempool[x]['fees']['descendant'], descendant_fees + Decimal('0.00001'))
            assert_equal(mempool[x]['descendantfees'], descendant_fees * COIN + 1000)

        # Adding one more transaction on to the chain should fail.
        assert_raises_rpc_error(-26, "too-long-mempool-chain", self.chain_transaction, self.nodes[0], txid, vout, value, fee, 1)

        # Check that prioritising a tx before it's added to the mempool works
        # First clear the mempool by mining a block.
        self.nodes[0].generate(1)
        self.sync_blocks()
        assert_equal(len(self.nodes[0].getrawmempool()), 0)
        # Prioritise a transaction that has been mined, then add it back to the
        # mempool by using invalidateblock.
        self.nodes[0].prioritisetransaction(txid=chain[-1], fee_delta=2000)
        self.nodes[0].invalidateblock(self.nodes[0].getbestblockhash())
        # Keep node1's tip synced with node0
        self.nodes[1].invalidateblock(self.nodes[1].getbestblockhash())

        # Now check that the transaction is in the mempool, with the right modified fee
        mempool = self.nodes[0].getrawmempool(True)

        descendant_fees = 0
        for x in reversed(chain):
            descendant_fees += mempool[x]['fee']
            if (x == chain[-1]):
                assert_equal(mempool[x]['modifiedfee'], mempool[x]['fee']+satoshi_round(0.00002))
                assert_equal(mempool[x]['fees']['modified'], mempool[x]['fee']+satoshi_round(0.00002))
            assert_equal(mempool[x]['descendantfees'], descendant_fees * COIN + 2000)
            assert_equal(mempool[x]['fees']['descendant'], descendant_fees+satoshi_round(0.00002))

        # TODO: check that node1's mempool is as expected

        # TODO: test ancestor size limits

        # Now test descendant chain limits
        txid = utxos[1]['txid']
        value = utxos[1]['amount']
        vout = utxos[1]['vout']

        transaction_package = []
        tx_children = []
        # First create one parent tx with 10 children
        (txid, sent_value) = self.chain_transaction(self.nodes[0], txid, vout, value, fee, 10)
        parent_transaction = txid
        for i in range(10):
            transaction_package.append({'txid': txid, 'vout': i, 'amount': sent_value})

        # Sign and send up to MAX_DESCENDANT transactions chained off the parent tx
        for i in range(MAX_DESCENDANTS - 1):
            utxo = transaction_package.pop(0)
            (txid, sent_value) = self.chain_transaction(self.nodes[0], utxo['txid'], utxo['vout'], utxo['amount'], fee, 10)
            if utxo['txid'] is parent_transaction:
                tx_children.append(txid)
            for j in range(10):
                transaction_package.append({'txid': txid, 'vout': j, 'amount': sent_value})

        mempool = self.nodes[0].getrawmempool(True)
        assert_equal(mempool[parent_transaction]['descendantcount'], MAX_DESCENDANTS)
        assert_equal(sorted(mempool[parent_transaction]['spentby']), sorted(tx_children))

        for child in tx_children:
            assert_equal(mempool[child]['depends'], [parent_transaction])

        # Sending one more chained transaction will fail
        utxo = transaction_package.pop(0)
        assert_raises_rpc_error(-26, "too-long-mempool-chain", self.chain_transaction, self.nodes[0], utxo['txid'], utxo['vout'], utxo['amount'], fee, 10)

        # TODO: check that node1's mempool is as expected

        # TODO: test descendant size limits

        # Test reorg handling
        # First, the basics:
        self.nodes[0].generate(1)
        self.sync_blocks()
        self.nodes[1].invalidateblock(self.nodes[0].getbestblockhash())
        self.nodes[1].reconsiderblock(self.nodes[0].getbestblockhash())

        # Now test the case where node1 has a transaction T in its mempool that
        # depends on transactions A and B which are in a mined block, and the
        # block containing A and B is disconnected, AND B is not accepted back
        # into node1's mempool because its ancestor count is too high.

        # Create 8 transactions, like so:
        # Tx0 -> Tx1 (vout0)
        #   \--> Tx2 (vout1) -> Tx3 -> Tx4 -> Tx5 -> Tx6 -> Tx7
        #
        # Mine them in the next block, then generate a new tx8 that spends
        # Tx1 and Tx7, and add to node1's mempool, then disconnect the
        # last block.

        # Create tx0 with 2 outputs
        utxo = self.nodes[0].listunspent()
        txid = utxo[0]['txid']
        value = utxo[0]['amount']
        vout = utxo[0]['vout']

        send_value = satoshi_round((value - fee)/2)
        inputs = [ {'txid' : txid, 'vout' : vout} ]
        outputs = {}
        for i in range(2):
            outputs[self.nodes[0].getnewaddress()] = send_value
        outputs["fee"] = fee
        rawtx = self.nodes[0].createrawtransaction(inputs, outputs)
        signedtx = self.nodes[0].signrawtransactionwithwallet(rawtx)
        txid = self.nodes[0].sendrawtransaction(signedtx['hex'])
        tx0_id = txid
        value = send_value

        # Create tx1
        tx1_id, _ = self.chain_transaction(self.nodes[0], tx0_id, 0, value, fee, 1)

        # Create tx2-7
        vout = 1
        txid = tx0_id
        for i in range(6):
            (txid, sent_value) = self.chain_transaction(self.nodes[0], txid, vout, value, fee, 1)
            vout = 0
            value = sent_value

        # Mine these in a block
        self.nodes[0].generate(1)
        self.sync_all()

        # Now generate tx8, with a big fee
        inputs = [ {'txid' : tx1_id, 'vout': 0}, {'txid' : txid, 'vout': 0} ]
        outputs = { self.nodes[0].getnewaddress() : send_value + value - 4*fee }
        outputs["fee"] = 3*fee
        rawtx = self.nodes[0].createrawtransaction(inputs, outputs)
        signedtx = self.nodes[0].signrawtransactionwithwallet(rawtx)
        txid = self.nodes[0].sendrawtransaction(signedtx['hex'])
        self.sync_mempools()

        # Now try to disconnect the tip on each node...
        self.nodes[1].invalidateblock(self.nodes[1].getbestblockhash())
        self.nodes[0].invalidateblock(self.nodes[0].getbestblockhash())
        self.sync_blocks()

if __name__ == '__main__':
    MempoolPackagesTest().main()<|MERGE_RESOLUTION|>--- conflicted
+++ resolved
@@ -8,16 +8,13 @@
 
 from test_framework.messages import COIN
 from test_framework.test_framework import BitcoinTestFramework
-<<<<<<< HEAD
-from test_framework.util import assert_equal, assert_raises_rpc_error, satoshi_round, sync_blocks, sync_mempools, assert_greater_than
-import time
-=======
 from test_framework.util import (
     assert_equal,
     assert_raises_rpc_error,
     satoshi_round,
+    assert_greater_than,
 )
->>>>>>> 0e9cb2d2
+import time
 
 MAX_ANCESTORS = 25
 MAX_DESCENDANTS = 25
