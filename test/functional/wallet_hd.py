#!/usr/bin/env python3
# Copyright (c) 2016-2020 The Bitcoin Core developers
# Distributed under the MIT software license, see the accompanying
# file COPYING or http://www.opensource.org/licenses/mit-license.php.
"""Test Hierarchical Deterministic wallet function."""

import os
import shutil

from test_framework.test_framework import BitcoinTestFramework
from test_framework.util import (
    assert_equal,
    connect_nodes,
    assert_raises_rpc_error,
)


class WalletHDTest(BitcoinTestFramework):
    def set_test_params(self):
        self.setup_clean_chain = True
        self.num_nodes = 2
        self.extra_args = [[], ['-keypool=0']]
        self.supports_cli = False

    def skip_test_if_missing_module(self):
        self.skip_if_no_wallet()

    def run_test(self):
        # Make sure we use hd, keep masterkeyid
        hd_fingerprint = self.nodes[1].getaddressinfo(self.nodes[1].getnewaddress())['hdmasterfingerprint']
        assert_equal(len(hd_fingerprint), 8)

        # create an internal key
        change_addr = self.nodes[1].getrawchangeaddress()
        change_addrV = self.nodes[1].getaddressinfo(change_addr)
        if self.options.descriptors:
            assert_equal(change_addrV["hdkeypath"], "m/84'/1'/0'/1/0")
        else:
            assert_equal(change_addrV["hdkeypath"], "m/0'/1'/0'")  #first internal child key

        # Import a non-HD private key in the HD wallet
        non_hd_add = 'ert1qmevj8zfx0wdvp05cqwkmr6mxkfx60yezkxrw9t'
        non_hd_key = 'cS9umN9w6cDMuRVYdbkfE4c7YUFLJRoXMfhQ569uY4odiQbVN8Rt'
        self.nodes[1].importprivkey(non_hd_key)

        # This should be enough to keep the master key and the non-HD key
        self.nodes[1].backupwallet(os.path.join(self.nodes[1].datadir, "hd.bak"))
        #self.nodes[1].dumpwallet(os.path.join(self.nodes[1].datadir, "hd.dump"))

        # Derive some HD addresses and remember the last
        # Also send funds to each add
        self.nodes[0].generate(101)
        hd_add = None
        NUM_HD_ADDS = 10
        for i in range(1, NUM_HD_ADDS + 1):
            hd_add = self.nodes[1].getnewaddress()
            hd_info = self.nodes[1].getaddressinfo(hd_add)
            if self.options.descriptors:
                assert_equal(hd_info["hdkeypath"], "m/84'/1'/0'/0/" + str(i))
            else:
                assert_equal(hd_info["hdkeypath"], "m/0'/0'/" + str(i) + "'")
            assert_equal(hd_info["hdmasterfingerprint"], hd_fingerprint)
            self.nodes[0].sendtoaddress(hd_add, 1)
            self.nodes[0].generate(1)
        self.nodes[0].sendtoaddress(non_hd_add, 1)
        self.nodes[0].generate(1)

        # create an internal key (again)
        change_addr = self.nodes[1].getrawchangeaddress()
        change_addrV = self.nodes[1].getaddressinfo(change_addr)
        if self.options.descriptors:
            assert_equal(change_addrV["hdkeypath"], "m/84'/1'/0'/1/1")
        else:
            assert_equal(change_addrV["hdkeypath"], "m/0'/1'/1'")  #second internal child key

        self.sync_all()
        assert_equal(self.nodes[1].getbalance()['bitcoin'], NUM_HD_ADDS + 1)

        self.log.info("Restore backup ...")
        self.stop_node(1)
        # we need to delete the complete chain directory
        # otherwise node1 would auto-recover all funds in flag the keypool keys as used
        shutil.rmtree(os.path.join(self.nodes[1].datadir, self.chain, "blocks"))
        shutil.rmtree(os.path.join(self.nodes[1].datadir, self.chain, "chainstate"))
        shutil.copyfile(
            os.path.join(self.nodes[1].datadir, "hd.bak"),
            os.path.join(self.nodes[1].datadir, self.chain, 'wallets', "wallet.dat"),
        )
        self.start_node(1)

        # Assert that derivation is deterministic
        hd_add_2 = None
        for i in range(1, NUM_HD_ADDS + 1):
            hd_add_2 = self.nodes[1].getnewaddress()
            hd_info_2 = self.nodes[1].getaddressinfo(hd_add_2)
            if self.options.descriptors:
                assert_equal(hd_info_2["hdkeypath"], "m/84'/1'/0'/0/" + str(i))
            else:
                assert_equal(hd_info_2["hdkeypath"], "m/0'/0'/" + str(i) + "'")
            assert_equal(hd_info_2["hdmasterfingerprint"], hd_fingerprint)
        assert_equal(hd_add, hd_add_2)
        connect_nodes(self.nodes[0], 1)
        self.sync_all()

        # Needs rescan
<<<<<<< HEAD
        self.stop_node(1)
        self.start_node(1, extra_args=self.extra_args[1] + ['-rescan'])
        assert_equal(self.nodes[1].getbalance()['bitcoin'], NUM_HD_ADDS + 1)
=======
        self.restart_node(1, extra_args=self.extra_args[1] + ['-rescan'])
        assert_equal(self.nodes[1].getbalance(), NUM_HD_ADDS + 1)
>>>>>>> a6aac200

        # Try a RPC based rescan
        self.stop_node(1)
        shutil.rmtree(os.path.join(self.nodes[1].datadir, self.chain, "blocks"))
        shutil.rmtree(os.path.join(self.nodes[1].datadir, self.chain, "chainstate"))
        shutil.copyfile(
            os.path.join(self.nodes[1].datadir, "hd.bak"),
            os.path.join(self.nodes[1].datadir, self.chain, "wallets", "wallet.dat"),
        )
        self.start_node(1, extra_args=self.extra_args[1])
        connect_nodes(self.nodes[0], 1)
        self.sync_all()
        # Wallet automatically scans blocks older than key on startup
        assert_equal(self.nodes[1].getbalance()['bitcoin'], NUM_HD_ADDS + 1)
        out = self.nodes[1].rescanblockchain(0, 1)
        assert_equal(out['start_height'], 0)
        assert_equal(out['stop_height'], 1)
        out = self.nodes[1].rescanblockchain()
        assert_equal(out['start_height'], 0)
        assert_equal(out['stop_height'], self.nodes[1].getblockcount())
        assert_equal(self.nodes[1].getbalance()['bitcoin'], NUM_HD_ADDS + 1)

        # send a tx and make sure its using the internal chain for the changeoutput
        txid = self.nodes[1].sendtoaddress(self.nodes[0].getnewaddress(), 1)
        outs = self.nodes[1].decoderawtransaction(self.nodes[1].gettransaction(txid)['hex'])['vout']
        keypath = ""
        for out in outs:
            if out["scriptPubKey"]["type"] == "fee":
                continue
            if out['value'] != 1:
                keypath = self.nodes[1].getaddressinfo(out['scriptPubKey']['addresses'][0])['hdkeypath']

        if self.options.descriptors:
            assert_equal(keypath[0:14], "m/84'/1'/0'/1/")
        else:
            assert_equal(keypath[0:7], "m/0'/1'")

        if not self.options.descriptors:
            # Generate a new HD seed on node 1 and make sure it is set
            orig_masterkeyid = self.nodes[1].getwalletinfo()['hdseedid']
            self.nodes[1].sethdseed()
            new_masterkeyid = self.nodes[1].getwalletinfo()['hdseedid']
            assert orig_masterkeyid != new_masterkeyid
            addr = self.nodes[1].getnewaddress()
            # Make sure the new address is the first from the keypool
            assert_equal(self.nodes[1].getaddressinfo(addr)['hdkeypath'], 'm/0\'/0\'/0\'')
            self.nodes[1].keypoolrefill(1)  # Fill keypool with 1 key

            # Set a new HD seed on node 1 without flushing the keypool
            new_seed = self.nodes[0].dumpprivkey(self.nodes[0].getnewaddress())
            orig_masterkeyid = new_masterkeyid
            self.nodes[1].sethdseed(False, new_seed)
            new_masterkeyid = self.nodes[1].getwalletinfo()['hdseedid']
            assert orig_masterkeyid != new_masterkeyid
            addr = self.nodes[1].getnewaddress()
            assert_equal(orig_masterkeyid, self.nodes[1].getaddressinfo(addr)['hdseedid'])
            # Make sure the new address continues previous keypool
            assert_equal(self.nodes[1].getaddressinfo(addr)['hdkeypath'], 'm/0\'/0\'/1\'')

            # Check that the next address is from the new seed
            self.nodes[1].keypoolrefill(1)
            next_addr = self.nodes[1].getnewaddress()
            assert_equal(new_masterkeyid, self.nodes[1].getaddressinfo(next_addr)['hdseedid'])
            # Make sure the new address is not from previous keypool
            assert_equal(self.nodes[1].getaddressinfo(next_addr)['hdkeypath'], 'm/0\'/0\'/0\'')
            assert next_addr != addr

            # Sethdseed parameter validity
            assert_raises_rpc_error(-1, 'sethdseed', self.nodes[0].sethdseed, False, new_seed, 0)
            assert_raises_rpc_error(-5, "Invalid private key", self.nodes[1].sethdseed, False, "not_wif")
            assert_raises_rpc_error(-1, "JSON value is not a boolean as expected", self.nodes[1].sethdseed, "Not_bool")
            assert_raises_rpc_error(-1, "JSON value is not a string as expected", self.nodes[1].sethdseed, False, True)
            assert_raises_rpc_error(-5, "Already have this key", self.nodes[1].sethdseed, False, new_seed)
            assert_raises_rpc_error(-5, "Already have this key", self.nodes[1].sethdseed, False, self.nodes[1].dumpprivkey(self.nodes[1].getnewaddress()))

            self.log.info('Test sethdseed restoring with keys outside of the initial keypool')
            self.nodes[0].generate(10)
            # Restart node 1 with keypool of 3 and a different wallet
            self.nodes[1].createwallet(wallet_name='origin', blank=True)
            self.restart_node(1, extra_args=['-keypool=3', '-wallet=origin'])
            connect_nodes(self.nodes[0], 1)

            # sethdseed restoring and seeing txs to addresses out of the keypool
            origin_rpc = self.nodes[1].get_wallet_rpc('origin')
            seed = self.nodes[0].dumpprivkey(self.nodes[0].getnewaddress())
            origin_rpc.sethdseed(True, seed)

            self.nodes[1].createwallet(wallet_name='restore', blank=True)
            restore_rpc = self.nodes[1].get_wallet_rpc('restore')
            restore_rpc.sethdseed(True, seed)  # Set to be the same seed as origin_rpc
            restore_rpc.sethdseed(True)  # Rotate to a new seed, making original `seed` inactive

            self.nodes[1].createwallet(wallet_name='restore2', blank=True)
            restore2_rpc = self.nodes[1].get_wallet_rpc('restore2')
            restore2_rpc.sethdseed(True, seed)  # Set to be the same seed as origin_rpc
            restore2_rpc.sethdseed(True)  # Rotate to a new seed, making original `seed` inactive

            # Check persistence of inactive seed by reloading restore. restore2 is still loaded to test the case where the wallet is not reloaded
            restore_rpc.unloadwallet()
            self.nodes[1].loadwallet('restore')
            restore_rpc = self.nodes[1].get_wallet_rpc('restore')

            # Empty origin keypool and get an address that is beyond the initial keypool
            origin_rpc.getnewaddress()
            origin_rpc.getnewaddress()
            last_addr = origin_rpc.getnewaddress()  # Last address of initial keypool
            addr = origin_rpc.getnewaddress()  # First address beyond initial keypool

            # Check that the restored seed has last_addr but does not have addr
            info = restore_rpc.getaddressinfo(last_addr)
            assert_equal(info['ismine'], True)
            info = restore_rpc.getaddressinfo(addr)
            assert_equal(info['ismine'], False)
            info = restore2_rpc.getaddressinfo(last_addr)
            assert_equal(info['ismine'], True)
            info = restore2_rpc.getaddressinfo(addr)
            assert_equal(info['ismine'], False)
            # Check that the origin seed has addr
            info = origin_rpc.getaddressinfo(addr)
            assert_equal(info['ismine'], True)

            # Send a transaction to addr, which is out of the initial keypool.
            # The wallet that has set a new seed (restore_rpc) should not detect this transaction.
            txid = self.nodes[0].sendtoaddress(addr, 1)
            origin_rpc.sendrawtransaction(self.nodes[0].gettransaction(txid)['hex'])
            self.nodes[0].generate(1)
            self.sync_blocks()
            origin_rpc.gettransaction(txid)
            assert_raises_rpc_error(-5, 'Invalid or non-wallet transaction id', restore_rpc.gettransaction, txid)
            out_of_kp_txid = txid

            # Send a transaction to last_addr, which is in the initial keypool.
            # The wallet that has set a new seed (restore_rpc) should detect this transaction and generate 3 new keys from the initial seed.
            # The previous transaction (out_of_kp_txid) should still not be detected as a rescan is required.
            txid = self.nodes[0].sendtoaddress(last_addr, 1)
            origin_rpc.sendrawtransaction(self.nodes[0].gettransaction(txid)['hex'])
            self.nodes[0].generate(1)
            self.sync_blocks()
            origin_rpc.gettransaction(txid)
            restore_rpc.gettransaction(txid)
            assert_raises_rpc_error(-5, 'Invalid or non-wallet transaction id', restore_rpc.gettransaction, out_of_kp_txid)
            restore2_rpc.gettransaction(txid)
            assert_raises_rpc_error(-5, 'Invalid or non-wallet transaction id', restore2_rpc.gettransaction, out_of_kp_txid)

            # After rescanning, restore_rpc should now see out_of_kp_txid and generate an additional key.
            # addr should now be part of restore_rpc and be ismine
            restore_rpc.rescanblockchain()
            restore_rpc.gettransaction(out_of_kp_txid)
            info = restore_rpc.getaddressinfo(addr)
            assert_equal(info['ismine'], True)
            restore2_rpc.rescanblockchain()
            restore2_rpc.gettransaction(out_of_kp_txid)
            info = restore2_rpc.getaddressinfo(addr)
            assert_equal(info['ismine'], True)

            # Check again that 3 keys were derived.
            # Empty keypool and get an address that is beyond the initial keypool
            origin_rpc.getnewaddress()
            origin_rpc.getnewaddress()
            last_addr = origin_rpc.getnewaddress()
            addr = origin_rpc.getnewaddress()

            # Check that the restored seed has last_addr but does not have addr
            info = restore_rpc.getaddressinfo(last_addr)
            assert_equal(info['ismine'], True)
            info = restore_rpc.getaddressinfo(addr)
            assert_equal(info['ismine'], False)
            info = restore2_rpc.getaddressinfo(last_addr)
            assert_equal(info['ismine'], True)
            info = restore2_rpc.getaddressinfo(addr)
            assert_equal(info['ismine'], False)


if __name__ == '__main__':
    WalletHDTest().main()<|MERGE_RESOLUTION|>--- conflicted
+++ resolved
@@ -103,14 +103,8 @@
         self.sync_all()
 
         # Needs rescan
-<<<<<<< HEAD
-        self.stop_node(1)
-        self.start_node(1, extra_args=self.extra_args[1] + ['-rescan'])
-        assert_equal(self.nodes[1].getbalance()['bitcoin'], NUM_HD_ADDS + 1)
-=======
         self.restart_node(1, extra_args=self.extra_args[1] + ['-rescan'])
-        assert_equal(self.nodes[1].getbalance(), NUM_HD_ADDS + 1)
->>>>>>> a6aac200
+        assert_equal(self.nodes[1].getbalance()['bitcoin'], NUM_HD_ADDS + 1)
 
         # Try a RPC based rescan
         self.stop_node(1)
