#!/usr/bin/env python3
# Copyright (c) 2014-2020 The Bitcoin Core developers
# Distributed under the MIT software license, see the accompanying
# file COPYING or http://www.opensource.org/licenses/mit-license.php.
"""Test fee estimation code."""
from decimal import Decimal
import random

from test_framework.messages import CTransaction, CTxIn, CTxOut, COutPoint, ToHex, COIN
from test_framework.script import CScript, OP_1, OP_DROP, OP_2, OP_HASH160, OP_EQUAL, hash160, OP_TRUE
from test_framework.test_framework import BitcoinTestFramework
from test_framework.util import (
    assert_equal,
    assert_greater_than,
    assert_greater_than_or_equal,
    connect_nodes,
    satoshi_round,
)

# Construct 2 trivial P2SH's and the ScriptSigs that spend them
# So we can create many transactions without needing to spend
# time signing.
REDEEM_SCRIPT_1 = CScript([OP_1, OP_DROP])
REDEEM_SCRIPT_2 = CScript([OP_2, OP_DROP])
P2SH_1 = CScript([OP_HASH160, hash160(REDEEM_SCRIPT_1), OP_EQUAL])
P2SH_2 = CScript([OP_HASH160, hash160(REDEEM_SCRIPT_2), OP_EQUAL])

# Associated ScriptSig's to spend satisfy P2SH_1 and P2SH_2
SCRIPT_SIG = [CScript([OP_TRUE, REDEEM_SCRIPT_1]), CScript([OP_TRUE, REDEEM_SCRIPT_2])]


def small_txpuzzle_randfee(from_node, conflist, unconflist, amount, min_fee, fee_increment):
    """Create and send a transaction with a random fee.

    The transaction pays to a trivial P2SH script, and assumes that its inputs
    are of the same form.
    The function takes a list of confirmed outputs and unconfirmed outputs
    and attempts to use the confirmed list first for its inputs.
    It adds the newly created outputs to the unconfirmed list.
    Returns (raw transaction, fee)."""

    # It's best to exponentially distribute our random fees
    # because the buckets are exponentially spaced.
    # Exponentially distributed from 1-128 * fee_increment
    rand_fee = float(fee_increment) * (1.1892 ** random.randint(0, 28))
    # Total fee ranges from min_fee to min_fee + 127*fee_increment
    fee = min_fee - fee_increment + satoshi_round(rand_fee)
    tx = CTransaction()
    total_in = Decimal("0.00000000")
    while total_in <= (amount + fee) and len(conflist) > 0:
        t = conflist.pop(0)
        total_in += t["amount"]
        tx.vin.append(CTxIn(COutPoint(int(t["txid"], 16), t["vout"]), b""))
    if total_in <= amount + fee:
        while total_in <= (amount + fee) and len(unconflist) > 0:
            t = unconflist.pop(0)
            total_in += t["amount"]
            tx.vin.append(CTxIn(COutPoint(int(t["txid"], 16), t["vout"]), b""))
        if total_in <= amount + fee:
            raise RuntimeError("Insufficient funds: need %d, have %d" % (amount + fee, total_in))
    tx.vout.append(CTxOut(int((total_in - amount - fee) * COIN), P2SH_1))
    tx.vout.append(CTxOut(int(amount * COIN), P2SH_2))
    tx.vout.append(CTxOut(int(fee*COIN))) # fee
    # These transactions don't need to be signed, but we still have to insert
    # the ScriptSig that will satisfy the ScriptPubKey.
    for inp in tx.vin:
        inp.scriptSig = SCRIPT_SIG[inp.prevout.n]
    txid = from_node.sendrawtransaction(hexstring=ToHex(tx), maxfeerate=0)
    unconflist.append({"txid": txid, "vout": 0, "amount": total_in - amount - fee})
    unconflist.append({"txid": txid, "vout": 1, "amount": amount})

    return (ToHex(tx), fee)


def split_inputs(from_node, txins, txouts, initial_split=False):
    """Generate a lot of inputs so we can generate a ton of transactions.

    This function takes an input from txins, and creates and sends a transaction
    which splits the value into 2 outputs which are appended to txouts.
    Previously this was designed to be small inputs so they wouldn't have
    a high coin age when the notion of priority still existed."""

    prevtxout = txins.pop()
    tx = CTransaction()
    tx.vin.append(CTxIn(COutPoint(int(prevtxout["txid"], 16), prevtxout["vout"]), b""))

    half_change = satoshi_round(prevtxout["amount"] / 2)
    rem_change = prevtxout["amount"] - half_change - Decimal("0.00001000")
    tx.vout.append(CTxOut(int(half_change * COIN), P2SH_1))
    tx.vout.append(CTxOut(int(rem_change * COIN), P2SH_2))
    tx.vout.append(CTxOut(int(0.00001*COIN))) # fee

    # If this is the initial split we actually need to sign the transaction
    # Otherwise we just need to insert the proper ScriptSig
    if (initial_split):
        completetx = from_node.signrawtransactionwithwallet(ToHex(tx))["hex"]
    else:
        tx.vin[0].scriptSig = SCRIPT_SIG[prevtxout["vout"]]
        completetx = ToHex(tx)
    txid = from_node.sendrawtransaction(hexstring=completetx, maxfeerate=0)
    txouts.append({"txid": txid, "vout": 0, "amount": half_change})
    txouts.append({"txid": txid, "vout": 1, "amount": rem_change})

def check_raw_estimates(node, fees_seen):
    """Call estimaterawfee and verify that the estimates meet certain invariants."""

    delta = 1.0e-6  # account for rounding error
    for i in range(1, 26):
        for _, e in node.estimaterawfee(i).items():
            feerate = float(e["feerate"])
            assert_greater_than(feerate, 0)

            if feerate + delta < min(fees_seen) or feerate - delta > max(fees_seen):
                raise AssertionError("Estimated fee (%f) out of range (%f,%f)"
                                     % (feerate, min(fees_seen), max(fees_seen)))

def check_smart_estimates(node, fees_seen):
    """Call estimatesmartfee and verify that the estimates meet certain invariants."""

    delta = 1.0e-6  # account for rounding error
    last_feerate = float(max(fees_seen))
    all_smart_estimates = [node.estimatesmartfee(i) for i in range(1, 26)]
    for i, e in enumerate(all_smart_estimates):  # estimate is for i+1
        feerate = float(e["feerate"])
        assert_greater_than(feerate, 0)

        if feerate + delta < min(fees_seen) or feerate - delta > max(fees_seen):
            raise AssertionError("Estimated fee (%f) out of range (%f,%f)"
                                 % (feerate, min(fees_seen), max(fees_seen)))
        if feerate - delta > last_feerate:
            raise AssertionError("Estimated fee (%f) larger than last fee (%f) for lower number of confirms"
                                 % (feerate, last_feerate))
        last_feerate = feerate

        if i == 0:
            assert_equal(e["blocks"], 2)
        else:
            assert_greater_than_or_equal(i + 1, e["blocks"])

def check_estimates(node, fees_seen):
    check_raw_estimates(node, fees_seen)
    check_smart_estimates(node, fees_seen)

class EstimateFeeTest(BitcoinTestFramework):
    def set_test_params(self):
        self.num_nodes = 3
        # mine non-standard txs (e.g. txs with "dust" outputs)
        # Force fSendTrickle to true (via whitelist.noban)
        self.extra_args = [
            ["-acceptnonstdtxn", "-whitelist=noban@127.0.0.1"],
            ["-acceptnonstdtxn", "-whitelist=noban@127.0.0.1", "-blockmaxweight=68000"],
            ["-acceptnonstdtxn", "-whitelist=noban@127.0.0.1", "-blockmaxweight=32000"],
        ]

    def skip_test_if_missing_module(self):
        self.skip_if_no_wallet()

    def setup_network(self):
        """
        We'll setup the network to have 3 nodes that all mine with different parameters.
        But first we need to use one node to create a lot of outputs
        which we will use to generate our transactions.
        """
        self.add_nodes(3, extra_args=self.extra_args)
        # Use node0 to mine blocks for input splitting
        # Node1 mines small blocks but that are bigger than the expected transaction rate.
        # NOTE: the CreateNewBlock code starts counting block weight at 4,000 weight,
        # (68k weight is room enough for 120 or so transactions)
        # Node2 is a stingy miner, that
        # produces too small blocks (room for only 55 or so transactions)
        self.start_nodes()
        self.import_deterministic_coinbase_privkeys()
        self.stop_nodes()

    def transact_and_mine(self, numblocks, mining_node):
        min_fee = Decimal("0.00001")
        # We will now mine numblocks blocks generating on average 100 transactions between each block
        # We shuffle our confirmed txout set before each set of transactions
        # small_txpuzzle_randfee will use the transactions that have inputs already in the chain when possible
        # resorting to tx's that depend on the mempool when those run out
        for _ in range(numblocks):
            random.shuffle(self.confutxo)
<<<<<<< HEAD
            # ELEMENTS: make fewer txns since larger: ~236 bytes: 69k/4/234=~73
            # Pick a number smaller than that, stingy miner is even stingier
            for j in range(random.randrange(55 - 15, 55 + 15)):
=======
            for _ in range(random.randrange(100 - 50, 100 + 50)):
>>>>>>> cb1ee155
                from_index = random.randint(1, 2)
                (txhex, fee) = small_txpuzzle_randfee(self.nodes[from_index], self.confutxo,
                                                      self.memutxo, Decimal("0.005"), min_fee, min_fee)
                tx_kbytes = (len(txhex) // 2) / 1000.0
                self.fees_per_kb.append(float(fee) / tx_kbytes)
            self.sync_mempools(wait=10, timeout=240) # Slower to sync than btc
            mined = mining_node.getblock(mining_node.generate(1)[0], True)["tx"]
            self.sync_blocks(wait=.1)
            # update which txouts are confirmed
            newmem = []
            for utx in self.memutxo:
                if utx["txid"] in mined:
                    self.confutxo.append(utx)
                else:
                    newmem.append(utx)
            self.memutxo = newmem

    def run_test(self):
        self.log.info("This test is time consuming, please be patient")
        self.log.info("Splitting inputs so we can generate tx's")

        # Start node0
        self.start_node(0)
        self.txouts = []
        self.txouts2 = []
        # Split a coinbase into two transaction puzzle outputs
        split_inputs(self.nodes[0], self.nodes[0].listunspent(0), self.txouts, True)

        # Mine
        while len(self.nodes[0].getrawmempool()) > 0:
            self.nodes[0].generate(1)

        # Repeatedly split those 2 outputs, doubling twice for each rep
        # Use txouts to monitor the available utxo, since these won't be tracked in wallet
        reps = 0
        while reps < 5:
            # Double txouts to txouts2
            while len(self.txouts) > 0:
                split_inputs(self.nodes[0], self.txouts, self.txouts2)
            while len(self.nodes[0].getrawmempool()) > 0:
                self.nodes[0].generate(1)
            # Double txouts2 to txouts
            while len(self.txouts2) > 0:
                split_inputs(self.nodes[0], self.txouts2, self.txouts)
            while len(self.nodes[0].getrawmempool()) > 0:
                self.nodes[0].generate(1)
            reps += 1
        self.log.info("Finished splitting")

        # Now we can connect the other nodes, didn't want to connect them earlier
        # so the estimates would not be affected by the splitting transactions
        self.start_node(1)
        self.start_node(2)
        connect_nodes(self.nodes[1], 0)
        connect_nodes(self.nodes[0], 2)
        connect_nodes(self.nodes[2], 1)

        self.sync_all()

        self.fees_per_kb = []
        self.memutxo = []
        self.confutxo = self.txouts  # Start with the set of confirmed txouts after splitting
        self.log.info("Will output estimates for 1/2/3/6/15/25 blocks")

        for _ in range(2):
            self.log.info("Creating transactions and mining them with a block size that can't keep up")
            # Create transactions and mine 10 small blocks with node 2, but create txs faster than we can mine
            self.transact_and_mine(10, self.nodes[2])
            check_estimates(self.nodes[1], self.fees_per_kb)

            self.log.info("Creating transactions and mining them at a block size that is just big enough")
            # Generate transactions while mining 10 more blocks, this time with node1
            # which mines blocks with capacity just above the rate that transactions are being created
            self.transact_and_mine(10, self.nodes[1])
            check_estimates(self.nodes[1], self.fees_per_kb)

        # Finish by mining a normal-sized block:
        while len(self.nodes[1].getrawmempool()) > 0:
            self.nodes[1].generate(1)

        self.sync_blocks(self.nodes[0:3], wait=.1)
        self.log.info("Final estimates after emptying mempools")
        check_estimates(self.nodes[1], self.fees_per_kb)


if __name__ == '__main__':
    EstimateFeeTest().main()<|MERGE_RESOLUTION|>--- conflicted
+++ resolved
@@ -180,13 +180,9 @@
         # resorting to tx's that depend on the mempool when those run out
         for _ in range(numblocks):
             random.shuffle(self.confutxo)
-<<<<<<< HEAD
             # ELEMENTS: make fewer txns since larger: ~236 bytes: 69k/4/234=~73
             # Pick a number smaller than that, stingy miner is even stingier
-            for j in range(random.randrange(55 - 15, 55 + 15)):
-=======
-            for _ in range(random.randrange(100 - 50, 100 + 50)):
->>>>>>> cb1ee155
+            for _ in range(random.randrange(55 - 15, 55 + 15)):
                 from_index = random.randint(1, 2)
                 (txhex, fee) = small_txpuzzle_randfee(self.nodes[from_index], self.confutxo,
                                                       self.memutxo, Decimal("0.005"), min_fee, min_fee)
