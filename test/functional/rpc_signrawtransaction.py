--- conflicted
+++ resolved
@@ -6,11 +6,7 @@
 
 from test_framework.address import check_script, script_to_p2sh
 from test_framework.test_framework import BitcoinTestFramework
-<<<<<<< HEAD
-from test_framework.util import assert_equal, assert_raises_rpc_error, find_vout_for_address, hex_str_to_bytes
-=======
-from test_framework.util import assert_equal, assert_raises_rpc_error, bytes_to_hex_str, connect_nodes_bi, hex_str_to_bytes
->>>>>>> bca68fe7
+from test_framework.util import assert_equal, assert_raises_rpc_error, find_vout_for_address, connect_nodes, hex_str_to_bytes
 from test_framework.messages import sha256
 from test_framework.script import CScript, OP_0, OP_CHECKSIG
 
@@ -20,13 +16,9 @@
     def set_test_params(self):
         self.setup_clean_chain = True
         self.num_nodes = 3
+        elements_args =  ["-blindedaddresses=1", "-initialfreecoins=2100000000000000", "-con_connect_genesis_outputs=1", "-anyonecanspendaremine=1", "-txindex=1"]
         prefix_args = ["-pubkeyprefix=111", "-scriptprefix=196", "-secretprefix=239", "-extpubkeyprefix=043587CF", "-extprvkeyprefix=04358394", "-bech32_hrp=bcrt"]
-<<<<<<< HEAD
-        self.extra_args = [prefix_args, prefix_args]
-=======
-        elements_args =  ["-blindedaddresses=1", "-initialfreecoins=2100000000000000", "-con_connect_genesis_outputs=1", "-anyonecanspendaremine=1", "-txindex=1"]
-        self.extra_args = [["-deprecatedrpc=signrawtransaction"] + prefix_args, [] + prefix_args, elements_args]
->>>>>>> bca68fe7
+        self.extra_args = [prefix_args, prefix_args, elements_args]
 
     def skip_test_if_missing_module(self):
         self.skip_if_no_wallet()
@@ -34,8 +26,9 @@
     def setup_network(self):
         # Start with split network:
         self.setup_nodes()
-        connect_nodes_bi(self.nodes, 0, 1)
-        self.sync_all([self.nodes[:2], self.nodes[2:]])
+        connect_nodes(self.nodes[0], 1)
+        self.sync_all(self.nodes[:2])
+        self.sync_all(self.nodes[2:])
 
     def successful_signing_test(self):
         """Create and sign a valid raw transaction with one input.
@@ -175,7 +168,7 @@
         self.nodes[0].generate(101)
         self.nodes[0].sendtoaddress(p2sh_p2wsh_address["address"], 49.999)
         self.nodes[0].generate(1)
-        self.sync_all([self.nodes[:2]])
+        self.sync_all(self.nodes[:2])
         # Find the UTXO for the transaction node[1] should have received, check witnessScript matches
         unspent_output = self.nodes[1].listunspent(0, 999999, [p2sh_p2wsh_address["address"]])[0]
         assert_equal(unspent_output["witnessScript"], p2sh_p2wsh_address["redeemScript"])
@@ -188,7 +181,6 @@
         assert 'complete' in spending_tx_signed
         assert_equal(spending_tx_signed['complete'], True)
 
-<<<<<<< HEAD
         # Now test with P2PKH and P2PK scripts as the witnessScript
         for tx_type in ['P2PKH', 'P2PK']:  # these tests are order-independent
             self.verify_txn_with_witness_script(tx_type)
@@ -236,7 +228,7 @@
         ]
         txn = self.nodes[0].signrawtransactionwithwallet(hex_str, prev_txs)
         assert txn["complete"]
-=======
+
 
     def witness_blind_pubkey_test(self):
         """Create and compare signatures in multiple ways for a valid raw transaction with one input.
@@ -304,7 +296,6 @@
         tx = self.nodes[2].getrawtransaction(txid, True)
         vout = [v['n'] for v in tx['vout'] if 'scriptPubKey' in v and uc_addr in v['scriptPubKey'].get('addresses',[])]
         assert len(vout) == 1
->>>>>>> bca68fe7
 
     def run_test(self):
         self.nodes[0].set_deterministic_priv_key('2Mysp7FKKe52eoC2JmU46irt1dt58TpCvhQ', 'cTNbtVJmhx75RXomhYWSZAafuNNNKPd1cr2ZiUcAeukLNGrHWjvJ')
