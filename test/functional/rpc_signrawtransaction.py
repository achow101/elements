#!/usr/bin/env python3
# Copyright (c) 2015-2019 The Bitcoin Core developers
# Distributed under the MIT software license, see the accompanying
# file COPYING or http://www.opensource.org/licenses/mit-license.php.
"""Test transaction signing using the signrawtransaction* RPCs."""

from test_framework.address import check_script, script_to_p2sh
from test_framework.test_framework import BitcoinTestFramework
from test_framework.util import assert_equal, assert_raises_rpc_error, find_vout_for_address, hex_str_to_bytes
from test_framework.messages import sha256
from test_framework.script import CScript, OP_0, OP_CHECKSIG

from decimal import Decimal

class SignRawTransactionsTest(BitcoinTestFramework):
    def set_test_params(self):
        self.setup_clean_chain = True
        self.num_nodes = 2
        prefix_args = ["-pubkeyprefix=111", "-scriptprefix=196", "-secretprefix=239", "-extpubkeyprefix=043587CF", "-extprvkeyprefix=04358394", "-bech32_hrp=bcrt"]
        self.extra_args = [prefix_args, prefix_args]

    def skip_test_if_missing_module(self):
        self.skip_if_no_wallet()

    def successful_signing_test(self):
        """Create and sign a valid raw transaction with one input.

        Expected results:

        1) The transaction has a complete set of signatures
        2) No script verification error occurred"""
        self.log.info("Test valid raw transaction with one input")
        privKeys = ['cUeKHd5orzT3mz8P9pxyREHfsWtVfgsfDjiZZBcjUBAaGk1BTj7N', 'cVKpPfVKSJxKqVpE9awvXNWuLHCa5j5tiE7K6zbUSptFpTEtiFrA']

        inputs = [
            # Valid pay-to-pubkey scripts
            {'txid': '9b907ef1e3c26fc71fe4a4b3580bc75264112f95050014157059c736f0202e71', 'vout': 0,
             'scriptPubKey': '76a91460baa0f494b38ce3c940dea67f3804dc52d1fb9488ac'},
            {'txid': '83a4f6a6b73660e13ee6cb3c6063fa3759c50c9b7521d0536022961898f4fb02', 'vout': 0,
             'scriptPubKey': '76a914669b857c03a5ed269d5d85a1ffac9ed5d663072788ac'},
        ]

        outputs = {'mpLQjfK79b7CCV4VMJWEWAj5Mpx8Up5zxB': 0.1}

        rawTx = self.nodes[0].createrawtransaction(inputs, outputs)
        rawTxSigned = self.nodes[0].signrawtransactionwithkey(rawTx, privKeys, inputs)

        # 1) The transaction has a complete set of signatures
        assert rawTxSigned['complete']

        # 2) No script verification error occurred
        assert 'errors' not in rawTxSigned

    def test_with_lock_outputs(self):
        self.log.info("Test correct error reporting when trying to sign a locked output")
        self.nodes[0].encryptwallet("password")

        rawTx = '02000000000156b958f78e3f24e0b2f4e4db1255426b0902027cb37e3ddadb52e37c3557dddb0000000000ffffffff0101230f4f5d4b7c6fa845806ee4f67713459e1b69e8e60fcee2e4940c7a0d5de1b2010000000129b9a6c0001600149a2ee8c77140a053f36018ac8124a6ececc1668a00000000'

        assert_raises_rpc_error(-13, "Please enter the wallet passphrase with walletpassphrase first", self.nodes[0].signrawtransactionwithwallet, rawTx)

    def script_verification_error_test(self):
        """Create and sign a raw transaction with valid (vin 0), invalid (vin 1) and one missing (vin 2) input script.

        Expected results:

        3) The transaction has no complete set of signatures
        4) Two script verification errors occurred
        5) Script verification errors have certain properties ("txid", "vout", "scriptSig", "sequence", "error")
        6) The verification errors refer to the invalid (vin 1) and missing input (vin 2)"""
        self.log.info("Test script verification errors")
        privKeys = ['cUeKHd5orzT3mz8P9pxyREHfsWtVfgsfDjiZZBcjUBAaGk1BTj7N']

        inputs = [
            # Valid pay-to-pubkey script
            {'txid': '9b907ef1e3c26fc71fe4a4b3580bc75264112f95050014157059c736f0202e71', 'vout': 0},
            # Invalid script
            {'txid': '5b8673686910442c644b1f4993d8f7753c7c8fcb5c87ee40d56eaeef25204547', 'vout': 7},
            # Missing scriptPubKey
            {'txid': '9b907ef1e3c26fc71fe4a4b3580bc75264112f95050014157059c736f0202e71', 'vout': 1},
        ]

        scripts = [
            # Valid pay-to-pubkey script
            {'txid': '9b907ef1e3c26fc71fe4a4b3580bc75264112f95050014157059c736f0202e71', 'vout': 0,
             'scriptPubKey': '76a91460baa0f494b38ce3c940dea67f3804dc52d1fb9488ac'},
            # Invalid script
            {'txid': '5b8673686910442c644b1f4993d8f7753c7c8fcb5c87ee40d56eaeef25204547', 'vout': 7,
             'scriptPubKey': 'badbadbadbad'}
        ]

        outputs = {'mpLQjfK79b7CCV4VMJWEWAj5Mpx8Up5zxB': 0.1}

        rawTx = self.nodes[0].createrawtransaction(inputs, outputs)

        # Make sure decoderawtransaction is at least marginally sane
        decodedRawTx = self.nodes[0].decoderawtransaction(rawTx)
        for i, inp in enumerate(inputs):
            assert_equal(decodedRawTx["vin"][i]["txid"], inp["txid"])
            assert_equal(decodedRawTx["vin"][i]["vout"], inp["vout"])

        # Make sure decoderawtransaction throws if there is extra data
        assert_raises_rpc_error(-22, "TX decode failed", self.nodes[0].decoderawtransaction, rawTx + "00")

        rawTxSigned = self.nodes[0].signrawtransactionwithkey(rawTx, privKeys, scripts)

        # 3) The transaction has no complete set of signatures
        assert not rawTxSigned['complete']

        # 4) Two script verification errors occurred
        assert 'errors' in rawTxSigned
        assert_equal(len(rawTxSigned['errors']), 2)

        # 5) Script verification errors have certain properties
        assert 'txid' in rawTxSigned['errors'][0]
        assert 'vout' in rawTxSigned['errors'][0]
        assert 'witness' in rawTxSigned['errors'][0]
        assert 'scriptSig' in rawTxSigned['errors'][0]
        assert 'sequence' in rawTxSigned['errors'][0]
        assert 'error' in rawTxSigned['errors'][0]

        # 6) The verification errors refer to the invalid (vin 1) and missing input (vin 2)
        assert_equal(rawTxSigned['errors'][0]['txid'], inputs[1]['txid'])
        assert_equal(rawTxSigned['errors'][0]['vout'], inputs[1]['vout'])
        assert_equal(rawTxSigned['errors'][1]['txid'], inputs[2]['txid'])
        assert_equal(rawTxSigned['errors'][1]['vout'], inputs[2]['vout'])
        assert not rawTxSigned['errors'][0]['witness']

        # Now test signing failure for transaction with input witnesses
        p2wpkh_raw_tx = "010000000102fff7f7881a8099afa6940d42d1e7f6362bec38171ea3edf433541db4e4ad969f00000000494830450221008b9d1dc26ba6a9cb62127b02742fa9d754cd3bebf337f7a55d114c8e5cdd30be022040529b194ba3f9281a99f2b1c0a19c0489bc22ede944ccf4ecbab4cc618ef3ed01eeffffffef51e1b804cc89d182d279655c3aa89e815b1b309fe287d9b2b55d57b90ec68a0100000000ffffffff0201ac2e6a47e85fdc2a5a27334544440f2f5135553a7476f4f5e3b9792da6a58fe0010000000006b22c20001976a9148280b37df378db99f66f85c95a783a76ac7a6d5988ac01ac2e6a47e85fdc2a5a27334544440f2f5135553a7476f4f5e3b9792da6a58fe001000000000d519390001976a9143bde42dbee7e4dbe6a21b2d50ce2f0167faa815988ac110000000000000000000247304402203609e17b84f6a7d30c80bfa610b5b4542f32a8a0d5447a12fb1366d7f01cc44a0220573a954c4518331561406f90300e8f3358f51928d43c212a8caed02de67eebee0121025476c2e83188368da1ff3e292e7acafcdb3566bb0ad253f62fc70f07aeee63570000000000"

        rawTxSigned = self.nodes[0].signrawtransactionwithwallet(p2wpkh_raw_tx)

        # 7) The transaction has no complete set of signatures
        assert not rawTxSigned['complete']

        # 8) Two script verification errors occurred
        assert 'errors' in rawTxSigned
        assert_equal(len(rawTxSigned['errors']), 2)

        # 9) Script verification errors have certain properties
        assert 'txid' in rawTxSigned['errors'][0]
        assert 'vout' in rawTxSigned['errors'][0]
        assert 'witness' in rawTxSigned['errors'][0]
        assert 'scriptSig' in rawTxSigned['errors'][0]
        assert 'sequence' in rawTxSigned['errors'][0]
        assert 'error' in rawTxSigned['errors'][0]

        # Non-empty witness checked here
        assert_equal(rawTxSigned['errors'][1]['witness'], ["304402203609e17b84f6a7d30c80bfa610b5b4542f32a8a0d5447a12fb1366d7f01cc44a0220573a954c4518331561406f90300e8f3358f51928d43c212a8caed02de67eebee01", "025476c2e83188368da1ff3e292e7acafcdb3566bb0ad253f62fc70f07aeee6357"])
        assert not rawTxSigned['errors'][0]['witness']

    def witness_script_test(self):
        self.log.info("Test signing transaction to P2SH-P2WSH addresses without wallet")
        # Create a new P2SH-P2WSH 1-of-1 multisig address:
        embedded_address = self.nodes[1].getaddressinfo(self.nodes[1].getnewaddress())
        embedded_privkey = self.nodes[1].dumpprivkey(embedded_address["address"])
        p2sh_p2wsh_address = self.nodes[1].addmultisigaddress(1, [embedded_address["pubkey"]], "", "p2sh-segwit")
        # send transaction to P2SH-P2WSH 1-of-1 multisig address
        self.nodes[0].generate(101)
        self.nodes[0].sendtoaddress(p2sh_p2wsh_address["address"], 49.999)
        self.nodes[0].generate(1)
        self.sync_all()
        # Find the UTXO for the transaction node[1] should have received, check witnessScript matches
        unspent_output = self.nodes[1].listunspent(0, 999999, [p2sh_p2wsh_address["address"]])[0]
        assert_equal(unspent_output["witnessScript"], p2sh_p2wsh_address["redeemScript"])
        p2sh_redeemScript = CScript([OP_0, sha256(hex_str_to_bytes(p2sh_p2wsh_address["redeemScript"]))])
        assert_equal(unspent_output["redeemScript"], p2sh_redeemScript.hex())
        # Now create and sign a transaction spending that output on node[0], which doesn't know the scripts or keys
        spending_tx = self.nodes[0].createrawtransaction([unspent_output], {self.nodes[1].getnewaddress(): Decimal("49.998")})
        spending_tx_signed = self.nodes[0].signrawtransactionwithkey(spending_tx, [embedded_privkey], [unspent_output])
        # Check the signing completed successfully
        assert 'complete' in spending_tx_signed
        assert_equal(spending_tx_signed['complete'], True)

<<<<<<< HEAD
        self.log.info('Try with a P2PKH script as the witnessScript')
        embedded_addr_info = self.nodes[1].getaddressinfo(self.nodes[1].getnewaddress('', 'legacy'))
        embedded_privkey = self.nodes[1].dumpprivkey(embedded_addr_info['address'])
        witness_script = embedded_addr_info['scriptPubKey']
        redeem_script = CScript([OP_0, sha256(check_script(witness_script))]).hex()
        addr = script_to_p2sh(redeem_script, prefix=196)
        script_pub_key = self.nodes[1].validateaddress(addr)['scriptPubKey']
        # Fund that address
        txid = self.nodes[0].sendtoaddress(addr, 10)
        vout = find_vout_for_address(self.nodes[0], txid, addr)
        self.nodes[0].generate(1)
        # Now create and sign a transaction spending that output on node[0], which doesn't know the scripts or keys
        spending_tx = self.nodes[0].createrawtransaction([{'txid': txid, 'vout': vout}], [{self.nodes[1].getnewaddress(): Decimal("9.999")}, {"fee": Decimal("0.001")}])
        spending_tx_signed = self.nodes[0].signrawtransactionwithkey(spending_tx, [embedded_privkey], [{'txid': txid, 'vout': vout, 'scriptPubKey': script_pub_key, 'redeemScript': redeem_script, 'witnessScript': witness_script, 'amount': 10}])
        # Check the signing completed successfully
        assert 'complete' in spending_tx_signed
        assert_equal(spending_tx_signed['complete'], True)
        self.nodes[0].sendrawtransaction(spending_tx_signed['hex'])
=======
        # Now test with P2PKH and P2PK scripts as the witnessScript
        for tx_type in ['P2PKH', 'P2PK']:  # these tests are order-independent
            self.verify_txn_with_witness_script(tx_type)
>>>>>>> e28e5353

    def verify_txn_with_witness_script(self, tx_type):
        self.log.info("Test with a {} script as the witnessScript".format(tx_type))
        embedded_addr_info = self.nodes[1].getaddressinfo(self.nodes[1].getnewaddress('', 'legacy'))
        embedded_privkey = self.nodes[1].dumpprivkey(embedded_addr_info['address'])
        witness_script = {
            'P2PKH': embedded_addr_info['scriptPubKey'],
            'P2PK': CScript([hex_str_to_bytes(embedded_addr_info['pubkey']), OP_CHECKSIG]).hex()
        }.get(tx_type, "Invalid tx_type")
        redeem_script = CScript([OP_0, sha256(check_script(witness_script))]).hex()
        addr = script_to_p2sh(redeem_script, prefix=196)
        script_pub_key = self.nodes[1].validateaddress(addr)['scriptPubKey']
        # Fund that address
        txid = self.nodes[0].sendtoaddress(addr, 10)
        vout = find_vout_for_address(self.nodes[0], txid, addr)
        self.nodes[0].generate(1)
        # Now create and sign a transaction spending that output on node[0], which doesn't know the scripts or keys
        spending_tx = self.nodes[0].createrawtransaction([{'txid': txid, 'vout': vout}], [{self.nodes[1].getnewaddress(): Decimal("9.999")}, {"fee": Decimal("0.001")}])
        spending_tx_signed = self.nodes[0].signrawtransactionwithkey(spending_tx, [embedded_privkey], [{'txid': txid, 'vout': vout, 'scriptPubKey': script_pub_key, 'redeemScript': redeem_script, 'witnessScript': witness_script, 'amount': 10}])
        # Check the signing completed successfully
        assert 'complete' in spending_tx_signed
        assert_equal(spending_tx_signed['complete'], True)
        self.nodes[0].sendrawtransaction(spending_tx_signed['hex'])

    def run_test(self):
        self.nodes[0].set_deterministic_priv_key('2Mysp7FKKe52eoC2JmU46irt1dt58TpCvhQ', 'cTNbtVJmhx75RXomhYWSZAafuNNNKPd1cr2ZiUcAeukLNGrHWjvJ')
        self.nodes[0].importprivkey("cTNbtVJmhx75RXomhYWSZAafuNNNKPd1cr2ZiUcAeukLNGrHWjvJ")

        self.successful_signing_test()
        self.script_verification_error_test()
        self.witness_script_test()
        self.test_with_lock_outputs()


if __name__ == '__main__':
    SignRawTransactionsTest().main()<|MERGE_RESOLUTION|>--- conflicted
+++ resolved
@@ -173,30 +173,9 @@
         assert 'complete' in spending_tx_signed
         assert_equal(spending_tx_signed['complete'], True)
 
-<<<<<<< HEAD
-        self.log.info('Try with a P2PKH script as the witnessScript')
-        embedded_addr_info = self.nodes[1].getaddressinfo(self.nodes[1].getnewaddress('', 'legacy'))
-        embedded_privkey = self.nodes[1].dumpprivkey(embedded_addr_info['address'])
-        witness_script = embedded_addr_info['scriptPubKey']
-        redeem_script = CScript([OP_0, sha256(check_script(witness_script))]).hex()
-        addr = script_to_p2sh(redeem_script, prefix=196)
-        script_pub_key = self.nodes[1].validateaddress(addr)['scriptPubKey']
-        # Fund that address
-        txid = self.nodes[0].sendtoaddress(addr, 10)
-        vout = find_vout_for_address(self.nodes[0], txid, addr)
-        self.nodes[0].generate(1)
-        # Now create and sign a transaction spending that output on node[0], which doesn't know the scripts or keys
-        spending_tx = self.nodes[0].createrawtransaction([{'txid': txid, 'vout': vout}], [{self.nodes[1].getnewaddress(): Decimal("9.999")}, {"fee": Decimal("0.001")}])
-        spending_tx_signed = self.nodes[0].signrawtransactionwithkey(spending_tx, [embedded_privkey], [{'txid': txid, 'vout': vout, 'scriptPubKey': script_pub_key, 'redeemScript': redeem_script, 'witnessScript': witness_script, 'amount': 10}])
-        # Check the signing completed successfully
-        assert 'complete' in spending_tx_signed
-        assert_equal(spending_tx_signed['complete'], True)
-        self.nodes[0].sendrawtransaction(spending_tx_signed['hex'])
-=======
         # Now test with P2PKH and P2PK scripts as the witnessScript
         for tx_type in ['P2PKH', 'P2PK']:  # these tests are order-independent
             self.verify_txn_with_witness_script(tx_type)
->>>>>>> e28e5353
 
     def verify_txn_with_witness_script(self, tx_type):
         self.log.info("Test with a {} script as the witnessScript".format(tx_type))
