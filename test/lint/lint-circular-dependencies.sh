--- conflicted
+++ resolved
@@ -30,12 +30,8 @@
     "policy/fees -> txmempool -> validation -> policy/fees"
     "qt/guiutil -> qt/walletmodel -> qt/optionsmodel -> qt/guiutil"
     "txmempool -> validation -> validationinterface -> txmempool"
-<<<<<<< HEAD
     "wallet/coinselection -> wallet/wallet -> wallet/coinselection"
-    "wallet/ismine -> wallet/wallet -> wallet/ismine"
-=======
     "wallet/scriptpubkeyman -> wallet/wallet -> wallet/scriptpubkeyman"
->>>>>>> 6a97e8a0
 )
 
 EXIT_CODE=0
