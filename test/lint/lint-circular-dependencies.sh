--- conflicted
+++ resolved
@@ -30,11 +30,8 @@
     "policy/fees -> txmempool -> validation -> policy/fees"
     "qt/guiutil -> qt/walletmodel -> qt/optionsmodel -> qt/guiutil"
     "txmempool -> validation -> validationinterface -> txmempool"
-<<<<<<< HEAD
     "wallet/coinselection -> wallet/wallet -> wallet/coinselection"
-=======
     "wallet/ismine -> wallet/wallet -> wallet/ismine"
->>>>>>> fd333e15
 )
 
 EXIT_CODE=0
