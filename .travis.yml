# The test build matrix (stage: test) is constructed to test a wide range of
# configurations, rather than a single pass/fail. This helps to catch build
# failures and logic errors that present on platforms other than the ones the
# author has tested.
#
# Some builders use the dependency-generator in `./depends`, rather than using
# apt-get to install build dependencies. This guarantees that the tester is
# using the same versions as Gitian, so the build results are nearly identical
# to what would be found in a final release.
#
# In order to avoid rebuilding all dependencies for each build, the binaries
# are cached and re-used when possible. Changes in the dependency-generator
# will trigger cache-invalidation and rebuilds as necessary.
#
# These caches can be manually removed if necessary. This is one of the very
# few manual operations that is possible with Travis, and it can be done by a
# Bitcoin Core GitHub member via the Travis web interface [0].
#
# Travis CI uploads the cache after the script phase of the build [1].
# However, the build is terminated without saving the chache if it takes over
# 50 minutes [2]. Thus, if we spent too much time in early build stages, fail
# with an error and save the cache.
#
# [0] https://travis-ci.org/bitcoin/bitcoin/caches
# [1] https://docs.travis-ci.com/user/caching/#build-phases
# [2] https://docs.travis-ci.com/user/customizing-the-build#build-timeouts

dist: xenial
os: linux
language: minimal
arch: amd64
cache:
  ccache: true
  directories:
    - $TRAVIS_BUILD_DIR/depends/built
    - $TRAVIS_BUILD_DIR/depends/sdk-sources
    - $TRAVIS_BUILD_DIR/ci/scratch/.ccache
    # macOS
    - $HOME/Library/Caches/Homebrew
    - /usr/local/Homebrew
before_cache:
  - if [ "${TRAVIS_OS_NAME}" = "osx" ]; then brew cleanup; fi
stages:
  - lint
  - test
env:
  global:
    - MAKEJOBS=-j3
    - RUN_UNIT_TESTS=true
    - RUN_FUNCTIONAL_TESTS=true
    - RUN_FUZZ_TESTS=false
    - DOCKER_NAME_TAG=ubuntu:18.04
    - BOOST_TEST_RANDOM=1$TRAVIS_BUILD_ID
    - CCACHE_SIZE=100M
    - CCACHE_TEMPDIR=/tmp/.ccache-temp
    - CCACHE_COMPRESS=1
    - CCACHE_DIR=$HOME/.ccache
    - BASE_OUTDIR=$TRAVIS_BUILD_DIR/out
    - SDK_URL=https://bitcoincore.org/depends-sources/sdks
    - COMMON_PACKAGES="icnsutils librsvg2-bin imagemagick"
    - WINEDEBUG=fixme-all
    - DOCKER_PACKAGES="build-essential libtool autotools-dev automake pkg-config bsdmainutils curl git ca-certificates ccache"
    - CI_WAIT="while sleep 500; do echo .; done"
    - CACHE_ERR_MSG="Error! Initial build successful, but not enough time remains to run later build stages and tests. See https://docs.travis-ci.com/user/customizing-the-build#build-timeouts . Please manually re-run this job by using the travis restart button. The next run should not time out because the build cache has been saved."
before_install:
  - set -o errexit; source .travis/test_03_before_install.sh
install:
  - set -o errexit; source .travis/test_04_install.sh
before_script:
  - set -o errexit; source .travis/test_05_before_script.sh
script:
  - export CONTINUE=1
  - if [ $SECONDS -gt 1200 ]; then export CONTINUE=0; fi  # Likely the depends build took very long
  - if [ $CONTINUE = "1" ]; then set -o errexit; source .travis/test_06_script_a.sh; else set +o errexit; echo "$CACHE_ERR_MSG"; false; fi
  - if [ $SECONDS -gt 1800 ]; then export CONTINUE=0; fi  # Likely the build took very long
  - if [ $CONTINUE = "1" ]; then set -o errexit; source .travis/test_06_script_b.sh; else set +o errexit; echo "$CACHE_ERR_MSG"; false; fi
after_script:
  - echo $TRAVIS_COMMIT_RANGE
  - echo $TRAVIS_COMMIT_LOG
jobs:
  include:

    - stage: lint
      name: 'lint'
      env:
      cache: false
      language: python
      python: '3.4' # Oldest supported version according to doc/dependencies.md
      install:
        - set -o errexit; source .travis/lint_04_install.sh
      before_script:
        - set -o errexit; source .travis/lint_05_before_script.sh
      script:
        - set -o errexit; source ./ci/lint/06_script.sh

    - stage: test
      name: 'ARM  [GOAL: install]  [bionic]  [unit tests, functional tests]'
      arch: arm64
      env: >-
        HOST=arm-linux-gnueabihf
        PACKAGES="python3 g++-arm-linux-gnueabihf"
        RUN_UNIT_TESTS=false
        RUN_FUNCTIONAL_TESTS=false
        GOAL="install"
        # -Wno-psabi is to disable ABI warnings: "note: parameter passing for argument of type ... changed in GCC 7.1"
        # This could be removed once the ABI change warning does not show up by default
        BITCOIN_CONFIG="--enable-glibc-back-compat --enable-reduce-exports CXXFLAGS=-Wno-psabi"
        QEMU_USER_CMD=""  # Can run the tests natively without qemu

    - stage: test
      name: 'S390x  [GOAL: install]  [bionic]  [unit tests, functional tests]'
      arch: s390x
      env: >-
        FILE_ENV="./ci/test/00_setup_env_s390x.sh"

    - stage: test
      name: 'Win64  [GOAL: deploy]  [unit tests, no gui, no functional tests]'
      env: >-
        HOST=x86_64-w64-mingw32
        PACKAGES="python3 nsis g++-mingw-w64-x86-64 wine-binfmt wine64"
        RUN_FUNCTIONAL_TESTS=false
        GOAL="deploy"
        BITCOIN_CONFIG="--enable-reduce-exports --disable-gui-tests"

    - stage: test
      name: '32-bit + dash  [GOAL: install]  [gui]'
      env: >-
        HOST=i686-pc-linux-gnu
        PACKAGES="g++-multilib python3-zmq"
        GOAL="install"
        BITCOIN_CONFIG="--enable-zmq --with-gui=qt5 --disable-bip70 --enable-glibc-back-compat --enable-reduce-exports LDFLAGS=-static-libstdc++"
        CONFIG_SHELL="/bin/dash"
        RUN_UNIT_TESTS=false # secp-zkp times out Travis, get 32-bit build in upstream?
# x86_64 Linux (uses qt5 dev package instead of depends Qt to speed up build and avoid timeout), no functional tests
    - stage: test
<<<<<<< HEAD
      env: >-
        HOST=x86_64-unknown-linux-gnu
        PACKAGES="python3-zmq qtbase5-dev qttools5-dev-tools protobuf-compiler libdbus-1-dev libharfbuzz-dev libprotobuf-dev"
        DEP_OPTS="NO_QT=1 NO_UPNP=1 DEBUG=1 ALLOW_HOST_PACKAGES=1"
        GOAL="install"
        BITCOIN_CONFIG="--enable-zmq --with-gui=qt5 --enable-glibc-back-compat --enable-reduce-exports --enable-debug CXXFLAGS=\"-g0 -O2\""
        RUN_FUNCTIONAL_TESTS=false
=======
      name: 'x86_64 Linux  [GOAL: install]  [CentOS 7]  [no depends, only system libs]'
      env: >-
        FILE_ENV="./ci/test/00_setup_env_native_centos.sh"
>>>>>>> fc0da027

# x86_64 Linux (uses qt5 dev package instead of depends Qt to speed up build and avoid timeout), no unit tests
    - stage: test
<<<<<<< HEAD
      name: 'x86_64 Linux  [GOAL: install]  [bionic]  [uses qt5 dev package instead of depends Qt to speed up build and avoid timeout]'
      env: >-
        HOST=x86_64-unknown-linux-gnu
        PACKAGES="python3-zmq qtbase5-dev qttools5-dev-tools protobuf-compiler libdbus-1-dev libharfbuzz-dev libprotobuf-dev"
        DEP_OPTS="NO_QT=1 NO_UPNP=1 DEBUG=1 ALLOW_HOST_PACKAGES=1"
        GOAL="install"
        BITCOIN_CONFIG="--enable-zmq --with-gui=qt5 --enable-glibc-back-compat --enable-reduce-exports --enable-debug CXXFLAGS=\"-g0 -O2\""
        RUN_UNIT_TESTS=false
# x86_64 Linux (xenial, no depends, only system libs)
=======
      name: 'x86_64 Linux  [GOAL: install]  [bionic]  [uses qt5 dev package instead of depends Qt to speed up build and avoid timeout] [unsigned char]'
      env: >-
        FILE_ENV="./ci/test/00_setup_env_native_qt5.sh"
>>>>>>> fc0da027

    - stage: test
      name: 'x86_64 Linux  [GOAL: install]  [xenial]  [no depends, only system libs, sanitizers: thread (TSan), no wallet]'
      env: >-
        HOST=x86_64-unknown-linux-gnu
        DOCKER_NAME_TAG=ubuntu:16.04
        PACKAGES="clang llvm python3-zmq qtbase5-dev qttools5-dev-tools libssl-dev libevent-dev bsdmainutils libboost-system-dev libboost-filesystem-dev libboost-chrono-dev libboost-test-dev libboost-thread-dev libdb5.3++-dev libminiupnpc-dev libzmq3-dev libprotobuf-dev protobuf-compiler libqrencode-dev"
        NO_DEPENDS=1
        RUN_FUNCTIONAL_TESTS=false
        GOAL="install"
        BITCOIN_CONFIG="--enable-zmq --disable-wallet --with-gui=qt5 CPPFLAGS=-DDEBUG_LOCKORDER --with-sanitizers=thread --disable-hardening --disable-asm CC=clang CXX=clang++"

    - stage: test
      name: 'x86_64 Linux  [GOAL: install]  [bionic]  [no depends, only system libs, sanitizers: address/leak (ASan + LSan) + undefined (UBSan) + integer]'
      env: >-
        HOST=x86_64-unknown-linux-gnu
        PACKAGES="clang llvm python3-zmq qtbase5-dev qttools5-dev-tools libssl1.0-dev libevent-dev bsdmainutils libboost-system-dev libboost-filesystem-dev libboost-chrono-dev libboost-test-dev libboost-thread-dev libdb5.3++-dev libminiupnpc-dev libzmq3-dev libprotobuf-dev protobuf-compiler libqrencode-dev"
        NO_DEPENDS=1
        RUN_FUNCTIONAL_TESTS=false
        GOAL="install"
        BITCOIN_CONFIG="--enable-zmq --with-incompatible-bdb --enable-glibc-back-compat --enable-reduce-exports --with-gui=qt5 CPPFLAGS=-DDEBUG_LOCKORDER --with-sanitizers=integer,undefined CC=clang CXX=clang++"
# x86_64 Linux, No wallet, no QT(build timing out with for some reason)
    - stage: test
      name: 'x86_64 Linux  [GOAL: install]  [bionic]  [no wallet]'
      env: >-
        HOST=x86_64-unknown-linux-gnu
        PACKAGES="python3"
        DEP_OPTS="NO_WALLET=1 NO_QT=1"
        GOAL="install"
        BITCOIN_CONFIG="--enable-glibc-back-compat --enable-reduce-exports"

    - stage: test
      name: 'macOS 10.12  [GOAL: deploy] [no functional tests]'
      env: >-
        HOST=x86_64-apple-darwin14
        PACKAGES="cmake imagemagick libcap-dev librsvg2-bin libz-dev libbz2-dev libtiff-tools python-dev python3-setuptools-git"
        OSX_SDK=10.11
        RUN_UNIT_TESTS=false
        RUN_FUNCTIONAL_TESTS=false
        GOAL="deploy"
        BITCOIN_CONFIG="--enable-gui --enable-reduce-exports --enable-werror"

# x86_64 Linux w/ Bitcoin functional tests (Qt5 & system libs)
    - stage: test
      name: 'x86_64 Linux  [GOAL: install]  [bitcoin functional]'
      env: >-
        HOST=x86_64-unknown-linux-gnu
        PACKAGES="python3-zmq qtbase5-dev qttools5-dev-tools libssl1.0-dev libevent-dev bsdmainutils libboost-system-dev libboost-filesystem-dev libboost-chrono-dev libboost-test-dev libboost-thread-dev libdb5.3++-dev libminiupnpc-dev libzmq3-dev libprotobuf-dev protobuf-compiler libqrencode-dev"
        NO_DEPENDS=1
        RUN_UNIT_TESTS=false
        RUN_BITCOIN_TESTS=true
        RUN_FUNCTIONAL_TESTS=false
        GOAL="install"
        BITCOIN_CONFIG="--enable-zmq --with-incompatible-bdb --enable-glibc-back-compat --enable-reduce-exports --with-gui=qt5 CPPFLAGS=-DDEBUG_LOCKORDER"

# x86_64 Linux w/ single fedpeg test that uses upstream bitcoind as mainchain
    - stage: test
      name: 'x86_64 Linux  [GOAL: install]  [bitcoind fedpeg test]'
      env: >-
        HOST=x86_64-unknown-linux-gnu
        PACKAGES="python3-zmq qtbase5-dev qttools5-dev-tools libssl1.0-dev libevent-dev bsdmainutils libboost-system-dev libboost-filesystem-dev libboost-chrono-dev libboost-test-dev libboost-thread-dev libdb5.3++-dev libminiupnpc-dev libzmq3-dev libprotobuf-dev protobuf-compiler libqrencode-dev"
        NO_DEPENDS=1
        RUN_UNIT_TESTS=false
        RUN_BITCOIN_TESTS=false
        RUN_FUNCTIONAL_TESTS=false
        RUN_FEDPEG_BITCOIND_TEST=true
        GOAL="install"
        BITCOIN_CONFIG="--enable-zmq --with-incompatible-bdb --enable-glibc-back-compat --enable-reduce-exports --with-gui=no --disable-tests --disable-bench CPPFLAGS=-DDEBUG_LOCKORDER"

# x86_64 Linux (uses qt5 dev package instead of depends Qt to speed up build and avoid timeout), no functional tests, LIQUID BUILD
    - stage: test
      name: 'x86_64 Linux  [GOAL: install]  [liquid build]'
      env: >-
        HOST=x86_64-unknown-linux-gnu
        PACKAGES="python3-zmq qtbase5-dev qttools5-dev-tools protobuf-compiler libdbus-1-dev libharfbuzz-dev libprotobuf-dev"
        DEP_OPTS="NO_QT=1 NO_UPNP=1 DEBUG=1 ALLOW_HOST_PACKAGES=1"
        GOAL="install"
        BITCOIN_CONFIG="--enable-zmq --with-gui=qt5 --enable-glibc-back-compat --enable-reduce-exports --enable-debug --enable-liquid CXXFLAGS=\"-g0 -O2\""
        RUN_FUNCTIONAL_TESTS=false
        FILE_ENV="./ci/test/00_setup_env_mac.sh"

    - stage: test
      name: 'macOS 10.14 native [GOAL: install] [GUI] [no depends]'
      os: osx
      # Use the most recent version:
      # Xcode 11.2.1, macOS 10.14, JDK 13.0.1, SDK 10.15
      # https://docs.travis-ci.com/user/reference/osx/#macos-version
      osx_image: xcode11.2
      env: >-
        FILE_ENV="./ci/test/00_setup_env_mac_host.sh"<|MERGE_RESOLUTION|>--- conflicted
+++ resolved
@@ -133,7 +133,6 @@
         RUN_UNIT_TESTS=false # secp-zkp times out Travis, get 32-bit build in upstream?
 # x86_64 Linux (uses qt5 dev package instead of depends Qt to speed up build and avoid timeout), no functional tests
     - stage: test
-<<<<<<< HEAD
       env: >-
         HOST=x86_64-unknown-linux-gnu
         PACKAGES="python3-zmq qtbase5-dev qttools5-dev-tools protobuf-compiler libdbus-1-dev libharfbuzz-dev libprotobuf-dev"
@@ -141,15 +140,9 @@
         GOAL="install"
         BITCOIN_CONFIG="--enable-zmq --with-gui=qt5 --enable-glibc-back-compat --enable-reduce-exports --enable-debug CXXFLAGS=\"-g0 -O2\""
         RUN_FUNCTIONAL_TESTS=false
-=======
-      name: 'x86_64 Linux  [GOAL: install]  [CentOS 7]  [no depends, only system libs]'
-      env: >-
-        FILE_ENV="./ci/test/00_setup_env_native_centos.sh"
->>>>>>> fc0da027
 
 # x86_64 Linux (uses qt5 dev package instead of depends Qt to speed up build and avoid timeout), no unit tests
     - stage: test
-<<<<<<< HEAD
       name: 'x86_64 Linux  [GOAL: install]  [bionic]  [uses qt5 dev package instead of depends Qt to speed up build and avoid timeout]'
       env: >-
         HOST=x86_64-unknown-linux-gnu
@@ -158,13 +151,8 @@
         GOAL="install"
         BITCOIN_CONFIG="--enable-zmq --with-gui=qt5 --enable-glibc-back-compat --enable-reduce-exports --enable-debug CXXFLAGS=\"-g0 -O2\""
         RUN_UNIT_TESTS=false
+
 # x86_64 Linux (xenial, no depends, only system libs)
-=======
-      name: 'x86_64 Linux  [GOAL: install]  [bionic]  [uses qt5 dev package instead of depends Qt to speed up build and avoid timeout] [unsigned char]'
-      env: >-
-        FILE_ENV="./ci/test/00_setup_env_native_qt5.sh"
->>>>>>> fc0da027
-
     - stage: test
       name: 'x86_64 Linux  [GOAL: install]  [xenial]  [no depends, only system libs, sanitizers: thread (TSan), no wallet]'
       env: >-
