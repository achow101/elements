# The test build matrix (stage: test) is constructed to test a wide range of
# configurations, rather than a single pass/fail. This helps to catch build
# failures and logic errors that present on platforms other than the ones the
# author has tested.
#
# Some builders use the dependency-generator in `./depends`, rather than using
# apt-get to install build dependencies. This guarantees that the tester is
# using the same versions as Gitian, so the build results are nearly identical
# to what would be found in a final release.
#
# In order to avoid rebuilding all dependencies for each build, the binaries
# are cached and re-used when possible. Changes in the dependency-generator
# will trigger cache-invalidation and rebuilds as necessary.
#
# These caches can be manually removed if necessary. This is one of the very
# few manual operations that is possible with Travis, and it can be done by a
# Bitcoin Core GitHub member via the Travis web interface [0].
#
# Travis CI uploads the cache after the script phase of the build [1].
# However, the build is terminated without saving the chache if it takes over
# 50 minutes [2]. Thus, if we spent too much time in early build stages, fail
# with an error and save the cache.
#
# [0] https://travis-ci.org/bitcoin/bitcoin/caches
# [1] https://docs.travis-ci.com/user/caching/#build-phases
# [2] https://docs.travis-ci.com/user/customizing-the-build#build-timeouts

version: ~> 1.0

dist: xenial
os: linux
language: minimal
arch: amd64
cache:
  ccache: true
  directories:
    - $TRAVIS_BUILD_DIR/depends/built
    - $TRAVIS_BUILD_DIR/depends/sdk-sources
    - $TRAVIS_BUILD_DIR/ci/scratch/.ccache
    - $TRAVIS_BUILD_DIR/releases/$HOST
before_cache:
  - if [ "${TRAVIS_OS_NAME}" = "osx" ]; then brew cleanup; fi
stages:
  - lint
  - test
env:
  global:
    - MAKEJOBS=-j3
    - RUN_UNIT_TESTS=true
    - RUN_FUNCTIONAL_TESTS=true
    - RUN_FUZZ_TESTS=false
    - DOCKER_NAME_TAG=ubuntu:18.04
    - BOOST_TEST_RANDOM=1$TRAVIS_BUILD_ID
    - CCACHE_SIZE=100M
    - CCACHE_TEMPDIR=/tmp/.ccache-temp
    - CCACHE_COMPRESS=1
    - CCACHE_DIR=$HOME/.ccache
    - BASE_OUTDIR=$TRAVIS_BUILD_DIR/out
    - SDK_URL=https://bitcoincore.org/depends-sources/sdks
    - COMMON_PACKAGES="icnsutils librsvg2-bin imagemagick"
    - WINEDEBUG=fixme-all
    - DOCKER_PACKAGES="build-essential libtool autotools-dev automake pkg-config bsdmainutils curl git ca-certificates ccache"
    - CACHE_ERR_MSG="Error! Initial build successful, but not enough time remains to run later build stages and tests. See https://docs.travis-ci.com/user/customizing-the-build#build-timeouts . Please manually re-run this job by using the travis restart button. The next run should not time out because the build cache has been saved."
before_install:
  - set -o errexit; source ci/test_03_before_install.sh
install:
  - set -o errexit; source ci/test_04_install.sh
before_script:
  # Temporary workaround for https://github.com/bitcoin/bitcoin/issues/16368
  - for i in {1..4}; do echo "$(sleep 500)" ; done &
  - set -o errexit; source ./ci/test/05_before_script.sh &> "/dev/null"
script:
  - export CONTINUE=1
  - if [ $SECONDS -gt 1200 ]; then export CONTINUE=0; fi  # Likely the depends build took very long
  - if [ $CONTINUE = "1" ]; then set -o errexit; source ci/test_06_script_a.sh; else set +o errexit; echo "$CACHE_ERR_MSG"; false; fi
  - if [ $SECONDS -gt 1800 ]; then export CONTINUE=0; fi  # Likely the build took very long
  - if [ $CONTINUE = "1" ]; then set -o errexit; source ci/test_06_script_b.sh; else set +o errexit; echo "$CACHE_ERR_MSG"; false; fi
after_script:
  - echo $TRAVIS_COMMIT_RANGE
  - echo $TRAVIS_COMMIT_LOG
jobs:
  include:

    - stage: lint
      name: 'lint'
      env:
      cache: pip
      language: python
      python: '3.4' # Oldest supported version according to doc/dependencies.md
      install:
        - set -o errexit; source .travis/lint_04_install.sh
      before_script:
        - set -o errexit; source .travis/lint_05_before_script.sh
      script:
        - set -o errexit; source ./ci/lint/06_script.sh

    - stage: test
      name: 'ARM  [GOAL: install]  [buster]  [unit tests, functional tests]'
      arch: arm64  # Can disable QEMU_USER_CMD and run the tests natively without qemu
      env: >-
        HOST=arm-linux-gnueabihf
        PACKAGES="python3 g++-arm-linux-gnueabihf"
        RUN_UNIT_TESTS=false
        RUN_FUNCTIONAL_TESTS=false
        GOAL="install"
        # -Wno-psabi is to disable ABI warnings: "note: parameter passing for argument of type ... changed in GCC 7.1"
        # This could be removed once the ABI change warning does not show up by default
        BITCOIN_CONFIG="--enable-glibc-back-compat --enable-reduce-exports CXXFLAGS=-Wno-psabi"
        QEMU_USER_CMD=""

# s390 build was disabled temporarily because of disk space issues on the Travis VM
#
#    - stage: test
#      name: 'S390x  [GOAL: install]  [buster]  [unit tests, functional tests]'
#      arch: s390x  # Can disable QEMU_USER_CMD and run the tests natively without qemu
#      env: >-
#        FILE_ENV="./ci/test/00_setup_env_s390x.sh"
#        QEMU_USER_CMD=""

    - stage: test
      name: 'Win64  [GOAL: deploy]  [unit tests, no gui, no functional tests]'
      env: >-
        HOST=x86_64-w64-mingw32
        PACKAGES="python3 nsis g++-mingw-w64-x86-64 wine-binfmt wine64"
        RUN_FUNCTIONAL_TESTS=false
        GOAL="deploy"
        BITCOIN_CONFIG="--enable-reduce-exports --disable-gui-tests"

    - stage: test
      name: '32-bit + dash  [GOAL: install]  [CentOS 7]  [gui]'
      env: >-
        HOST=i686-pc-linux-gnu
        PACKAGES="g++-multilib python3-zmq"
        GOAL="install"
        BITCOIN_CONFIG="--enable-zmq --with-gui=qt5 --disable-bip70 --enable-glibc-back-compat --enable-reduce-exports LDFLAGS=-static-libstdc++"
        CONFIG_SHELL="/bin/dash"
        RUN_UNIT_TESTS=false # secp-zkp times out Travis, get 32-bit build in upstream?
# x86_64 Linux (uses qt5 dev package instead of depends Qt to speed up build and avoid timeout), no functional tests
    - stage: test
      env: >-
        HOST=x86_64-unknown-linux-gnu
        PACKAGES="python3-zmq qtbase5-dev qttools5-dev-tools protobuf-compiler libdbus-1-dev libharfbuzz-dev libprotobuf-dev"
        DEP_OPTS="NO_QT=1 NO_UPNP=1 DEBUG=1 ALLOW_HOST_PACKAGES=1"
        GOAL="install"
        BITCOIN_CONFIG="--enable-zmq --with-gui=qt5 --enable-glibc-back-compat --enable-reduce-exports --enable-debug CXXFLAGS=\"-g0 -O2\""
        RUN_FUNCTIONAL_TESTS=false

# x86_64 Linux (uses qt5 dev package instead of depends Qt to speed up build and avoid timeout), no unit tests
    - stage: test
      name: 'x86_64 Linux  [GOAL: install]  [bionic]  [C++17, previous releases, uses qt5 dev package and some depends packages]'
      env: >-
        HOST=x86_64-unknown-linux-gnu
        PACKAGES="python3-zmq qtbase5-dev qttools5-dev-tools protobuf-compiler libdbus-1-dev libharfbuzz-dev libprotobuf-dev"
        DEP_OPTS="NO_QT=1 NO_UPNP=1 DEBUG=1 ALLOW_HOST_PACKAGES=1"
        GOAL="install"
        BITCOIN_CONFIG="--enable-zmq --with-gui=qt5 --enable-glibc-back-compat --enable-reduce-exports --enable-debug CXXFLAGS=\"-g0 -O2\""
        RUN_UNIT_TESTS=false

# x86_64 Linux (xenial, no depends, only system libs)
    - stage: test
      name: 'x86_64 Linux  [GOAL: install]  [focal]  [depends, sanitizers: thread (TSan), no gui]'
      # Not enough memory on travis machines, so feature_block is excluded for now
      env: >-
        HOST=x86_64-unknown-linux-gnu
        DOCKER_NAME_TAG=ubuntu:16.04
        PACKAGES="clang llvm python3-zmq qtbase5-dev qttools5-dev-tools libssl-dev libevent-dev bsdmainutils libboost-system-dev libboost-filesystem-dev libboost-chrono-dev libboost-test-dev libboost-thread-dev libdb5.3++-dev libminiupnpc-dev libzmq3-dev libprotobuf-dev protobuf-compiler libqrencode-dev"
        NO_DEPENDS=1
        RUN_FUNCTIONAL_TESTS=false
        GOAL="install"
        BITCOIN_CONFIG="--enable-zmq --disable-wallet --with-gui=qt5 CPPFLAGS=-DDEBUG_LOCKORDER --with-sanitizers=thread --disable-hardening --disable-asm CC=clang CXX=clang++"

    - stage: test
<<<<<<< HEAD
      name: 'x86_64 Linux  [GOAL: install]  [bionic]  [no depends, only system libs, sanitizers: address/leak (ASan + LSan) + undefined (UBSan) + integer]'
      env: >-
        HOST=x86_64-unknown-linux-gnu
        PACKAGES="clang llvm python3-zmq qtbase5-dev qttools5-dev-tools libssl1.0-dev libevent-dev bsdmainutils libboost-system-dev libboost-filesystem-dev libboost-chrono-dev libboost-test-dev libboost-thread-dev libdb5.3++-dev libminiupnpc-dev libzmq3-dev libprotobuf-dev protobuf-compiler libqrencode-dev"
        NO_DEPENDS=1
        RUN_FUNCTIONAL_TESTS=false
        GOAL="install"
        BITCOIN_CONFIG="--enable-zmq --with-incompatible-bdb --enable-glibc-back-compat --enable-reduce-exports --with-gui=qt5 CPPFLAGS=-DDEBUG_LOCKORDER --with-sanitizers=integer,undefined CC=clang CXX=clang++"
# x86_64 Linux, No wallet, no QT(build timing out with for some reason)
    - stage: test
      name: 'x86_64 Linux  [GOAL: install]  [bionic]  [no wallet]'
      env: >-
        HOST=x86_64-unknown-linux-gnu
        PACKAGES="python3"
        DEP_OPTS="NO_WALLET=1 NO_QT=1"
        GOAL="install"
        BITCOIN_CONFIG="--enable-glibc-back-compat --enable-reduce-exports"

    - stage: test
      name: 'macOS 10.12  [GOAL: deploy] [no functional tests]'
=======
      name: 'x86_64 Linux  [GOAL: install]  [focal]  [no depends, only system libs, sanitizers: fuzzer,address,undefined]'
>>>>>>> febe5823
      env: >-
        HOST=x86_64-apple-darwin14
        PACKAGES="cmake imagemagick libcap-dev librsvg2-bin libz-dev libbz2-dev libtiff-tools python-dev python3-setuptools-git"
        OSX_SDK=10.11
        RUN_UNIT_TESTS=false
        RUN_FUNCTIONAL_TESTS=false
        GOAL="deploy"
        BITCOIN_CONFIG="--enable-gui --enable-reduce-exports --enable-werror"

# x86_64 Linux w/ Bitcoin functional tests (Qt5 & system libs)
    - stage: test
      name: 'x86_64 Linux  [GOAL: install]  [bitcoin functional]'
      env: >-
        HOST=x86_64-unknown-linux-gnu
        PACKAGES="python3-zmq qtbase5-dev qttools5-dev-tools libssl1.0-dev libevent-dev bsdmainutils libboost-system-dev libboost-filesystem-dev libboost-chrono-dev libboost-test-dev libboost-thread-dev libdb5.3++-dev libminiupnpc-dev libzmq3-dev libprotobuf-dev protobuf-compiler libqrencode-dev"
        NO_DEPENDS=1
        RUN_UNIT_TESTS=false
        RUN_BITCOIN_TESTS=true
        RUN_FUNCTIONAL_TESTS=false
        GOAL="install"
        BITCOIN_CONFIG="--enable-zmq --with-incompatible-bdb --enable-glibc-back-compat --enable-reduce-exports --with-gui=qt5 CPPFLAGS=-DDEBUG_LOCKORDER"

    - stage: test
      name: 'x86_64 Linux [GOAL: install]  [bionic]  [multiprocess]'
      if: type != pull_request OR commit_message =~ /depends:|multiprocess:/ # Skip on non-depends, non-multiprocess PRs
      env: >-
        FILE_ENV="./ci/test/00_setup_env_native_multiprocess.sh"

# x86_64 Linux w/ single fedpeg test that uses upstream bitcoind as mainchain
    - stage: test
      name: 'x86_64 Linux  [GOAL: install]  [bitcoind fedpeg test]'
      env: >-
        HOST=x86_64-unknown-linux-gnu
        PACKAGES="python3-zmq qtbase5-dev qttools5-dev-tools libssl1.0-dev libevent-dev bsdmainutils libboost-system-dev libboost-filesystem-dev libboost-chrono-dev libboost-test-dev libboost-thread-dev libdb5.3++-dev libminiupnpc-dev libzmq3-dev libprotobuf-dev protobuf-compiler libqrencode-dev"
        NO_DEPENDS=1
        RUN_UNIT_TESTS=false
        RUN_BITCOIN_TESTS=false
        RUN_FUNCTIONAL_TESTS=false
        RUN_FEDPEG_BITCOIND_TEST=true
        GOAL="install"
        BITCOIN_CONFIG="--enable-zmq --with-incompatible-bdb --enable-glibc-back-compat --enable-reduce-exports --with-gui=no --disable-tests --disable-bench CPPFLAGS=-DDEBUG_LOCKORDER"

# x86_64 Linux (uses qt5 dev package instead of depends Qt to speed up build and avoid timeout), no functional tests, LIQUID BUILD
    - stage: test
      name: 'x86_64 Linux  [GOAL: install]  [liquid build]'
      env: >-
        HOST=x86_64-unknown-linux-gnu
        PACKAGES="python3-zmq qtbase5-dev qttools5-dev-tools protobuf-compiler libdbus-1-dev libharfbuzz-dev libprotobuf-dev"
        DEP_OPTS="NO_QT=1 NO_UPNP=1 DEBUG=1 ALLOW_HOST_PACKAGES=1"
        GOAL="install"
        BITCOIN_CONFIG="--enable-zmq --with-gui=qt5 --enable-glibc-back-compat --enable-reduce-exports --enable-debug --enable-liquid CXXFLAGS=\"-g0 -O2\""
        RUN_FUNCTIONAL_TESTS=false
        FILE_ENV="./ci/test/00_setup_env_mac.sh"

    - stage: test
      name: 'macOS 10.14 native [GOAL: install] [GUI] [no depends]'
      os: osx
      # Use the most recent version:
      # Xcode 11.3.1, macOS 10.14, SDK 10.15
      # https://docs.travis-ci.com/user/reference/osx/#macos-version
      osx_image: xcode11.3
      cache:
        directories:
          - $TRAVIS_BUILD_DIR/ci/scratch/.ccache
          - $TRAVIS_BUILD_DIR/releases/$HOST
          - $HOME/Library/Caches/Homebrew
          - /usr/local/Homebrew
      addons:
        homebrew:
          packages:
          - libtool
          - berkeley-db4
          - boost
          - miniupnpc
          - qt
          - qrencode
          - python3
          - ccache
          - zeromq
      env: >-
        DANGER_RUN_CI_ON_HOST=true
        CI_USE_APT_INSTALL=no
        FILE_ENV="./ci/test/00_setup_env_mac_host.sh"<|MERGE_RESOLUTION|>--- conflicted
+++ resolved
@@ -169,16 +169,6 @@
         GOAL="install"
         BITCOIN_CONFIG="--enable-zmq --disable-wallet --with-gui=qt5 CPPFLAGS=-DDEBUG_LOCKORDER --with-sanitizers=thread --disable-hardening --disable-asm CC=clang CXX=clang++"
 
-    - stage: test
-<<<<<<< HEAD
-      name: 'x86_64 Linux  [GOAL: install]  [bionic]  [no depends, only system libs, sanitizers: address/leak (ASan + LSan) + undefined (UBSan) + integer]'
-      env: >-
-        HOST=x86_64-unknown-linux-gnu
-        PACKAGES="clang llvm python3-zmq qtbase5-dev qttools5-dev-tools libssl1.0-dev libevent-dev bsdmainutils libboost-system-dev libboost-filesystem-dev libboost-chrono-dev libboost-test-dev libboost-thread-dev libdb5.3++-dev libminiupnpc-dev libzmq3-dev libprotobuf-dev protobuf-compiler libqrencode-dev"
-        NO_DEPENDS=1
-        RUN_FUNCTIONAL_TESTS=false
-        GOAL="install"
-        BITCOIN_CONFIG="--enable-zmq --with-incompatible-bdb --enable-glibc-back-compat --enable-reduce-exports --with-gui=qt5 CPPFLAGS=-DDEBUG_LOCKORDER --with-sanitizers=integer,undefined CC=clang CXX=clang++"
 # x86_64 Linux, No wallet, no QT(build timing out with for some reason)
     - stage: test
       name: 'x86_64 Linux  [GOAL: install]  [bionic]  [no wallet]'
@@ -191,9 +181,6 @@
 
     - stage: test
       name: 'macOS 10.12  [GOAL: deploy] [no functional tests]'
-=======
-      name: 'x86_64 Linux  [GOAL: install]  [focal]  [no depends, only system libs, sanitizers: fuzzer,address,undefined]'
->>>>>>> febe5823
       env: >-
         HOST=x86_64-apple-darwin14
         PACKAGES="cmake imagemagick libcap-dev librsvg2-bin libz-dev libbz2-dev libtiff-tools python-dev python3-setuptools-git"
