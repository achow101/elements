# The test build matrix (stage: test) is constructed to test a wide range of
# configurations, rather than a single pass/fail. This helps to catch build
# failures and logic errors that present on platforms other than the ones the
# author has tested.
#
# Some builders use the dependency-generator in `./depends`, rather than using
# apt-get to install build dependencies. This guarantees that the tester is
# using the same versions as Gitian, so the build results are nearly identical
# to what would be found in a final release.
#
# In order to avoid rebuilding all dependencies for each build, the binaries
# are cached and re-used when possible. Changes in the dependency-generator
# will trigger cache-invalidation and rebuilds as necessary.
#
# These caches can be manually removed if necessary. This is one of the very
# few manual operations that is possible with Travis, and it can be done by a
# Bitcoin Core GitHub member via the Travis web interface [0].
#
# Travis CI uploads the cache after the script phase of the build [1].
# However, the build is terminated without saving the chache if it takes over
# 50 minutes [2]. Thus, if we spent too much time in early build stages, fail
# with an error and save the cache.
#
# [0] https://travis-ci.org/bitcoin/bitcoin/caches
# [1] https://docs.travis-ci.com/user/caching/#build-phases
# [2] https://docs.travis-ci.com/user/customizing-the-build#build-timeouts

version: ~> 1.0

dist: xenial
os: linux
language: minimal
arch: amd64
cache:
  ccache: true
  directories:
    - $TRAVIS_BUILD_DIR/depends/built
    - $TRAVIS_BUILD_DIR/depends/sdk-sources
    - $TRAVIS_BUILD_DIR/ci/scratch/.ccache
    - $TRAVIS_BUILD_DIR/releases/$HOST
before_cache:
  - if [ "${TRAVIS_OS_NAME}" = "osx" ]; then brew cleanup; fi
stages:
  - lint
  - test
env:
  global:
    - MAKEJOBS=-j3
    - RUN_UNIT_TESTS=true
    - RUN_FUNCTIONAL_TESTS=true
    - RUN_FUZZ_TESTS=false
    - DOCKER_NAME_TAG=ubuntu:18.04
    - BOOST_TEST_RANDOM=1$TRAVIS_BUILD_ID
    - CCACHE_SIZE=100M
    - CCACHE_TEMPDIR=/tmp/.ccache-temp
    - CCACHE_COMPRESS=1
    - CCACHE_DIR=$HOME/.ccache
    - BASE_OUTDIR=$TRAVIS_BUILD_DIR/out
    - SDK_URL=https://bitcoincore.org/depends-sources/sdks
    - COMMON_PACKAGES="icnsutils librsvg2-bin imagemagick"
    - WINEDEBUG=fixme-all
    - DOCKER_PACKAGES="build-essential libtool autotools-dev automake pkg-config bsdmainutils curl git ca-certificates ccache"
    - CACHE_ERR_MSG="Error! Initial build successful, but not enough time remains to run later build stages and tests. See https://docs.travis-ci.com/user/customizing-the-build#build-timeouts . Please manually re-run this job by using the travis restart button. The next run should not time out because the build cache has been saved."
before_install:
  - set -o errexit; source .travis/test_03_before_install.sh
install:
  - set -o errexit; source .travis/test_04_install.sh
before_script:
  - set -o errexit; source .travis/test_05_before_script.sh
script:
  - export CONTINUE=1
  - if [ $SECONDS -gt 1200 ]; then export CONTINUE=0; fi  # Likely the depends build took very long
  - if [ $CONTINUE = "1" ]; then set -o errexit; source .travis/test_06_script_a.sh; else set +o errexit; echo "$CACHE_ERR_MSG"; false; fi
  - if [ $SECONDS -gt 1800 ]; then export CONTINUE=0; fi  # Likely the build took very long
  - if [ $CONTINUE = "1" ]; then set -o errexit; source .travis/test_06_script_b.sh; else set +o errexit; echo "$CACHE_ERR_MSG"; false; fi
after_script:
  - echo $TRAVIS_COMMIT_RANGE
  - echo $TRAVIS_COMMIT_LOG
jobs:
  include:

    - stage: lint
      name: 'lint'
      env:
      cache: pip
      language: python
      python: '3.4' # Oldest supported version according to doc/dependencies.md
      install:
        - set -o errexit; source .travis/lint_04_install.sh
      before_script:
        - set -o errexit; source .travis/lint_05_before_script.sh
      script:
        - set -o errexit; source ./ci/lint/06_script.sh

    - stage: test
      name: 'ARM  [GOAL: install]  [buster]  [unit tests, functional tests]'
      arch: arm64  # Can disable QEMU_USER_CMD and run the tests natively without qemu
      env: >-
        HOST=arm-linux-gnueabihf
        PACKAGES="python3 g++-arm-linux-gnueabihf"
        RUN_UNIT_TESTS=false
        RUN_FUNCTIONAL_TESTS=false
        GOAL="install"
        # -Wno-psabi is to disable ABI warnings: "note: parameter passing for argument of type ... changed in GCC 7.1"
        # This could be removed once the ABI change warning does not show up by default
        BITCOIN_CONFIG="--enable-glibc-back-compat --enable-reduce-exports CXXFLAGS=-Wno-psabi"
        QEMU_USER_CMD=""

# s390 build was disabled temporarily because of disk space issues on the Travis VM
#
#    - stage: test
#      name: 'S390x  [GOAL: install]  [buster]  [unit tests, functional tests]'
#      arch: s390x  # Can disable QEMU_USER_CMD and run the tests natively without qemu
#      env: >-
#        FILE_ENV="./ci/test/00_setup_env_s390x.sh"
#        QEMU_USER_CMD=""

    - stage: test
      name: 'Win64  [GOAL: deploy]  [unit tests, no gui, no functional tests]'
      env: >-
        HOST=x86_64-w64-mingw32
        PACKAGES="python3 nsis g++-mingw-w64-x86-64 wine-binfmt wine64"
        RUN_FUNCTIONAL_TESTS=false
        GOAL="deploy"
        BITCOIN_CONFIG="--enable-reduce-exports --disable-gui-tests"

    - stage: test
      name: '32-bit + dash  [GOAL: install]  [CentOS 7]  [gui]'
      env: >-
        HOST=i686-pc-linux-gnu
        PACKAGES="g++-multilib python3-zmq"
        GOAL="install"
        BITCOIN_CONFIG="--enable-zmq --with-gui=qt5 --disable-bip70 --enable-glibc-back-compat --enable-reduce-exports LDFLAGS=-static-libstdc++"
        CONFIG_SHELL="/bin/dash"
        RUN_UNIT_TESTS=false # secp-zkp times out Travis, get 32-bit build in upstream?
# x86_64 Linux (uses qt5 dev package instead of depends Qt to speed up build and avoid timeout), no functional tests
    - stage: test
      env: >-
        HOST=x86_64-unknown-linux-gnu
        PACKAGES="python3-zmq qtbase5-dev qttools5-dev-tools protobuf-compiler libdbus-1-dev libharfbuzz-dev libprotobuf-dev"
        DEP_OPTS="NO_QT=1 NO_UPNP=1 DEBUG=1 ALLOW_HOST_PACKAGES=1"
        GOAL="install"
        BITCOIN_CONFIG="--enable-zmq --with-gui=qt5 --enable-glibc-back-compat --enable-reduce-exports --enable-debug CXXFLAGS=\"-g0 -O2\""
        RUN_FUNCTIONAL_TESTS=false

# x86_64 Linux (uses qt5 dev package instead of depends Qt to speed up build and avoid timeout), no unit tests
    - stage: test
      name: 'x86_64 Linux  [GOAL: install]  [bionic]  [C++17, previous releases, uses qt5 dev package and some depends packages]'
      env: >-
        HOST=x86_64-unknown-linux-gnu
        PACKAGES="python3-zmq qtbase5-dev qttools5-dev-tools protobuf-compiler libdbus-1-dev libharfbuzz-dev libprotobuf-dev"
        DEP_OPTS="NO_QT=1 NO_UPNP=1 DEBUG=1 ALLOW_HOST_PACKAGES=1"
        GOAL="install"
        BITCOIN_CONFIG="--enable-zmq --with-gui=qt5 --enable-glibc-back-compat --enable-reduce-exports --enable-debug CXXFLAGS=\"-g0 -O2\""
        RUN_UNIT_TESTS=false

# x86_64 Linux (xenial, no depends, only system libs)
    - stage: test
      name: 'x86_64 Linux  [GOAL: install]  [bionic]  [no depends, only system libs, sanitizers: thread (TSan), no wallet]'
      # Not enough memory on travis machines, so feature_block is excluded for now
      env: >-
<<<<<<< HEAD
        HOST=x86_64-unknown-linux-gnu
        DOCKER_NAME_TAG=ubuntu:16.04
        PACKAGES="clang llvm python3-zmq qtbase5-dev qttools5-dev-tools libssl-dev libevent-dev bsdmainutils libboost-system-dev libboost-filesystem-dev libboost-chrono-dev libboost-test-dev libboost-thread-dev libdb5.3++-dev libminiupnpc-dev libzmq3-dev libprotobuf-dev protobuf-compiler libqrencode-dev"
        NO_DEPENDS=1
        RUN_FUNCTIONAL_TESTS=false
        GOAL="install"
        BITCOIN_CONFIG="--enable-zmq --disable-wallet --with-gui=qt5 CPPFLAGS=-DDEBUG_LOCKORDER --with-sanitizers=thread --disable-hardening --disable-asm CC=clang CXX=clang++"
=======
        TEST_RUNNER_EXTRA="--exclude feature_block"
        FILE_ENV="./ci/test/00_setup_env_native_tsan.sh"
>>>>>>> e7736854

    - stage: test
      name: 'x86_64 Linux  [GOAL: install]  [bionic]  [no depends, only system libs, sanitizers: address/leak (ASan + LSan) + undefined (UBSan) + integer]'
      env: >-
        HOST=x86_64-unknown-linux-gnu
        PACKAGES="clang llvm python3-zmq qtbase5-dev qttools5-dev-tools libssl1.0-dev libevent-dev bsdmainutils libboost-system-dev libboost-filesystem-dev libboost-chrono-dev libboost-test-dev libboost-thread-dev libdb5.3++-dev libminiupnpc-dev libzmq3-dev libprotobuf-dev protobuf-compiler libqrencode-dev"
        NO_DEPENDS=1
        RUN_FUNCTIONAL_TESTS=false
        GOAL="install"
        BITCOIN_CONFIG="--enable-zmq --with-incompatible-bdb --enable-glibc-back-compat --enable-reduce-exports --with-gui=qt5 CPPFLAGS=-DDEBUG_LOCKORDER --with-sanitizers=integer,undefined CC=clang CXX=clang++"
# x86_64 Linux, No wallet, no QT(build timing out with for some reason)
    - stage: test
      name: 'x86_64 Linux  [GOAL: install]  [bionic]  [no wallet]'
      env: >-
        HOST=x86_64-unknown-linux-gnu
        PACKAGES="python3"
        DEP_OPTS="NO_WALLET=1 NO_QT=1"
        GOAL="install"
        BITCOIN_CONFIG="--enable-glibc-back-compat --enable-reduce-exports"

    - stage: test
      name: 'macOS 10.12  [GOAL: deploy] [no functional tests]'
      env: >-
        HOST=x86_64-apple-darwin14
        PACKAGES="cmake imagemagick libcap-dev librsvg2-bin libz-dev libbz2-dev libtiff-tools python-dev python3-setuptools-git"
        OSX_SDK=10.11
        RUN_UNIT_TESTS=false
        RUN_FUNCTIONAL_TESTS=false
        GOAL="deploy"
        BITCOIN_CONFIG="--enable-gui --enable-reduce-exports --enable-werror"

# x86_64 Linux w/ Bitcoin functional tests (Qt5 & system libs)
    - stage: test
      name: 'x86_64 Linux  [GOAL: install]  [bitcoin functional]'
      env: >-
        HOST=x86_64-unknown-linux-gnu
        PACKAGES="python3-zmq qtbase5-dev qttools5-dev-tools libssl1.0-dev libevent-dev bsdmainutils libboost-system-dev libboost-filesystem-dev libboost-chrono-dev libboost-test-dev libboost-thread-dev libdb5.3++-dev libminiupnpc-dev libzmq3-dev libprotobuf-dev protobuf-compiler libqrencode-dev"
        NO_DEPENDS=1
        RUN_UNIT_TESTS=false
        RUN_BITCOIN_TESTS=true
        RUN_FUNCTIONAL_TESTS=false
        GOAL="install"
        BITCOIN_CONFIG="--enable-zmq --with-incompatible-bdb --enable-glibc-back-compat --enable-reduce-exports --with-gui=qt5 CPPFLAGS=-DDEBUG_LOCKORDER"

    - stage: test
# x86_64 Linux w/ single fedpeg test that uses upstream bitcoind as mainchain
    - stage: test
      name: 'x86_64 Linux  [GOAL: install]  [bitcoind fedpeg test]'
      env: >-
        HOST=x86_64-unknown-linux-gnu
        PACKAGES="python3-zmq qtbase5-dev qttools5-dev-tools libssl1.0-dev libevent-dev bsdmainutils libboost-system-dev libboost-filesystem-dev libboost-chrono-dev libboost-test-dev libboost-thread-dev libdb5.3++-dev libminiupnpc-dev libzmq3-dev libprotobuf-dev protobuf-compiler libqrencode-dev"
        NO_DEPENDS=1
        RUN_UNIT_TESTS=false
        RUN_BITCOIN_TESTS=false
        RUN_FUNCTIONAL_TESTS=false
        RUN_FEDPEG_BITCOIND_TEST=true
        GOAL="install"
        BITCOIN_CONFIG="--enable-zmq --with-incompatible-bdb --enable-glibc-back-compat --enable-reduce-exports --with-gui=no --disable-tests --disable-bench CPPFLAGS=-DDEBUG_LOCKORDER"

# x86_64 Linux (uses qt5 dev package instead of depends Qt to speed up build and avoid timeout), no functional tests, LIQUID BUILD
    - stage: test
      name: 'x86_64 Linux  [GOAL: install]  [liquid build]'
      env: >-
        HOST=x86_64-unknown-linux-gnu
        PACKAGES="python3-zmq qtbase5-dev qttools5-dev-tools protobuf-compiler libdbus-1-dev libharfbuzz-dev libprotobuf-dev"
        DEP_OPTS="NO_QT=1 NO_UPNP=1 DEBUG=1 ALLOW_HOST_PACKAGES=1"
        GOAL="install"
        BITCOIN_CONFIG="--enable-zmq --with-gui=qt5 --enable-glibc-back-compat --enable-reduce-exports --enable-debug --enable-liquid CXXFLAGS=\"-g0 -O2\""
        RUN_FUNCTIONAL_TESTS=false
        FILE_ENV="./ci/test/00_setup_env_mac.sh"

    - stage: test
      name: 'macOS 10.14 native [GOAL: install] [GUI] [no depends]'
      os: osx
      # Use the most recent version:
      # Xcode 11.3.1, macOS 10.14, SDK 10.15
      # https://docs.travis-ci.com/user/reference/osx/#macos-version
      osx_image: xcode11.3
      cache:
        directories:
          - $TRAVIS_BUILD_DIR/ci/scratch/.ccache
          - $TRAVIS_BUILD_DIR/releases/$HOST
          - $HOME/Library/Caches/Homebrew
          - /usr/local/Homebrew
      addons:
        homebrew:
          packages:
          - libtool
          - berkeley-db4
          - boost
          - miniupnpc
          - qt
          - qrencode
          - python3
          - ccache
          - zeromq
      env: >-
        DANGER_RUN_CI_ON_HOST=true
        CI_USE_APT_INSTALL=no
        FILE_ENV="./ci/test/00_setup_env_mac_host.sh"<|MERGE_RESOLUTION|>--- conflicted
+++ resolved
@@ -159,7 +159,6 @@
       name: 'x86_64 Linux  [GOAL: install]  [bionic]  [no depends, only system libs, sanitizers: thread (TSan), no wallet]'
       # Not enough memory on travis machines, so feature_block is excluded for now
       env: >-
-<<<<<<< HEAD
         HOST=x86_64-unknown-linux-gnu
         DOCKER_NAME_TAG=ubuntu:16.04
         PACKAGES="clang llvm python3-zmq qtbase5-dev qttools5-dev-tools libssl-dev libevent-dev bsdmainutils libboost-system-dev libboost-filesystem-dev libboost-chrono-dev libboost-test-dev libboost-thread-dev libdb5.3++-dev libminiupnpc-dev libzmq3-dev libprotobuf-dev protobuf-compiler libqrencode-dev"
@@ -167,10 +166,6 @@
         RUN_FUNCTIONAL_TESTS=false
         GOAL="install"
         BITCOIN_CONFIG="--enable-zmq --disable-wallet --with-gui=qt5 CPPFLAGS=-DDEBUG_LOCKORDER --with-sanitizers=thread --disable-hardening --disable-asm CC=clang CXX=clang++"
-=======
-        TEST_RUNNER_EXTRA="--exclude feature_block"
-        FILE_ENV="./ci/test/00_setup_env_native_tsan.sh"
->>>>>>> e7736854
 
     - stage: test
       name: 'x86_64 Linux  [GOAL: install]  [bionic]  [no depends, only system libs, sanitizers: address/leak (ASan + LSan) + undefined (UBSan) + integer]'
