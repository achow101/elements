dist: xenial
os: linux
language: minimal
cache:
  ccache: true
  directories:
    - depends/built
    - depends/sdk-sources
    - $HOME/.ccache
stages:
  - lint
  - test
env:
  global:
    - MAKEJOBS=-j3
    - RUN_UNIT_TESTS=true
    - RUN_FUNCTIONAL_TESTS=true
    - RUN_FUZZ_TESTS=false
    - DOCKER_NAME_TAG=ubuntu:18.04
    - BOOST_TEST_RANDOM=1$TRAVIS_BUILD_ID
    - CCACHE_SIZE=100M
    - CCACHE_TEMPDIR=/tmp/.ccache-temp
    - CCACHE_COMPRESS=1
    - CCACHE_DIR=$HOME/.ccache
    - BASE_OUTDIR=$TRAVIS_BUILD_DIR/out
    - SDK_URL=https://bitcoincore.org/depends-sources/sdks
    - COMMON_PACKAGES="icnsutils librsvg2-bin imagemagick"
    - WINEDEBUG=fixme-all
    - DOCKER_PACKAGES="build-essential libtool autotools-dev automake pkg-config bsdmainutils curl git ca-certificates ccache"
before_install:
  - set -o errexit; source .travis/test_03_before_install.sh
install:
  - set -o errexit; source .travis/test_04_install.sh
before_script:
  - set -o errexit; source .travis/test_05_before_script.sh
script:
  - if [ $SECONDS -gt 1200 ]; then set +o errexit; echo "Travis early exit to cache current state"; false; else set -o errexit; source .travis/test_06_script_a.sh; fi
  - if [ $SECONDS -gt 1800 ]; then set +o errexit; echo "Travis early exit to cache current state"; false; else set -o errexit; source .travis/test_06_script_b.sh; fi
after_script:
  - echo $TRAVIS_COMMIT_RANGE
  - echo $TRAVIS_COMMIT_LOG
jobs:
  include:

    - stage: lint
      name: 'lint'
      env:
      cache: false
      language: python
      python: '3.4' # Oldest supported version according to doc/dependencies.md
      install:
        - set -o errexit; source .travis/lint_04_install.sh
      before_script:
        - set -o errexit; source .travis/lint_05_before_script.sh
      script:
        - set -o errexit; source .travis/lint_06_script.sh

    - stage: test
      name: 'ARM  [GOAL: install]  [no unit or functional tests]'
      env: >-
        HOST=arm-linux-gnueabihf
        PACKAGES="python3 g++-arm-linux-gnueabihf"
        RUN_UNIT_TESTS=false
        RUN_FUNCTIONAL_TESTS=false
        GOAL="install"
        # -Wno-psabi is to disable ABI warnings: "note: parameter passing for argument of type ... changed in GCC 7.1"
        # This could be removed once the ABI change warning does not show up by default
        BITCOIN_CONFIG="--enable-glibc-back-compat --enable-reduce-exports CXXFLAGS=-Wno-psabi"

    - stage: test
      name: 'Win32  [GOAL: deploy]  [no gui or functional tests]'
      env: >-
        HOST=i686-w64-mingw32
        DPKG_ADD_ARCH="i386"
        PACKAGES="python3 nsis g++-mingw-w64-i686 wine-binfmt wine32"
<<<<<<< HEAD
        GOAL="install"
        BITCOIN_CONFIG="--enable-reduce-exports --disable-gui-tests"
        RUN_UNIT_TESTS=false # secp-zkp times out Travis, get 32-bit build in upstream?
# Win64
=======
        RUN_FUNCTIONAL_TESTS=false
        GOAL="deploy"
        BITCOIN_CONFIG="--enable-reduce-exports --disable-gui-tests"

>>>>>>> 519b0bc5
    - stage: test
      name: 'Win64  [GOAL: deploy]  [no gui or functional tests]'
      env: >-
        HOST=x86_64-w64-mingw32
        PACKAGES="python3 nsis g++-mingw-w64-x86-64 wine-binfmt wine64"
        RUN_FUNCTIONAL_TESTS=false
        GOAL="deploy"
        BITCOIN_CONFIG="--enable-reduce-exports --disable-gui-tests"

    - stage: test
      name: '32-bit + dash  [GOAL: install]  [GUI: no BIP70]'
      env: >-
        HOST=i686-pc-linux-gnu
        PACKAGES="g++-multilib python3-zmq"
        GOAL="install"
        BITCOIN_CONFIG="--enable-zmq --with-gui=qt5 --disable-bip70 --enable-glibc-back-compat --enable-reduce-exports LDFLAGS=-static-libstdc++"
        CONFIG_SHELL="/bin/dash"
<<<<<<< HEAD
        RUN_UNIT_TESTS=false # secp-zkp times out Travis, get 32-bit build in upstream?
# x86_64 Linux (uses qt5 dev package instead of depends Qt to speed up build and avoid timeout), no functional tests
    - stage: test
      env: >-
        HOST=x86_64-unknown-linux-gnu
        PACKAGES="python3-zmq qtbase5-dev qttools5-dev-tools protobuf-compiler libdbus-1-dev libharfbuzz-dev libprotobuf-dev"
        DEP_OPTS="NO_QT=1 NO_UPNP=1 DEBUG=1 ALLOW_HOST_PACKAGES=1"
        GOAL="install"
        BITCOIN_CONFIG="--enable-zmq --with-gui=qt5 --enable-glibc-back-compat --enable-reduce-exports --enable-debug CXXFLAGS=\"-g0 -O2\""
        RUN_FUNCTIONAL_TESTS=false
# x86_64 Linux (uses qt5 dev package instead of depends Qt to speed up build and avoid timeout), no unit tests
=======

>>>>>>> 519b0bc5
    - stage: test
      name: 'x86_64 Linux  [GOAL: install]  [bionic]  [uses qt5 dev package instead of depends Qt to speed up build and avoid timeout]'
      env: >-
        HOST=x86_64-unknown-linux-gnu
        PACKAGES="python3-zmq qtbase5-dev qttools5-dev-tools protobuf-compiler libdbus-1-dev libharfbuzz-dev libprotobuf-dev"
        DEP_OPTS="NO_QT=1 NO_UPNP=1 DEBUG=1 ALLOW_HOST_PACKAGES=1"
        GOAL="install"
        BITCOIN_CONFIG="--enable-zmq --with-gui=qt5 --enable-glibc-back-compat --enable-reduce-exports --enable-debug CXXFLAGS=\"-g0 -O2\""
<<<<<<< HEAD
        RUN_UNIT_TESTS=false
# x86_64 Linux (xenial, no depends, only system libs)
=======

    - stage: test
      name: 'x86_64 Linux  [GOAL: install]  [trusty]  [no functional tests, no depends, only system libs]'
      env: >-
        HOST=x86_64-unknown-linux-gnu
        DOCKER_NAME_TAG=ubuntu:14.04
        PACKAGES="python3-zmq qtbase5-dev qttools5-dev-tools libicu-dev libpng-dev libssl-dev libevent-dev bsdmainutils libboost-system-dev libboost-filesystem-dev libboost-chrono-dev libboost-test-dev libboost-thread-dev libdb5.1++-dev libminiupnpc-dev libzmq3-dev libprotobuf-dev protobuf-compiler libqrencode-dev"
        NO_DEPENDS=1
        RUN_FUNCTIONAL_TESTS=false
        GOAL="install"
        BITCOIN_CONFIG="--enable-zmq --with-incompatible-bdb --with-gui=no"

>>>>>>> 519b0bc5
    - stage: test
      name: 'x86_64 Linux  [GOAL: install]  [xenial]  [no depends, only system libs, sanitizers: thread (TSan), no wallet]'
      env: >-
        HOST=x86_64-unknown-linux-gnu
        DOCKER_NAME_TAG=ubuntu:16.04
        PACKAGES="clang llvm python3-zmq qtbase5-dev qttools5-dev-tools libssl-dev libevent-dev bsdmainutils libboost-system-dev libboost-filesystem-dev libboost-chrono-dev libboost-test-dev libboost-thread-dev libdb5.3++-dev libminiupnpc-dev libzmq3-dev libprotobuf-dev protobuf-compiler libqrencode-dev"
        NO_DEPENDS=1
        GOAL="install"
        BITCOIN_CONFIG="--enable-zmq --disable-wallet --with-gui=qt5 CPPFLAGS=-DDEBUG_LOCKORDER --with-sanitizers=thread --disable-hardening --disable-asm CC=clang CXX=clang++"

    - stage: test
      name: 'x86_64 Linux  [GOAL: install]  [bionic]  [no depends, only system libs, sanitizers: address/leak (ASan + LSan) + undefined (UBSan) + integer]'
      env: >-
        HOST=x86_64-unknown-linux-gnu
        PACKAGES="clang llvm python3-zmq qtbase5-dev qttools5-dev-tools libssl1.0-dev libevent-dev bsdmainutils libboost-system-dev libboost-filesystem-dev libboost-chrono-dev libboost-test-dev libboost-thread-dev libdb5.3++-dev libminiupnpc-dev libzmq3-dev libprotobuf-dev protobuf-compiler libqrencode-dev"
        NO_DEPENDS=1
        GOAL="install"
<<<<<<< HEAD
        BITCOIN_CONFIG="--enable-zmq --with-incompatible-bdb --enable-glibc-back-compat --enable-reduce-exports --with-gui=qt5 CPPFLAGS=-DDEBUG_LOCKORDER --with-sanitizers=integer,undefined CC=clang CXX=clang++"
# x86_64 Linux, No wallet, no QT(build timing out with for some reason)
=======
        BITCOIN_CONFIG="--enable-zmq --with-incompatible-bdb --with-gui=qt5 CPPFLAGS=-DDEBUG_LOCKORDER --with-sanitizers=address,integer,undefined CC=clang CXX=clang++"

    - stage: test
      name: 'x86_64 Linux  [GOAL: install]  [bionic]  [no depends, only system libs, sanitizers: fuzzer,address]'
      env: >-
        HOST=x86_64-unknown-linux-gnu
        PACKAGES="clang llvm python3 libssl1.0-dev libevent-dev bsdmainutils libboost-system-dev libboost-filesystem-dev libboost-chrono-dev libboost-test-dev libboost-thread-dev"
        NO_DEPENDS=1
        RUN_UNIT_TESTS=false
        RUN_FUNCTIONAL_TESTS=false
        RUN_FUZZ_TESTS=true
        GOAL="install"
        BITCOIN_CONFIG="--disable-wallet --disable-bench --with-utils=no --with-daemon=no --with-libs=no --with-gui=no --enable-fuzz --with-sanitizers=fuzzer,address CC=clang CXX=clang++"

>>>>>>> 519b0bc5
    - stage: test
      name: 'x86_64 Linux  [GOAL: install]  [bionic]  [no wallet]'
      env: >-
        HOST=x86_64-unknown-linux-gnu
        PACKAGES="python3"
        DEP_OPTS="NO_WALLET=1 NO_QT=1"
        GOAL="install"
        BITCOIN_CONFIG="--enable-glibc-back-compat --enable-reduce-exports"

    - stage: test
      name: 'macOS 10.10  [GOAL: deploy] [no functional tests]'
      env: >-
        HOST=x86_64-apple-darwin14
        PACKAGES="cmake imagemagick libcap-dev librsvg2-bin libz-dev libbz2-dev libtiff-tools python-dev python3-setuptools-git"
        OSX_SDK=10.11
        RUN_UNIT_TESTS=false
        RUN_FUNCTIONAL_TESTS=false
        GOAL="deploy"
        BITCOIN_CONFIG="--enable-gui --enable-reduce-exports --enable-werror"

# x86_64 Linux w/ Bitcoin functional tests (Qt5 & system libs)
    - stage: test
      env: >-
        HOST=x86_64-unknown-linux-gnu
        PACKAGES="python3-zmq qtbase5-dev qttools5-dev-tools libssl1.0-dev libevent-dev bsdmainutils libboost-system-dev libboost-filesystem-dev libboost-chrono-dev libboost-test-dev libboost-thread-dev libdb5.3++-dev libminiupnpc-dev libzmq3-dev libprotobuf-dev protobuf-compiler libqrencode-dev"
        NO_DEPENDS=1
        RUN_BITCOIN_TESTS=true
        RUN_FUNCTIONAL_TESTS=false
        GOAL="install"
        BITCOIN_CONFIG="--enable-zmq --with-incompatible-bdb --enable-glibc-back-compat --enable-reduce-exports --with-gui=qt5 CPPFLAGS=-DDEBUG_LOCKORDER"

# x86_64 Linux w/ single fedpeg test that uses upstream bitcoind as mainchain
    - stage: test
      env: >-
        HOST=x86_64-unknown-linux-gnu
        PACKAGES="python3-zmq qtbase5-dev qttools5-dev-tools libssl1.0-dev libevent-dev bsdmainutils libboost-system-dev libboost-filesystem-dev libboost-chrono-dev libboost-test-dev libboost-thread-dev libdb5.3++-dev libminiupnpc-dev libzmq3-dev libprotobuf-dev protobuf-compiler libqrencode-dev"
        NO_DEPENDS=1
        RUN_UNIT_TESTS=false
        RUN_BITCOIN_TESTS=false
        RUN_FUNCTIONAL_TESTS=false
        RUN_FEDPEG_BITCOIND_TEST=true
        GOAL="install"
        BITCOIN_CONFIG="--enable-zmq --with-incompatible-bdb --enable-glibc-back-compat --enable-reduce-exports --with-gui=no --disable-tests --disable-bench CPPFLAGS=-DDEBUG_LOCKORDER"
# x86_64 Linux (uses qt5 dev package instead of depends Qt to speed up build and avoid timeout), no functional tests, LIQUID BUILD
    - stage: test
      env: >-
        HOST=x86_64-unknown-linux-gnu
        PACKAGES="python3-zmq qtbase5-dev qttools5-dev-tools protobuf-compiler libdbus-1-dev libharfbuzz-dev libprotobuf-dev"
        DEP_OPTS="NO_QT=1 NO_UPNP=1 DEBUG=1 ALLOW_HOST_PACKAGES=1"
        GOAL="install"
        BITCOIN_CONFIG="--enable-zmq --with-gui=qt5 --enable-glibc-back-compat --enable-reduce-exports --enable-debug --enable-liquid CXXFLAGS=\"-g0 -O2\""
        RUN_FUNCTIONAL_TESTS=false
<|MERGE_RESOLUTION|>--- conflicted
+++ resolved
@@ -73,17 +73,10 @@
         HOST=i686-w64-mingw32
         DPKG_ADD_ARCH="i386"
         PACKAGES="python3 nsis g++-mingw-w64-i686 wine-binfmt wine32"
-<<<<<<< HEAD
         GOAL="install"
         BITCOIN_CONFIG="--enable-reduce-exports --disable-gui-tests"
         RUN_UNIT_TESTS=false # secp-zkp times out Travis, get 32-bit build in upstream?
 # Win64
-=======
-        RUN_FUNCTIONAL_TESTS=false
-        GOAL="deploy"
-        BITCOIN_CONFIG="--enable-reduce-exports --disable-gui-tests"
-
->>>>>>> 519b0bc5
     - stage: test
       name: 'Win64  [GOAL: deploy]  [no gui or functional tests]'
       env: >-
@@ -101,7 +94,6 @@
         GOAL="install"
         BITCOIN_CONFIG="--enable-zmq --with-gui=qt5 --disable-bip70 --enable-glibc-back-compat --enable-reduce-exports LDFLAGS=-static-libstdc++"
         CONFIG_SHELL="/bin/dash"
-<<<<<<< HEAD
         RUN_UNIT_TESTS=false # secp-zkp times out Travis, get 32-bit build in upstream?
 # x86_64 Linux (uses qt5 dev package instead of depends Qt to speed up build and avoid timeout), no functional tests
     - stage: test
@@ -113,9 +105,6 @@
         BITCOIN_CONFIG="--enable-zmq --with-gui=qt5 --enable-glibc-back-compat --enable-reduce-exports --enable-debug CXXFLAGS=\"-g0 -O2\""
         RUN_FUNCTIONAL_TESTS=false
 # x86_64 Linux (uses qt5 dev package instead of depends Qt to speed up build and avoid timeout), no unit tests
-=======
-
->>>>>>> 519b0bc5
     - stage: test
       name: 'x86_64 Linux  [GOAL: install]  [bionic]  [uses qt5 dev package instead of depends Qt to speed up build and avoid timeout]'
       env: >-
@@ -124,23 +113,8 @@
         DEP_OPTS="NO_QT=1 NO_UPNP=1 DEBUG=1 ALLOW_HOST_PACKAGES=1"
         GOAL="install"
         BITCOIN_CONFIG="--enable-zmq --with-gui=qt5 --enable-glibc-back-compat --enable-reduce-exports --enable-debug CXXFLAGS=\"-g0 -O2\""
-<<<<<<< HEAD
         RUN_UNIT_TESTS=false
 # x86_64 Linux (xenial, no depends, only system libs)
-=======
-
-    - stage: test
-      name: 'x86_64 Linux  [GOAL: install]  [trusty]  [no functional tests, no depends, only system libs]'
-      env: >-
-        HOST=x86_64-unknown-linux-gnu
-        DOCKER_NAME_TAG=ubuntu:14.04
-        PACKAGES="python3-zmq qtbase5-dev qttools5-dev-tools libicu-dev libpng-dev libssl-dev libevent-dev bsdmainutils libboost-system-dev libboost-filesystem-dev libboost-chrono-dev libboost-test-dev libboost-thread-dev libdb5.1++-dev libminiupnpc-dev libzmq3-dev libprotobuf-dev protobuf-compiler libqrencode-dev"
-        NO_DEPENDS=1
-        RUN_FUNCTIONAL_TESTS=false
-        GOAL="install"
-        BITCOIN_CONFIG="--enable-zmq --with-incompatible-bdb --with-gui=no"
-
->>>>>>> 519b0bc5
     - stage: test
       name: 'x86_64 Linux  [GOAL: install]  [xenial]  [no depends, only system libs, sanitizers: thread (TSan), no wallet]'
       env: >-
@@ -158,25 +132,8 @@
         PACKAGES="clang llvm python3-zmq qtbase5-dev qttools5-dev-tools libssl1.0-dev libevent-dev bsdmainutils libboost-system-dev libboost-filesystem-dev libboost-chrono-dev libboost-test-dev libboost-thread-dev libdb5.3++-dev libminiupnpc-dev libzmq3-dev libprotobuf-dev protobuf-compiler libqrencode-dev"
         NO_DEPENDS=1
         GOAL="install"
-<<<<<<< HEAD
         BITCOIN_CONFIG="--enable-zmq --with-incompatible-bdb --enable-glibc-back-compat --enable-reduce-exports --with-gui=qt5 CPPFLAGS=-DDEBUG_LOCKORDER --with-sanitizers=integer,undefined CC=clang CXX=clang++"
 # x86_64 Linux, No wallet, no QT(build timing out with for some reason)
-=======
-        BITCOIN_CONFIG="--enable-zmq --with-incompatible-bdb --with-gui=qt5 CPPFLAGS=-DDEBUG_LOCKORDER --with-sanitizers=address,integer,undefined CC=clang CXX=clang++"
-
-    - stage: test
-      name: 'x86_64 Linux  [GOAL: install]  [bionic]  [no depends, only system libs, sanitizers: fuzzer,address]'
-      env: >-
-        HOST=x86_64-unknown-linux-gnu
-        PACKAGES="clang llvm python3 libssl1.0-dev libevent-dev bsdmainutils libboost-system-dev libboost-filesystem-dev libboost-chrono-dev libboost-test-dev libboost-thread-dev"
-        NO_DEPENDS=1
-        RUN_UNIT_TESTS=false
-        RUN_FUNCTIONAL_TESTS=false
-        RUN_FUZZ_TESTS=true
-        GOAL="install"
-        BITCOIN_CONFIG="--disable-wallet --disable-bench --with-utils=no --with-daemon=no --with-libs=no --with-gui=no --enable-fuzz --with-sanitizers=fuzzer,address CC=clang CXX=clang++"
-
->>>>>>> 519b0bc5
     - stage: test
       name: 'x86_64 Linux  [GOAL: install]  [bionic]  [no wallet]'
       env: >-
