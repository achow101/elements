--- conflicted
+++ resolved
@@ -45,7 +45,6 @@
   - test
 env:
   global:
-<<<<<<< HEAD
     - MAKEJOBS=-j3
     - RUN_UNIT_TESTS=true
     - RUN_FUNCTIONAL_TESTS=true
@@ -61,10 +60,6 @@
     - COMMON_PACKAGES="icnsutils librsvg2-bin imagemagick"
     - WINEDEBUG=fixme-all
     - DOCKER_PACKAGES="build-essential libtool autotools-dev automake pkg-config bsdmainutils curl git ca-certificates ccache"
-    - CI_WAIT="while sleep 500; do echo .; done"
-=======
-    - CI_RETRY_EXE="travis_retry"
->>>>>>> 4fa31570
     - CACHE_ERR_MSG="Error! Initial build successful, but not enough time remains to run later build stages and tests. See https://docs.travis-ci.com/user/customizing-the-build#build-timeouts . Please manually re-run this job by using the travis restart button. The next run should not time out because the build cache has been saved."
 before_install:
   - set -o errexit; source .travis/test_03_before_install.sh
